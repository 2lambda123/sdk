/**
 * @file MEGASdk.mm
 * @brief Allows to control a MEGA account or a shared folder
 *
 * (c) 2013-2014 by Mega Limited, Auckland, New Zealand
 *
 * This file is part of the MEGA SDK - Client Access Engine.
 *
 * Applications using the MEGA API must present a valid application key
 * and comply with the the rules set forth in the Terms of Service.
 *
 * The MEGA SDK is distributed in the hope that it will be useful,
 * but WITHOUT ANY WARRANTY; without even the implied warranty of
 * MERCHANTABILITY or FITNESS FOR A PARTICULAR PURPOSE.
 *
 * @copyright Simplified (2-clause) BSD License.
 *
 * You should have received a copy of the license along with this
 * program.
 */

#import "MEGASdk.h"
#import "megaapi.h"
#import "MEGANode+init.h"
#import "MEGAUser+init.h"
#import "MEGATransfer+init.h"
#import "MEGATransferList+init.h"
#import "MEGANodeList+init.h"
#import "MEGAUserList+init.h"
#import "MEGAUserAlertList+init.h"
#import "MEGAError+init.h"
#import "MEGAShareList+init.h"
#import "MEGAContactRequest+init.h"
#import "MEGAContactRequestList+init.h"
#import "MEGAChildrenLists+init.h"
#import "MEGARecentActionBucket+init.h"
#import "MEGABackgroundMediaUpload+init.h"
#import "DelegateMEGARequestListener.h"
#import "DelegateMEGATransferListener.h"
#import "DelegateMEGAGlobalListener.h"
#import "DelegateMEGAListener.h"
#import "DelegateMEGALoggerListener.h"
#import "DelegateMEGATreeProcessorListener.h"
#import "MEGAFileInputStream.h"
#import "MEGADataInputStream.h"
#import "MEGACancelToken+init.h"
#import "MEGAPushNotificationSettings+init.h"

#import <set>
#import <pthread.h>

NSString * const MEGAIsBeingLogoutNotification = @"nz.mega.isBeingLogout";

int main(int argc, char** argv)
{
    // TODO: NSApplicationMain(argc, argv); ?
}

using namespace mega;

@interface MEGASdk () {
    pthread_mutex_t listenerMutex;
}

@property (nonatomic, assign) std::set<DelegateMEGARequestListener *>activeRequestListeners;
@property (nonatomic, assign) std::set<DelegateMEGATransferListener *>activeTransferListeners;
@property (nonatomic, assign) std::set<DelegateMEGAGlobalListener *>activeGlobalListeners;
@property (nonatomic, assign) std::set<DelegateMEGAListener *>activeMegaListeners;
@property (nonatomic, assign) std::set<DelegateMEGALoggerListener *>activeLoggerListeners;

- (MegaRequestListener *)createDelegateMEGARequestListener:(id<MEGARequestDelegate>)delegate singleListener:(BOOL)singleListener;
- (MegaRequestListener *)createDelegateMEGARequestListener:(id<MEGARequestDelegate>)delegate singleListener:(BOOL)singleListener queueType:(ListenerQueueType)queueType;
- (MegaTransferListener *)createDelegateMEGATransferListener:(id<MEGATransferDelegate>)delegate singleListener:(BOOL)singleListener;
- (MegaGlobalListener *)createDelegateMEGAGlobalListener:(id<MEGAGlobalDelegate>)delegate;
- (MegaListener *)createDelegateMEGAListener:(id<MEGADelegate>)delegate;
- (MegaLogger *)createDelegateMegaLogger:(id<MEGALoggerDelegate>)delegate;

@property (nonatomic, nullable) MegaApi *megaApi;

@end

@implementation MEGASdk

#pragma mark - Properties

- (NSString *)myEmail {
    if (self.megaApi == nil) return nil;
    const char *val = self.megaApi->getMyEmail();
    if (!val) return nil;
    
    NSString *ret = [[NSString alloc] initWithUTF8String:val];
    
    delete [] val;
    return ret;
}

- (NSDate *)accountCreationDate {
    if (self.megaApi == nil) return nil;
    NSTimeInterval accountCreationTs = self.megaApi->getAccountCreationTs();
    return accountCreationTs ? [NSDate dateWithTimeIntervalSince1970:accountCreationTs] : nil;
}

- (MEGANode *)rootNode {
    if (self.megaApi == nil) return nil;
    MegaNode *node = self.megaApi->getRootNode();
    return node ? [[MEGANode alloc] initWithMegaNode:node cMemoryOwn:YES] : nil;
}

- (MEGANode *)rubbishNode {
    if (self.megaApi == nil) return nil;
    MegaNode *node = self.megaApi->getRubbishNode();
    return node ? [[MEGANode alloc] initWithMegaNode:node cMemoryOwn:YES] : nil;
}

- (MEGANode *)inboxNode {
    if (self.megaApi == nil) return nil;
    MegaNode *node = self.megaApi->getInboxNode();
    return node ? [[MEGANode alloc] initWithMegaNode:node cMemoryOwn:YES] : nil;
}

- (MEGATransferList *)transfers {
    if (self.megaApi == nil) return nil;
    return [[MEGATransferList alloc] initWithTransferList:self.megaApi->getTransfers() cMemoryOwn:YES];
}

- (MEGATransferList *)downloadTransfers {
    if (self.megaApi == nil) return nil;
    return [[MEGATransferList alloc] initWithTransferList:self.megaApi->getTransfers(MegaTransfer::TYPE_DOWNLOAD) cMemoryOwn:YES];
}

- (MEGATransferList *)uploadTransfers {
    if (self.megaApi == nil) return nil;
    return [[MEGATransferList alloc] initWithTransferList:self.megaApi->getTransfers(MegaTransfer::TYPE_UPLOAD) cMemoryOwn:YES];
}

- (Retry)waiting {
    if (self.megaApi == nil) return RetryUnknown;
    return (Retry) self.megaApi->isWaiting();
}

- (NSNumber *)totalsDownloadBytes {
    if (self.megaApi == nil) return nil;
    return [[NSNumber alloc] initWithLongLong:self.megaApi->getTotalDownloadBytes()];
}

- (NSNumber *)totalsUploadBytes {
    if (self.megaApi == nil) return nil;
    return [[NSNumber alloc] initWithLongLong:self.megaApi->getTotalUploadBytes()];
}

- (NSNumber *)totalsDownloadedBytes {
    if (self.megaApi == nil) return nil;
    return [[NSNumber alloc] initWithLongLong:self.megaApi->getTotalDownloadedBytes()];
}

- (NSNumber *)totalsUploadedBytes {
    if (self.megaApi == nil) return nil;
    return [[NSNumber alloc] initWithLongLong:self.megaApi->getTotalUploadedBytes()];
}

- (NSUInteger)totalNodes {
    if (self.megaApi == nil) return 0;
    return self.megaApi->getNumNodes();
}

- (NSString *)masterKey {
    if (self.megaApi == nil) return nil;
    const char *val = self.megaApi->exportMasterKey();
    if (!val) return nil;
    
    NSString *ret = [[NSString alloc] initWithUTF8String:val];
    
    delete [] val;
    return ret;
}

- (NSString *)userAgent {
    if (self.megaApi == nil) return nil;
    const char *val = self.megaApi->getUserAgent();
    if (!val) return nil;
    
    NSString *ret = [[NSString alloc] initWithUTF8String:val];
    
    return ret;
}

- (MEGAUser *)myUser {
    if (self.megaApi == nil) return nil;
    MegaUser *user = self.megaApi->getMyUser();
    return user ? [[MEGAUser alloc] initWithMegaUser:user cMemoryOwn:YES] : nil;
}

- (BOOL)isAchievementsEnabled {
    if (self.megaApi == nil) return NO;
    return self.megaApi->isAchievementsEnabled();
}

#pragma mark - Business

- (BOOL)isBusinessAccount {
    if (self.megaApi == nil) return NO;
    return self.megaApi->isBusinessAccount();
}

- (BOOL)isMasterBusinessAccount {
    if (self.megaApi == nil) return NO;
    return self.megaApi->isMasterBusinessAccount();
}

- (BOOL)isBusinessAccountActive {
    if (self.megaApi == nil) return NO;
    return self.megaApi->isBusinessAccountActive();
}

- (BusinessStatus)businessStatus {
    if (self.megaApi == nil) return BusinessStatusInactive;
    return (BusinessStatus) self.megaApi->getBusinessStatus();
}

- (NSInteger)numUnreadUserAlerts {
    if (self.megaApi == nil) return 0;
    return self.megaApi->getNumUnreadUserAlerts();
}

- (long long)bandwidthOverquotaDelay {
    if (self.megaApi == nil) return 0;
    return self.megaApi->getBandwidthOverquotaDelay();
}

#pragma mark - Init

- (instancetype)initWithAppKey:(NSString *)appKey userAgent:(NSString *)userAgent {
    self.megaApi = new MegaApi(appKey.UTF8String, (const char *)NULL, userAgent.UTF8String);
    
    if (pthread_mutex_init(&listenerMutex, NULL)) {
        return nil;
    }
    
    return self;
}

- (instancetype)initWithAppKey:(NSString *)appKey userAgent:(NSString *)userAgent basePath:(NSString *)basePath {
    self.megaApi = new MegaApi(appKey.UTF8String, basePath.UTF8String, userAgent.UTF8String);
    
    if (pthread_mutex_init(&listenerMutex, NULL)) {
        return nil;
    }
    
    return self;
}

- (void)deleteMegaApi {    
    delete _megaApi;
    _megaApi = nil;
    pthread_mutex_destroy(&listenerMutex);
}

- (void)dealloc {
    delete _megaApi;
    _megaApi = nil;
    pthread_mutex_destroy(&listenerMutex);
}

- (MegaApi *)getCPtr {
    return _megaApi;
}

#pragma mark - Add and remove delegates

- (void)addMEGADelegate:(id<MEGADelegate>)delegate {
    if (self.megaApi) {
        self.megaApi->addListener([self createDelegateMEGAListener:delegate]);
    }
}

- (void)addMEGARequestDelegate:(id<MEGARequestDelegate>)delegate {
    if (self.megaApi) {
        self.megaApi->addRequestListener([self createDelegateMEGARequestListener:delegate singleListener:NO]);
    }
}

- (void)addMEGATransferDelegate:(id<MEGATransferDelegate>)delegate {
    if (self.megaApi) {
        self.megaApi->addTransferListener([self createDelegateMEGATransferListener:delegate singleListener:NO]);
    }
}

- (void)addMEGAGlobalDelegate:(id<MEGAGlobalDelegate>)delegate {
    if (self.megaApi) {
        self.megaApi->addGlobalListener([self createDelegateMEGAGlobalListener:delegate]);
    }
}

- (void)removeMEGADelegate:(id<MEGADelegate>)delegate {
    std::vector<DelegateMEGAListener *> listenersToRemove;
    
    pthread_mutex_lock(&listenerMutex);
    std::set<DelegateMEGAListener *>::iterator it = _activeMegaListeners.begin();
    while (it != _activeMegaListeners.end()) {
        DelegateMEGAListener *delegateListener = *it;
        if (delegateListener->getUserListener() == delegate) {
            listenersToRemove.push_back(delegateListener);
            _activeMegaListeners.erase(it++);
        }
        else {
            it++;
        }
    }
    pthread_mutex_unlock(&listenerMutex);
    
    for (int i = 0; i < listenersToRemove.size(); i++)
    {
        if (self.megaApi) {
            self.megaApi->removeListener(listenersToRemove[i]);
        }
        delete listenersToRemove[i];
    }
}

- (void)removeMEGARequestDelegate:(id<MEGARequestDelegate>)delegate {
    std::vector<DelegateMEGARequestListener *> listenersToRemove;
    
    pthread_mutex_lock(&listenerMutex);
    std::set<DelegateMEGARequestListener *>::iterator it = _activeRequestListeners.begin();
    while (it != _activeRequestListeners.end()) {
        DelegateMEGARequestListener *delegateListener = *it;
        if (delegateListener->getUserListener() == delegate) {
            listenersToRemove.push_back(delegateListener);
            _activeRequestListeners.erase(it++);
        }
        else {
            it++;
        }
    }
    pthread_mutex_unlock(&listenerMutex);
    
    for (int i = 0; i < listenersToRemove.size(); i++)
    {
        if (self.megaApi) {
            self.megaApi->removeRequestListener(listenersToRemove[i]);
        }
        delete listenersToRemove[i];
    }
}

- (void)removeMEGATransferDelegate:(id<MEGATransferDelegate>)delegate {
    std::vector<DelegateMEGATransferListener *> listenersToRemove;
    
    pthread_mutex_lock(&listenerMutex);
    std::set<DelegateMEGATransferListener *>::iterator it = _activeTransferListeners.begin();
    while (it != _activeTransferListeners.end()) {
        DelegateMEGATransferListener *delegateListener = *it;
        if (delegateListener->getUserListener() == delegate) {
            listenersToRemove.push_back(delegateListener);
            _activeTransferListeners.erase(it++);
        }
        else {
            it++;
        }
    }
    pthread_mutex_unlock(&listenerMutex);
    
    for (int i = 0; i < listenersToRemove.size(); i++)
    {
        if (self.megaApi) {
            self.megaApi->removeTransferListener(listenersToRemove[i]);
        }
        delete listenersToRemove[i];
    }
}

- (void)removeMEGAGlobalDelegate:(id<MEGAGlobalDelegate>)delegate {
    std::vector<DelegateMEGAGlobalListener *> listenersToRemove;
    
    pthread_mutex_lock(&listenerMutex);
    std::set<DelegateMEGAGlobalListener *>::iterator it = _activeGlobalListeners.begin();
    while (it != _activeGlobalListeners.end()) {
        DelegateMEGAGlobalListener *delegateListener = *it;
        if (delegateListener->getUserListener() == delegate) {
            listenersToRemove.push_back(delegateListener);
            _activeGlobalListeners.erase(it++);
        }
        else {
            it++;
        }
    }
    pthread_mutex_unlock(&listenerMutex);
    
    
    for (int i = 0; i < listenersToRemove.size(); i++)
    {
        if (self.megaApi) {
            self.megaApi->removeGlobalListener(listenersToRemove[i]);
        }
        delete listenersToRemove[i];
    }
    
}

- (void)addLoggerDelegate:(id<MEGALoggerDelegate>)delegate {
    MegaApi::addLoggerObject([self createDelegateMegaLogger:delegate]);
}

- (void)removeLoggerDelegate:(id<MEGALoggerDelegate>)delegate {
    std::vector<DelegateMEGALoggerListener *> listenersToRemove;
    
    pthread_mutex_lock(&listenerMutex);
    std::set<DelegateMEGALoggerListener *>::iterator it = _activeLoggerListeners.begin();
    while (it != _activeLoggerListeners.end()) {
        DelegateMEGALoggerListener *delegateListener = *it;
        if (delegateListener->getUserListener() == delegate) {
            listenersToRemove.push_back(delegateListener);
            _activeLoggerListeners.erase(it++);
        }
        else {
            it++;
        }
    }
    pthread_mutex_unlock(&listenerMutex);
    
    for (int i = 0; i < listenersToRemove.size(); i++)
    {
        MegaApi::removeLoggerObject(listenersToRemove[i]);
        delete listenersToRemove[i];
    }
}

#pragma mark - Utils

- (NSString *)hashForBase64pwkey:(NSString *)base64pwkey email:(NSString *)email {
    if(base64pwkey == nil || email == nil || self.megaApi == nil)  return  nil;
    
    const char *val = self.megaApi->getStringHash([base64pwkey UTF8String], [email UTF8String]);
    if (!val) return nil;
    
    NSString *ret = [[NSString alloc] initWithUTF8String:val];
    
    delete [] val;
    return ret;
}

+ (uint64_t)handleForBase64Handle:(NSString *)base64Handle {
    if(base64Handle == nil) return ::mega::INVALID_HANDLE;
    
    return MegaApi::base64ToHandle([base64Handle UTF8String]);
}

+ (uint64_t)handleForBase64UserHandle:(NSString *)base64UserHandle {
    if(base64UserHandle == nil) return ::mega::INVALID_HANDLE;
    
    return MegaApi::base64ToUserHandle([base64UserHandle UTF8String]);
}

+ (NSString *)base64HandleForHandle:(uint64_t)handle {
    const char *val = MegaApi::handleToBase64(handle);
    if (!val) return nil;
    
    NSString *ret = [[NSString alloc] initWithUTF8String:val];
    
    delete [] val;
    return ret;
}

+ (NSString *)base64HandleForUserHandle:(uint64_t)userhandle {
    const char *val = MegaApi::userHandleToBase64(userhandle);
    if (!val) return nil;
    
    NSString *ret = [[NSString alloc] initWithUTF8String:val];
    
    delete [] val;
    return ret;
}

- (void)retryPendingConnections {
    if (self.megaApi) {
        self.megaApi->retryPendingConnections();
    }
}

- (void)reconnect {
    if (self.megaApi) {
        self.megaApi->retryPendingConnections(true, true);
    }
}

- (BOOL)serverSideRubbishBinAutopurgeEnabled {
    if (self.megaApi == nil) return NO;
    return self.megaApi->serverSideRubbishBinAutopurgeEnabled();
}

- (BOOL)appleVoipPushEnabled {
    if (self.megaApi == nil) return NO;
    return self.megaApi->appleVoipPushEnabled();
}

- (void)getSessionTransferURL:(NSString *)path delegate:(id<MEGARequestDelegate>)delegate {
    if (self.megaApi) {
        self.megaApi->getSessionTransferURL(path.UTF8String, [self createDelegateMEGARequestListener:delegate singleListener:YES]);
    }
}

- (void)getSessionTransferURL:(NSString *)path {
    if (self.megaApi) {
        self.megaApi->getSessionTransferURL(path.UTF8String);
    }
}

#pragma mark - Login Requests

- (BOOL)multiFactorAuthAvailable {
    if (self.megaApi == nil) return NO;
    return self.megaApi->multiFactorAuthAvailable();
}

- (void)multiFactorAuthCheckWithEmail:(NSString *)email delegate:(id<MEGARequestDelegate>)delegate {
    if (self.megaApi) {
        self.megaApi->multiFactorAuthCheck(email.UTF8String, [self createDelegateMEGARequestListener:delegate singleListener:YES]);
    }
}

- (void)multiFactorAuthCheckWithEmail:(NSString *)email {
    if (self.megaApi) {
        self.megaApi->multiFactorAuthCheck(email.UTF8String);
    }
}

- (void)multiFactorAuthGetCodeWithDelegate:(id<MEGARequestDelegate>)delegate {
    if (self.megaApi) {
        self.megaApi->multiFactorAuthGetCode([self createDelegateMEGARequestListener:delegate singleListener:YES]);
    }
}

- (void)multiFactorAuthGetCode {
    if (self.megaApi) {
        self.megaApi->multiFactorAuthGetCode();
    }
}

- (void)multiFactorAuthEnableWithPin:(NSString *)pin delegate:(id<MEGARequestDelegate>)delegate {
    if (self.megaApi) {
        self.megaApi->multiFactorAuthEnable(pin.UTF8String, [self createDelegateMEGARequestListener:delegate singleListener:YES]);
    }
}

- (void)multiFactorAuthEnableWithPin:(NSString *)pin  {
    if (self.megaApi) {
        self.megaApi->multiFactorAuthEnable(pin.UTF8String);
    }
}

- (void)multiFactorAuthDisableWithPin:(NSString *)pin delegate:(id<MEGARequestDelegate>)delegate {
    if (self.megaApi) {
        self.megaApi->multiFactorAuthDisable(pin.UTF8String, [self createDelegateMEGARequestListener:delegate singleListener:YES]);
    }
}

- (void)multiFactorAuthDisableWithPin:(NSString *)pin {
    if (self.megaApi) {
        self.megaApi->multiFactorAuthDisable(pin.UTF8String);
    }
}

- (void)multiFactorAuthLoginWithEmail:(NSString *)email password:(NSString *)password pin:(NSString *)pin delegate:(id<MEGARequestDelegate>)delegate {
    if (self.megaApi) {
        self.megaApi->multiFactorAuthLogin(email.UTF8String, password.UTF8String, pin.UTF8String, [self createDelegateMEGARequestListener:delegate singleListener:YES]);
    }
}

- (void)multiFactorAuthLoginWithEmail:(NSString *)email password:(NSString *)password pin:(NSString *)pin {
    if (self.megaApi) {
        self.megaApi->multiFactorAuthLogin(email.UTF8String, password.UTF8String, pin.UTF8String);
    }
}

- (void)multiFactorAuthChangePassword:(NSString *)oldPassword newPassword:(NSString *)newPassword pin:(NSString *)pin delegate:(id<MEGARequestDelegate>)delegate {
    if (self.megaApi) {
        self.megaApi->multiFactorAuthChangePassword(oldPassword.UTF8String, newPassword.UTF8String, pin.UTF8String, [self createDelegateMEGARequestListener:delegate singleListener:YES]);
    }
}

- (void)multiFactorAuthChangePassword:(NSString *)oldPassword newPassword:(NSString *)newPassword pin:(NSString *)pin {
    if (self.megaApi) {
        self.megaApi->multiFactorAuthChangePassword(oldPassword.UTF8String, newPassword.UTF8String, pin.UTF8String);
    }
}

- (void)multiFactorAuthChangeEmail:(NSString *)email pin:(NSString *)pin delegate:(id<MEGARequestDelegate>)delegate {
    if (self.megaApi) {
        self.megaApi->multiFactorAuthChangeEmail(email.UTF8String, pin.UTF8String, [self createDelegateMEGARequestListener:delegate singleListener:YES]);
    }
}

- (void)multiFactorAuthChangeEmail:(NSString *)email pin:(NSString *)pin {
    if (self.megaApi) {
        self.megaApi->multiFactorAuthChangeEmail(email.UTF8String, pin.UTF8String);
    }
}

- (void)multiFactorAuthCancelAccountWithPin:(NSString *)pin delegate:(id<MEGARequestDelegate>)delegate {
    if (self.megaApi) {
        self.megaApi->multiFactorAuthCancelAccount(pin.UTF8String, [self createDelegateMEGARequestListener:delegate singleListener:YES]);
    }
}

- (void)multiFactorAuthCancelAccountWithPin:(NSString *)pin {
    if (self.megaApi) {
        self.megaApi->multiFactorAuthCancelAccount(pin.UTF8String);
    }
}

- (void)fetchTimeZoneWithDelegate:(id<MEGARequestDelegate>)delegate {
    if (self.megaApi) {
        self.megaApi->fetchTimeZone([self createDelegateMEGARequestListener:delegate singleListener:YES]);
    }
}

- (void)fetchTimeZone {
    if (self.megaApi) {
        self.megaApi->fetchTimeZone();
    }
}

- (void)loginWithEmail:(NSString *)email password:(NSString *)password {
    if (self.megaApi) {
        self.megaApi->login(email.UTF8String, password.UTF8String);
    }
}

- (void)loginWithEmail:(NSString *)email password:(NSString *)password delegate:(id<MEGARequestDelegate>)delegate{
    if (self.megaApi) {
        self.megaApi->login(email.UTF8String, password.UTF8String, [self createDelegateMEGARequestListener:delegate singleListener:YES]);
    }
}

- (void)sendDevCommand:(NSString *)command email:(NSString *)email delegate:(id<MEGARequestDelegate>)delegate {
    if (self.megaApi) {
        self.megaApi->sendDevCommand(command.UTF8String, email.UTF8String, [self createDelegateMEGARequestListener:delegate singleListener:YES]);
    }
}

- (NSString *)dumpSession {
    if (self.megaApi == nil) return nil;
    const char *val = self.megaApi->dumpSession();
    if (!val) return nil;
    
    NSString *ret = [[NSString alloc] initWithUTF8String:val];
    
    delete [] val;
    return ret;
}

- (NSString *)sequenceNumber {
    if (self.megaApi == nil) return nil;
    const char *val = self.megaApi->getSequenceNumber();
    if (!val) return nil;
    
    NSString *ret = [[NSString alloc] initWithUTF8String:val];
    
    delete [] val;
    return ret;
}

- (void)fastLoginWithEmail:(NSString *)email stringHash:(NSString *)stringHash base64pwKey:(NSString *)base64pwKey {
    if (self.megaApi) {
        self.megaApi->fastLogin(email.UTF8String, stringHash.UTF8String, base64pwKey.UTF8String);
    }
}

- (void)fastLoginWithEmail:(NSString *)email stringHash:(NSString *)stringHash base64pwKey:(NSString *)base64pwKey delegate:(id<MEGARequestDelegate>)delegate {
    if (self.megaApi) {
        self.megaApi->fastLogin(email.UTF8String, stringHash.UTF8String, base64pwKey.UTF8String, [self createDelegateMEGARequestListener:delegate singleListener:YES]);
    }
}

- (void)fastLoginWithSession:(NSString *)session {
    if (self.megaApi) {
        self.megaApi->fastLogin(session.UTF8String);
    }
}

- (void)fastLoginWithSession:(NSString *)session delegate:(id<MEGARequestDelegate>)delegate {
    if (self.megaApi) {
        self.megaApi->fastLogin(session.UTF8String, [self createDelegateMEGARequestListener:delegate singleListener:YES]);
    }
}

- (void)loginToFolderLink:(NSString *)folderLink delegate:(id<MEGARequestDelegate>)delegate {
    if (self.megaApi) {
        self.megaApi->loginToFolder(folderLink.UTF8String, [self createDelegateMEGARequestListener:delegate singleListener:YES]);
    }
}

- (void)loginToFolderLink:(NSString *)folderLink {
    if (self.megaApi) {
        self.megaApi->loginToFolder(folderLink.UTF8String);
    }
}

- (NSInteger)isLoggedIn {
    if (self.megaApi == nil) return 0;
    return self.megaApi->isLoggedIn();
}

- (BOOL)isEphemeralPlusPlus {
    if (self.megaApi == nil) return false;
    return self.megaApi->isEphemeralPlusPlus();
}

- (void)fetchNodesWithDelegate:(id<MEGARequestDelegate>)delegate {
    if (self.megaApi) {
        self.megaApi->fetchNodes([self createDelegateMEGARequestListener:delegate singleListener:YES]);
    }
}

- (void)fetchNodes {
    if (self.megaApi) {
        self.megaApi->fetchNodes();
    }
}

- (void)logoutWithDelegate:(id<MEGARequestDelegate>)delegate {
    [NSNotificationCenter.defaultCenter postNotificationName:MEGAIsBeingLogoutNotification object:nil];
<<<<<<< HEAD
    self.megaApi->logout(true, [self createDelegateMEGARequestListener:delegate singleListener:YES]);
=======
    if (self.megaApi) {
        self.megaApi->logout([self createDelegateMEGARequestListener:delegate singleListener:YES]);
    }
>>>>>>> 0b5895e4
}

- (void)logout {
    [NSNotificationCenter.defaultCenter postNotificationName:MEGAIsBeingLogoutNotification object:nil];
<<<<<<< HEAD
    self.megaApi->logout(true, NULL);
=======
    if (self.megaApi) {
        self.megaApi->logout(NULL);
    }
>>>>>>> 0b5895e4
}

- (void)localLogoutWithDelegate:(id<MEGARequestDelegate>)delegate {
    if (self.megaApi) {
        self.megaApi->localLogout([self createDelegateMEGARequestListener:delegate singleListener:YES queueType:ListenerQueueTypeCurrent]);
    }
}

- (void)localLogout {
    if (self.megaApi) {
        self.megaApi->localLogout();
    }
}

- (void)invalidateCache {
    if (self.megaApi) {
        self.megaApi->invalidateCache();
    }
}

- (PasswordStrength)passwordStrength:(NSString *)password {
    if (self.megaApi == nil) return PasswordStrengthVeryWeak;
    return (PasswordStrength) self.megaApi->getPasswordStrength(password.UTF8String);
}

- (BOOL)checkPassword:(NSString *)password {
    if (self.megaApi == nil) return NO;
    return self.megaApi->checkPassword(password.UTF8String);
}

- (NSString *)myCredentials {
    if (self.megaApi == nil) return nil;
    const char *val = self.megaApi->getMyCredentials();
    if (val) {
        NSString *ret = [NSString.alloc initWithUTF8String:val];
        delete [] val;
        return ret;
    } else {
        return nil;
    }
}

- (void)getUserCredentials:(MEGAUser *)user delegate:(id<MEGARequestDelegate>)delegate {
    if (self.megaApi) {
        self.megaApi->getUserCredentials(user.getCPtr, [self createDelegateMEGARequestListener:delegate singleListener:YES]);
    }
}

- (void)getUserCredentials:(MEGAUser *)user {
    if (self.megaApi) {
        self.megaApi->getUserCredentials(user.getCPtr);
    }
}

- (BOOL)areCredentialsVerifiedOfUser:(MEGAUser *)user {
    if (self.megaApi == nil) return NO;
    return self.megaApi->areCredentialsVerified(user.getCPtr);
}

- (void)verifyCredentialsOfUser:(MEGAUser *)user delegate:(id<MEGARequestDelegate>)delegate {
    if (self.megaApi) {
        self.megaApi->verifyCredentials(user.getCPtr, [self createDelegateMEGARequestListener:delegate singleListener:YES]);
    }
}

- (void)verifyCredentialsOfUser:(MEGAUser *)user {
    if (self.megaApi) {
        self.megaApi->verifyCredentials(user.getCPtr);
    }
}

- (void)resetCredentialsOfUser:(MEGAUser *)user delegate:(id<MEGARequestDelegate>)delegate {
    if (self.megaApi) {
        self.megaApi->resetCredentials(user.getCPtr, [self createDelegateMEGARequestListener:delegate singleListener:YES]);
    }
}

- (void)resetCredentialsOfUser:(MEGAUser *)user {
    if (self.megaApi) {
        self.megaApi->resetCredentials(user.getCPtr);
    }
}

#pragma mark - Create account and confirm account Requests


- (void)createAccountWithEmail:(NSString *)email password:(NSString *)password firstname:(NSString *)firstname lastname:(NSString *)lastname {
    if (self.megaApi) {
        self.megaApi->createAccount(email.UTF8String, password.UTF8String, firstname.UTF8String, lastname.UTF8String);
    }
}

- (void)createAccountWithEmail:(NSString *)email password:(NSString *)password firstname:(NSString *)firstname lastname:(NSString *)lastname delegate:(id<MEGARequestDelegate>)delegate {
    if (self.megaApi) {
        self.megaApi->createAccount(email.UTF8String, password.UTF8String, firstname.UTF8String, lastname.UTF8String, [self createDelegateMEGARequestListener:delegate singleListener:YES]);
    }
}

- (void)createAccountWithEmail:(NSString *)email password:(NSString *)password firstname:(NSString *)firstname lastname:(NSString *)lastname lastPublicHandle:(uint64_t)lastPublicHandle lastPublicHandleType:(AffiliateType)lastPublicHandleType lastAccessTimestamp:(uint64_t)lastAccessTimestamp {
    if (self.megaApi) {
        self.megaApi->createAccount(email.UTF8String, password.UTF8String, firstname.UTF8String, lastname.UTF8String, lastPublicHandle, (int)lastPublicHandleType, lastAccessTimestamp);
    }
}

- (void)createAccountWithEmail:(NSString *)email password:(NSString *)password firstname:(NSString *)firstname lastname:(NSString *)lastname lastPublicHandle:(uint64_t)lastPublicHandle lastPublicHandleType:(AffiliateType)lastPublicHandleType lastAccessTimestamp:(uint64_t)lastAccessTimestamp delegate:(id<MEGARequestDelegate>)delegate {
    if (self.megaApi) {
        self.megaApi->createAccount(email.UTF8String, password.UTF8String, firstname.UTF8String, lastname.UTF8String, lastPublicHandle, (int)lastPublicHandleType, lastAccessTimestamp, [self createDelegateMEGARequestListener:delegate singleListener:YES]);
    }
}

- (void)resumeCreateAccountWithSessionId:(NSString *)sessionId delegate:(id<MEGARequestDelegate>)delegate {
    if (self.megaApi) {
        self.megaApi->resumeCreateAccount(sessionId.UTF8String, [self createDelegateMEGARequestListener:delegate singleListener:YES]);
    }
}

- (void)resumeCreateAccountWithSessionId:(NSString *)sessionId {
    if (self.megaApi) {
        self.megaApi->resumeCreateAccount(sessionId.UTF8String);
    }
}

- (void)cancelCreateAccountWithDelegate:(id<MEGARequestDelegate>)delegate {
    if (self.megaApi) {
        self.megaApi->cancelCreateAccount([self createDelegateMEGARequestListener:delegate singleListener:YES]);
    }
}

- (void)cancelCreateAccount {
    if (self.megaApi) {
        self.megaApi->cancelCreateAccount();
    }
}

- (void)sendSignupLinkWithEmail:(NSString *)email name:(NSString *)name password:(NSString *)password delegate:(id<MEGARequestDelegate>)delegate {
    if (self.megaApi) {
        self.megaApi->sendSignupLink(email.UTF8String, name.UTF8String, password.UTF8String, [self createDelegateMEGARequestListener:delegate singleListener:YES]);
    }
}

- (void)sendSignupLinkWithEmail:(NSString *)email name:(NSString *)name password:(NSString *)password {
    if (self.megaApi) {
        self.megaApi->sendSignupLink(email.UTF8String, name.UTF8String, password.UTF8String);
    }
}

- (void)fastSendSignupLinkWithEmail:(NSString *)email base64pwkey:(NSString *)base64pwkey name:(NSString *)name delegate:(id<MEGARequestDelegate>)delegate {
    if (self.megaApi) {
        self.megaApi->fastSendSignupLink(email.UTF8String, base64pwkey.UTF8String, name.UTF8String, [self createDelegateMEGARequestListener:delegate singleListener:YES]);
    }
}

- (void)fastSendSignupLinkWithEmail:(NSString *)email base64pwkey:(NSString *)base64pwkey name:(NSString *)name {
    if (self.megaApi) {
        self.megaApi->fastSendSignupLink(email.UTF8String, base64pwkey.UTF8String, name.UTF8String);
    }
}

- (void)querySignupLink:(NSString *)link {
    if (self.megaApi) {
        self.megaApi->querySignupLink(link.UTF8String);
    }
}

- (void)querySignupLink:(NSString *)link delegate:(id<MEGARequestDelegate>)delegate {
    if (self.megaApi) {
        self.megaApi->querySignupLink(link.UTF8String, [self createDelegateMEGARequestListener:delegate singleListener:YES]);
    }
}

- (void)confirmAccountWithLink:(NSString *)link password:(NSString *)password {
    if (self.megaApi) {
        self.megaApi->confirmAccount(link.UTF8String, password.UTF8String);
    }
}

- (void)confirmAccountWithLink:(NSString *)link password:(NSString *)password delegate:(id<MEGARequestDelegate>)delegate {
    if (self.megaApi) {
        self.megaApi->confirmAccount(link.UTF8String, password.UTF8String, [self createDelegateMEGARequestListener:delegate singleListener:YES]);
    }
}

- (void)fastConfirmAccountWithLink:(NSString *)link base64pwkey:(NSString *)base64pwkey {
    if (self.megaApi) {
        self.megaApi->fastConfirmAccount(link.UTF8String, base64pwkey.UTF8String);
    }
}


- (void)fastConfirmAccountWithLink:(NSString *)link base64pwkey:(NSString *)base64pwkey delegate:(id<MEGARequestDelegate>)delegate {
    if (self.megaApi) {
        self.megaApi->fastConfirmAccount(link.UTF8String, base64pwkey.UTF8String, [self createDelegateMEGARequestListener:delegate singleListener:YES]);
    }
}

- (void)resetPasswordWithEmail:(NSString *)email hasMasterKey:(BOOL)hasMasterKey delegate:(id<MEGARequestDelegate>)delegate {
    if (self.megaApi) {
        self.megaApi->resetPassword(email.UTF8String, hasMasterKey, [self createDelegateMEGARequestListener:delegate singleListener:YES]);
    }
}

- (void)resetPasswordWithEmail:(NSString *)email hasMasterKey:(BOOL)hasMasterKey {
    if (self.megaApi) {
        self.megaApi->resetPassword(email.UTF8String, hasMasterKey);
    }
}

- (void)queryResetPasswordLink:(NSString *)link delegate:(id<MEGARequestDelegate>)delegate {
    if (self.megaApi) {
        self.megaApi->queryResetPasswordLink(link.UTF8String, [self createDelegateMEGARequestListener:delegate singleListener:YES]);
    }
}

- (void)queryResetPasswordLink:(NSString *)link {
    if (self.megaApi) {
        self.megaApi->queryResetPasswordLink(link.UTF8String);
    }
}

- (void)confirmResetPasswordWithLink:(NSString *)link newPassword:(NSString *)newPassword masterKey:(nullable NSString *)masterKey delegate:(id<MEGARequestDelegate>)delegate {
    if (self.megaApi) {
        self.megaApi->confirmResetPassword(link.UTF8String, newPassword.UTF8String, masterKey.UTF8String, [self createDelegateMEGARequestListener:delegate singleListener:YES]);
    }
}

- (void)confirmResetPasswordWithLink:(NSString *)link newPassword:(NSString *)newPassword masterKey:(nullable NSString *)masterKey {
    if (self.megaApi) {
        self.megaApi->confirmResetPassword(link.UTF8String, newPassword.UTF8String, masterKey.UTF8String);
    }
}

- (void)cancelAccountWithDelegate:(id<MEGARequestDelegate>)delegate {
    if (self.megaApi) {
        self.megaApi->cancelAccount([self createDelegateMEGARequestListener:delegate singleListener:YES]);
    }
}

- (void)cancelAccount {
    if (self.megaApi) {
        self.megaApi->cancelAccount();
    }
}

- (void)queryCancelLink:(NSString *)link {
    if (self.megaApi) {
        self.megaApi->queryCancelLink(link.UTF8String);
    }
}

- (void)queryCancelLink:(NSString *)link delegate:(id<MEGARequestDelegate>)delegate {
    if (self.megaApi) {
        self.megaApi->queryCancelLink(link.UTF8String, [self createDelegateMEGARequestListener:delegate singleListener:YES]);
    }
}

- (void)confirmCancelAccountWithLink:(NSString *)link password:(NSString *)password delegate:(id<MEGARequestDelegate>)delegate {
    if (self.megaApi) {
        self.megaApi->confirmCancelAccount(link.UTF8String, password.UTF8String, [self createDelegateMEGARequestListener:delegate singleListener:YES]);
    }
}

- (void)confirmCancelAccountWithLink:(NSString *)link password:(NSString *)password {
    if (self.megaApi) {
        self.megaApi->confirmCancelAccount(link.UTF8String, password.UTF8String);
    }
}

- (void)resendVerificationEmailWithDelegate:(id<MEGARequestDelegate>)delegate {
    if (self.megaApi) {
        self.megaApi->resendVerificationEmail([self createDelegateMEGARequestListener:delegate singleListener:YES]);
    }
}

- (void)resendVerificationEmail {
    if (self.megaApi) {
        self.megaApi->resendVerificationEmail();
    }
}

- (void)changeEmail:(NSString *)email delegate:(id<MEGARequestDelegate>)delegate {
    if (self.megaApi) {
        self.megaApi->changeEmail(email.UTF8String, [self createDelegateMEGARequestListener:delegate singleListener:YES]);
    }
}

- (void)changeEmail:(NSString *)email {
    if (self.megaApi) {
        self.megaApi->changeEmail(email.UTF8String);
    }
}

- (void)queryChangeEmailLink:(NSString *)link delegate:(id<MEGARequestDelegate>)delegate {
    if (self.megaApi) {
        self.megaApi->queryChangeEmailLink(link.UTF8String, [self createDelegateMEGARequestListener:delegate singleListener:YES]);
    }
}

- (void)queryChangeEmailLink:(NSString *)link {
    if (self.megaApi) {
        self.megaApi->queryChangeEmailLink(link.UTF8String);
    }
}

- (void)confirmChangeEmailWithLink:(NSString *)link password:(NSString *)password delegate:(id<MEGARequestDelegate>)delegate {
    if (self.megaApi) {
        self.megaApi->confirmChangeEmail(link.UTF8String, password.UTF8String, [self createDelegateMEGARequestListener:delegate singleListener:YES]);
    }
}

- (void)confirmChangeEmailWithLink:(NSString *)link password:(NSString *)password {
    if (self.megaApi) {
        self.megaApi->confirmChangeEmail(link.UTF8String, password.UTF8String);
    }
}

- (void)contactLinkCreateRenew:(BOOL)renew delegate:(id<MEGARequestDelegate>)delegate {
    if (self.megaApi) {
        self.megaApi->contactLinkCreate(renew, [self createDelegateMEGARequestListener:delegate singleListener:YES]);
    }
}

- (void)contactLinkCreateRenew:(BOOL)renew {
    if (self.megaApi) {
        self.megaApi->contactLinkCreate(renew);
    }
}

- (void)contactLinkQueryWithHandle:(uint64_t)handle delegate:(id<MEGARequestDelegate>)delegate {
    if (self.megaApi) {
        self.megaApi->contactLinkQuery(handle, [self createDelegateMEGARequestListener:delegate singleListener:YES]);
    }
}

- (void)contactLinkQueryWithHandle:(uint64_t)handle {
    if (self.megaApi) {
        self.megaApi->contactLinkQuery(handle);
    }
}

- (void)contactLinkDeleteWithDelegate:(id<MEGARequestDelegate>)delegate {
    if (self.megaApi) {
        self.megaApi->contactLinkDelete(INVALID_HANDLE, [self createDelegateMEGARequestListener:delegate singleListener:YES]);
    }
}

- (void)contactLinkDelete {
    if (self.megaApi) {
        self.megaApi->contactLinkDelete();
    }
}

- (void)keepMeAliveWithType:(KeepMeAlive)type enable:(BOOL)enable delegate:(id<MEGARequestDelegate>)delegate {
    if (self.megaApi) {
        self.megaApi->keepMeAlive((int) type, enable, [self createDelegateMEGARequestListener:delegate singleListener:YES]);
    }
}

- (void)keepMeAliveWithType:(KeepMeAlive)type enable:(BOOL)enable {
    if (self.megaApi) {
        self.megaApi->keepMeAlive((int) type, enable);
    }
}

- (void)whyAmIBlockedWithDelegate:(id<MEGARequestDelegate>)delegate {
    if (self.megaApi) {
        self.megaApi->whyAmIBlocked([self createDelegateMEGARequestListener:delegate singleListener:YES]);
    }
}

- (void)whyAmIBlocked {
    if (self.megaApi) {
        self.megaApi->whyAmIBlocked();
    }
}

- (void)getPSAWithDelegate:(id<MEGARequestDelegate>)delegate {
    if (self.megaApi) {
        self.megaApi->getPSA([self createDelegateMEGARequestListener:delegate singleListener:YES]);
    }
}

- (void)getPSA{
    if (self.megaApi) {
        self.megaApi->getPSA();
    }
}

- (void)getURLPublicServiceAnnouncementWithDelegate:(id<MEGARequestDelegate>)delegate {
    if (self.megaApi) {
        self.megaApi->getPSAWithUrl([self createDelegateMEGARequestListener:delegate singleListener:YES]);
    }
}

- (void)setPSAWithIdentifier:(NSInteger)identifier delegate:(id<MEGARequestDelegate>)delegate {
    if (self.megaApi) {
        self.megaApi->setPSA((int)identifier, [self createDelegateMEGARequestListener:delegate singleListener:YES]);
    }
}

- (void)setPSAWithIdentifier:(NSInteger)identifier {
    if (self.megaApi) {
        self.megaApi->setPSA((int)identifier);
    }
}

- (void)acknowledgeUserAlertsWithDelegate:(id<MEGARequestDelegate>)delegate {
    if (self.megaApi) {
        self.megaApi->acknowledgeUserAlerts([self createDelegateMEGARequestListener:delegate singleListener:YES]);
    }
}

- (void)acknowledgeUserAlerts {
    if (self.megaApi) {
        self.megaApi->acknowledgeUserAlerts();
    }
}

#pragma mark - Filesystem changes Requests

- (void)createFolderWithName:(NSString *)name parent:(MEGANode *)parent delegate:(id<MEGARequestDelegate>)delegate {
    if (self.megaApi) {
        self.megaApi->createFolder(name.UTF8String, parent.getCPtr, [self createDelegateMEGARequestListener:delegate singleListener:YES]);
    }
}

- (void)createFolderWithName:(NSString *)name parent:(MEGANode *)parent {
    if (self.megaApi) {
        self.megaApi->createFolder(name.UTF8String, parent.getCPtr);
    }
}

- (void)moveNode:(MEGANode *)node newParent:(MEGANode *)newParent delegate:(id<MEGARequestDelegate>)delegate {
    if (self.megaApi) {
        self.megaApi->moveNode(node.getCPtr, newParent.getCPtr, [self createDelegateMEGARequestListener:delegate singleListener:YES]);
    }
}

- (void)moveNode:(MEGANode *)node newParent:(MEGANode *)newParent {
    if (self.megaApi) {
        self.megaApi->moveNode(node.getCPtr, newParent.getCPtr);
    }
}

- (void)moveNode:(MEGANode *)node newParent:(MEGANode *)newParent newName:(NSString *)newName delegate:(id<MEGARequestDelegate>)delegate {
    if (self.megaApi) {
        self.megaApi->moveNode(node.getCPtr, newParent.getCPtr, newName.UTF8String, [self createDelegateMEGARequestListener:delegate singleListener:YES]);
    }
}

- (void)moveNode:(MEGANode *)node newParent:(MEGANode *)newParent newName:(NSString *)newName {
    if (self.megaApi) {
        self.megaApi->moveNode(node.getCPtr, newParent.getCPtr, newName.UTF8String);
    }
}

- (void)copyNode:(MEGANode *)node newParent:(MEGANode *)newParent delegate:(id<MEGARequestDelegate>)delegate {
    if (self.megaApi) {
        self.megaApi->copyNode(node.getCPtr, newParent.getCPtr, [self createDelegateMEGARequestListener:delegate singleListener:YES]);
    }
}

- (void)copyNode:(MEGANode *)node newParent:(MEGANode *)newParent {
    if (self.megaApi) {
        self.megaApi->copyNode(node.getCPtr, newParent.getCPtr);
    }
}

- (void)copyNode:(MEGANode *)node newParent:(MEGANode *)newParent newName:(NSString *)newName delegate:(id<MEGARequestDelegate>)delegate {
    if (self.megaApi) {
        self.megaApi->copyNode(node.getCPtr, newParent.getCPtr, newName.UTF8String, [self createDelegateMEGARequestListener:delegate singleListener:YES]);
    }
}

- (void)copyNode:(MEGANode *)node newParent:(MEGANode *)newParent newName:(NSString *)newName {
    if (self.megaApi) {
        self.megaApi->copyNode(node.getCPtr, newParent.getCPtr, newName.UTF8String);
    }
}

- (void)renameNode:(MEGANode *)node newName:(NSString *)newName delegate:(id<MEGARequestDelegate>)delegate {
    if (self.megaApi) {
        self.megaApi->renameNode(node.getCPtr, newName.UTF8String, [self createDelegateMEGARequestListener:delegate singleListener:YES]);
    }
}

- (void)renameNode:(MEGANode *)node newName:(NSString *)newName {
    if (self.megaApi) {
        self.megaApi->renameNode(node.getCPtr, newName.UTF8String);
    }
}

- (void)removeNode:(MEGANode *)node delegate:(id<MEGARequestDelegate>)delegate {
    if (self.megaApi) {
        self.megaApi->remove(node.getCPtr, [self createDelegateMEGARequestListener:delegate singleListener:YES]);
    }
}

- (void)removeNode:(MEGANode *)node {
    if (self.megaApi) {
        self.megaApi->remove(node.getCPtr);
    }
}

- (void)removeVersionsWithDelegate:(id<MEGARequestDelegate>)delegate {
    if (self.megaApi) {
        self.megaApi->removeVersions([self createDelegateMEGARequestListener:delegate singleListener:YES]);
    }
}

- (void)removeVersions {
    if (self.megaApi) {
        self.megaApi->removeVersions();
    }
}

- (void)removeVersionNode:(MEGANode *)node delegate:(id<MEGARequestDelegate>)delegate {
    if (self.megaApi) {
        self.megaApi->removeVersion(node.getCPtr, [self createDelegateMEGARequestListener:delegate singleListener:YES]);
    }
}

- (void)removeVersionNode:(MEGANode *)node {
    if (self.megaApi) {
        self.megaApi->removeVersion(node.getCPtr);
    }
}

- (void)restoreVersionNode:(MEGANode *)node delegate:(id<MEGARequestDelegate>)delegate {
    if (self.megaApi) {
        self.megaApi->restoreVersion(node.getCPtr, [self createDelegateMEGARequestListener:delegate singleListener:YES]);
    }
}

- (void)restoreVersionNode:(MEGANode *)node {
    if (self.megaApi) {
        self.megaApi->restoreVersion(node.getCPtr);
    }
}

- (void)cleanRubbishBinWithDelegate:(id<MEGARequestDelegate>)delegate {
    if (self.megaApi) {
        self.megaApi->cleanRubbishBin([self createDelegateMEGARequestListener:delegate singleListener:YES]);
    }
}

- (void)cleanRubbishBin {
    if (self.megaApi) {
        self.megaApi->cleanRubbishBin();
    }
}

#pragma mark - Sharing Requests

- (void)shareNode:(MEGANode *)node withUser:(MEGAUser *)user level:(NSInteger)level delegate:(id<MEGARequestDelegate>)delegate {
    if (self.megaApi) {
        self.megaApi->share(node.getCPtr, user.getCPtr, (int)level, [self createDelegateMEGARequestListener:delegate singleListener:YES]);
    }
}

- (void)shareNode:(MEGANode *)node withUser:(MEGAUser *)user level:(NSInteger)level {
    if (self.megaApi) {
        self.megaApi->share(node.getCPtr, user.getCPtr, (int)level);
    }
}

- (void)shareNode:(MEGANode *)node withEmail:(NSString *)email level:(NSInteger)level delegate:(id<MEGARequestDelegate>)delegate {
    if (self.megaApi) {
        self.megaApi->share(node.getCPtr, email.UTF8String, (int)level, [self createDelegateMEGARequestListener:delegate singleListener:YES]);
    }
}

- (void)shareNode:(MEGANode *)node withEmail:(NSString *)email level:(NSInteger)level {
    if (self.megaApi) {
        self.megaApi->share(node.getCPtr, email.UTF8String, (int)level);
    }
}

- (void)importMegaFileLink:(NSString *)megaFileLink parent:(MEGANode *)parent delegate:(id<MEGARequestDelegate>)delegate {
    if (self.megaApi) {
        self.megaApi->importFileLink(megaFileLink.UTF8String, parent.getCPtr, [self createDelegateMEGARequestListener:delegate singleListener:YES]);
    }
}

- (void)importMegaFileLink:(NSString *)megaFileLink parent:(MEGANode *)parent {
    if (self.megaApi) {
        self.megaApi->importFileLink(megaFileLink.UTF8String, parent.getCPtr);
    }
}


- (void)decryptPasswordProtectedLink:(NSString *)link password:(NSString *)password delegate:(id<MEGARequestDelegate>)delegate {
    if (self.megaApi) {
        self.megaApi->decryptPasswordProtectedLink(link.UTF8String, password.UTF8String, [self createDelegateMEGARequestListener:delegate singleListener:YES]);
    }
}

- (void)decryptPasswordProtectedLink:(NSString *)link password:(NSString *)password {
    if (self.megaApi) {
        self.megaApi->decryptPasswordProtectedLink(link.UTF8String, password.UTF8String);
    }
}

- (void)encryptLinkWithPassword:(NSString *)link password:(NSString *)password delegate:(id<MEGARequestDelegate>)delegate {
    if (self.megaApi) {
        self.megaApi->encryptLinkWithPassword(link.UTF8String, password.UTF8String, [self createDelegateMEGARequestListener:delegate singleListener:YES]);
    }
}

- (void)encryptLinkWithPassword:(NSString *)link password:(NSString *)password {
    if (self.megaApi) {
        self.megaApi->encryptLinkWithPassword(link.UTF8String, password.UTF8String);
    }
}

- (void)publicNodeForMegaFileLink:(NSString *)megaFileLink delegate:(id<MEGARequestDelegate>)delegate {
    if (self.megaApi) {
        self.megaApi->getPublicNode(megaFileLink.UTF8String, [self createDelegateMEGARequestListener:delegate singleListener:YES]);
    }
}

- (void)publicNodeForMegaFileLink:(NSString *)megaFileLink {
    if (self.megaApi) {
        self.megaApi->getPublicNode(megaFileLink.UTF8String);
    }
}

- (NSString *)buildPublicLinkForHandle:(NSString *)publicHandle key:(NSString *)key isFolder:(BOOL)isFolder {
    if (self.megaApi == nil) return nil;
    const char *link = self.megaApi->buildPublicLink(publicHandle.UTF8String, key.UTF8String, isFolder);
    
    if (!link) return nil;
    NSString *stringLink = [NSString.alloc initWithUTF8String:link];
    
    delete [] link;
    return stringLink;
}

- (void)setNodeLabel:(MEGANode *)node label:(MEGANodeLabel)label delegate:(id<MEGARequestDelegate>)delegate {
    if (self.megaApi) {
        self.megaApi->setNodeLabel(node.getCPtr, (int)label, [self createDelegateMEGARequestListener:delegate singleListener:YES]);
    }
}

- (void)setNodeLabel:(MEGANode *)node label:(MEGANodeLabel)label {
    if (self.megaApi) {
        self.megaApi->setNodeLabel(node.getCPtr, (int)label);
    }
}

- (void)resetNodeLabel:(MEGANode *)node delegate:(id<MEGARequestDelegate>)delegate {
    if (self.megaApi) {
        self.megaApi->resetNodeLabel(node.getCPtr, [self createDelegateMEGARequestListener:delegate singleListener:YES]);
    }
}

- (void)resetNodeLabel:(MEGANode *)node {
    if (self.megaApi) {
        self.megaApi->resetNodeLabel(node.getCPtr);
    }
}

- (void)setNodeFavourite:(MEGANode *)node favourite:(BOOL)favourite delegate:(id<MEGARequestDelegate>)delegate {
    if (self.megaApi) {
        self.megaApi->setNodeFavourite(node.getCPtr, favourite, [self createDelegateMEGARequestListener:delegate singleListener:YES]);
    }
}

- (void)setNodeFavourite:(MEGANode *)node favourite:(BOOL)favourite {
    if (self.megaApi) {
        self.megaApi->setNodeFavourite(node.getCPtr, favourite);
    }
}

- (void)favouritesForParent:(nullable MEGANode *)node count:(NSInteger)count delegate:(id<MEGARequestDelegate>)delegate {
    if (self.megaApi) {
        self.megaApi->getFavourites(node.getCPtr, (int)count, [self createDelegateMEGARequestListener:delegate singleListener:YES]);
    }
}

- (void)favouritesForParent:(nullable MEGANode *)node count:(NSInteger)count {
    if (self.megaApi) {
        self.megaApi->getFavourites(node.getCPtr, (int)count);
    }
}

- (void)setNodeCoordinates:(MEGANode *)node latitude:(NSNumber *)latitude longitude:(NSNumber *)longitude delegate:(id<MEGARequestDelegate>)delegate {
    if (self.megaApi) {
        self.megaApi->setNodeCoordinates(node.getCPtr, (latitude ? latitude.doubleValue : MegaNode::INVALID_COORDINATE), (longitude ? longitude.doubleValue : MegaNode::INVALID_COORDINATE), [self createDelegateMEGARequestListener:delegate singleListener:YES]);
    }
}

- (void)setNodeCoordinates:(MEGANode *)node latitude:(NSNumber *)latitude longitude:(NSNumber *)longitude {
    if (self.megaApi) {
        self.megaApi->setNodeCoordinates(node.getCPtr, (latitude ? latitude.doubleValue : MegaNode::INVALID_COORDINATE), (longitude ? longitude.doubleValue : MegaNode::INVALID_COORDINATE));
    }
}

- (void)setUnshareableNodeCoordinates:(MEGANode *)node latitude:(NSNumber *)latitude longitude:(NSNumber *)longitude delegate:(id<MEGARequestDelegate>)delegate {
    if (self.megaApi) {
        self.megaApi->setUnshareableNodeCoordinates(node.getCPtr, (latitude ? latitude.doubleValue : MegaNode::INVALID_COORDINATE), (longitude ? longitude.doubleValue : MegaNode::INVALID_COORDINATE), [self createDelegateMEGARequestListener:delegate singleListener:YES]);
    }
}

- (void)exportNode:(MEGANode *)node delegate:(id<MEGARequestDelegate>)delegate {
    if (self.megaApi) {
        self.megaApi->exportNode(node. getCPtr, [self createDelegateMEGARequestListener:delegate singleListener:YES]);
    }
}

- (void)exportNode:(MEGANode *)node {
    if (self.megaApi) {
        self.megaApi->exportNode(node.getCPtr);
    }
}

- (void)exportNode:(MEGANode *)node expireTime:(NSDate *)expireTime delegate:(id<MEGARequestDelegate>)delegate {
    if (self.megaApi) {
        self.megaApi->exportNode(node.getCPtr, (int64_t)[expireTime timeIntervalSince1970], [self createDelegateMEGARequestListener:delegate singleListener:YES]);
    }
}

- (void)exportNode:(MEGANode *)node expireTime:(NSDate *)expireTime {
    if (self.megaApi) {
        self.megaApi->exportNode(node.getCPtr, (int64_t)[expireTime timeIntervalSince1970]);
    }
}

- (void)disableExportNode:(MEGANode *)node delegate:(id<MEGARequestDelegate>)delegate {
    if (self.megaApi) {
        self.megaApi->disableExport(node.getCPtr, [self createDelegateMEGARequestListener:delegate singleListener:YES]);
    }
}

- (void)disableExportNode:(MEGANode *)node {
    if (self.megaApi) {
        self.megaApi->disableExport(node.getCPtr);
    }
}

#pragma mark - Attributes Requests

- (void)getThumbnailNode:(MEGANode *)node destinationFilePath:(NSString *)destinationFilePath delegate:(id<MEGARequestDelegate>)delegate {
    if (self.megaApi) {
        self.megaApi->getThumbnail(node.getCPtr, destinationFilePath.UTF8String, [self createDelegateMEGARequestListener:delegate singleListener:YES]);
    }
}

- (void)getThumbnailNode:(MEGANode *)node destinationFilePath:(NSString *)destinationFilePath {
    if (self.megaApi) {
        self.megaApi->getThumbnail(node.getCPtr, destinationFilePath.UTF8String);
    }
}

- (void)cancelGetThumbnailNode:(MEGANode *)node delegate:(id<MEGARequestDelegate>)delegate {
    if (self.megaApi) {
        self.megaApi->cancelGetThumbnail(node.getCPtr, [self createDelegateMEGARequestListener:delegate singleListener:YES]);
    }
}

- (void)cancelGetThumbnailNode:(MEGANode *)node {
    if (self.megaApi) {
        self.megaApi->cancelGetThumbnail(node.getCPtr);
    }
}

- (void)setThumbnailNode:(MEGANode *)node sourceFilePath:(NSString *)sourceFilePath delegate:(id<MEGARequestDelegate>)delegate {
    if (self.megaApi) {
        self.megaApi->setThumbnail(node.getCPtr, sourceFilePath.UTF8String, [self createDelegateMEGARequestListener:delegate singleListener:YES]);
    }
}

- (void)setThumbnailNode:(MEGANode *)node sourceFilePath:(NSString *)sourceFilePath {
    if (self.megaApi) {
        self.megaApi->setThumbnail(node.getCPtr, sourceFilePath.UTF8String);
    }
}

- (void)getPreviewNode:(MEGANode *)node destinationFilePath:(NSString *)destinationFilePath delegate:(id<MEGARequestDelegate>)delegate {
    if (self.megaApi) {
        self.megaApi->getPreview(node.getCPtr, destinationFilePath.UTF8String, [self createDelegateMEGARequestListener:delegate singleListener:YES]);
    }
}

- (void)getPreviewNode:(MEGANode *)node destinationFilePath:(NSString *)destinationFilePath {
    if (self.megaApi) {
        self.megaApi->getPreview(node.getCPtr, destinationFilePath.UTF8String);
    }
}

- (void)cancelGetPreviewNode:(MEGANode *)node delegate:(id<MEGARequestDelegate>)delegate {
    if (self.megaApi) {
        self.megaApi->cancelGetPreview(node.getCPtr, [self createDelegateMEGARequestListener:delegate singleListener:YES]);
    }
}

- (void)cancelGetPreviewNode:(MEGANode *)node {
    if (self.megaApi) {
        self.megaApi->cancelGetPreview(node.getCPtr);
    }
}

- (void)setPreviewNode:(MEGANode *)node sourceFilePath:(NSString *)sourceFilePath delegate:(id<MEGARequestDelegate>)delegate {
    if (self.megaApi) {
        self.megaApi->setPreview(node.getCPtr, sourceFilePath.UTF8String, [self createDelegateMEGARequestListener:delegate singleListener:YES]);
    }
}

- (void)setPreviewNode:(MEGANode *)node sourceFilePath:(NSString *)sourceFilePath {
    if (self.megaApi) {
        self.megaApi->setPreview(node.getCPtr, sourceFilePath.UTF8String);
    }
}

- (void)getAvatarUser:(MEGAUser *)user destinationFilePath:(NSString *)destinationFilePath delegate:(id<MEGARequestDelegate>)delegate {
    if (self.megaApi) {
        self.megaApi->getUserAvatar(user.getCPtr, destinationFilePath.UTF8String, [self createDelegateMEGARequestListener:delegate singleListener:YES]);
    }
}

- (void)getAvatarUser:(MEGAUser *)user destinationFilePath:(NSString *)destinationFilePath {
    if (self.megaApi) {
        self.megaApi->getUserAvatar(user.getCPtr, destinationFilePath.UTF8String);
    }
}

- (void)getAvatarUserWithEmailOrHandle:(NSString *)emailOrHandle destinationFilePath:(NSString *)destinationFilePath delegate:(id<MEGARequestDelegate>)delegate {
    if (self.megaApi) {
        self.megaApi->getUserAvatar(emailOrHandle.UTF8String, destinationFilePath.UTF8String, [self createDelegateMEGARequestListener:delegate singleListener:YES]);
    }
}

- (void)getAvatarUserWithEmailOrHandle:(NSString *)emailOrHandle destinationFilePath:(NSString *)destinationFilePath {
    if (self.megaApi) {
        self.megaApi->getUserAvatar(emailOrHandle.UTF8String, destinationFilePath.UTF8String);
    }
}

+ (NSString *)avatarColorForUser:(MEGAUser *)user {
    const char *val = MegaApi::getUserAvatarColor(user.getCPtr);
    if (!val) return nil;
    
    NSString *ret = [[NSString alloc] initWithUTF8String:val];
    
    delete [] val;
    return ret;
}

+ (NSString *)avatarColorForBase64UserHandle:(NSString *)base64UserHandle {
    const char *val = MegaApi::getUserAvatarColor(base64UserHandle.UTF8String);
    if (!val) return nil;
    
    NSString *ret = [[NSString alloc] initWithUTF8String:val];
    
    delete [] val;
    return ret;
}

+ (NSString *)avatarSecondaryColorForUser:(MEGAUser *)user {
    const char *val = MegaApi::getUserAvatarSecondaryColor(user.getCPtr);
    if (!val) return nil;
    
    NSString *ret = [[NSString alloc] initWithUTF8String:val];
    
    delete [] val;
    return ret;
}

+ (NSString *)avatarSecondaryColorForBase64UserHandle:(NSString *)base64UserHandle {
    const char *val = MegaApi::getUserAvatarSecondaryColor(base64UserHandle.UTF8String);
    if (!val) return nil;
    
    NSString *ret = [[NSString alloc] initWithUTF8String:val];
    
    delete [] val;
    return ret;
}

- (void)setAvatarUserWithSourceFilePath:(NSString *)sourceFilePath delegate:(id<MEGARequestDelegate>)delegate {
    if (self.megaApi) {
        self.megaApi->setAvatar(sourceFilePath.UTF8String, [self createDelegateMEGARequestListener:delegate singleListener:YES]);
    }
}

- (void)setAvatarUserWithSourceFilePath:(NSString *)sourceFilePath {
    if (self.megaApi) {
        self.megaApi->setAvatar(sourceFilePath.UTF8String);
    }
}

- (void)getUserAttributeForUser:(MEGAUser *)user type:(MEGAUserAttribute)type {
    if (self.megaApi) {
        self.megaApi->getUserAttribute(user.getCPtr, (int)type);
    }
}

- (void)getUserAttributeForUser:(MEGAUser *)user type:(MEGAUserAttribute)type delegate:(id<MEGARequestDelegate>)delegate {
    if (self.megaApi) {
        self.megaApi->getUserAttribute(user.getCPtr, (int)type, [self createDelegateMEGARequestListener:delegate singleListener:YES]);
    }
}

- (void)getUserAttributeForEmailOrHandle:(NSString *)emailOrHandle type:(MEGAUserAttribute)type {
    if (self.megaApi) {
        self.megaApi->getUserAttribute(emailOrHandle.UTF8String, (int)type);
    }
}

- (void)getUserAttributeForEmailOrHandle:(NSString *)emailOrHandle type:(MEGAUserAttribute)type delegate:(id<MEGARequestDelegate>)delegate {
    if (self.megaApi) {
        self.megaApi->getUserAttribute(emailOrHandle.UTF8String, (int)type, [self createDelegateMEGARequestListener:delegate singleListener:YES]);
    }
}

- (void)getUserAttributeType:(MEGAUserAttribute)type {
    if (self.megaApi) {
        self.megaApi->getUserAttribute((int)type);
    }
}

- (void)getUserAttributeType:(MEGAUserAttribute)type delegate:(id<MEGARequestDelegate>)delegate {
    if (self.megaApi) {
        self.megaApi->getUserAttribute((int)type, [self createDelegateMEGARequestListener:delegate singleListener:YES queueType:ListenerQueueTypeCurrent]);
    }
}

- (void)setUserAttributeType:(MEGAUserAttribute)type value:(NSString *)value {
    if (self.megaApi) {
        self.megaApi->setUserAttribute((int)type, value.UTF8String);
    }
}

- (void)setUserAttributeType:(MEGAUserAttribute)type value:(NSString *)value delegate:(id<MEGARequestDelegate>)delegate {
    if (self.megaApi) {
        self.megaApi->setUserAttribute((int)type, value.UTF8String, [self createDelegateMEGARequestListener:delegate singleListener:YES]);
    }
}

- (void)getUserAliasWithHandle:(uint64_t)handle delegate:(id<MEGARequestDelegate>)delegate {
    if (self.megaApi) {
        self.megaApi->getUserAlias(handle, [self createDelegateMEGARequestListener:delegate singleListener:YES]);
    }
}

- (void)getUserAliasWithHandle:(uint64_t)handle {
    if (self.megaApi) {
        self.megaApi->getUserAlias(handle);
    }
}

- (void)setUserAlias:(nullable NSString *)alias forHandle:(uint64_t)handle delegate:(id<MEGARequestDelegate>)delegate {
    if (self.megaApi) {
        self.megaApi->setUserAlias(handle,
                                   alias.UTF8String,
                                   [self createDelegateMEGARequestListener:delegate singleListener:YES]);
    }
}

- (void)setUserAlias:(nullable NSString *)alias forHandle:(uint64_t)handle {
    if (self.megaApi) {
        self.megaApi->setUserAlias(handle, alias.UTF8String);
    }
}

#pragma mark - Account management Requests

- (void)getAccountDetailsWithDelegate:(id<MEGARequestDelegate>)delegate {
    if (self.megaApi) {
        self.megaApi->getAccountDetails([self createDelegateMEGARequestListener:delegate singleListener:YES]);
    }
}

- (void)getAccountDetails {
    if (self.megaApi) {
        self.megaApi->getAccountDetails();
    }
}

- (void)queryTransferQuotaWithSize:(long long)size delegate:(id<MEGARequestDelegate>)delegate {
    if (self.megaApi) {
        self.megaApi->queryTransferQuota(size, [self createDelegateMEGARequestListener:delegate singleListener:YES]);
    }
}

- (void)queryTransferQuotaWithSize:(long long)size {
    if (self.megaApi) {
        self.megaApi->queryTransferQuota(size);
    }
}

- (void)getPricingWithDelegate:(id<MEGARequestDelegate>)delegate {
    if (self.megaApi) {
        self.megaApi->getPricing([self createDelegateMEGARequestListener:delegate singleListener:YES]);
    }
}

- (void)getPricing {
    if (self.megaApi) {
        self.megaApi->getPricing();
    }
}

- (void)getPaymentIdForProductHandle:(uint64_t)productHandle delegate:(id<MEGARequestDelegate>)delegate {
    if (self.megaApi) {
        self.megaApi->getPaymentId(productHandle, [self createDelegateMEGARequestListener:delegate singleListener:YES]);
    }
}

- (void)getPaymentIdForProductHandle:(uint64_t)productHandle {
    if (self.megaApi) {
        self.megaApi->getPaymentId(productHandle);
    }
}

- (void)getPaymentIdForProductHandle:(uint64_t)productHandle lastPublicHandle:(uint64_t)lastPublicHandle lastPublicHandleType:(AffiliateType)lastPublicHandleType lastAccessTimestamp:(uint64_t)lastAccessTimestamp delegate:(id<MEGARequestDelegate>)delegate {
    if (self.megaApi) {
        self.megaApi->getPaymentId(productHandle, lastPublicHandle, (int)lastPublicHandleType, lastAccessTimestamp, [self createDelegateMEGARequestListener:delegate singleListener:YES]);
    }
}

- (void)getPaymentIdForProductHandle:(uint64_t)productHandle lastPublicHandle:(uint64_t)lastPublicHandle lastPublicHandleType:(AffiliateType)lastPublicHandleType lastAccessTimestamp:(uint64_t)lastAccessTimestamp {
    if (self.megaApi) {
        self.megaApi->getPaymentId(productHandle, lastPublicHandle, (int)lastPublicHandleType, lastAccessTimestamp);
    }
}

- (void)submitPurchase:(MEGAPaymentMethod)gateway receipt:(NSString *)receipt delegate:(id<MEGARequestDelegate>)delegate {
    if (self.megaApi) {
        self.megaApi->submitPurchaseReceipt((int)gateway, receipt.UTF8String, [self createDelegateMEGARequestListener:delegate singleListener:YES]);
    }
}

- (void)submitPurchase:(MEGAPaymentMethod)gateway receipt:(NSString *)receipt {
    if (self.megaApi) {
        self.megaApi->submitPurchaseReceipt((int)gateway, receipt.UTF8String);
    }
}

- (void)submitPurchase:(MEGAPaymentMethod)gateway receipt:(NSString *)receipt lastPublicHandle:(uint64_t)lastPublicHandle delegate:(id<MEGARequestDelegate>)delegate {
    if (self.megaApi) {
        self.megaApi->submitPurchaseReceipt((int)gateway, receipt.UTF8String, lastPublicHandle, [self createDelegateMEGARequestListener:delegate singleListener:YES]);
    }
}

- (void)submitPurchase:(MEGAPaymentMethod)gateway receipt:(NSString *)receipt lastPublicHandle:(uint64_t)lastPublicHandle {
    if (self.megaApi) {
        self.megaApi->submitPurchaseReceipt((int)gateway, receipt.UTF8String, lastPublicHandle);
    }
}

- (void)submitPurchase:(MEGAPaymentMethod)gateway receipt:(NSString *)receipt lastPublicHandle:(uint64_t)lastPublicHandle lastPublicHandleType:(AffiliateType)lastPublicHandleType lastAccessTimestamp:(uint64_t)lastAccessTimestamp delegate:(id<MEGARequestDelegate>)delegate {
    if (self.megaApi) {
        self.megaApi->submitPurchaseReceipt((int)gateway, receipt.UTF8String, lastPublicHandle, (int)lastPublicHandleType, lastAccessTimestamp, [self createDelegateMEGARequestListener:delegate singleListener:YES]);
    }
}

- (void)submitPurchase:(MEGAPaymentMethod)gateway receipt:(NSString *)receipt lastPublicHandle:(uint64_t)lastPublicHandle lastPublicHandleType:(AffiliateType)lastPublicHandleType lastAccessTimestamp:(uint64_t)lastAccessTimestamp {
    if (self.megaApi) {
        self.megaApi->submitPurchaseReceipt((int)gateway, receipt.UTF8String, lastPublicHandle, (int)lastPublicHandleType, lastAccessTimestamp);
    }
}

- (void)changePassword:(NSString *)oldPassword newPassword:(NSString *)newPassword delegate:(id<MEGARequestDelegate>)delegate {
    if (self.megaApi) {
        self.megaApi->changePassword(oldPassword.UTF8String, newPassword.UTF8String, [self createDelegateMEGARequestListener:delegate singleListener:YES]);
    }
}

- (void)changePassword:(NSString *)oldPassword newPassword:(NSString *)newPassword {
    if (self.megaApi) {
        self.megaApi->changePassword(oldPassword.UTF8String, newPassword.UTF8String);
    }
}

- (void)masterKeyExportedWithDelegate:(id<MEGARequestDelegate>)delegate {
    if (self.megaApi) {
        self.megaApi->masterKeyExported([self createDelegateMEGARequestListener:delegate singleListener:YES]);
    }
}

- (void)masterKeyExported {
    if (self.megaApi) {
        self.megaApi->masterKeyExported();
    }
}

- (void)passwordReminderDialogSucceededWithDelegate:(id<MEGARequestDelegate>)delegate {
    if (self.megaApi) {
        self.megaApi->passwordReminderDialogSucceeded([self createDelegateMEGARequestListener:delegate singleListener:YES]);
    }
}

- (void)passwordReminderDialogSucceeded {
    if (self.megaApi) {
        self.megaApi->passwordReminderDialogSucceeded();
    }
}

- (void)passwordReminderDialogSkippedWithDelegate:(id<MEGARequestDelegate>)delegate {
    if (self.megaApi) {
        self.megaApi->passwordReminderDialogSkipped([self createDelegateMEGARequestListener:delegate singleListener:YES]);
    }
}

- (void)passwordReminderDialogSkipped {
    if (self.megaApi) {
        self.megaApi->passwordReminderDialogSkipped();
    }
}

- (void)passwordReminderDialogBlockedWithDelegate:(id<MEGARequestDelegate>)delegate {
    if (self.megaApi) {
        self.megaApi->passwordReminderDialogBlocked([self createDelegateMEGARequestListener:delegate singleListener:YES]);
    }
}

- (void)passwordReminderDialogBlocked {
    if (self.megaApi) {
        self.megaApi->passwordReminderDialogBlocked();
    }
}

- (void)shouldShowPasswordReminderDialogAtLogout:(BOOL)atLogout delegate:(id<MEGARequestDelegate>)delegate {
    if (self.megaApi) {
        self.megaApi->shouldShowPasswordReminderDialog(atLogout, [self createDelegateMEGARequestListener:delegate singleListener:YES]);
    }
}

- (void)shouldShowPasswordReminderDialogAtLogout:(BOOL)atLogout {
    if (self.megaApi) {
        self.megaApi->shouldShowPasswordReminderDialog(atLogout);
    }
}

- (void)isMasterKeyExportedWithDelegate:(id<MEGARequestDelegate>)delegate {
    if (self.megaApi) {
        self.megaApi->isMasterKeyExported([self createDelegateMEGARequestListener:delegate singleListener:YES]);
    }
}

- (void)isMasterKeyExported {
    if (self.megaApi) {
        self.megaApi->isMasterKeyExported();
    }
}

#ifdef ENABLE_CHAT

- (void)enableRichPreviews:(BOOL)enable delegate:(id<MEGARequestDelegate>)delegate {
    if (self.megaApi) {
        self.megaApi->enableRichPreviews(enable, [self createDelegateMEGARequestListener:delegate singleListener:YES]);
    }
}

- (void)enableRichPreviews:(BOOL)enable {
    if (self.megaApi) {
        self.megaApi->enableRichPreviews(enable);
    }
}

- (void)isRichPreviewsEnabledWithDelegate:(id<MEGARequestDelegate>)delegate {
    if (self.megaApi) {
        self.megaApi->isRichPreviewsEnabled([self createDelegateMEGARequestListener:delegate singleListener:YES]);
    }
}

- (void)isRichPreviewsEnabled {
    if (self.megaApi) {
        self.megaApi->isRichPreviewsEnabled();
    }
}

- (void)shouldShowRichLinkWarningWithDelegate:(id<MEGARequestDelegate>)delegate {
    if (self.megaApi) {
        self.megaApi->shouldShowRichLinkWarning([self createDelegateMEGARequestListener:delegate singleListener:YES]);
    }
}

- (void)shouldShowRichLinkWarning {
    if (self.megaApi) {
        self.megaApi->shouldShowRichLinkWarning();
    }
}

- (void)setRichLinkWarningCounterValue:(NSUInteger)value delegate:(id<MEGARequestDelegate>)delegate {
    if (self.megaApi) {
        self.megaApi->setRichLinkWarningCounterValue((int)value, [self createDelegateMEGARequestListener:delegate singleListener:YES]);
    }
}

- (void)setRichLinkWarningCounterValue:(NSUInteger)value {
    if (self.megaApi) {
        self.megaApi->setRichLinkWarningCounterValue((int)value);
    }
}

- (void)enableGeolocationWithDelegate:(id<MEGARequestDelegate>)delegate {
    if (self.megaApi) {
        self.megaApi->enableGeolocation([self createDelegateMEGARequestListener:delegate singleListener:YES]);
    }
}

- (void)enableGeolocation {
    if (self.megaApi) {
        self.megaApi->enableGeolocation();
    }
}

- (void)isGeolocationEnabledWithDelegate:(id<MEGARequestDelegate>)delegate {
    if (self.megaApi) {
        self.megaApi->isGeolocationEnabled([self createDelegateMEGARequestListener:delegate singleListener:YES]);
    }
}

- (void)isGeolocationEnabled {
    if (self.megaApi) {
        self.megaApi->isGeolocationEnabled();
    }
}

#endif

- (void)setMyChatFilesFolderWithHandle:(uint64_t)handle delegate:(id<MEGARequestDelegate>)delegate {
    if (self.megaApi) {
        self.megaApi->setMyChatFilesFolder(handle, [self createDelegateMEGARequestListener:delegate singleListener:YES]);
    }
}

- (void)setMyChatFilesFolderWithHandle:(uint64_t)handle {
    if (self.megaApi) {
        self.megaApi->setMyChatFilesFolder(handle);
    }
}

- (void)getMyChatFilesFolderWithDelegate:(id<MEGARequestDelegate>)delegate {
    if (self.megaApi) {
        self.megaApi->getMyChatFilesFolder([self createDelegateMEGARequestListener:delegate singleListener:YES]);
    }
}

- (void)getMyChatFilesFolder {
    if (self.megaApi) {
        self.megaApi->getMyChatFilesFolder();
    }
}

- (void)setCameraUploadsFolderWithHandle:(uint64_t)handle delegate:(id<MEGARequestDelegate>)delegate {
    if (self.megaApi) {
        self.megaApi->setCameraUploadsFolder(handle, [self createDelegateMEGARequestListener:delegate singleListener:YES queueType:ListenerQueueTypeCurrent]);
    }
}

- (void)setCameraUploadsFolderWithHandle:(uint64_t)handle {
    if (self.megaApi) {
        self.megaApi->setCameraUploadsFolder(handle);
    }
}

- (void)getCameraUploadsFolderWithDelegate:(id<MEGARequestDelegate>)delegate {
    if (self.megaApi) {
        self.megaApi->getCameraUploadsFolder([self createDelegateMEGARequestListener:delegate singleListener:YES queueType:ListenerQueueTypeCurrent]);
    }
}

- (void)getCameraUploadsFolder {
    if (self.megaApi) {
        self.megaApi->getCameraUploadsFolder();
    }
}

- (void)getRubbishBinAutopurgePeriodWithDelegate:(id<MEGARequestDelegate>)delegate {
    if (self.megaApi) {
        self.megaApi->getRubbishBinAutopurgePeriod([self createDelegateMEGARequestListener:delegate singleListener:YES]);
    }
}

- (void)getRubbishBinAutopurgePeriod {
    if (self.megaApi) {
        self.megaApi->getRubbishBinAutopurgePeriod();
    }
}

- (void)setRubbishBinAutopurgePeriodInDays:(NSInteger)days delegate:(id<MEGARequestDelegate>)delegate {
    if (self.megaApi) {
        self.megaApi->setRubbishBinAutopurgePeriod((int)days, [self createDelegateMEGARequestListener:delegate singleListener:YES]);
    }
}

- (void)setRubbishBinAutopurgePeriodInDays:(NSInteger)days {
    if (self.megaApi) {
        self.megaApi->setRubbishBinAutopurgePeriod((int)days);
    }
}

- (void)useHttpsOnly:(BOOL)httpsOnly delegate:(id<MEGARequestDelegate>)delegate {
    if (self.megaApi) {
        self.megaApi->useHttpsOnly(httpsOnly, [self createDelegateMEGARequestListener:delegate singleListener:YES]);
    }
}

- (void)useHttpsOnly:(BOOL)httpsOnly {
    if (self.megaApi) {
        self.megaApi->useHttpsOnly(httpsOnly);
    }
}

- (BOOL)usingHttpsOnly {
    if (self.megaApi == nil) return NO;
    return self.megaApi->usingHttpsOnly();
}

- (void)inviteContactWithEmail:(NSString *)email message:(NSString *)message action:(MEGAInviteAction)action delegate:(id<MEGARequestDelegate>)delegate {
    if (self.megaApi) {
        self.megaApi->inviteContact(email.UTF8String, message.UTF8String, (int)action, [self createDelegateMEGARequestListener:delegate singleListener:YES]);
    }
}

- (void)inviteContactWithEmail:(NSString *)email message:(NSString *)message action:(MEGAInviteAction)action {
    if (self.megaApi) {
        self.megaApi->inviteContact(email.UTF8String, message.UTF8String, (int)action);
    }
}

- (void)inviteContactWithEmail:(NSString *)email message:(NSString *)message action:(MEGAInviteAction)action handle:(uint64_t)handle delegate:(id<MEGARequestDelegate>)delegate {
    if (self.megaApi) {
        self.megaApi->inviteContact(email.UTF8String, message.UTF8String, (int)action, handle, [self createDelegateMEGARequestListener:delegate singleListener:YES]);
    }
}

- (void)inviteContactWithEmail:(NSString *)email message:(NSString *)message action:(MEGAInviteAction)action handle:(uint64_t)handle {
    if (self.megaApi) {
        self.megaApi->inviteContact(email.UTF8String, message.UTF8String, (int)action, handle);
    }
}

- (void)replyContactRequest:(MEGAContactRequest *)request action:(MEGAReplyAction)action delegate:(id<MEGARequestDelegate>)delegate {
    if (self.megaApi) {
        self.megaApi->replyContactRequest(request.getCPtr, (int)action, [self createDelegateMEGARequestListener:delegate singleListener:YES]);
    }
}

- (void)replyContactRequest:(MEGAContactRequest *)request action:(MEGAReplyAction)action {
    if (self.megaApi) {
        self.megaApi->replyContactRequest(request.getCPtr, (int)action);
    }
}

- (void)removeContactUser:(MEGAUser *)user delegate:(id<MEGARequestDelegate>)delegate {
    if (self.megaApi) {
        self.megaApi->removeContact(user.getCPtr, [self createDelegateMEGARequestListener:delegate singleListener:YES]);
    }
}

- (void)removeContactUser:(MEGAUser *)user {
    if (self.megaApi) {
        self.megaApi->removeContact(user.getCPtr);
    }
}

- (void)submitFeedbackWithRating:(NSInteger)rating comment:(NSString *)comment delegate:(id<MEGARequestDelegate>)delegate {
    if (self.megaApi) {
        self.megaApi->submitFeedback((int)rating, comment.UTF8String, [self createDelegateMEGARequestListener:delegate singleListener:YES]);
    }
}

- (void)submitFeedbackWithRating:(NSInteger)rating comment:(NSString *)comment {
    if (self.megaApi) {
        self.megaApi->submitFeedback((int)rating, comment.UTF8String);
    }
}

- (void)reportDebugEventWithText:(NSString *)text delegate:(id<MEGARequestDelegate>)delegate {
    if (self.megaApi) {
        self.megaApi->reportDebugEvent(text.UTF8String, [self createDelegateMEGARequestListener:delegate singleListener:YES]);
    }
}

- (void)reportDebugEventWithText:(NSString *)text {
    if (self.megaApi) {
        self.megaApi->reportDebugEvent(text.UTF8String);
    }
}

- (void)getUserDataWithDelegate:(id<MEGARequestDelegate>)delegate {
    if (self.megaApi) {
        self.megaApi->getUserData([self createDelegateMEGARequestListener:delegate singleListener:YES]);
    }
}

- (void)getUserData {
    if (self.megaApi) {
        self.megaApi->getUserData();
    }
}

- (void)getUserDataWithMEGAUser:(MEGAUser *)user delegate:(id<MEGARequestDelegate>)delegate {
    if (self.megaApi) {
        self.megaApi->getUserData(user.getCPtr, [self createDelegateMEGARequestListener:delegate singleListener:YES]);
    }
}

- (void)getUserDataWithMEGAUser:(MEGAUser *)user {
    if (self.megaApi) {
        self.megaApi->getUserData(user.getCPtr);
    }
}

- (void)getUserDataWithUser:(NSString *)user delegate:(id<MEGARequestDelegate>)delegate {
    if (self.megaApi) {
        self.megaApi->getUserData(user.UTF8String, [self createDelegateMEGARequestListener:delegate singleListener:YES]);
    }
}

- (void)getUserDataWithUser:(NSString *)user {
    if (self.megaApi) {
        self.megaApi->getUserData(user.UTF8String);
    }
}

- (void)getMiscFlagsWithDelegate:(id<MEGARequestDelegate>)delegate {
    if (self.megaApi) {
        self.megaApi->getMiscFlags([self createDelegateMEGARequestListener:delegate singleListener:YES]);
    }
}

- (void)getMiscFlags {
    if (self.megaApi) {
        self.megaApi->getMiscFlags();
    }
}

- (void)killSession:(uint64_t)sessionHandle delegate:(id<MEGARequestDelegate>)delegate {
    if (self.megaApi) {
        self.megaApi->killSession(sessionHandle, [self createDelegateMEGARequestListener:delegate singleListener:YES]);
    }
}

- (void)killSession:(uint64_t)sessionHandle {
    if (self.megaApi) {
        self.megaApi->killSession(sessionHandle);
    }
}

- (NSDate *)overquotaDeadlineDate {
    if (self.megaApi == nil) return nil;
    return [[NSDate alloc] initWithTimeIntervalSince1970:self.megaApi->getOverquotaDeadlineTs()];
}

- (NSArray<NSDate *> *)overquotaWarningDateList {
    if (self.megaApi == nil) return nil;
    MegaIntegerList *warningTimeIntervalList = self.megaApi->getOverquotaWarningsTs();
    int sizeOfWarningTimestamps = warningTimeIntervalList->size();
    NSMutableArray *warningDateList = [[NSMutableArray alloc] initWithCapacity:sizeOfWarningTimestamps];
    
    for (int i = 0; i < sizeOfWarningTimestamps; i++) {
        NSDate *warningDate = [[NSDate alloc] initWithTimeIntervalSince1970:warningTimeIntervalList->get(i)];
        [warningDateList addObject:warningDate];
    }
    return [warningDateList copy];
}

- (BOOL)setRLimitFileCount:(NSInteger)fileCount {
    if (self.megaApi == nil) return NO;
    return self.megaApi->platformSetRLimitNumFile((int)fileCount);
}

#pragma mark - Transfer

- (MEGATransfer *)transferByTag:(NSInteger)transferTag {
    if (self.megaApi == nil) return nil;
    MegaTransfer *transfer = self.megaApi->getTransferByTag((int)transferTag);
    
    return transfer ? [[MEGATransfer alloc] initWithMegaTransfer:transfer cMemoryOwn:YES] : nil;
}

- (void)startUploadWithLocalPath:(NSString *)localPath parent:(MEGANode *)parent delegate:(id<MEGATransferDelegate>)delegate {
    if (self.megaApi) {
        self.megaApi->startUpload(localPath.UTF8String, parent.getCPtr, [self createDelegateMEGATransferListener:delegate singleListener:YES]);
    }
}

- (void)startUploadWithLocalPath:(NSString *)localPath parent:(MEGANode *)parent {
    if (self.megaApi) {
        self.megaApi->startUpload(localPath.UTF8String, parent.getCPtr);
    }
}

- (void)startUploadToFileWithLocalPath:(NSString *)localPath parent:(MEGANode *)parent filename:(NSString *)filename delegate:(id<MEGATransferDelegate>)delegate {
    if (self.megaApi) {
        self.megaApi->startUpload(localPath.UTF8String, parent.getCPtr, filename.UTF8String, [self createDelegateMEGATransferListener:delegate singleListener:YES]);
    }
}

- (void)startUploadToFileWithLocalPath:(NSString *)localPath parent:(MEGANode *)parent filename:(NSString *)filename {
    if (self.megaApi) {
        self.megaApi->startUpload(localPath.UTF8String, parent.getCPtr, filename.UTF8String);
    }
}

- (void)startUploadWithLocalPath:(NSString *)localPath parent:(MEGANode *)parent appData:(nullable NSString *)appData delegate:(id<MEGATransferDelegate>)delegate {
    if (self.megaApi) {
        self.megaApi->startUploadWithData(localPath.UTF8String, parent.getCPtr, appData.UTF8String, [self createDelegateMEGATransferListener:delegate singleListener:YES]);
    }
}

- (void)startUploadWithLocalPath:(NSString *)localPath parent:(MEGANode *)parent appData:(nullable NSString *)appData {
    if (self.megaApi) {
        self.megaApi->startUploadWithData(localPath.UTF8String, parent.getCPtr, appData.UTF8String);
    }
}

- (void)startUploadWithLocalPath:(NSString *)localPath parent:(MEGANode *)parent appData:(nullable NSString *)appData isSourceTemporary:(BOOL)isSourceTemporary delegate:(id<MEGATransferDelegate>)delegate {
    if (self.megaApi) {
        self.megaApi->startUploadWithData(localPath.UTF8String, parent.getCPtr, appData.UTF8String, isSourceTemporary, [self createDelegateMEGATransferListener:delegate singleListener:YES]);
    }
}

- (void)startUploadWithLocalPath:(NSString *)localPath parent:(MEGANode *)parent appData:(nullable NSString *)appData isSourceTemporary:(BOOL)isSourceTemporary {
    if (self.megaApi) {
        self.megaApi->startUploadWithData(localPath.UTF8String, parent.getCPtr, appData.UTF8String, isSourceTemporary);
    }
}

- (void)startUploadTopPriorityWithLocalPath:(NSString *)localPath parent:(MEGANode *)parent appData:(nullable NSString *)appData isSourceTemporary:(BOOL)isSourceTemporary delegate:(id<MEGATransferDelegate>)delegate {
    if (self.megaApi) {
        self.megaApi->startUploadWithTopPriority(localPath.UTF8String, parent.getCPtr, appData.UTF8String, isSourceTemporary, [self createDelegateMEGATransferListener:delegate singleListener:YES]);
    }
}

- (void)startUploadTopPriorityWithLocalPath:(NSString *)localPath parent:(MEGANode *)parent appData:(nullable NSString *)appData isSourceTemporary:(BOOL)isSourceTemporary {
    if (self.megaApi) {
        self.megaApi->startUploadWithTopPriority(localPath.UTF8String, parent.getCPtr, appData.UTF8String, isSourceTemporary);
    }
}

- (void)startUploadForChatWithLocalPath:(NSString *)localPath
                                 parent:(MEGANode *)parent
                                appData:(nullable NSString *)appData
                      isSourceTemporary:(BOOL)isSourceTemporary
                               delegate:(id<MEGATransferDelegate>)delegate {
    if (self.megaApi) {
        self.megaApi->startUploadForChat(localPath.UTF8String,
                                         parent.getCPtr,
                                         appData.UTF8String,
                                         isSourceTemporary,
                                         [self createDelegateMEGATransferListener:delegate singleListener:YES]);
    }
}

- (void)startDownloadNode:(MEGANode *)node localPath:(NSString *)localPath delegate:(id<MEGATransferDelegate>)delegate {
    if (self.megaApi) {
        self.megaApi->startDownload(node.getCPtr, localPath.UTF8String, [self createDelegateMEGATransferListener:delegate singleListener:YES]);
    }
}

- (void)startDownloadNode:(MEGANode *)node localPath:(NSString *)localPath {
    if (self.megaApi) {
        self.megaApi->startDownload(node.getCPtr, localPath.UTF8String);
    }
}

- (void)startDownloadNode:(MEGANode *)node localPath:(NSString *)localPath appData:(nullable NSString *)appData {
    if (self.megaApi) {
        self.megaApi->startDownloadWithData(node.getCPtr, localPath.UTF8String, appData.UTF8String);
    }
}

- (void)startDownloadNode:(MEGANode *)node localPath:(NSString *)localPath appData:(nullable NSString *)appData delegate:(id<MEGATransferDelegate>)delegate {
    if (self.megaApi) {
        self.megaApi->startDownloadWithData(node.getCPtr, localPath.UTF8String, appData.UTF8String, [self createDelegateMEGATransferListener:delegate singleListener:YES]);
    }
}

- (void)startDownloadTopPriorityWithNode:(MEGANode *)node localPath:(NSString *)localPath appData:(nullable NSString *)appData delegate:(id<MEGATransferDelegate>)delegate {
    if (self.megaApi) {
        self.megaApi->startDownloadWithTopPriority(node.getCPtr, localPath.UTF8String, appData.UTF8String, [self createDelegateMEGATransferListener:delegate singleListener:YES]);
    }
}

- (void)startDownloadTopPriorityWithNode:(MEGANode *)node localPath:(NSString *)localPath appData:(nullable NSString *)appData {
    if (self.megaApi) {
        self.megaApi->startDownloadWithTopPriority(node.getCPtr, localPath.UTF8String, appData.UTF8String);
    }
}

- (void)startStreamingNode:(MEGANode *)node startPos:(NSNumber *)startPos size:(NSNumber *)size delegate:(id<MEGATransferDelegate>)delegate {
    if (self.megaApi) {
        self.megaApi->startStreaming(node.getCPtr, (startPos != nil) ? [startPos longLongValue] : 0, (size != nil) ? [size longLongValue] : 0, [self createDelegateMEGATransferListener:delegate singleListener:YES]);
    }
}

- (void)startStreamingNode:(MEGANode *)node startPos:(NSNumber *)startPos size:(NSNumber *)size {
    if (self.megaApi) {
        self.megaApi->startStreaming(node.getCPtr, (startPos != nil) ? [startPos longLongValue] : 0, (size != nil) ? [size longLongValue] : 0, NULL);
    }
}

- (void)resetTotalDownloads {
    if (self.megaApi) {
        self.megaApi->resetTotalDownloads();
    }
}

- (void)resetTotalUploads {
    if (self.megaApi) {
        self.megaApi->resetTotalUploads();
    }
}

- (void)cancelTransfer:(MEGATransfer *)transfer delegate:(id<MEGARequestDelegate>)delegate {
    if (self.megaApi) {
        self.megaApi->cancelTransfer(transfer.getCPtr, [self createDelegateMEGARequestListener:delegate singleListener:YES]);
    }
}

- (void)cancelTransfer:(MEGATransfer *)transfer {
    if (self.megaApi) {
        self.megaApi->cancelTransfer(transfer.getCPtr);
    }
}

- (void)retryTransfer:(MEGATransfer *)transfer delegate:(id<MEGATransferDelegate>)delegate {
    if (self.megaApi) {
        self.megaApi->retryTransfer(transfer.getCPtr, [self createDelegateMEGATransferListener:delegate singleListener:YES]);
    }
}

- (void)retryTransfer:(MEGATransfer *)transfer {
    if (self.megaApi) {
        self.megaApi->retryTransfer(transfer.getCPtr);
    }
}

- (void)moveTransferToFirst:(MEGATransfer *)transfer delegate:(id<MEGARequestDelegate>)delegate {
    if (self.megaApi) {
        self.megaApi->moveTransferToFirst(transfer.getCPtr, [self createDelegateMEGARequestListener:delegate singleListener:YES]);
    }
}

- (void)moveTransferToFirst:(MEGATransfer *)transfer {
    if (self.megaApi) {
        self.megaApi->moveTransferToFirst(transfer.getCPtr);
    }
}

- (void)moveTransferToLast:(MEGATransfer *)transfer delegate:(id<MEGARequestDelegate>)delegate {
    if (self.megaApi) {
        self.megaApi->moveTransferToLast(transfer.getCPtr, [self createDelegateMEGARequestListener:delegate singleListener:YES]);
    }
}

- (void)moveTransferToLast:(MEGATransfer *)transfer {
    if (self.megaApi) {
        self.megaApi->moveTransferToLast(transfer.getCPtr);
    }
}

- (void)moveTransferBefore:(MEGATransfer *)transfer prevTransfer:(MEGATransfer *)prevTransfer delegate:(id<MEGARequestDelegate>)delegate {
    if (self.megaApi) {
        self.megaApi->moveTransferBefore(transfer.getCPtr, prevTransfer.getCPtr, [self createDelegateMEGARequestListener:delegate singleListener:YES]);
    }
}

- (void)moveTransferBefore:(MEGATransfer *)transfer prevTransfer:(MEGATransfer *)prevTransfer {
    if (self.megaApi) {
        self.megaApi->moveTransferBefore(transfer.getCPtr, prevTransfer.getCPtr);
    }
}

- (void)cancelTransfersForDirection:(NSInteger)direction delegate:(id<MEGARequestDelegate>)delegate {
    if (self.megaApi) {
        self.megaApi->cancelTransfers((int)direction, [self createDelegateMEGARequestListener:delegate singleListener:YES]);
    }
}

- (void)cancelTransfersForDirection:(NSInteger)direction {
    if (self.megaApi) {
        self.megaApi->cancelTransfers((int)direction);
    }
}

- (void)cancelTransferByTag:(NSInteger)transferTag delegate:(id<MEGARequestDelegate>)delegate {
    if (self.megaApi) {
        self.megaApi->cancelTransferByTag((int)transferTag, [self createDelegateMEGARequestListener:delegate singleListener:YES]);
    }
}

- (void)cancelTransferByTag:(NSInteger)transferTag {
    if (self.megaApi) {
        self.megaApi->cancelTransferByTag((int)transferTag);
    }
}

- (void)pauseTransfers:(BOOL)pause delegate:(id<MEGARequestDelegate>)delegate {
    if (self.megaApi) {
        self.megaApi->pauseTransfers(pause, [self createDelegateMEGARequestListener:delegate singleListener:YES]);
    }
}

- (void)pauseTransfers:(BOOL)pause {
    if (self.megaApi) {
        self.megaApi->pauseTransfers(pause);
    }
}

- (void)pauseTransfers:(BOOL)pause forDirection:(NSInteger)direction delegate:(id<MEGARequestDelegate>)delegate {
    if (self.megaApi) {
        self.megaApi->pauseTransfers(pause, (int)direction, [self createDelegateMEGARequestListener:delegate singleListener:YES]);
    }
}

- (void)pauseTransfers:(BOOL)pause forDirection:(NSInteger)direction {
    if (self.megaApi) {
        self.megaApi->pauseTransfers(pause, (int)direction);
    }
}

- (void)pauseTransfer:(MEGATransfer *)transfer pause:(BOOL)pause delegate:(id<MEGARequestDelegate>)delegate {
    if (self.megaApi) {
        self.megaApi->pauseTransfer(transfer.getCPtr, pause, [self createDelegateMEGARequestListener:delegate singleListener:YES]);
    }
}

- (void)pauseTransfer:(MEGATransfer *)transfer pause:(BOOL)pause {
    if (self.megaApi) {
        self.megaApi->pauseTransfer(transfer.getCPtr, pause);
    }
}

- (void)pauseTransferByTag:(NSInteger)transferTag pause:(BOOL)pause delegate:(id<MEGARequestDelegate>)delegate {
    if (self.megaApi) {
        self.megaApi->pauseTransferByTag((int)transferTag, pause, [self createDelegateMEGARequestListener:delegate singleListener:YES]);
    }
}

- (void)pauseTransferByTag:(NSInteger)transferTag pause:(BOOL)pause {
    if (self.megaApi) {
        self.megaApi->pauseTransferByTag((int)transferTag, pause);
    }
}

- (BOOL)areTransferPausedForDirection:(NSInteger)direction {
    if (self.megaApi == nil) return NO;
    return self.megaApi->areTransfersPaused((int)direction);
}

- (void)setUploadLimitWithBpsLimit:(NSInteger)bpsLimit {
    if (self.megaApi) {
        self.megaApi->setUploadLimit((int)bpsLimit);
    }
}

- (void)requestBackgroundUploadURLWithFileSize:(int64_t)filesize mediaUpload:(MEGABackgroundMediaUpload *)mediaUpload delegate:(id<MEGARequestDelegate>)delegate {
    if (self.megaApi) {
        self.megaApi->backgroundMediaUploadRequestUploadURL(filesize, mediaUpload.getCPtr, [self createDelegateMEGARequestListener:delegate singleListener:YES queueType:ListenerQueueTypeCurrent]);
    }
}

- (void)completeBackgroundMediaUpload:(MEGABackgroundMediaUpload *)mediaUpload fileName:(NSString *)fileName parentNode:(MEGANode *)parentNode fingerprint:(NSString *)fingerprint originalFingerprint:(NSString *)originalFingerprint binaryUploadToken:(NSData *)token delegate:(id<MEGARequestDelegate>)delegate {
    if (self.megaApi) {
        const char *base64Token = MegaApi::binaryToBase64((const char *)token.bytes, token.length);
        self.megaApi->backgroundMediaUploadComplete(mediaUpload.getCPtr, fileName.UTF8String, parentNode.getCPtr, fingerprint.UTF8String, originalFingerprint.UTF8String, base64Token, [self createDelegateMEGARequestListener:delegate singleListener:YES queueType:ListenerQueueTypeCurrent]);
    }
}

- (BOOL)ensureMediaInfo {
    if (self.megaApi == nil) return NO;
    return self.megaApi->ensureMediaInfo();
}

- (BOOL)testAllocationByAllocationCount:(NSUInteger)count allocationSize:(NSUInteger)size {
    if (self.megaApi == nil) return NO;
    return self.megaApi->testAllocation((unsigned)count, size);
}

#pragma mark - Filesystem inspection

- (NSInteger)numberChildrenForParent:(MEGANode *)parent {
    if (self.megaApi == nil) return 0;
    return self.megaApi->getNumChildren(parent.getCPtr);
}

- (NSInteger)numberChildFilesForParent:(MEGANode *)parent {
    if (self.megaApi == nil) return 0;
    return self.megaApi->getNumChildFiles(parent.getCPtr);
}

- (NSInteger)numberChildFoldersForParent:(MEGANode *)parent {
    if (self.megaApi == nil) return 0;
    return self.megaApi->getNumChildFolders(parent.getCPtr);
}

- (MEGANodeList *)childrenForParent:(MEGANode *)parent order:(NSInteger)order {
    if (self.megaApi == nil) return nil;
    return [[MEGANodeList alloc] initWithNodeList:self.megaApi->getChildren(parent.getCPtr, (int)order) cMemoryOwn:YES];
}

- (MEGANodeList *)childrenForParent:(MEGANode *)parent {
    if (self.megaApi == nil) return nil;
    return [[MEGANodeList alloc] initWithNodeList:self.megaApi->getChildren(parent.getCPtr) cMemoryOwn:YES];
}

- (MEGANodeList *)versionsForNode:(MEGANode *)node {
    if (self.megaApi == nil) return nil;
    return [[MEGANodeList alloc] initWithNodeList:self.megaApi->getVersions(node.getCPtr) cMemoryOwn:YES];
}

- (NSInteger)numberOfVersionsForNode:(MEGANode *)node {
    if (self.megaApi == nil) return 0;
    return self.megaApi->getNumVersions(node.getCPtr);
}

- (BOOL)hasVersionsForNode:(MEGANode *)node {
    if (self.megaApi == nil) return NO;
    return self.megaApi->hasVersions(node.getCPtr);
}

- (void)getFolderInfoForNode:(MEGANode *)node delegate:(id<MEGARequestDelegate>)delegate {
    if (self.megaApi) {
        self.megaApi->getFolderInfo(node.getCPtr, [self createDelegateMEGARequestListener:delegate singleListener:YES]);
    }
}

- (void)getFolderInfoForNode:(MEGANode *)node {
    if (self.megaApi) {
        self.megaApi->getFolderInfo(node.getCPtr);
    }
}

- (MEGAChildrenLists *)fileFolderChildrenForParent:(MEGANode *)parent order:(NSInteger)order {
    if (self.megaApi == nil) return nil;
    return [[MEGAChildrenLists alloc] initWithMegaChildrenLists:self.megaApi->getFileFolderChildren(parent.getCPtr, (int)order) cMemoryOwn:YES];
}

- (MEGAChildrenLists *)fileFolderChildrenForParent:(MEGANode *)parent {
    if (self.megaApi == nil) return nil;
    return [[MEGAChildrenLists alloc] initWithMegaChildrenLists:self.megaApi->getFileFolderChildren(parent.getCPtr) cMemoryOwn:YES];
}

- (MEGANode *)childNodeForParent:(MEGANode *)parent name:(NSString *)name {
    if (parent == nil || name == nil || self.megaApi == nil) return nil;
    
    MegaNode *node = self.megaApi->getChildNode([parent getCPtr], [name UTF8String]);
    
    return node ? [[MEGANode alloc] initWithMegaNode:node cMemoryOwn:YES] : nil;
}

- (MEGANode *)parentNodeForNode:(MEGANode *)node {
    if (node == nil || self.megaApi == nil) return nil;
    
    MegaNode *parent = self.megaApi->getParentNode([node getCPtr]);
    
    return parent ? [[MEGANode alloc] initWithMegaNode:parent cMemoryOwn:YES] : nil;
}

- (NSString *)nodePathForNode:(MEGANode *)node {
    if (node == nil || self.megaApi == nil) return nil;
    
    const char *val = self.megaApi->getNodePath([node getCPtr]);
    if (!val) return nil;
    
    NSString *ret = [[NSString alloc] initWithUTF8String:val];
    
    delete [] val;
    return ret;
}

- (MEGANode *)nodeForPath:(NSString *)path node:(MEGANode *)node {
    if (path == nil || node == nil || self.megaApi == nil) return nil;
    
    MegaNode *n = self.megaApi->getNodeByPath([path UTF8String], [node getCPtr]);
    
    return n ? [[MEGANode alloc] initWithMegaNode:n cMemoryOwn:YES] : Nil;
}

- (MEGANode *)nodeForPath:(NSString *)path {
    if (path == nil || self.megaApi == nil) return nil;
    
    MegaNode *node = self.megaApi->getNodeByPath([path UTF8String]);
    
    return node ? [[MEGANode alloc] initWithMegaNode:node cMemoryOwn:YES] : nil;
}

- (MEGANode *)nodeForHandle:(uint64_t)handle {
    if (handle == ::mega::INVALID_HANDLE || self.megaApi == nil) return nil;
    
    MegaNode *node = self.megaApi->getNodeByHandle(handle);
    
    return node ? [[MEGANode alloc] initWithMegaNode:node cMemoryOwn:YES] : nil;
}

- (MEGAUserList *)contacts {
    if (self.megaApi == nil) return nil;
    return [[MEGAUserList alloc] initWithUserList:self.megaApi->getContacts() cMemoryOwn:YES];
}

- (MEGAUser *)contactForEmail:(NSString *)email {
    if (email == nil || self.megaApi == nil) return nil;
    
    MegaUser *user = self.megaApi->getContact([email UTF8String]);
    return user ? [[MEGAUser alloc] initWithMegaUser:user cMemoryOwn:YES] : nil;
}

- (MEGAUserAlertList *)userAlertList {
    if (self.megaApi == nil) return nil;
    return [[MEGAUserAlertList alloc] initWithMegaUserAlertList:self.megaApi->getUserAlerts() cMemoryOwn:YES];
}

- (MEGANodeList *)inSharesForUser:(MEGAUser *)user {
    if (self.megaApi == nil) return nil;
    return [[MEGANodeList alloc] initWithNodeList:self.megaApi->getInShares(user.getCPtr) cMemoryOwn:YES];
}

- (MEGANodeList *)inShares {
    if (self.megaApi == nil) return nil;
    return [[MEGANodeList alloc] initWithNodeList:self.megaApi->getInShares() cMemoryOwn:YES];
}

- (MEGAShareList *)inSharesList:(MEGASortOrderType)order {
    if (self.megaApi == nil) return nil;
    return [[MEGAShareList alloc] initWithShareList:self.megaApi->getInSharesList((int)order) cMemoryOwn:YES];
}

- (MEGAUser *)userFromInShareNode:(MEGANode *)node {
    if (self.megaApi == nil) return nil;
    return [[MEGAUser alloc] initWithMegaUser:self.megaApi->getUserFromInShare(node.getCPtr) cMemoryOwn:YES];
}

- (MEGAUser *)userFromInShareNode:(MEGANode *)node recurse:(BOOL)recurse {
    if (self.megaApi == nil) return nil;
    return [MEGAUser.alloc initWithMegaUser:self.megaApi->getUserFromInShare(node.getCPtr, recurse) cMemoryOwn:YES];
}

- (BOOL)isSharedNode:(MEGANode *)node {
    if (!node || !self.megaApi) return NO;
    
    return self.megaApi->isShared([node getCPtr]);
}

- (MEGAShareList *)outShares:(MEGASortOrderType)order {
    if (self.megaApi == nil) return nil;
    return [[MEGAShareList alloc] initWithShareList:self.megaApi->getOutShares((int)order) cMemoryOwn:YES];
}

- (MEGAShareList *)outSharesForNode:(MEGANode *)node {
    if (self.megaApi == nil) return nil;
    return [[MEGAShareList alloc] initWithShareList:self.megaApi->getOutShares(node.getCPtr) cMemoryOwn:YES];
}

- (BOOL)isPrivateNode:(uint64_t)handle {
    return self.megaApi->isPrivateNode(handle);
}

- (BOOL)isForeignNode:(uint64_t)handle{
    return self.megaApi->isForeignNode(handle);
}

- (MEGANodeList *)publicLinks:(MEGASortOrderType)order {
    if (self.megaApi == nil) return nil;
    return [[MEGANodeList alloc] initWithNodeList:self.megaApi->getPublicLinks((int)order) cMemoryOwn:YES];
}

- (MEGAContactRequestList *)incomingContactRequests {
    if (self.megaApi == nil) return nil;
    return [[MEGAContactRequestList alloc] initWithMegaContactRequestList:self.megaApi->getIncomingContactRequests() cMemoryOwn:YES];
}

- (MEGAContactRequestList *)outgoingContactRequests {
    if (self.megaApi == nil) return nil;
    return [[MEGAContactRequestList alloc] initWithMegaContactRequestList:self.megaApi->getOutgoingContactRequests() cMemoryOwn:YES];
}

- (NSString *)fingerprintForFilePath:(NSString *)filePath {
    if (filePath == nil || self.megaApi == nil) return nil;
    
    const char *val = self.megaApi->getFingerprint([filePath UTF8String]);
    if (!val) return nil;
    
    NSString *ret = [[NSString alloc] initWithUTF8String:val];
    
    delete [] val;
    return ret;
}

- (NSString *)fingerprintForData:(NSData *)data modificationTime:(NSDate *)modificationTime {
    if (data == nil || self.megaApi == nil) return nil;
    
    MEGADataInputStream mis = MEGADataInputStream(data);
    return [self fingerprintForInputStream:&mis modificationTime:modificationTime];
}

- (NSString *)fingerprintForFilePath:(NSString *)filePath modificationTime:(NSDate *)modificationTime {
    if (filePath.length == 0) return nil;
    
    MEGAFileInputStream mis = MEGAFileInputStream(filePath);
    return [self fingerprintForInputStream:&mis modificationTime:modificationTime];
}

- (NSString *)fingerprintForInputStream:(MegaInputStream *)stream modificationTime:(NSDate *)modificationTime {
    if (self.megaApi == nil) return nil;
    const char *val = self.megaApi->getFingerprint(stream, (long long)[modificationTime timeIntervalSince1970]);
    if (val != NULL) {
        NSString *ret = [[NSString alloc] initWithUTF8String:val];
        delete [] val;
        return ret;
    } else {
        return nil;
    }
}

- (NSString *)fingerprintForNode:(MEGANode *)node {
    if (node == nil || self.megaApi == nil) return nil;
    
    const char *val = self.megaApi->getFingerprint([node getCPtr]);
    if (!val) return nil;
    
    NSString *ret = [[NSString alloc] initWithUTF8String:val];
    
    delete [] val;
    return ret;
}

- (MEGANode *)nodeForFingerprint:(NSString *)fingerprint {
    if (fingerprint == nil || self.megaApi == nil) return nil;
    
    MegaNode *node = self.megaApi->getNodeByFingerprint([fingerprint UTF8String]);
    
    return node ? [[MEGANode alloc] initWithMegaNode:node cMemoryOwn:YES] : nil;
}

- (MEGANode *)nodeForFingerprint:(NSString *)fingerprint parent:(MEGANode *)parent {
    if (fingerprint == nil || self.megaApi == nil) return nil;
    
    MegaNode *node = self.megaApi->getNodeByFingerprint(fingerprint.UTF8String, parent.getCPtr);
    
    return node ? [[MEGANode alloc] initWithMegaNode:node cMemoryOwn:YES] : nil;
}

- (MEGANodeList *)nodesForOriginalFingerprint:(NSString *)fingerprint {
    if (fingerprint.length == 0) {
        return nil;
    }
    
    return [[MEGANodeList alloc] initWithNodeList:self.megaApi->getNodesByOriginalFingerprint([fingerprint UTF8String], NULL) cMemoryOwn:YES];
}

- (BOOL)hasFingerprint:(NSString *)fingerprint{
    if (fingerprint == nil || self.megaApi == nil) return NO;
    
    return self.megaApi->hasFingerprint([fingerprint UTF8String]);
}

- (NSString *)CRCForFilePath:(NSString *)filePath {
    if (filePath == nil || self.megaApi == nil) return nil;
    
    const char *val = self.megaApi->getCRC([filePath UTF8String]);
    if (!val) return nil;
    
    NSString *ret = [[NSString alloc] initWithUTF8String:val];
    
    delete [] val;
    return ret;
}

- (NSString *)CRCForFingerprint:(NSString *)fingerprint{
    if (fingerprint == nil || self.megaApi == nil) {
        return nil;
    }
    
    const char *val = self.megaApi->getCRCFromFingerprint([fingerprint UTF8String]);
    if (!val) return nil;
    
    NSString *ret = [[NSString alloc] initWithUTF8String:val];
    
    delete [] val;
    return ret;
}

- (NSString *)CRCForNode:(MEGANode *)node {
    if (node == nil || self.megaApi == nil) return nil;
    
    const char *val = self.megaApi->getCRC([node getCPtr]);
    if (!val) return nil;
    
    NSString *ret = [[NSString alloc] initWithUTF8String:val];
    
    delete [] val;
    return ret;
}

- (MEGANode *)nodeByCRC:(NSString *)crc parent:(MEGANode *)parent {
    if (crc == nil || self.megaApi == nil) return nil;
    
    MegaNode *node = self.megaApi->getNodeByCRC([crc UTF8String], parent.getCPtr);
    
    return node ? [[MEGANode alloc] initWithMegaNode:node cMemoryOwn:YES] : nil;
}

- (MEGAShareType)accessLevelForNode:(MEGANode *)node {
    if (node == nil || self.megaApi == nil) return MEGAShareTypeAccessUnknown;
    
    return (MEGAShareType) self.megaApi->getAccess([node getCPtr]);
}

- (MEGAError *)checkAccessForNode:(MEGANode *)node level:(MEGAShareType)level {
    if (node == nil || self.megaApi == nil) return nil;
    
    return [[MEGAError alloc] initWithMegaError:self.megaApi->checkAccess(node.getCPtr, (int) level).copy() cMemoryOwn:YES];
}

- (MEGAError *)checkAccessErrorExtendedForNode:(MEGANode *)node level:(MEGAShareType)level {
    if (self.megaApi == nil) return nil;
    return [[MEGAError alloc] initWithMegaError:self.megaApi->checkAccessErrorExtended(node.getCPtr, (int)level) cMemoryOwn:YES];
}

- (BOOL)isNodeInRubbish:(MEGANode *)node {
    if (self.megaApi == nil) return NO;
    return self.megaApi->isInRubbish(node.getCPtr);
}

- (MEGAError *)checkMoveForNode:(MEGANode *)node target:(MEGANode *)target {
    if (self.megaApi == nil) return nil;
    return [[MEGAError alloc] initWithMegaError:self.megaApi->checkMove(node.getCPtr, target.getCPtr).copy() cMemoryOwn:YES];
}

- (MEGAError *)checkMoveErrorExtendedForNode:(MEGANode *)node target:(MEGANode *)target {
    if (self.megaApi == nil) return nil;
    return [[MEGAError alloc] initWithMegaError:self.megaApi->checkMoveErrorExtended(node.getCPtr, target.getCPtr) cMemoryOwn:YES];
}

- (MEGANodeList *)nodeListSearchForNode:(MEGANode *)node searchString:(NSString *)searchString recursive:(BOOL)recursive {
    if (self.megaApi == nil) return nil;
    return [[MEGANodeList alloc] initWithNodeList:self.megaApi->search(node.getCPtr, searchString.UTF8String, recursive) cMemoryOwn:YES];
}

- (MEGANodeList *)nodeListSearchForNode:(MEGANode *)node searchString:(NSString *)searchString cancelToken:(MEGACancelToken *)cancelToken recursive:(BOOL)recursive order:(MEGASortOrderType)order {
    if (self.megaApi == nil) return nil;
    return [MEGANodeList.alloc initWithNodeList:self.megaApi->search(node.getCPtr, searchString.UTF8String, cancelToken.getCPtr, recursive, (int)order) cMemoryOwn:YES];
}

- (MEGANodeList *)nodeListSearchForNode:(MEGANode *)node searchString:(NSString *)searchString {
    if (self.megaApi == nil) return nil;
    return [[MEGANodeList alloc] initWithNodeList:self.megaApi->search(node.getCPtr, searchString.UTF8String, YES) cMemoryOwn:YES];
}

- (MEGANodeList *)nodeListSearchForNode:(MEGANode *)node
                           searchString:(nullable NSString *)searchString
                            cancelToken:(MEGACancelToken *)cancelToken
                              recursive:(BOOL)recursive
                              orderType:(MEGASortOrderType)orderType
                         nodeFormatType:(MEGANodeFormatType)nodeFormatType
                       folderTargetType:(MEGAFolderTargetType)folderTargetType {
    if (self.megaApi == nil) return nil;
    return [MEGANodeList.alloc initWithNodeList:self.megaApi->searchByType(node.getCPtr, searchString.UTF8String, cancelToken.getCPtr, recursive, (int)orderType, (int)nodeFormatType, (int)folderTargetType) cMemoryOwn:YES];
}

- (NSMutableArray *)recentActions {
    if (self.megaApi == nil) return nil;
    MegaRecentActionBucketList *megaRecentActionBucketList = self.megaApi->getRecentActions();
    int count = megaRecentActionBucketList->size();
    NSMutableArray *recentActionBucketMutableArray = [NSMutableArray.alloc initWithCapacity:(NSInteger)count];
    for (int i = 0; i < count; i++) {
        MEGARecentActionBucket *recentActionBucket = [MEGARecentActionBucket.alloc initWithMegaRecentActionBucket:megaRecentActionBucketList->get(i)->copy() cMemoryOwn:YES];
        [recentActionBucketMutableArray addObject:recentActionBucket];
    }
    
    delete megaRecentActionBucketList;
    
    return recentActionBucketMutableArray;
}

- (NSMutableArray *)recentActionsSinceDays:(NSInteger)days maxNodes:(NSInteger)maxNodes {
    if (self.megaApi == nil) return nil;
    MegaRecentActionBucketList *megaRecentActionBucketList = self.megaApi->getRecentActions((int)days, (int)maxNodes);
    int count = megaRecentActionBucketList->size();
    NSMutableArray *recentActionBucketMutableArray = [NSMutableArray.alloc initWithCapacity:(NSInteger)count];
    for (int i = 0; i < count; i++) {
        MEGARecentActionBucket *recentActionBucket = [MEGARecentActionBucket.alloc initWithMegaRecentActionBucket:megaRecentActionBucketList->get(i)->copy() cMemoryOwn:YES];
        [recentActionBucketMutableArray addObject:recentActionBucket];
    }
    
    return recentActionBucketMutableArray;
}

- (BOOL)processMEGANodeTree:(MEGANode *)node recursive:(BOOL)recursive delegate:(id<MEGATreeProcessorDelegate>)delegate {
    if (self.megaApi == nil) return NO;
    return self.megaApi->processMegaTree(node.getCPtr, [self createMegaTreeProcessor:delegate], recursive);
}

- (MEGANode *)authorizeNode:(MEGANode *)node {
    if (self.megaApi == nil) return nil;
    return [[MEGANode alloc] initWithMegaNode:self.megaApi->authorizeNode(node.getCPtr) cMemoryOwn:YES];
}

#ifdef ENABLE_CHAT

- (MEGANode *)authorizeChatNode:(MEGANode *)node cauth:(NSString *)cauth {
    if (self.megaApi == nil) return nil;
    return [[MEGANode alloc] initWithMegaNode:self.megaApi->authorizeChatNode(node.getCPtr, cauth.UTF8String) cMemoryOwn:YES];
}

#endif

- (NSNumber *)sizeForNode:(MEGANode *)node {
    if (self.megaApi == nil) return nil;
    return [[NSNumber alloc] initWithLongLong:self.megaApi->getSize([node getCPtr])];
}

- (NSString *)escapeFsIncompatible:(NSString *)name {
    if (name == nil || self.megaApi == nil) return nil;
    
    const char *val = self.megaApi->escapeFsIncompatible([name UTF8String]);
    if (!val) return nil;
    
    NSString *ret = [[NSString alloc] initWithUTF8String:val];
    
    delete [] val;
    return ret;
}

- (NSString *)escapeFsIncompatible:(NSString *)name destinationPath:(NSString *)destinationPath {
    if (name == nil || self.megaApi == nil) return nil;
    
    const char *val = self.megaApi->escapeFsIncompatible(name.UTF8String, destinationPath.UTF8String);
    if (!val) return nil;
    
    NSString *ret = [[NSString alloc] initWithUTF8String:val];
    
    delete [] val;
    return ret;
}

- (NSString *)unescapeFsIncompatible:(NSString *)localName {
    if (localName == nil || self.megaApi == nil) return nil;
    
    const char *val = self.megaApi->unescapeFsIncompatible([localName UTF8String]);
    if (!val) return nil;
    
    NSString *ret = [[NSString alloc] initWithUTF8String:val];
    
    delete [] val;
    return ret;
}

- (NSString *)unescapeFsIncompatible:(NSString *)localName destinationPath:(NSString *)destinationPath {
    if (localName == nil || self.megaApi == nil) return nil;
    
    const char *val = self.megaApi->unescapeFsIncompatible(localName.UTF8String, destinationPath.UTF8String);
    if (!val) return nil;
    
    NSString *ret = [[NSString alloc] initWithUTF8String:val];
    
    delete [] val;
    return ret;
}

- (void)changeApiUrl:(NSString *)apiURL disablepkp:(BOOL)disablepkp {
    if (self.megaApi) {
        self.megaApi->changeApiUrl(apiURL.UTF8String, disablepkp);
    }
}

- (BOOL)setLanguageCode:(NSString *)languageCode {
    if (self.megaApi == nil) return NO;
    return self.megaApi->setLanguage(languageCode.UTF8String);
}

- (void)setLanguangePreferenceCode:(NSString *)languageCode delegate:(id<MEGARequestDelegate>)delegate {
    if (self.megaApi) {
        self.megaApi->setLanguagePreference(languageCode.UTF8String, [self createDelegateMEGARequestListener:delegate singleListener:YES]);
    }
}

- (void)setLanguangePreferenceCode:(NSString *)languageCode {
    if (self.megaApi) {
        self.megaApi->setLanguagePreference(languageCode.UTF8String);
    }
}

- (void)getLanguagePreferenceWithDelegate:(id<MEGARequestDelegate>)delegate {
    if (self.megaApi) {
        self.megaApi->getLanguagePreference([self createDelegateMEGARequestListener:delegate singleListener:YES]);
    }
}

- (void)getLanguagePreference {
    if (self.megaApi) {
        self.megaApi->getLanguagePreference();
    }
}

- (void)setFileVersionsOption:(BOOL)disable delegate:(id<MEGARequestDelegate>)delegate {
    if (self.megaApi) {
        self.megaApi->setFileVersionsOption(disable, [self createDelegateMEGARequestListener:delegate singleListener:YES]);
    }
}

- (void)setFileVersionsOption:(BOOL)disable {
    if (self.megaApi) {
        self.megaApi->setFileVersionsOption(disable);
    }
}

- (void)getFileVersionsOptionWithDelegate:(id<MEGARequestDelegate>)delegate {
    if (self.megaApi) {
        self.megaApi->getFileVersionsOption([self createDelegateMEGARequestListener:delegate singleListener:YES]);
    }
}

- (void)getFileVersionsOption {
    if (self.megaApi) {
        self.megaApi->getFileVersionsOption();
    }
}

- (void)setContactLinksOptionDisable:(BOOL)disable delegate:(id<MEGARequestDelegate>)delegate {
    if (self.megaApi) {
        self.megaApi->setContactLinksOption(disable, [self createDelegateMEGARequestListener:delegate singleListener:YES]);
    }
}

- (void)setContactLinksOptionDisable:(BOOL)disable {
    if (self.megaApi) {
        self.megaApi->setContactLinksOption(disable);
    }
}

- (void)getContactLinksOptionWithDelegate:(id<MEGARequestDelegate>)delegate {
    if (self.megaApi) {
        self.megaApi->getContactLinksOption([self createDelegateMEGARequestListener:delegate singleListener:YES]);
    }
}

- (void)getContactLinksOption {
    if (self.megaApi) {
        self.megaApi->getContactLinksOption();
    }
}

- (void)retrySSLErrors:(BOOL)enable {
    if (self.megaApi) {
        self.megaApi->retrySSLerrors(enable);
    }
}

- (void)setPublicKeyPinning:(BOOL)enable {
    if (self.megaApi) {
        self.megaApi->setPublicKeyPinning(enable);
    }
}

- (BOOL)createThumbnail:(NSString *)imagePath destinatioPath:(NSString *)destinationPath {
    if (imagePath == nil || destinationPath == nil || self.megaApi == nil) return NO;
    
    return self.megaApi->createThumbnail([imagePath UTF8String], [destinationPath UTF8String]);
}

- (BOOL)createPreview:(NSString *)imagePath destinatioPath:(NSString *)destinationPath {
    if (imagePath == nil || destinationPath == nil || self.megaApi == nil) return NO;
    
    return self.megaApi->createPreview([imagePath UTF8String], [destinationPath UTF8String]);
}

- (BOOL)createAvatar:(NSString *)imagePath destinationPath:(NSString *)destinationPath {
    if (imagePath == nil || destinationPath == nil || self.megaApi == nil) return NO;
    
    return self.megaApi->createAvatar([imagePath UTF8String], [destinationPath UTF8String]);
}

#ifdef HAVE_LIBUV

#pragma mark - HTTP Proxy Server

- (BOOL)httpServerStart:(BOOL)localOnly port:(NSInteger)port {
    if (self.megaApi == nil) return NO;
    return self.megaApi->httpServerStart(localOnly, (int)port, false, NULL, NULL, true);
}

- (void)httpServerStop {
    if (self.megaApi) {
        self.megaApi->httpServerStop();
    }
}

- (NSInteger)httpServerIsRunning {
    if (self.megaApi == nil) return 0;
    return (NSInteger)self.megaApi->httpServerIsRunning();
}

- (BOOL)httpServerIsLocalOnly {
    if (self.megaApi == nil) return NO;
    return self.megaApi->httpServerIsLocalOnly();
}

- (void)httpServerEnableFileServer:(BOOL)enable {
    if (self.megaApi) {
        self.megaApi->httpServerEnableFileServer(enable);
    }
}

- (BOOL)httpServerIsFileServerEnabled {
    if (self.megaApi == nil) return NO;
    return self.megaApi->httpServerIsFileServerEnabled();
}

- (void)httpServerEnableFolderServer:(BOOL)enable {
    if (self.megaApi) {
        self.megaApi->httpServerEnableFolderServer(enable);
    }
}

- (BOOL)httpServerIsFolderServerEnabled {
    if (self.megaApi == nil) return NO;
    return self.megaApi->httpServerIsFolderServerEnabled();
}

- (void)httpServerSetRestrictedMode:(NSInteger)mode {
    if (self.megaApi) {
        self.megaApi->httpServerSetRestrictedMode((int)mode);
    }
}

- (NSInteger)httpServerGetRestrictedMode {
    if (self.megaApi == nil) return 0;
    return (NSInteger)self.megaApi->httpServerGetRestrictedMode();
}

- (void)httpServerEnableSubtitlesSupport:(BOOL)enable {
    if (self.megaApi) {
        self.megaApi->httpServerEnableSubtitlesSupport(enable);
    }
}

- (BOOL)httpServerIsSubtitlesSupportEnabled {
    if (self.megaApi == nil) return NO;
    return self.megaApi->httpServerIsSubtitlesSupportEnabled();
}

- (void)httpServerAddDelegate:(id<MEGATransferDelegate>)delegate {
    if (self.megaApi) {
        self.megaApi->httpServerAddListener([self createDelegateMEGATransferListener:delegate singleListener:NO]);
    }
}

- (void)httpServerRemoveDelegate:(id<MEGATransferDelegate>)delegate {
    if (self.megaApi) {
        self.megaApi->httpServerRemoveListener([self createDelegateMEGATransferListener:delegate singleListener:NO]);
    }
}

- (NSURL *)httpServerGetLocalLink:(MEGANode *)node {
    if (self.megaApi == nil) return nil;
    const char *val = self.megaApi->httpServerGetLocalLink([node getCPtr]);
    if (!val) return nil;
    
    NSURL *ret = [NSURL URLWithString:[NSString stringWithUTF8String:val]];
    
    delete [] val;
    return ret;
}

- (void)httpServerSetMaxBufferSize:(NSInteger)bufferSize {
    if (self.megaApi) {
        self.megaApi->httpServerSetMaxBufferSize((int)bufferSize);
    }
}

- (NSInteger)httpServerGetMaxBufferSize {
    if (self.megaApi == nil) return 0;
    return (NSInteger)self.megaApi->httpServerGetMaxBufferSize();
}

- (void)httpServerSetMaxOutputSize:(NSInteger)outputSize {
    if (self.megaApi) {
        self.megaApi->httpServerSetMaxOutputSize((int)outputSize);
    }
}

- (NSInteger)httpServerGetMaxOutputSize {
    if (self.megaApi == nil) return 0;
    return (NSInteger)self.megaApi->httpServerGetMaxOutputSize();
}

#endif

+ (NSString *)mimeTypeByExtension:(NSString *)extension {
    const char *val = MegaApi::getMimeType([extension UTF8String]);
    if (!val) return nil;
    
    NSString *ret = [[NSString alloc] initWithUTF8String:val];
    
    delete [] val;
    return ret;
}

#ifdef ENABLE_CHAT

- (void)registeriOSdeviceToken:(NSString *)deviceToken delegate:(id<MEGARequestDelegate>)delegate {
    if (self.megaApi) {
        self.megaApi->registerPushNotifications(PushNotificationTokenTypeiOSStandard, deviceToken.UTF8String, [self createDelegateMEGARequestListener:delegate singleListener:YES]);
    }
}

- (void)registeriOSdeviceToken:(NSString *)deviceToken {
    if (self.megaApi) {
        self.megaApi->registerPushNotifications(PushNotificationTokenTypeiOSStandard, deviceToken.UTF8String);
    }
}

- (void)registeriOSVoIPdeviceToken:(NSString *)deviceToken delegate:(id<MEGARequestDelegate>)delegate {
    if (self.megaApi) {
        self.megaApi->registerPushNotifications(PushNotificationTokenTypeiOSVoIP, deviceToken.UTF8String, [self createDelegateMEGARequestListener:delegate singleListener:YES]);
    }
}

- (void)registeriOSVoIPdeviceToken:(NSString *)deviceToken {
    if (self.megaApi) {
        self.megaApi->registerPushNotifications(PushNotificationTokenTypeiOSVoIP, deviceToken.UTF8String);
    }
}

#endif

- (void)getAccountAchievementsWithDelegate:(id<MEGARequestDelegate>)delegate {
    if (self.megaApi) {
        self.megaApi->getAccountAchievements([self createDelegateMEGARequestListener:delegate singleListener:YES]);
    }
}

- (void)getAccountAchievements {
    if (self.megaApi) {
        self.megaApi->getAccountAchievements();
    }
}

- (void)getMegaAchievementsWithDelegate:(id<MEGARequestDelegate>)delegate {
    if (self.megaApi) {
        self.megaApi->getMegaAchievements([self createDelegateMEGARequestListener:delegate singleListener:YES]);
    }
}

- (void)getMegaAchievements {
    if (self.megaApi) {
        self.megaApi->getMegaAchievements();
    }
}

- (void)catchupWithDelegate:(id<MEGARequestDelegate>)delegate {
    if (self.megaApi) {
        self.megaApi->catchup([self createDelegateMEGARequestListener:delegate singleListener:YES]);
    }
}

- (void)getPublicLinkInformationWithFolderLink:(NSString *)folderLink delegate:(id<MEGARequestDelegate>)delegate {
    if (self.megaApi) {
        self.megaApi->getPublicLinkInformation(folderLink.UTF8String, [self createDelegateMEGARequestListener:delegate singleListener:YES]);
    }
}

- (void)getPublicLinkInformationWithFolderLink:(NSString *)folderLink {
    if (self.megaApi) {
        self.megaApi->getPublicLinkInformation(folderLink.UTF8String);
    }
}

#pragma mark - SMS

- (SMSState)smsAllowedState {
    if (self.megaApi == nil) return SMSStateNotAllowed;
    return (SMSState)self.megaApi->smsAllowedState();
}

- (nullable NSString *)smsVerifiedPhoneNumber {
    if (self.megaApi == nil) return nil;
    char *number = self.megaApi->smsVerifiedPhoneNumber();
    
    if (number == NULL) {
        return nil;
    }
    
    NSString *numberString = @(number);
    delete [] number;
    return numberString;
}

- (void)getRegisteredContacts:(NSArray<NSDictionary *> *)contacts delegate:(id<MEGARequestDelegate>)delegate {
    MegaStringMap *stringMapContacts = MegaStringMap::createInstance();
    for (NSDictionary *contact in contacts) {
        NSString *key = contact.allKeys.firstObject;
        NSString *value = contact.allValues.firstObject;
        stringMapContacts->set(key.UTF8String, value.UTF8String);
    }
    
    if (self.megaApi) {
        self.megaApi->getRegisteredContacts(stringMapContacts, [self createDelegateMEGARequestListener:delegate singleListener:YES]);
    }
    
    delete stringMapContacts;
}

- (void)getCountryCallingCodesWithDelegate:(id<MEGARequestDelegate>)delegate {
    if (self.megaApi) {
        self.megaApi->getCountryCallingCodes([self createDelegateMEGARequestListener:delegate singleListener:YES]);
    }
}

- (void)sendSMSVerificationCodeToPhoneNumber:(NSString *)phoneNumber delegate:(id<MEGARequestDelegate>)delegate {
    if (self.megaApi) {
        self.megaApi->sendSMSVerificationCode([phoneNumber UTF8String], [self createDelegateMEGARequestListener:delegate singleListener:YES], YES);
    }
}

- (void)checkSMSVerificationCode:(NSString *)verificationCode delegate:(id<MEGARequestDelegate>)delegate {
    if (self.megaApi) {
        self.megaApi->checkSMSVerificationCode([verificationCode UTF8String], [self createDelegateMEGARequestListener:delegate singleListener:YES]);
    }
}

- (void)resetSmsVerifiedPhoneNumberWithDelegate:(id<MEGARequestDelegate>)delegate {
    if (self.megaApi) {
        self.megaApi->resetSmsVerifiedPhoneNumber([self createDelegateMEGARequestListener:delegate singleListener:YES]);
    }
}

- (void)resetSmsVerifiedPhoneNumber {
    if (self.megaApi) {
        self.megaApi->resetSmsVerifiedPhoneNumber();
    }
}

#pragma mark - Push Notification Settings

- (void)getPushNotificationSettingsWithDelegate:(id<MEGARequestDelegate>)delegate {
    if (self.megaApi) {
        self.megaApi->getPushNotificationSettings([self createDelegateMEGARequestListener:delegate singleListener:YES]);
    }
}

- (void)getPushNotificationSettings {
    if (self.megaApi) {
        self.megaApi->getPushNotificationSettings();
    }
}

- (void)setPushNotificationSettings:(MEGAPushNotificationSettings *)pushNotificationSettings
                           delegate:(id<MEGARequestDelegate>)delegate {
    if (self.megaApi) {
        self.megaApi->setPushNotificationSettings(pushNotificationSettings.getCPtr,
                                                  [self createDelegateMEGARequestListener:delegate singleListener:YES]);
    }
}

- (void)setPushNotificationSettings:(MEGAPushNotificationSettings *)pushNotificationSettings {
    if (self.megaApi) {
        self.megaApi->setPushNotificationSettings(pushNotificationSettings.getCPtr);
    }
}

#pragma mark - Banner

- (void)getBanners:(id<MEGARequestDelegate>)delegate {
    if (self.megaApi) {
        self.megaApi -> getBanners([self createDelegateMEGARequestListener:delegate singleListener:YES]);
    }
}

- (void)dismissBanner:(NSInteger)bannerIdentifier delegate:(id<MEGARequestDelegate>)delegate {
    if (self.megaApi) {
        self.megaApi -> dismissBanner((int)bannerIdentifier, [self createDelegateMEGARequestListener:delegate singleListener:YES]);
    }
}

#pragma mark - Backup Heartbeat

- (void)registerBackup:(BackUpType)type targetNode:(MEGANode *)node folderPath:(NSString *)path name:(NSString *)name state:(BackUpState)state delegate:(id<MEGARequestDelegate>)delegate {
    if (self.megaApi) {
        self.megaApi->setBackup((int)type, node.handle, path.UTF8String, name.UTF8String, (int)state, 0, [self createDelegateMEGARequestListener:delegate singleListener:YES queueType:ListenerQueueTypeCurrent]);
    }
}

- (void)updateBackup:(MEGAHandle)backupId backupType:(BackUpType)type targetNode:(MEGANode *)node folderPath:(NSString *)path backupName:(NSString *)name state:(BackUpState)state delegate:(id<MEGARequestDelegate>)delegate {
    if (self.megaApi) {
        self.megaApi->updateBackup(backupId, (int)type, node.handle, path.UTF8String, name.UTF8String, (int)state, 0, [self createDelegateMEGARequestListener:delegate singleListener:YES queueType:ListenerQueueTypeCurrent]);
    }
}

- (void)unregisterBackup:(MEGAHandle)backupId delegate:(id<MEGARequestDelegate>)delegate {
    if (self.megaApi) {
        self.megaApi->removeBackup(backupId, [self createDelegateMEGARequestListener:delegate singleListener:YES queueType:ListenerQueueTypeCurrent]);
    }
}

- (void)sendBackupHeartbeat:(MEGAHandle)backupId status:(BackupHeartbeatStatus)status progress:(NSInteger)progress pendingUploadCount:(NSUInteger)pendingUploadCount lastActionDate:(NSDate *)lastActionDate lastBackupNode:(MEGANode *)lastBackupNode delegate:(id<MEGARequestDelegate>)delegate {
    if (self.megaApi) {
        self.megaApi->sendBackupHeartbeat(backupId, (int)status, (int)progress, (int)pendingUploadCount, 0, (long long)[lastActionDate timeIntervalSince1970], lastBackupNode.handle, [self createDelegateMEGARequestListener:delegate singleListener:YES queueType:ListenerQueueTypeCurrent]);
    }
}

#pragma mark - Debug

+ (void)setLogLevel:(MEGALogLevel)logLevel {
    MegaApi::setLogLevel((int)logLevel);
}

+ (void)setLogToConsole:(BOOL)enable {
    MegaApi::setLogToConsole(enable);
}

+ (void)logWithLevel:(MEGALogLevel)logLevel message:(NSString *)message filename:(NSString *)filename line:(NSInteger)line {
    MegaApi::log((int)logLevel, message.UTF8String, filename.UTF8String, (int)line);
}

+ (void)logWithLevel:(MEGALogLevel)logLevel message:(NSString *)message filename:(NSString *)filename {
    MegaApi::log((int)logLevel, message.UTF8String, filename.UTF8String);
}

+ (void)logWithLevel:(MEGALogLevel)logLevel message:(NSString *)message {
    MegaApi::log((int)logLevel, message.UTF8String);
}

- (void)sendEvent:(NSInteger)eventType message:(NSString *)message delegate:(id<MEGARequestDelegate>)delegate {
    if (self.megaApi) {
        self.megaApi->sendEvent((int)eventType, message.UTF8String, [self createDelegateMEGARequestListener:delegate singleListener:YES]);
    }
}

- (void)sendEvent:(NSInteger)eventType message:(NSString *)message {
    if (self.megaApi) {
        self.megaApi->sendEvent((int)eventType, message.UTF8String);
    }
}

#pragma mark - Private methods

- (MegaRequestListener *)createDelegateMEGARequestListener:(id<MEGARequestDelegate>)delegate singleListener:(BOOL)singleListener {
    return [self createDelegateMEGARequestListener:delegate singleListener:singleListener queueType:ListenerQueueTypeMain];
}

- (MegaRequestListener *)createDelegateMEGARequestListener:(id<MEGARequestDelegate>)delegate singleListener:(BOOL)singleListener queueType:(ListenerQueueType)queueType {
    if (delegate == nil) return nil;
    
    DelegateMEGARequestListener *delegateListener = new DelegateMEGARequestListener(self, delegate, singleListener, queueType);
    pthread_mutex_lock(&listenerMutex);
    _activeRequestListeners.insert(delegateListener);
    pthread_mutex_unlock(&listenerMutex);
    return delegateListener;
}

- (MegaTransferListener *)createDelegateMEGATransferListener:(id<MEGATransferDelegate>)delegate singleListener:(BOOL)singleListener {
    if (delegate == nil) return nil;
    
    DelegateMEGATransferListener *delegateListener = new DelegateMEGATransferListener(self, delegate, singleListener);
    pthread_mutex_lock(&listenerMutex);
    _activeTransferListeners.insert(delegateListener);
    pthread_mutex_unlock(&listenerMutex);
    return delegateListener;
}

- (MegaGlobalListener *)createDelegateMEGAGlobalListener:(id<MEGAGlobalDelegate>)delegate {
    if (delegate == nil) return nil;
    
    DelegateMEGAGlobalListener *delegateListener = new DelegateMEGAGlobalListener(self, delegate);
    pthread_mutex_lock(&listenerMutex);
    _activeGlobalListeners.insert(delegateListener);
    pthread_mutex_unlock(&listenerMutex);
    return delegateListener;
}

- (MegaListener *)createDelegateMEGAListener:(id<MEGADelegate>)delegate {
    if (delegate == nil) return nil;
    
    DelegateMEGAListener *delegateListener = new DelegateMEGAListener(self, delegate);
    pthread_mutex_lock(&listenerMutex);
    _activeMegaListeners.insert(delegateListener);
    pthread_mutex_unlock(&listenerMutex);
    return delegateListener;
}

- (MegaLogger *)createDelegateMegaLogger:(id<MEGALoggerDelegate>)delegate {
    if (delegate == nil) return nil;
    
    DelegateMEGALoggerListener *delegateListener = new DelegateMEGALoggerListener(delegate);
    pthread_mutex_lock(&listenerMutex);
    _activeLoggerListeners.insert(delegateListener);
    pthread_mutex_unlock(&listenerMutex);
    return delegateListener;
}

- (MegaTreeProcessor *)createMegaTreeProcessor:(id<MEGATreeProcessorDelegate>)delegate {
    if (delegate == nil) return nil;
    
    DelegateMEGATreeProcessorListener *delegateListener = new DelegateMEGATreeProcessorListener(delegate);
    
    return delegateListener;
}

- (void)freeRequestListener:(DelegateMEGARequestListener *)delegate {
    if (delegate == nil) return;
    
    pthread_mutex_lock(&listenerMutex);
    _activeRequestListeners.erase(delegate);
    pthread_mutex_unlock(&listenerMutex);
    delete delegate;
}

- (void)freeTransferListener:(DelegateMEGATransferListener *)delegate {
    if (delegate == nil) return;
    
    pthread_mutex_lock(&listenerMutex);
    _activeTransferListeners.erase(delegate);
    pthread_mutex_unlock(&listenerMutex);
    delete delegate;
}

#pragma mark - Cookie Dialog

- (void)setCookieSettings:(NSInteger)settings delegate:(id<MEGARequestDelegate>)delegate {
    if (self.megaApi) {
        self.megaApi->setCookieSettings((int)settings, [self createDelegateMEGARequestListener:delegate singleListener:YES]);
    }
}

- (void)setCookieSettings:(NSInteger)settings {
    if (self.megaApi) {
        self.megaApi->setCookieSettings((int)settings);
    }
}

- (void)cookieSettingsWithDelegate:(id<MEGARequestDelegate>)delegate {
    if (self.megaApi) {
        self.megaApi->getCookieSettings([self createDelegateMEGARequestListener:delegate singleListener:YES]);
    }
}

- (void)cookieSettings {
    if (self.megaApi) {
        self.megaApi->getCookieSettings();
    }
}

- (BOOL)cookieBannerEnabled {
    if (self.megaApi == nil) return NO;
    return self.megaApi->cookieBannerEnabled();
}


@end<|MERGE_RESOLUTION|>--- conflicted
+++ resolved
@@ -720,24 +720,16 @@
 
 - (void)logoutWithDelegate:(id<MEGARequestDelegate>)delegate {
     [NSNotificationCenter.defaultCenter postNotificationName:MEGAIsBeingLogoutNotification object:nil];
-<<<<<<< HEAD
-    self.megaApi->logout(true, [self createDelegateMEGARequestListener:delegate singleListener:YES]);
-=======
-    if (self.megaApi) {
+   if (self.megaApi) {
         self.megaApi->logout([self createDelegateMEGARequestListener:delegate singleListener:YES]);
     }
->>>>>>> 0b5895e4
 }
 
 - (void)logout {
     [NSNotificationCenter.defaultCenter postNotificationName:MEGAIsBeingLogoutNotification object:nil];
-<<<<<<< HEAD
-    self.megaApi->logout(true, NULL);
-=======
-    if (self.megaApi) {
+   if (self.megaApi) {
         self.megaApi->logout(NULL);
     }
->>>>>>> 0b5895e4
 }
 
 - (void)localLogoutWithDelegate:(id<MEGARequestDelegate>)delegate {
