
MEGASDK_BASE_PATH = $$PWD/../../

CONFIG += object_parallel_to_source

# Define MEGA_USE_C_ARES by default. Allow disabling c-ares code
# by defining env var MEGA_USE_C_ARES=no before running qmake.
ENV_MEGA_USE_C_ARES=$$(MEGA_USE_C_ARES)
!equals(ENV_MEGA_USE_C_ARES, "no") {
DEFINES += MEGA_USE_C_ARES
}

THIRDPARTY_VCPKG_PATH = $$(THIRDPARTY_VCPKG_BASE_PATH)/vcpkg/installed/$$(VCPKG_TRIPLET)
exists($$THIRDPARTY_VCPKG_PATH) {
   CONFIG += vcpkg
}
vcpkg:debug:message("Building DEBUG with VCPKG 3rdparty at $$THIRDPARTY_VCPKG_PATH")
vcpkg:release:message("Building RELEASE with VCPKG 3rdparty at $$THIRDPARTY_VCPKG_PATH")
!vcpkg:message("vcpkg not used")

debug:DEBUG_SUFFIX = "d"
else:DEBUG_SUFFIX = ""
debug:DASH_DEBUG_SUFFIX = "-d"
else:DASH_DEBUG_SUFFIX = ""
debug:UNDERSCORE_DEBUG_SUFFIX = "_d"
else:UNDERSCORE_DEBUG_SUFFIX = ""

debug:win32:DEBUG_SUFFIX_WO = "d"
else:DEBUG_SUFFIX_WO = ""

MI_DEBUG_SUFFIX = ""
debug:macx:MI_DEBUG_SUFFIX = "_debug"
debug:win32:MI_DEBUG_SUFFIX = "d"

VPATH += $$MEGASDK_BASE_PATH
SOURCES += src/attrmap.cpp \
    src/backofftimer.cpp \
    src/base64.cpp \
    src/command.cpp \
    src/commands.cpp \
    src/db.cpp \
    src/gfx.cpp \
    src/file.cpp \
    src/fileattributefetch.cpp \
    src/filefingerprint.cpp \
    src/filesystem.cpp \
    src/http.cpp \
    src/json.cpp \
    src/megaclient.cpp \
    src/node.cpp \
    src/pubkeyaction.cpp \
    src/request.cpp \
    src/serialize64.cpp \
    src/share.cpp \
    src/sharenodekeys.cpp \
    src/sync.cpp \
    src/syncfilter.cpp \
    src/transfer.cpp \
    src/transferslot.cpp \
    src/treeproc.cpp \
    src/user.cpp \
    src/useralerts.cpp \
    src/utils.cpp \
    src/logging.cpp \
    src/waiterbase.cpp  \
    src/proxy.cpp \
    src/pendingcontactrequest.cpp \
    src/crypto/cryptopp.cpp  \
    src/crypto/sodium.cpp  \
    src/db/sqlite.cpp  \
    src/gfx/external.cpp \
    src/mega_utf8proc.cpp \
    src/mega_ccronexpr.cpp \
    src/mega_evt_tls.cpp \
    src/mega_zxcvbn.cpp \
    src/mediafileattribute.cpp \
    src/raid.cpp \
    src/testhooks.cpp \
    src/heartbeats.cpp

CONFIG(USE_MEGAAPI) {
  SOURCES += src/megaapi.cpp src/megaapi_impl.cpp


  CONFIG(qt) {
    SOURCES += bindings/qt/QTMegaRequestListener.cpp \
        bindings/qt/QTMegaTransferListener.cpp \
        bindings/qt/QTMegaGlobalListener.cpp \
        bindings/qt/QTMegaListener.cpp \
        bindings/qt/QTMegaEvent.cpp
  }
}


!win32 {
    QMAKE_CXXFLAGS += -std=c++11 -Wextra -Wconversion -Wno-unused-parameter

    unix:!macx {
        GCC_VERSION = $$system("g++ -dumpversion")
        !lessThan(GCC_VERSION, 5) {
            LIBS += -lstdc++fs
        }
    }
}



CONFIG(USE_ROTATIVEPERFORMANCELOGGER) {
  SOURCES += src/rotativeperformancelogger.cpp
}

CONFIG(USE_AUTOCOMPLETE) {
    SOURCES += src/autocomplete.cpp
    HEADERS += include/mega/autocomplete.h
}

CONFIG(USE_POLL) {
    DEFINES += USE_POLL
}

CONFIG(USE_CONSOLE) {
    win32 {

        HEADERS += include/mega/win32/megaconsole.h
        HEADERS += include/mega/win32/megaconsolewaiter.h

        CONFIG(noreadline) {
            DEFINES += NO_READLINE
            SOURCES += src/win32/console.cpp
            SOURCES += src/win32/consolewaiter.cpp
        }
        else {
            DEFINES += USE_READLINE_STATIC
            SOURCES += src/wincurl/console.cpp
            SOURCES += src/wincurl/consolewaiter.cpp
            LIBS += -lreadline
        }
        QMAKE_CXXFLAGS+=/Zc:__cplusplus /std:c++ #this will set _cplusplus correctly in MSVC >= 2017 15.7 Preview 3
    }
    else {
        HEADERS += include/mega/posix/megaconsole.h
        HEADERS += include/mega/posix/megaconsolewaiter.h
        SOURCES += src/posix/console.cpp
        SOURCES += src/posix/consolewaiter.cpp
        LIBS += -lreadline
    }
}

CONFIG(ENABLE_CHAT) {
    CONFIG += USE_LIBUV

    !macx {
        !vcpkg:exists($$MEGASDK_BASE_PATH/bindings/qt/3rdparty/libs/libwebsockets.a) {
        LIBS += $$MEGASDK_BASE_PATH/bindings/qt/3rdparty/libs/libwebsockets.a -lcap
        }
        else {
            vcpkg:LIBS += $$THIRDPARTY_VCPKG_PATH/lib/libwebsockets.a -lcap
            !vcpkg:LIBS += -lwebsockets -lcap
        }
    }
    else {
        exists($$MEGASDK_BASE_PATH/bindings/qt/3rdparty/libs/libwebsockets.a) {
        LIBS += $$MEGASDK_BASE_PATH/bindings/qt/3rdparty/libs/libwebsockets.a
        }
        else {
        LIBS += -lwebsockets
        }
    }
}

CONFIG(USE_LIBUV) {
    SOURCES += src/mega_http_parser.cpp
    DEFINES += HAVE_LIBUV
    vcpkg:INCLUDEPATH += $$THIRDPARTY_VCPKG_PATH/include/libuv
    !vcpkg:INCLUDEPATH += $$MEGASDK_BASE_PATH/bindings/qt/3rdparty/include/libuv
    win32 {
        LIBS += -llibuv -lIphlpapi -lUserenv -lpsapi
    }

    unix:!macx {
       exists($$MEGASDK_BASE_PATH/bindings/qt/3rdparty/libs/libuv.a) {
        LIBS += $$MEGASDK_BASE_PATH/bindings/qt/3rdparty/libs/libuv.a
       }
       else {
        vcpkg:LIBS += -llibuv
        else:LIBS += -luv
       }
    }

    macx {
        vcpkg:LIBS += -llibuv
        !vcpkg:LIBS += -luv
    }
}

CONFIG(USE_MEDIAINFO) {
    DEFINES += USE_MEDIAINFO UNICODE

    vcpkg:LIBS += -lmediainfo$$MI_DEBUG_SUFFIX -lzen$$MI_DEBUG_SUFFIX 
    vcpkg:win32:LIBS += -lzlib$$DEBUG_SUFFIX
    vcpkg:!win32:LIBS += -lz

    !vcpkg:win32 {
        vcpkg:LIBS += -lmediainfo$$DEBUG_SUFFIX -lzen$$DEBUG_SUFFIX -lzlib$$DEBUG_SUFFIX
        else:LIBS += -lMediaInfo -lZenLib -lzlibstat
    }

    !vcpkg:macx {
        LIBS += -lmediainfo -lzen -lz
    }

    !vcpkg:unix:!macx {

       exists($$MEGASDK_BASE_PATH/bindings/qt/3rdparty/libs/libmediainfo.a) {
        LIBS += $$MEGASDK_BASE_PATH/bindings/qt/3rdparty/libs/libmediainfo.a
       }
       else {
        LIBS += -lmediainfo
       }
       exists($$MEGASDK_BASE_PATH/bindings/qt/3rdparty/libs/libzen.a) {
        LIBS += $$MEGASDK_BASE_PATH/bindings/qt/3rdparty/libs/libzen.a
       }
       else {
        LIBS += -lzen
       }
    }
}

CONFIG(USE_LIBRAW) {
    DEFINES += HAVE_LIBRAW

    vcpkg:LIBS += -lraw_r$$DEBUG_SUFFIX -ljasper$$DEBUG_SUFFIX
    vcpkg:win32:LIBS += -ljpeg
    vcpkg:!win32:LIBS += -ljpeg
    vcpkg:unix:!macx:LIBS += -lgomp
    vcpkg:!CONFIG(USE_PDFIUM):LIBS += -llcms2$$DEBUG_SUFFIX

    win32 {
        DEFINES += LIBRAW_NODLL
        !vcpkg:LIBS += -llibraw
    }

    !vcpkg:macx {
        LIBS += -lraw
    }

    !vcpkg:unix:!macx {
        exists($$MEGASDK_BASE_PATH/bindings/qt/3rdparty/libs/libraw.a) {
            LIBS += $$MEGASDK_BASE_PATH/bindings/qt/3rdparty/libs/libraw.a -fopenmp
        }
        else {
            LIBS += -lraw -fopenmp
        }
    }
}

CONFIG(USE_PDFIUM) {

    SOURCES += src/gfx/gfx_pdfium.cpp

    vcpkg:INCLUDEPATH += $$THIRDPARTY_VCPKG_PATH/include/pdfium
    vcpkg:LIBS += -lpdfium -lfreetype$$DEBUG_SUFFIX -ljpeg -lopenjp2  -llcms$$DEBUG_SUFFIX 

    #make sure we get the vcpkg built icu libraries and not a system one with the same name
    vcpkg {
        win32 {
            vcpkg:LIBS += -lbz2$$DEBUG_SUFFIX_WO -licudt$$DEBUG_SUFFIX_WO
            debug: LIBS += -l$$THIRDPARTY_VCPKG_PATH/debug/lib/icuucd -l$$THIRDPARTY_VCPKG_PATH/debug/lib/icuiod
            !debug: LIBS += -l$$THIRDPARTY_VCPKG_PATH/lib/icuuc$$DEBUG_SUFFIX_WO.lib -l$$THIRDPARTY_VCPKG_PATH/lib/icuio$$DEBUG_SUFFIX_WO.lib
            #QMAKE_LFLAGS_WINDOWS += /VERBOSE
        }
        else {
            debug {
                # icu doesn't build debug libs with 'd' suffix, but check anyway
                exists($$THIRDPARTY_VCPKG_PATH/debug/lib/libicuuc$$DEBUG_SUFFIX.a) {
                    LIBS += $$THIRDPARTY_VCPKG_PATH/debug/lib/libicuuc$$DEBUG_SUFFIX.a
                }
                else {
                    LIBS += $$THIRDPARTY_VCPKG_PATH/debug/lib/libicuuc.a
                }
                exists($$THIRDPARTY_VCPKG_PATH/debug/lib/libicuio$$DEBUG_SUFFIX.a) {
                    LIBS += $$THIRDPARTY_VCPKG_PATH/debug/lib/libicuio$$DEBUG_SUFFIX.a
                }
                else {
                    LIBS += $$THIRDPARTY_VCPKG_PATH/debug/lib/libicuio.a
                }
            }
            !debug: LIBS += $$THIRDPARTY_VCPKG_PATH/lib/libicuuc.a $$THIRDPARTY_VCPKG_PATH/lib/libicuio.a
        }
    }

    vcpkg:unix:!macx:LIBS += -lharfbuzz #freetype dependencies. ideally we could use pkg-config to get these
    vcpkg:unix:LIBS += -lpng
    # is it needed? win has it, mac does not -licuin$$DEBUG_SUFFIX_WO
    vcpkg:win32:LIBS += -lGdi32  -llibpng16$$DEBUG_SUFFIX
    vcpkg:DEFINES += HAVE_PDFIUM

    !vcpkg {
        unix:!macx {
            exists($$MEGASDK_BASE_PATH/bindings/qt/3rdparty/lib/libpdfium.a) {
                DEFINES += HAVE_PDFIUM
                INCLUDEPATH += $$MEGASDK_BASE_PATH/bindings/qt/3rdparty/include/pdfium
                LIBS += $$MEGASDK_BASE_PATH/bindings/qt/3rdparty/lib/libpdfium.a
            }
            else:exists(/usr/include/fpdfview.h) {
                DEFINES += HAVE_PDFIUM
                LIBS += -lpdfium
            }
        }
        else {#win/mac
            DEFINES += HAVE_PDFIUM
            INCLUDEPATH += $$MEGASDK_BASE_PATH/bindings/qt/3rdparty/include/pdfium
            LIBS += -lpdfium
        }
    }
}

CONFIG(USE_FFMPEG) {

    unix:!macx {
        # On Linux, vcpkg provides libavresample instead of libswresample
        vcpkg:LIBS += -lavformat -lavcodec -lavutil -lswscale -lavresample
        else {
            exists($$MEGASDK_BASE_PATH/bindings/qt/3rdparty/include/ffmpeg):exists($$MEGASDK_BASE_PATH/bindings/qt/3rdparty/lib/libavcodec.a) {
            DEFINES += HAVE_FFMPEG
                INCLUDEPATH += $$MEGASDK_BASE_PATH/bindings/qt/3rdparty/include/ffmpeg
                FFMPEGLIBPATH = $$MEGASDK_BASE_PATH/bindings/qt/3rdparty/lib
            }
            else:exists(/usr/include/ffmpeg-mega) {
                DEFINES += HAVE_FFMPEG
                INCLUDEPATH += /usr/include/ffmpeg-mega
                exists(/usr/lib64/libavcodec.a) {
                    FFMPEGLIBPATH = /usr/lib64
                }
                else:exists(/usr/lib32/libavcodec.a) {
                    FFMPEGLIBPATH = /usr/lib32
                }
                else {
                   FFMPEGLIBPATH = /usr/lib
                }
            }
            else:packagesExist(ffmpeg)|packagesExist(libavcodec) {
                DEFINES += HAVE_FFMPEG
                LIBS += -lavcodec -lavformat -lavutil -lswscale -lswresample
            }

            FFMPEGSTATICLIBS = libavformat.a libavcodec.a libavutil.a libswscale.a

            for(ffmpeglib, FFMPEGSTATICLIBS) {
                exists($$FFMPEGLIBPATH/$$ffmpeglib) {
                    LIBS += $$FFMPEGLIBPATH/$$ffmpeglib
                }
            }

            #particular distros requirements
            exists(/usr/lib64/libbz2.so*)|exists(/usr/lib/libbz2.so*) {
                LIBS += -lbz2 #required in fedora ffmpeg/arch compilation
            }

            exists(/usr/lib/liblzma.so*):exists(/etc/arch-release) {
                LIBS += -llzma #required in arch ffmpeg compilation
            }
            CONFIG(FFMPEG_WITH_LZMA) {
                LIBS += -llzma #required in fedora >= 35 ffmpeg compilation
            }
        }
    }
    else { #win/mac
        DEFINES += HAVE_FFMPEG
        vcpkg:INCLUDEPATH += $$THIRDPARTY_VCPKG_PATH/include/ffmpeg
        else:INCLUDEPATH += $$MEGASDK_BASE_PATH/bindings/qt/3rdparty/include/ffmpeg
        LIBS += -lavcodec -lavformat -lavutil -lswscale
        vcpkg:macx {
            debug:LIBS += $$THIRDPARTY_VCPKG_PATH/debug/lib/libbz2d.a
            else:LIBS += $$THIRDPARTY_VCPKG_PATH/lib/libbz2.a
        }
    }
}

CONFIG(USE_WEBRTC) {

    DEFINES += ENABLE_WEBRTC V8_DEPRECATION_WARNINGS USE_OPENSSL_CERTS=1 NO_TCMALLOC DISABLE_NACL SAFE_BROWSING_DB_REMOTE \
               CHROMIUM_BUILD FIELDTRIAL_TESTING_ENABLED _FILE_OFFSET_BITS=64 __STDC_CONSTANT_MACROS __STDC_FORMAT_MACROS \
               _FORTIFY_SOURCE=2 __GNU_SOURCE=1 __compiler_offsetof=__builtin_offsetof NVALGRIND DYNAMIC_ANNOTATIONS_ENABLED=0 \
               WEBRTC_ENABLE_PROTOBUF=1 WEBRTC_INCLUDE_INTERNAL_AUDIO_DEVICE EXPAT_RELATIVE_PATH HAVE_SCTP

    unix {
        DEFINES += WEBRTC_POSIX WEBRTC_LINUX WEBRTC_BUILD_LIBEVENT
    }

    INCLUDEPATH += $$MEGASDK_BASE_PATH/bindings/qt/3rdparty/webrtc/include \
                   $$MEGASDK_BASE_PATH/bindings/qt/3rdparty/webrtc/include/webrtc \
                   $$MEGASDK_BASE_PATH/bindings/qt/3rdparty/webrtc/include/third_party/boringssl/src/include \
                   $$MEGASDK_BASE_PATH/bindings/qt/3rdparty/webrtc/include/third_party/libyuv/include \
                   $$MEGASDK_BASE_PATH/bindings/qt/3rdparty/webrtc/include/third_party/abseil-cpp
    !macx {
    exists($$MEGASDK_BASE_PATH/bindings/qt/3rdparty/libs/libwebrtc.a) {
        LIBS += $$MEGASDK_BASE_PATH/bindings/qt/3rdparty/libs/libwebrtc.a -ldl -lX11
    }
    else {
        LIBS += -lwebrtc -ldl -lX11
    }
    }
    else {
        exists($$MEGASDK_BASE_PATH/bindings/qt/3rdparty/libs/libwebrtc.a) {
        LIBS += $$MEGASDK_BASE_PATH/bindings/qt/3rdparty/libs/libwebrtc.a -ldl
        }
        else {
        LIBS += -lwebrtc -ldl
        }
    }
}

CONFIG(USE_ROTATIVEPERFORMANCELOGGER) {
    DEFINES += USE_ROTATIVEPERFORMANCELOGGER
    DEFINES += ENABLE_LOG_PERFORMANCE
}

win32 {
    # comment this line to use WinHTTP on Windows
    CONFIG += USE_CURL

    CONFIG(USE_CURL) {
        SOURCES += src/wincurl/net.cpp  \
            src/wincurl/fs.cpp  \
            src/wincurl/waiter.cpp
        HEADERS += include/mega/wincurl/meganet.h
        DEFINES += USE_CURL USE_OPENSSL
        !vcpkg:LIBS +=  -llibcurl -lcares -llibeay32 -lssleay32
    }
    else {
        SOURCES += src/win32/net.cpp \
            src/win32/fs.cpp \
            src/win32/waiter.cpp
        HEADERS += include/mega/win32/meganet.h
    }

    # link winhttp anyway (required for automatic proxy detection)
    LIBS += -lwinhttp -ladvapi32
    DEFINES += _CRT_SECURE_NO_WARNINGS
}
else:CONFIG += USE_CURL

unix {
SOURCES += src/posix/net.cpp  \
           src/posix/fs.cpp  \
           src/posix/waiter.cpp
}

HEADERS  += include/mega.h \
            include/mega/account.h \
            include/mega/attrmap.h \
            include/mega/backofftimer.h \
            include/mega/base64.h \
            include/mega/command.h \
            include/mega/console.h \
            include/mega/db.h \
            include/mega/gfx.h \
            include/mega/file.h \
            include/mega/fileattributefetch.h \
            include/mega/filefingerprint.h \
            include/mega/filesystem.h \
            include/mega/http.h \
            include/mega/json.h \
            include/mega/megaapp.h \
            include/mega/megaclient.h \
            include/mega/node.h \
            include/mega/pubkeyaction.h \
            include/mega/request.h \
            include/mega/serialize64.h \
            include/mega/share.h \
            include/mega/sharenodekeys.h \
            include/mega/sync.h \
            include/mega/syncfilter.h \
            include/mega/heartbeats.h \
            include/mega/transfer.h \
            include/mega/transferslot.h \
            include/mega/treeproc.h \
            include/mega/types.h \
            include/mega/user.h \
            include/mega/useralerts.h \
            include/mega/utils.h \
            include/mega/logging.h \
            include/mega/waiter.h \
            include/mega/proxy.h \
            include/mega/pendingcontactrequest.h \
            include/mega/crypto/cryptopp.h  \
            include/mega/crypto/sodium.h  \
            include/mega/db/sqlite.h  \
            include/mega/gfx/freeimage.h \
            include/mega/gfx/gfx_pdfium.h \
            include/mega/gfx/external.h \
            include/mega/thread.h \
            include/mega/thread/cppthread.h \
            include/megaapi.h \
            include/megaapi_impl.h \
            include/mega/mega_utf8proc.h \
            include/mega/mega_ccronexpr.h \
            include/mega/mega_evt_tls.h \
            include/mega/mega_evt_queue.h \
            include/mega/thread/posixthread.h \
            include/mega/mega_zxcvbn.h \
            include/mega/mediafileattribute.h \
            include/mega/raid.h \
            include/mega/testhooks.h \
            include/mega/drivenotify.h

CONFIG(USE_MEGAAPI) {
    HEADERS += bindings/qt/QTMegaRequestListener.h \
            bindings/qt/QTMegaTransferListener.h \
            bindings/qt//QTMegaGlobalListener.h \
            bindings/qt/QTMegaListener.h \
            bindings/qt/QTMegaEvent.h
}

win32 {
    HEADERS  += include/mega/win32/megasys.h  \
            include/mega/win32/megafs.h  \
            include/mega/win32/megawaiter.h

    !vcpkg:SOURCES += $$MEGASDK_BASE_PATH/bindings/qt/3rdparty/libs/sqlite3.c
}

unix {
    !exists($$MEGASDK_BASE_PATH/include/mega/config.h) {
        error("Configuration file not found! Please re-run configure script located in the project's root directory!")
    }
    HEADERS  += include/mega/posix/meganet.h  \
            include/mega/posix/megasys.h  \
            include/mega/posix/megafs.h  \
            include/mega/posix/megawaiter.h \
            include/mega/config.h
}

CONFIG(USE_PCRE) {
  DEFINES += USE_PCRE
}

CONFIG(qt) {
  DEFINES += USE_QT MEGA_QT_LOGGING
}

win32 {
    DEFINES += USE_CPPTHREAD
    SOURCES += src/thread/cppthread.cpp
}
else {
    DEFINES += USE_PTHREAD
    SOURCES += src/thread/posixthread.cpp
    LIBS += -lpthread
}

!CONFIG(nofreeimage) {
    DEFINES += USE_FREEIMAGE
    SOURCES += src/gfx/freeimage.cpp

    vcpkg {
        win32:LIBS += -llibpng16$$DEBUG_SUFFIX -llibwebpmux$$DEBUG_SUFFIX
        else {
            LIBS += -lpng16$$DEBUG_SUFFIX -lwebpmux$$DEBUG_SUFFIX
        }

        LIBS += -lfreeimage$$DEBUG_SUFFIX -ljpeg -ltiff$$DEBUG_SUFFIX \
        -lIlmImf-2_5$$UNDERSCORE_DEBUG_SUFFIX -lIex-2_5$$UNDERSCORE_DEBUG_SUFFIX -lIlmThread-2_5$$UNDERSCORE_DEBUG_SUFFIX \
        -lIexMath-2_5$$UNDERSCORE_DEBUG_SUFFIX -lIlmImfUtil-2_5$$UNDERSCORE_DEBUG_SUFFIX -lImath-2_5$$UNDERSCORE_DEBUG_SUFFIX \
        -lwebpdecoder$$DEBUG_SUFFIX -lwebpdemux$$DEBUG_SUFFIX -lwebp$$DEBUG_SUFFIX \
        -ljpegxr$$DEBUG_SUFFIX -ljxrglue$$DEBUG_SUFFIX -lHalf-2_5$$UNDERSCORE_DEBUG_SUFFIX \
        -llzma$$DEBUG_SUFFIX -ljasper$$DEBUG_SUFFIX -lraw_r$$DEBUG_SUFFIX -lopenjp2
    }
    else {
        macx{
            INCLUDEPATH += $$MEGASDK_BASE_PATH/bindings/qt/3rdparty/include/FreeImage/Source
            LIBS += $$MEGASDK_BASE_PATH/bindings/qt/3rdparty/libs/libfreeimage.a
        }
        else {
            exists($$MEGASDK_BASE_PATH/bindings/qt/3rdparty/libs/libfreeimage.so.3) {
                LIBS += $$MEGASDK_BASE_PATH/bindings/qt/3rdparty/libs/libfreeimage.so.3
            }
            else {
                exists($$MEGASDK_BASE_PATH/bindings/qt/3rdparty/libs/libfreeimage.a) {
                    LIBS += $$MEGASDK_BASE_PATH/bindings/qt/3rdparty/libs/libfreeimage.a
                }
                else {
                    LIBS += -lfreeimage
                }
            }
        }
    }
}

DEFINES += USE_SQLITE USE_CRYPTOPP ENABLE_SYNC ENABLE_CHAT
INCLUDEPATH += $$MEGASDK_BASE_PATH/include
INCLUDEPATH += $$MEGASDK_BASE_PATH/bindings/qt
vcpkg:INCLUDEPATH += $$THIRDPARTY_VCPKG_PATH/include
else:INCLUDEPATH += $$MEGASDK_BASE_PATH/bindings/qt/3rdparty/include

!release {
    DEFINES += SQLITE_DEBUG DEBUG
}
else {
    DEFINES += NDEBUG
}

vcpkg {
    INCLUDEPATH += $$THIRDPARTY_VCPKG_PATH/include/zlib
    INCLUDEPATH += $$THIRDPARTY_VCPKG_PATH/include/libsodium

    CONFIG(USE_CURL) {
        !macx:INCLUDEPATH += $$THIRDPARTY_VCPKG_PATH/include/openssl
        INCLUDEPATH += $$THIRDPARTY_VCPKG_PATH/include/cares
        win32:LIBS +=  -llibcurl$$DASH_DEBUG_SUFFIX -lcares -llibcrypto -llibssl
        else {
            LIBS +=  -lcurl$$DASH_DEBUG_SUFFIX -lcares
            !macx:LIBS += -lcrypto -lssl
        }
    }

    CONFIG(USE_PCRE) {
        INCLUDEPATH += $$THIRDPARTY_VCPKG_PATH/include/pcre
        DEFINES += PCRE_STATIC
        LIBS += -lpcre
    }

    CONFIG(USE_PDFIUM):INCLUDEPATH += $$THIRDPARTY_VCPKG_BASE_PATH/pdfium/pdfium/public

    release:LIBS += -L"$$THIRDPARTY_VCPKG_PATH/lib"
    debug:LIBS += -L"$$THIRDPARTY_VCPKG_PATH/debug/lib"

    win32:LIBS += -llibsodium -lcryptopp-static -lzlib$$DEBUG_SUFFIX
    else:LIBS += -lsodium -lcryptopp -lz
    LIBS += -lsqlite3
}


win32 {
    !vcpkg:INCLUDEPATH += $$MEGASDK_BASE_PATH/bindings/qt/3rdparty/include/zlib
    !vcpkg:INCLUDEPATH += $$MEGASDK_BASE_PATH/bindings/qt/3rdparty/include/libsodium

    CONFIG(USE_CURL) {
        INCLUDEPATH += $$MEGASDK_BASE_PATH/include/mega/wincurl
        !vcpkg:INCLUDEPATH += $$MEGASDK_BASE_PATH/bindings/qt/3rdparty/include/openssl
        !vcpkg:INCLUDEPATH += $$MEGASDK_BASE_PATH/bindings/qt/3rdparty/include/cares
    }
    else {
        INCLUDEPATH += $$MEGASDK_BASE_PATH/include/mega/win32
    }

    !vcpkg:contains(CONFIG, BUILDX64) {
       release {
            LIBS += -L"$$MEGASDK_BASE_PATH/bindings/qt/3rdparty/libs/x64"
        }
        else {
            LIBS += -L"$$MEGASDK_BASE_PATH/bindings/qt/3rdparty/libs/x64d"
        }
    }

    !vcpkg:!contains(CONFIG, BUILDX64) {
        release {
            LIBS += -L"$$MEGASDK_BASE_PATH/bindings/qt/3rdparty/libs/x32"
        }
        else {
            LIBS += -L"$$MEGASDK_BASE_PATH/bindings/qt/3rdparty/libs/x32d"
        }
    }

    CONFIG(USE_PCRE) {
     INCLUDEPATH += $$MEGASDK_BASE_PATH/bindings/qt/3rdparty/include/pcre
     DEFINES += PCRE_STATIC
     LIBS += -lpcre
    }

    LIBS += -lshlwapi -lws2_32 -luser32 
    !vcpkg:LIBS += -lsodium -lcryptopp -lzlibstat

    DEFINES += NOMINMAX
}

unix:!macx {
   INCLUDEPATH += $$MEGASDK_BASE_PATH/include/mega/posix
   LIBS += -lsqlite3 -lrt

   exists($$MEGASDK_BASE_PATH/bindings/qt/3rdparty/libs/libcurl.a) {
    LIBS += $$MEGASDK_BASE_PATH/bindings/qt/3rdparty/libs/libcurl.a
   }
   else {
    vcpkg:LIBS += -lcurl$$DASH_DEBUG_SUFFIX
    else:LIBS += -lcurl
   }

   exists($$MEGASDK_BASE_PATH/bindings/qt/3rdparty/libs/libz.a) {
    LIBS += $$MEGASDK_BASE_PATH/bindings/qt/3rdparty/libs/libz.a
   }
   else {
    LIBS += -lz
   }

   exists($$MEGASDK_BASE_PATH/bindings/qt/3rdparty/libs/libssl.a) {
    LIBS +=  $$MEGASDK_BASE_PATH/bindings/qt/3rdparty/libs/libssl.a
   }
   else {
    LIBS += -lssl
   }

   exists($$MEGASDK_BASE_PATH/bindings/qt/3rdparty/libs/libcrypto.a) {
    LIBS +=  $$MEGASDK_BASE_PATH/bindings/qt/3rdparty/libs/libcrypto.a
   }
   else {
    LIBS += -lcrypto 
   }

   exists($$MEGASDK_BASE_PATH/bindings/qt/3rdparty/libs/libcryptopp.a) {
    LIBS +=  $$MEGASDK_BASE_PATH/bindings/qt/3rdparty/libs/libcryptopp.a
   }
   else {
    LIBS += -lcryptopp
   }

   exists($$MEGASDK_BASE_PATH/bindings/qt/3rdparty/libs/libcares.a) {
    LIBS +=  $$MEGASDK_BASE_PATH/bindings/qt/3rdparty/libs/libcares.a
   }
   else {
    LIBS += -lcares
   }

   exists($$MEGASDK_BASE_PATH/bindings/qt/3rdparty/libs/libsodium.a) {
    LIBS +=  $$MEGASDK_BASE_PATH/bindings/qt/3rdparty/libs/libsodium.a
   }
   else {
    LIBS += -lsodium
   }

   CONFIG(USE_PCRE) {
    DEFINES += PCRE_STATIC
    exists($$MEGASDK_BASE_PATH/bindings/qt/3rdparty/libs/libpcre.a) {
     LIBS +=  $$MEGASDK_BASE_PATH/bindings/qt/3rdparty/libs/libpcre.a
    }
    else {
     LIBS += -lpcre
    }
   }
}

macx {
<<<<<<< HEAD
   INCLUDEPATH += $$MEGASDK_BASE_PATH/include/mega/osx
   INCLUDEPATH += $$MEGASDK_BASE_PATH/include/mega/posix

   SOURCES += src/osx/fs.cpp 
   HEADERS += include/mega/osx/megafs.h
=======
   # recreate source folder tree for object files. Needed to build osx/fs.cpp and posix/fs.cpp,
   # otherwise all obj files are placed into same directory, causing overwrite.
   CONFIG += object_parallel_to_source

   HEADERS += $$MEGASDK_BASE_PATH/include/mega/osx/megafs.h
   SOURCES += $$MEGASDK_BASE_PATH/src/osx/fs.cpp

   INCLUDEPATH += $$MEGASDK_BASE_PATH/include/mega/osx
   INCLUDEPATH += $$MEGASDK_BASE_PATH/include/mega/posix   
>>>>>>> a53680af

   OBJECTIVE_SOURCES += $$MEGASDK_BASE_PATH/src/osx/osxutils.mm

   !vcpkg:SOURCES += $$MEGASDK_BASE_PATH/bindings/qt/3rdparty/sqlite3.c

   !vcpkg:INCLUDEPATH += $$MEGASDK_BASE_PATH/bindings/qt/3rdparty/include/curl
   !vcpkg:INCLUDEPATH += $$MEGASDK_BASE_PATH/bindings/qt/3rdparty/include/libsodium
   !vcpkg:INCLUDEPATH += $$MEGASDK_BASE_PATH/bindings/qt/3rdparty/include/cares
   !vcpkg:INCLUDEPATH += $$MEGASDK_BASE_PATH/bindings/qt/3rdparty/include/mediainfo
   !vcpkg:INCLUDEPATH += $$MEGASDK_BASE_PATH/bindings/qt/3rdparty/include/zenlib
   !vcpkg:INCLUDEPATH += $$MEGASDK_BASE_PATH/bindings/qt/3rdparty/include/pdfium

   !vcpkg:CONFIG(USE_PCRE) {
    INCLUDEPATH += $$MEGASDK_BASE_PATH/bindings/qt/3rdparty/include/pcre
    DEFINES += PCRE_STATIC
    LIBS += -lpcre
   }

   DEFINES += _DARWIN_FEATURE_64_BIT_INODE CRYPTOPP_DISABLE_ASM

   !vcpkg:LIBS += -L$$MEGASDK_BASE_PATH/bindings/qt/3rdparty/libs/ $$MEGASDK_BASE_PATH/bindings/qt/3rdparty/libs/libcares.a $$MEGASDK_BASE_PATH/bindings/qt/3rdparty/libs/libcurl.a \
                    $$MEGASDK_BASE_PATH/bindings/qt/3rdparty/libs/libsodium.a -lcryptopp
   LIBS += -lz
   
   !vcpkg:CONFIG(USE_OPENSSL) {
    INCLUDEPATH += $$MEGASDK_BASE_PATH/bindings/qt/3rdparty/include/openssl
    LIBS += $$MEGASDK_BASE_PATH/bindings/qt/3rdparty/libs/libssl.a $$MEGASDK_BASE_PATH/bindings/qt/3rdparty/libs/libcrypto.a
   }

   LIBS += -framework SystemConfiguration
   
   vcpkg:LIBS += -liconv -framework CoreServices -framework CoreFoundation -framework AudioUnit -framework AudioToolbox -framework CoreAudio -framework CoreMedia -framework VideoToolbox -framework ImageIO -framework CoreVideo 
}

# DriveNotify settings
CONFIG(USE_DRIVE_NOTIFICATIONS) {
    DEFINES += USE_DRIVE_NOTIFICATIONS
    SOURCES += src/drivenotify.cpp

    win32 {
        # Allegedly not supported by non-msvc compilers.
        HEADERS += include/mega/win32/drivenotifywin.h
        SOURCES += src/win32/drivenotifywin.cpp
        LIBS += -lwbemuuid
    }
    unix:!macx {
        HEADERS += include/mega/posix/drivenotifyposix.h
        SOURCES += src/posix/drivenotifyposix.cpp
        LIBS += -ludev
    }
    macx {
        HEADERS += include/mega/osx/drivenotifyosx.h
        SOURCES += src/osx/drivenotifyosx.cpp
        LIBS += -framework DiskArbitration -framework CoreFoundation
    }
}<|MERGE_RESOLUTION|>--- conflicted
+++ resolved
@@ -1,7 +1,5 @@
 
 MEGASDK_BASE_PATH = $$PWD/../../
-
-CONFIG += object_parallel_to_source
 
 # Define MEGA_USE_C_ARES by default. Allow disabling c-ares code
 # by defining env var MEGA_USE_C_ARES=no before running qmake.
@@ -741,13 +739,6 @@
 }
 
 macx {
-<<<<<<< HEAD
-   INCLUDEPATH += $$MEGASDK_BASE_PATH/include/mega/osx
-   INCLUDEPATH += $$MEGASDK_BASE_PATH/include/mega/posix
-
-   SOURCES += src/osx/fs.cpp 
-   HEADERS += include/mega/osx/megafs.h
-=======
    # recreate source folder tree for object files. Needed to build osx/fs.cpp and posix/fs.cpp,
    # otherwise all obj files are placed into same directory, causing overwrite.
    CONFIG += object_parallel_to_source
@@ -757,7 +748,6 @@
 
    INCLUDEPATH += $$MEGASDK_BASE_PATH/include/mega/osx
    INCLUDEPATH += $$MEGASDK_BASE_PATH/include/mega/posix   
->>>>>>> a53680af
 
    OBJECTIVE_SOURCES += $$MEGASDK_BASE_PATH/src/osx/osxutils.mm
 
