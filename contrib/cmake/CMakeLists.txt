# This file enables building with cmake on windows  
#
# use cases
#  - generate a visual studio solution and projects, eg: cmake . -G "Visual Studio 15 2017"
#  - or for 64 bit: cmake . -G "Visual Studio 15 2017 Win64"
#  - or set your build options before VS project generation by using the gui, eg:  cmake-gui.exe .
#  - you can set up to build both 32 bit and 64 bit this way:
#       make subfolders '32' and '64' of this cmake folder
#       execute 'cmake-gui  ..' in each.  Select the cmake folder as the 'source code' folder, and the appropriate 32 or 64 folder as 'where to build the binaries' folder
#       for each cmake-gui configuration, choose the suitable 32/64 bit compiler, and corresponding setting for the build_64_bit variable.
#       then Configure, Generate, Open Project (all buttons in the gui) for each.

# check the ./build3rdParty.cmd script in this folder for how to (relatively) easily build the dependencies, typically in a 3rdParty folder outside of the SDK repo.

cmake_minimum_required(VERSION 3.7.2)

#set this to 1 if building 64 bit with eg. cmake . -G "Visual Studio 15 2017 Win64"
#set this to 0 if building 32 bit with eg. cmake . -G "Visual Studio 15 2017"
set (build_64_bit 1 CACHE TYPE BOOL)

#indicate which dependent libraries to use in the build
set (USE_CRYPTOPP 1 CACHE TYPE BOOL)
set (USE_OPENSSL 1 CACHE TYPE BOOL)
set (OPENSSL_IS_BORINGSSL 0 CACHE TYPE BOOL)
set (USE_CURL 1 CACHE TYPE BOOL)
set (USE_SQLITE 1 CACHE TYPE BOOL)
set (USE_MEDIAINFO 1 CACHE TYPE BOOL)
set (USE_FREEIMAGE 1 CACHE TYPE BOOL)
set (USE_SODIUM 0 CACHE TYPE BOOL)
set (ENABLE_SYNC 1 CACHE TYPE BOOL)
set (ENABLE_CHAT 0 CACHE TYPE BOOL)
set (HAVE_FFMPEG 1 CACHE TYPE BOOL)
set (USE_WEBRTC 0 CACHE TYPE BOOL)
set (USE_LIBUV 0 CACHE TYPE BOOL)

if (WIN32)
    set (NO_READLINE 1 CACHE TYPE BOOL)
    set (UNCHECKED_ITERATORS 0 CACHE TYPE BOOL)
    set(USE_PREBUILT_3RDPARTY 0 CACHE TYPE BOOL)
    set(HAVE_LIBUV ${USE_LIBUV})
    IF (USE_WEBRTC)
        IF ("${WebRtcDir}" STREQUAL "")
            SET (WebRtcDir "${Mega3rdPartyDir}/libwebrtc/build32debug")
        ENDIF()
    ENDIF()
else(WIN32)
    set(NO_READLINE 0)
    set(USE_PREBUILT_3RDPARTY 0)
    set(HAVE_LIBUV 0)
endif(WIN32)

if (USE_WEBRTC)
    if ("${WebRtcDir}" STREQUAL "")
        SET(WebRtcDir ${Mega3rdPartyDir}/libwebrtc/build32debug)
    endif()
endif()

if (ENABLE_CHAT AND NOT USE_SODIUM)
    message(FATAL_ERROR "ENABLE_CHAT (${ENABLE_CHAT}) requires USE_SODIUM (${USE_SODIUM})")
endif()

if (WIN32)
    if("${CMAKE_GENERATOR}" MATCHES "(Win64|IA64)")
        SET(build_64_bit 1)
    elseif(CMAKE_SIZEOF_VOID_P EQUAL 4)
        SET(build_64_bit 0)
    endif()
else()
    set (build_64_bit 1 CACHE TYPE BOOL)
endif()

if(build_64_bit)
    project (MegaSDK64 LANGUAGES CXX C)
else(build_64_bit)
    project (MegaSDK32 LANGUAGES CXX C)
endif(build_64_bit)

IF(WIN32)
    set(MegaDir "${CMAKE_CURRENT_LIST_DIR}/../..")
    if ("${Mega3rdPartyDir}" STREQUAL "")
        set(Mega3rdPartyDir "${MegaDir}/../3rdParty")
    endif()
ELSE(WIN32)
    set(MegaDir "${CMAKE_CURRENT_LIST_DIR}/../..")
    if ("${Mega3rdPartyDir}" STREQUAL "")
        set (Mega3rdPartyDir "${MegaDir}/../3rdParty/")
    endif()
ENDIF(WIN32)

IF(WIN32)
    if (UNCHECKED_ITERATORS)
        if(build_64_bit)
            set(vcpkg_dir "${Mega3rdPartyDir}/vcpkg/installed/x64-windows-static-uncheckediterators")
        else(build_64_bit)
            set(vcpkg_dir "${Mega3rdPartyDir}/vcpkg/installed/x86-windows-static-uncheckediterators")
        endif(build_64_bit)
    else() 
        if(build_64_bit)
            set(vcpkg_dir "${Mega3rdPartyDir}/vcpkg/installed/x64-windows-static")
        else(build_64_bit)
            set(vcpkg_dir "${Mega3rdPartyDir}/vcpkg/installed/x86-windows-static")
        endif(build_64_bit)
    endif()
ELSE(WIN32)
    set(vcpkg_dir "${Mega3rdPartyDir}/vcpkg/installed/x64-linux")
    include_directories( "${vcpkg_dir}/include" )
    link_directories( "${vcpkg_dir}/lib" )
ENDIF(WIN32)


if (NOT CMAKE_BUILD_TYPE)
    message("Generated with config types: ${CMAKE_CONFIGURATION_TYPES}")
else(NOT CMAKE_BUILD_TYPE)
    message("CMAKE_BUILD_TYPE is ${CMAKE_BUILD_TYPE}")
endif(NOT CMAKE_BUILD_TYPE)

#windows projects usually need _DEBUG and/or DEBUG set rather than NDEBUG not set
set(CMAKE_C_FLAGS_DEBUG "${CMAKE_C_FLAGS_DEBUG} -D_DEBUG -DDEBUG")
set(CMAKE_CXX_FLAGS_DEBUG "${CMAKE_CXX_FLAGS_DEBUG} -D_DEBUG -DDEBUG")

# node deletion in debug under VC++ is pretty slow without this.  However libraries we depend on need to be built with the same setting or linking fails 
# (hence the build3rdParty script using the xNN-windows-static-uncheckediterators triplets)
if (UNCHECKED_ITERATORS OR NOT USE_PREBUILT_3RDPARTY)
    set(CMAKE_CXX_FLAGS_DEBUG "${CMAKE_CXX_FLAGS_DEBUG} -D_ITERATOR_DEBUG_LEVEL=0" )
endif()

# accurate __cplusplus macro for vc++, selecting c++17 here for windows builds though the MEGA SDK library must build for older c++ standards also
if(WIN32)
set(CMAKE_CXX_FLAGS "${CMAKE_CXX_FLAGS} /Zc:__cplusplus /std:c++17")
add_definitions( -DNOMINMAX -DUSE_CPPTHREAD )  # also don't allow min and max macros from windows.h, use the std functions like on linux/g++
endif()

IF(WIN32)
    IF (NOT USE_PREBUILT_3RDPARTY)
        #Link against the static C/C++ libraries on windows
        foreach(flag_var
                CMAKE_CXX_FLAGS CMAKE_CXX_FLAGS_DEBUG CMAKE_CXX_FLAGS_RELEASE 
                CMAKE_C_FLAGS CMAKE_C_FLAGS_DEBUG CMAKE_C_FLAGS_RELEASE
                CMAKE_CXX_FLAGS_MINSIZEREL CMAKE_CXX_FLAGS_RELWITHDEBINFO)
           if(${flag_var} MATCHES "/MD")
              string(REGEX REPLACE "/MD" "/MT" ${flag_var} "${${flag_var}}")
           endif(${flag_var} MATCHES "/MD")
        endforeach(flag_var)
    ENDIF()
ENDIF(WIN32)

include(CheckIncludeFile)
include(CheckFunctionExists)
check_include_file(inttypes.h HAVE_INTTYPES_H)
check_include_file(dirent.h HAVE_DIRENT_H)
check_include_file(uv.h HAVE_LIBUV)
check_function_exists(aio_write, HAVE_AIO_RT)
check_function_exists(fdopendir, HAVE_FDOPENDIR)


function(ImportStaticLibrary libName includeDir lib32debug lib32release lib64debug lib64release)
    add_library(${libName} STATIC IMPORTED)
    set_property(TARGET ${libName} PROPERTY INTERFACE_INCLUDE_DIRECTORIES ${includeDir})
    if(build_64_bit)
        set_property(TARGET ${libName} PROPERTY IMPORTED_LOCATION_DEBUG ${lib64debug})
        set_property(TARGET ${libName} PROPERTY IMPORTED_LOCATION_RELEASE  ${lib64release})
    else(build_64_bit)
        set_property(TARGET ${libName} PROPERTY IMPORTED_LOCATION_DEBUG ${lib32debug})
        set_property(TARGET ${libName} PROPERTY IMPORTED_LOCATION_RELEASE  ${lib32release})
    endif(build_64_bit)
endfunction(ImportStaticLibrary)

function(ImportVcpkgLibrary libName includeDir)
    # supports alternating debug/release lib names for libraries that have more than one .lib
    # (however it seems the IMPORTED_LLOCAION only supports a single one, so it only supports one debug and one release (for now))
    add_library(${libName} STATIC IMPORTED)
    set_property(TARGET ${libName} PROPERTY INTERFACE_INCLUDE_DIRECTORIES ${includeDir})
    set (d 1)
    foreach(libfile ${ARGN})
        if (d EQUAL 1)
            set_property(TARGET ${libName} APPEND PROPERTY IMPORTED_LOCATION_DEBUG ${libfile})
            set(d 2)
        else()
            set_property(TARGET ${libName} APPEND PROPERTY IMPORTED_LOCATION_RELEASE  ${libfile})
            set(d 1)
        endif()
    endforeach(libfile)
endfunction(ImportVcpkgLibrary)

function(ImportHeaderLibrary libName includeDir)
    add_library(${libName} INTERFACE IMPORTED)
    set_property(TARGET ${libName} PROPERTY INTERFACE_INCLUDE_DIRECTORIES ${includeDir})
endfunction(ImportHeaderLibrary)

IF(WIN32)
    if(USE_PREBUILT_3RDPARTY)
    
        ImportVcpkgLibrary(z               "${prebuilt_dir}/include" "${prebuilt_dir}/libs/x32d/zlibstat.lib" "${prebuilt_dir}/libs/x32/zlibstat.lib") 	
        
        IF(USE_CRYPTOPP)
            ImportVcpkgLibrary(cryptopp        "${prebuilt_dir}/include" "${prebuilt_dir}/libs/x32d/cryptopp.lib"  "${prebuilt_dir}/libs/x32/cryptopp.lib")
        ENDIF(USE_CRYPTOPP)

        IF(USE_CURL)
            ImportVcpkgLibrary(curl        "${prebuilt_dir}/include" "${prebuilt_dir}/libs/x32d/libcurl.lib"  "${prebuilt_dir}/libs/x32/libcurl.lib")
            ImportVcpkgLibrary(cares       "${prebuilt_dir}/include/cares" "${prebuilt_dir}/libs/x32d/cares.lib" "${prebuilt_dir}/libs/x32/cares.lib")
        ENDIF(USE_CURL)
        
        IF(USE_SODIUM)
            ImportVcpkgLibrary(sodium      "${prebuilt_dir}/include" "${prebuilt_dir}/libs/x32d/sodium.lib"  "${prebuilt_dir}/libs/x32/sodium.lib")
        ENDIF(USE_SODIUM)
        
        IF(USE_OPENSSL)
            ImportVcpkgLibrary(ssl         "${prebuilt_dir}/include" "${prebuilt_dir}/libs/x32d/ssleay32.lib" "${prebuilt_dir}/libs/x32/ssleay32.lib")
            ImportVcpkgLibrary(crypto      "${prebuilt_dir}/include" "${prebuilt_dir}/libs/x32d/libeay32.lib" "${prebuilt_dir}/libs/x32/libeay32.lib")
        ENDIF(USE_OPENSSL)
        
        IF(USE_MEDIAINFO)
            ImportVcpkgLibrary(mediainfo    "${prebuilt_dir}/include" "${prebuilt_dir}/libs/x32d/MediaInfo.lib" "${prebuilt_dir}/libs/x32/MediaInfo.lib")
            ImportVcpkgLibrary(zen      	"${prebuilt_dir}/include" "${prebuilt_dir}/libs/x32d/ZenLib.lib" "${prebuilt_dir}/libs/x32/ZenLib.lib")
        ENDIF(USE_MEDIAINFO)
        
        IF(HAVE_FFMPEG)
            ImportVcpkgLibrary(ffmpeg_avformat "${prebuilt_dir}/include" "${prebuilt_dir}/libs/x32d/avformat.lib" "${prebuilt_dir}/libs/x32/avformat.lib")
            ImportVcpkgLibrary(ffmpeg_avutil "${prebuilt_dir}/include" "${prebuilt_dir}/libs/x32d/avutil.lib" "${prebuilt_dir}/libs/x32/avutil.lib")
            ImportVcpkgLibrary(ffmpeg_avcodec "${prebuilt_dir}/include" "${prebuilt_dir}/libs/x32d/avcodec.lib" "${prebuilt_dir}/libs/x32/avcodec.lib")
            ImportVcpkgLibrary(ffmpeg_avfilter "${prebuilt_dir}/include" "${prebuilt_dir}/libs/x32d/avfilter.lib" "${prebuilt_dir}/libs/x32/avfilter.lib")
            ImportVcpkgLibrary(ffmpeg_avdevice "${prebuilt_dir}/include" "${prebuilt_dir}/libs/x32d/avdevice.lib" "${prebuilt_dir}/libs/x32/avdevice.lib")
        ENDIF(HAVE_FFMPEG)
        
        IF(USE_LIBUV)
            ImportVcpkgLibrary(uv       "${prebuilt_dir}/include/libuv" "${prebuilt_dir}/libs/x32d/libuv.lib" "${prebuilt_dir}/libs/x32/libuv.lib")
            SET(HAVE_LIBUV 1)
        ENDIF(USE_LIBUV)
        
    else(USE_PREBUILT_3RDPARTY)

        IF(USE_CRYPTOPP)
            ImportVcpkgLibrary(cryptopp        "${vcpkg_dir}/include" "${vcpkg_dir}/debug/lib/cryptopp-static.lib"  "${vcpkg_dir}/lib/cryptopp-static.lib")
        ENDIF(USE_CRYPTOPP)

        IF(USE_SODIUM)
            ImportVcpkgLibrary(sodium          "${vcpkg_dir}/include" "${vcpkg_dir}/debug/lib/libsodium.lib"  "${vcpkg_dir}/lib/libsodium.lib")
        ENDIF(USE_SODIUM)

        IF(USE_CURL)
            IF(USE_WEBRTC)
                ImportVcpkgLibrary(curl         "${Mega3rdPartyDir}/curl/include" "${Mega3rdPartyDir}/curl/build32/lib/Debug/libcurl-d.lib" "${Mega3rdPartyDir}/curl/build32/lib/Release/libcurl.lib")
            ELSE()
                ImportVcpkgLibrary(curl        "${vcpkg_dir}/include" "${vcpkg_dir}/debug/lib/libcurl.lib"  "${vcpkg_dir}/lib/libcurl.lib")
            ENDIF()
        ENDIF()
        IF(USE_CURL)
            ImportVcpkgLibrary(cares       "${vcpkg_dir}/include" "${vcpkg_dir}/debug/lib/cares.lib" "${vcpkg_dir}/lib/cares.lib")
        ENDIF()

        IF(USE_OPENSSL)
            IF(USE_WEBRTC)
                include_directories( "${WebRtcDir}/webrtc/src/third_party/boringssl/src/include" )
            ELSE()
                ImportVcpkgLibrary(ssl         "${vcpkg_dir}/include"  "${vcpkg_dir}/debug/lib/ssleay32.lib" "${vcpkg_dir}/lib/ssleay32.lib")
                ImportVcpkgLibrary(crypto      "${vcpkg_dir}/include" "${vcpkg_dir}/debug/lib/libeay32.lib" "${vcpkg_dir}/lib/libeay32.lib")
            ENDIF()
        ENDIF()

        IF(USE_WEBRTC)
            ImportVcpkgLibrary(webrtc "${WebRtcDir}/include" "${WebRtcDir}/lib/webrtc.lib" "${WebRtcDir}/lib/webrtc.lib")
            add_definitions( -DWEBRTC_WIN )
        ENDIF()
    
        ImportVcpkgLibrary(z               "${vcpkg_dir}/include" "${vcpkg_dir}/debug/lib/zlibd.lib" "${vcpkg_dir}/lib/zlib.lib") 

        ImportVcpkgLibrary(gtest           "${vcpkg_dir}/include" "${vcpkg_dir}/debug/lib/manual-link/gtestd.lib" "${vcpkg_dir}/lib/manual-link/gtest.lib") 

        IF(USE_MEDIAINFO)
            ImportStaticLibrary(mediainfo   "${Mega3rdPartyDir}/MediaInfoLib-mw/Source"
                                            "${Mega3rdPartyDir}/MediaInfoLib-mw/Project/MSVC2017/Win32/Debug/MediaInfo-Static.lib" 
                                            "${Mega3rdPartyDir}/MediaInfoLib-mw/Project/MSVC2017/Win32/Release/MediaInfo-Static.lib"
                                            "${Mega3rdPartyDir}/MediaInfoLib-mw/Project/MSVC2017/x64/Debug/MediaInfo-Static.lib"
                                            "${Mega3rdPartyDir}/MediaInfoLib-mw/Project/MSVC2017/x64/Release/MediaInfo-Static.lib")

            ImportStaticLibrary(zen         "${Mega3rdPartyDir}/ZenLib/Source"
                                            "${Mega3rdPartyDir}/MediaInfoLib-mw/Project/MSVC2017/Win32/Debug/ZenLib.lib"
                                            "${Mega3rdPartyDir}/MediaInfoLib-mw/Project/MSVC2017/Win32/Release/ZenLib.lib"
                                            "${Mega3rdPartyDir}/MediaInfoLib-mw/Project/MSVC2017/x64/Debug/ZenLib.lib"
                                            "${Mega3rdPartyDir}/MediaInfoLib-mw/Project/MSVC2017/x64/Release/ZenLib.lib")
        ENDIF(USE_MEDIAINFO)

        IF(USE_FREEIMAGE)
            ImportVcpkgLibrary(freeimage    "${vcpkg_dir}/include" "${vcpkg_dir}/debug/lib/FreeImaged.lib"  "${vcpkg_dir}/lib/FreeImage.lib")
            ImportVcpkgLibrary(freeimage_Iex "${vcpkg_dir}/include" "${vcpkg_dir}/debug/lib/Iex-2_2.lib"  "${vcpkg_dir}/lib/Iex-2_2.lib")
            ImportVcpkgLibrary(freeimage_IexMath "${vcpkg_dir}/include" "${vcpkg_dir}/debug/lib/IexMath-2_2.lib"  "${vcpkg_dir}/lib/IexMath-2_2.lib")
            ImportVcpkgLibrary(freeimage_IlmImf "${vcpkg_dir}/include" "${vcpkg_dir}/debug/lib/IlmImf-2_2.lib"  "${vcpkg_dir}/lib/IlmImf-2_2.lib")
            ImportVcpkgLibrary(freeimage_IlmImfUtil "${vcpkg_dir}/include" "${vcpkg_dir}/debug/lib/IlmImfUtil-2_2.lib"  "${vcpkg_dir}/lib/IlmImfUtil-2_2.lib")
            ImportVcpkgLibrary(freeimage_IlmThread "${vcpkg_dir}/include" "${vcpkg_dir}/debug/lib/IlmThread-2_2.lib"  "${vcpkg_dir}/lib/IlmThread-2_2.lib")
            ImportVcpkgLibrary(freeimage_jpeg "${vcpkg_dir}/include" "${vcpkg_dir}/debug/lib/jpeg.lib"  "${vcpkg_dir}/lib/jpeg.lib")
            ImportVcpkgLibrary(freeimage_turbojpeg "${vcpkg_dir}/include" "${vcpkg_dir}/debug/lib/turbojpeg.lib"  "${vcpkg_dir}/lib/turbojpeg.lib")
            ImportVcpkgLibrary(freeimage_jpegxr "${vcpkg_dir}/include" "${vcpkg_dir}/debug/lib/jpegxrd.lib"  "${vcpkg_dir}/lib/jpegxr.lib")
            ImportVcpkgLibrary(freeimage_jxrglue "${vcpkg_dir}/include" "${vcpkg_dir}/debug/lib/jxrglued.lib"  "${vcpkg_dir}/lib/jxrglue.lib")
            ImportVcpkgLibrary(freeimage_openjp2 "${vcpkg_dir}/include" "${vcpkg_dir}/debug/lib/openjp2.lib"  "${vcpkg_dir}/lib/openjp2.lib")
            ImportVcpkgLibrary(freeimage_half "${vcpkg_dir}/include" "${vcpkg_dir}/debug/lib/half.lib"  "${vcpkg_dir}/lib/half.lib")
            ImportVcpkgLibrary(freeimage_jasper "${vcpkg_dir}/include" "${vcpkg_dir}/debug/lib/jasper.lib"  "${vcpkg_dir}/lib/jasper.lib")
            ImportVcpkgLibrary(freeimage_libpng "${vcpkg_dir}/include" "${vcpkg_dir}/debug/lib/libpng16d.lib"  "${vcpkg_dir}/lib/libpng16.lib")
            ImportVcpkgLibrary(freeimage_lzma    "${vcpkg_dir}/include" "${vcpkg_dir}/debug/lib/lzma.lib"  "${vcpkg_dir}/lib/lzma.lib")
            ImportVcpkgLibrary(freeimage_lcms2    "${vcpkg_dir}/include" "${vcpkg_dir}/debug/lib/lcms2d.lib"  "${vcpkg_dir}/lib/lcms2.lib")
            ImportVcpkgLibrary(freeimage_raw    "${vcpkg_dir}/include" "${vcpkg_dir}/debug/lib/rawd.lib"  "${vcpkg_dir}/lib/raw.lib")
            ImportVcpkgLibrary(freeimage_swscale  "${vcpkg_dir}/include" "${vcpkg_dir}/debug/lib/swscale.lib"  "${vcpkg_dir}/lib/swscale.lib")
            ImportVcpkgLibrary(freeimage_swresample "${vcpkg_dir}/include" "${vcpkg_dir}/debug/lib/swresample.lib"  "${vcpkg_dir}/lib/swresample.lib")
            ImportVcpkgLibrary(freeimage_tiff    "${vcpkg_dir}/include" "${vcpkg_dir}/debug/lib/tiffd.lib"  "${vcpkg_dir}/lib/tiff.lib")
            ImportVcpkgLibrary(freeimage_tiffxx    "${vcpkg_dir}/include" "${vcpkg_dir}/debug/lib/tiffxxd.lib"  "${vcpkg_dir}/lib/tiffxx.lib")
            ImportVcpkgLibrary(freeimage_webp    "${vcpkg_dir}/include" "${vcpkg_dir}/debug/lib/webpd.lib"  "${vcpkg_dir}/lib/webp.lib")
            ImportVcpkgLibrary(freeimage_webpdecoder    "${vcpkg_dir}/include" "${vcpkg_dir}/debug/lib/webpdecoderd.lib"  "${vcpkg_dir}/lib/webpdecoder.lib")
            ImportVcpkgLibrary(freeimage_webpdemux    "${vcpkg_dir}/include" "${vcpkg_dir}/debug/lib/webpdemuxd.lib"  "${vcpkg_dir}/lib/webpdemux.lib")
            ImportVcpkgLibrary(freeimage_webpmux    "${vcpkg_dir}/include" "${vcpkg_dir}/debug/lib/webpmuxd.lib"  "${vcpkg_dir}/lib/webpmux.lib")
        ENDIF(USE_FREEIMAGE)

        IF(HAVE_FFMPEG)
            ImportVcpkgLibrary(ffmpeg_avformat "${vcpkg_dir}/include" "${vcpkg_dir}/debug/lib/avformat.lib" "${vcpkg_dir}/lib/avformat.lib")
            ImportVcpkgLibrary(ffmpeg_avutil "${vcpkg_dir}/include" "${vcpkg_dir}/debug/lib/avutil.lib" "${vcpkg_dir}/lib/avutil.lib")
            ImportVcpkgLibrary(ffmpeg_avcodec "${vcpkg_dir}/include" "${vcpkg_dir}/debug/lib/avcodec.lib" "${vcpkg_dir}/lib/avcodec.lib")
            ImportVcpkgLibrary(ffmpeg_avfilter "${vcpkg_dir}/include" "${vcpkg_dir}/debug/lib/avfilter.lib" "${vcpkg_dir}/lib/avfilter.lib")
            ImportVcpkgLibrary(ffmpeg_avdevice "${vcpkg_dir}/include" "${vcpkg_dir}/debug/lib/avdevice.lib" "${vcpkg_dir}/lib/avdevice.lib")
        ENDIF(HAVE_FFMPEG)

        IF(USE_SQLITE)
            ImportVcpkgLibrary(sqlite3          "${vcpkg_dir}/include" "${vcpkg_dir}/debug/lib/sqlite3.lib" "${vcpkg_dir}/lib/sqlite3.lib")
        ENDIF(USE_SQLITE)

    endif(USE_PREBUILT_3RDPARTY)
    
    add_definitions(-D_CRT_SECURE_NO_WARNINGS -DCURL_STATICLIB -DCARES_STATICLIB -DWIN32_LEAN_AND_MEAN -DUNICODE -DSODIUM_STATIC -DPCRE_STATICWIN32 -D_CONSOLE)
    SET(Mega_PlatformSpecificIncludes ${MegaDir}/include/mega/$<IF:${USE_CURL},wincurl,win32>)
<<<<<<< HEAD
    SET(Mega_PlatformSpecificLibs ws2_32 winhttp Shlwapi Secur32.lib Wldap32.lib)
=======
    SET(Mega_PlatformSpecificLibs ws2_32 winhttp Shlwapi Secur32.lib  $<${USE_WEBRTC}:Wldap32.lib> )
>>>>>>> 7ae258de

    SET(Mega_PlatformSpecificFiles ${MegaDir}/src/win32/console.cpp 
    ${MegaDir}/src/win32/consolewaiter.cpp 
    ${MegaDir}/src/win32/fs.cpp 
    $<IF:${USE_CURL},${MegaDir}/src/posix/net.cpp,${MegaDir}/src/win32/net.cpp>
    ${MegaDir}/src/win32/waiter.cpp 
    ${MegaDir}/src/thread/cppthread.cpp   
    )


ELSE(WIN32)

    add_definitions(-DUSE_PTHREAD )

    check_include_file(glob.h HAVE_GLOB_H)
    if (HAVE_GLOB_H)
        set(GLOB_H_FOUND 1)
    else()
        set(GLOB_H_FOUND 0)   #some versions on some platforms leave it undefined if not found
    endif()

    SET(Mega_PlatformSpecificFiles $<$<NOT:${GLOB_H_FOUND}>:${MegaDir}/src/mega_glob.c> ${MegaDir}/src/posix/console.cpp ${MegaDir}/src/posix/consolewaiter.cpp ${MegaDir}/src/posix/fs.cpp ${MegaDir}/src/posix/net.cpp ${MegaDir}/src/posix/waiter.cpp ${MegaDir}/src/thread/posixthread.cpp )
    SET(Mega_PlatformSpecificIncludes ${MegaDir}/include/mega/posix)
    SET(Mega_PlatformSpecificLibs crypto pthread rt z dl termcap stdc++fs)
    IF(USE_WEBRTC)
        ImportVcpkgLibrary(webrtc "${WebRtcDir}/include" "${WebRtcDir}/lib/webrtc.lib" "${WebRtcDir}/lib/webrtc.lib")
        add_definitions( -DWEBRTC_POSIX )
    ENDIF()

ENDIF(WIN32)

configure_file ("${MegaDir}/contrib/cmake/config.h.in" "${MegaDir}/include/mega/config.h" )


SET(Mega_CryptoFiles ${MegaDir}/src/crypto/cryptopp.cpp ${MegaDir}/src/crypto/sodium.cpp)
SET(Mega_DbFiles ${MegaDir}/src/db/sqlite.cpp ${MegaDir}/src/db/sqlite.cpp )
SET(Mega_GfxFiles ${MegaDir}/src/gfx/external.cpp ${MegaDir}/src/gfx/freeimage.cpp ) 

add_library(Mega STATIC
            ${MegaDir}/src/attrmap.cpp 
            ${MegaDir}/src/autocomplete.cpp 
            ${MegaDir}/src/backofftimer.cpp 
            ${MegaDir}/src/base64.cpp 
            ${MegaDir}/src/command.cpp 
            ${MegaDir}/src/commands.cpp 
            ${MegaDir}/src/db.cpp 
            ${MegaDir}/src/file.cpp 
            ${MegaDir}/src/fileattributefetch.cpp 
            ${MegaDir}/src/filefingerprint.cpp 
            ${MegaDir}/src/filesystem.cpp 
            ${MegaDir}/src/gfx.cpp 
            ${MegaDir}/src/http.cpp 
            ${MegaDir}/src/json.cpp 
            ${MegaDir}/src/logging.cpp 
            ${MegaDir}/src/mediafileattribute.cpp 
            ${MegaDir}/src/mega_ccronexpr.cpp 
            ${MegaDir}/src/mega_http_parser.cpp 
            ${MegaDir}/src/mega_utf8proc.cpp 
            ${MegaDir}/src/mega_zxcvbn.cpp 
            ${MegaDir}/src/megaapi.cpp 
            ${MegaDir}/src/megaapi_impl.cpp 
            ${MegaDir}/src/megaclient.cpp 
            ${MegaDir}/src/node.cpp 
            ${MegaDir}/src/pendingcontactrequest.cpp 
            ${MegaDir}/src/proxy.cpp 
            ${MegaDir}/src/pubkeyaction.cpp 
            ${MegaDir}/src/raid.cpp 
            ${MegaDir}/src/request.cpp
            ${MegaDir}/src/serialize64.cpp 
            ${MegaDir}/src/share.cpp 
            ${MegaDir}/src/sharenodekeys.cpp 
            ${MegaDir}/src/sync.cpp 
            ${MegaDir}/src/testhooks.cpp 
            ${MegaDir}/src/transfer.cpp 
            ${MegaDir}/src/transferslot.cpp 
            ${MegaDir}/src/treeproc.cpp 
            ${MegaDir}/src/user.cpp 
            ${MegaDir}/src/useralerts.cpp 
            ${MegaDir}/src/utils.cpp 
            ${MegaDir}/src/waiterbase.cpp 
            ${Mega_PlatformSpecificFiles} ${Mega_CryptoFiles} ${Mega_DbFiles} ${Mega_GfxFiles}  
            $<${USE_PREBUILT_3RDPARTY}:${prebuilt_dir}/libs/sqlite3.c>  
            $<${USE_LIBUV}:${MegaDir}/src/mega_evt_tls.cpp> )

target_include_directories(Mega PRIVATE ${MegaDir}/include ${Mega_PlatformSpecificIncludes})
target_include_directories(Mega PUBLIC ${MegaDir}/include ${Mega_PlatformSpecificIncludes})
target_link_libraries(Mega PUBLIC z 
                $<${USE_CRYPTOPP}:cryptopp> 
                $<${USE_SODIUM}:sodium> 
                $<$<AND:${USE_OPENSSL},$<NOT:${USE_WEBRTC}>>:ssl> 
                $<$<AND:${USE_OPENSSL},$<NOT:${USE_WEBRTC}>>:crypto> 
                $<${USE_WEBRTC}:webrtc> 
                $<${USE_CURL}:curl>  
                $<${USE_CURL}:cares> 
                $<$<NOT:${USE_PREBUILT_3RDPARTY}>:$<${USE_SQLITE}:sqlite3>>
                $<${USE_MEDIAINFO}:mediainfo> $<${USE_MEDIAINFO}:zen> 
                $<${USE_LIBUV}:uv> 
                $<${USE_FREEIMAGE}:freeimage> $<${USE_FREEIMAGE}:freeimage_IlmImf> $<${USE_FREEIMAGE}:freeimage_IlmImfUtil> $<${USE_FREEIMAGE}:freeimage_IlmThread> $<${USE_FREEIMAGE}:freeimage_Iex> $<${USE_FREEIMAGE}:freeimage_IexMath>
                                              $<${USE_FREEIMAGE}:freeimage_jpeg> $<${USE_FREEIMAGE}:freeimage_turbojpeg> $<${USE_FREEIMAGE}:freeimage_jpegxr> $<${USE_FREEIMAGE}:freeimage_jxrglue> $<${USE_FREEIMAGE}:freeimage_openjp2>
                                              $<${USE_FREEIMAGE}:freeimage_lzma>  $<${USE_FREEIMAGE}:freeimage_lcms2>  $<${USE_FREEIMAGE}:freeimage_raw>  
                                              $<${USE_FREEIMAGE}:freeimage_tiff>  $<${USE_FREEIMAGE}:freeimage_tiffxx>  
                                              $<${USE_FREEIMAGE}:freeimage_jasper>  $<${USE_FREEIMAGE}:freeimage_libpng>  $<${USE_FREEIMAGE}:freeimage_half>  
                                              $<${USE_FREEIMAGE}:freeimage_webp> $<${USE_FREEIMAGE}:freeimage_webpdecoder>  $<${USE_FREEIMAGE}:freeimage_webpdemux>  $<${USE_FREEIMAGE}:freeimage_webpmux> 
                                              $<${USE_FREEIMAGE}:freeimage_swscale>  $<${USE_FREEIMAGE}:freeimage_swresample>  
                $<${HAVE_FFMPEG}:ffmpeg_avformat> $<${HAVE_FFMPEG}:ffmpeg_avcodec> $<${HAVE_FFMPEG}:ffmpeg_avutil> $<${HAVE_FFMPEG}:ffmpeg_avfilter> $<${HAVE_FFMPEG}:ffmpeg_avdevice> $<${HAVE_FFMPEG}:ffmpeg_avdevice> 
                ${Mega_PlatformSpecificLibs})
target_compile_definitions(Mega PUBLIC 
                $<${USE_MEDIAINFO}:USE_MEDIAINFO> 
                $<${USE_SQLITE}:USE_SQLITE> 
                $<${USE_CRYPTOPP}:USE_CRYPTOPP> 
                $<${USE_OPENSSL}:USE_OPENSSL> 
                $<${USE_CURL}:USE_CURL> 
                $<${USE_SODIUM}:USE_SODIUM>
                $<${ENABLE_SYNC}:ENABLE_SYNC> 
                $<${ENABLE_CHAT}:ENABLE_CHAT> 
                $<${NO_READLINE}:NO_READLINE>
                $<${USE_FREEIMAGE}:USE_FREEIMAGE> 
                $<${HAVE_FFMPEG}:HAVE_FFMPEG>
                $<${HAVE_LIBUV}:HAVE_LIBUV>)

if(WIN32)
target_link_libraries(Mega PUBLIC crypt32.lib)
endif(WIN32)

#test apps
add_executable(test_sdk             ${MegaDir}/tests/sdk_test.cpp 
                                    ${MegaDir}/tests/sdktests.cpp)
add_executable(test_misc            ${MegaDir}/tests/tests.cpp 
                                    ${MegaDir}/tests/paycrypt_test.cpp 
                                    ${MegaDir}/tests/crypto_test.cpp)
add_executable(test_purge_account   ${MegaDir}/tests/purge_account.cpp)
add_executable(test_sync            ${MegaDir}/tests/synctests.cpp)

target_compile_definitions(test_sdk PRIVATE _SILENCE_TR1_NAMESPACE_DEPRECATION_WARNING)
target_compile_definitions(test_misc PRIVATE _SILENCE_TR1_NAMESPACE_DEPRECATION_WARNING)
target_compile_definitions(test_purge_account PRIVATE _SILENCE_TR1_NAMESPACE_DEPRECATION_WARNING)
target_compile_definitions(test_sync PRIVATE _SILENCE_TR1_NAMESPACE_DEPRECATION_WARNING)
target_link_libraries(test_sdk gtest Mega )
target_link_libraries(test_misc gtest Mega )
target_link_libraries(test_purge_account gtest Mega )
target_link_libraries(test_sync gtest Mega )

#test apps need this file or tests fail
configure_file("${MegaDir}/logo.png" logo.png COPYONLY)

# actual apps

add_executable(megacli ${MegaDir}/examples/megacli.cpp)
target_link_libraries(megacli Mega)
if (NOT NO_READLINE)
    target_link_libraries(megacli readline)
endif (NOT NO_READLINE)

add_executable(megasimplesync ${MegaDir}/examples/megasimplesync.cpp)
target_link_libraries(megasimplesync Mega )

if(WIN32)
add_executable(testmega "${MegaDir}/examples/win32/testmega/main.cpp")
target_link_libraries(testmega Mega )
endif(WIN32)

if(WIN32)

add_executable(tcprelay "${MegaDir}/tests/tcprelay/main.cpp" "${MegaDir}/tests/tcprelay/tcprelay.cpp")
target_include_directories(tcprelay PUBLIC "${Mega3rdPartyDir}/../asio-1.10.6/include")
target_compile_definitions(tcprelay PUBLIC -DASIO_STANDALONE -D_WIN32_WINNT=0x0A00)
target_link_libraries(tcprelay Mega Dnsapi.lib)
endif(WIN32)

#enable_testing()
#add_test(NAME SdkTestStreaming COMMAND test_sdk "--gtest_filter=\"*Streaming*\"")
#add_test(NAME SdkTestAll COMMAND test_sdk )

if (WIN32)
    set(CMAKE_CXX_FLAGS "${CMAKE_CXX_FLAGS} /W4")
    set(CMAKE_CXX_FLAGS "${CMAKE_CXX_FLAGS} /wd4201")  # nameless struct/union (nonstandard)
    set(CMAKE_CXX_FLAGS "${CMAKE_CXX_FLAGS} /wd4100")  # unreferenced formal parameter
    set(CMAKE_CXX_FLAGS "${CMAKE_CXX_FLAGS} /wd4706")  # assignment within conditional
    set(CMAKE_CXX_FLAGS "${CMAKE_CXX_FLAGS} /wd4458")  # identifier hides class member
    set(CMAKE_CXX_FLAGS "${CMAKE_CXX_FLAGS} /wd4324")  # structure was padded due to alignment specifier (common in Sodium)
    set(CMAKE_CXX_FLAGS "${CMAKE_CXX_FLAGS} /wd4456")  # declaration hides previous local declaration
    #TODO: remove some of those gradually.  also consider: /wd4503 /wd4996 /wd4702
else()
    set(CMAKE_CXX_FLAGS "${CMAKE_CXX_FLAGS} -Wall -Wextra -Wconversion -Wno-unused-parameter")
endif()<|MERGE_RESOLUTION|>--- conflicted
+++ resolved
@@ -325,11 +325,7 @@
     
     add_definitions(-D_CRT_SECURE_NO_WARNINGS -DCURL_STATICLIB -DCARES_STATICLIB -DWIN32_LEAN_AND_MEAN -DUNICODE -DSODIUM_STATIC -DPCRE_STATICWIN32 -D_CONSOLE)
     SET(Mega_PlatformSpecificIncludes ${MegaDir}/include/mega/$<IF:${USE_CURL},wincurl,win32>)
-<<<<<<< HEAD
-    SET(Mega_PlatformSpecificLibs ws2_32 winhttp Shlwapi Secur32.lib Wldap32.lib)
-=======
     SET(Mega_PlatformSpecificLibs ws2_32 winhttp Shlwapi Secur32.lib  $<${USE_WEBRTC}:Wldap32.lib> )
->>>>>>> 7ae258de
 
     SET(Mega_PlatformSpecificFiles ${MegaDir}/src/win32/console.cpp 
     ${MegaDir}/src/win32/consolewaiter.cpp 
