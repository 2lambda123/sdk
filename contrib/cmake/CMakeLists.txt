# This file enables building with cmake
#
# use cases
#  - generate a visual studio solution and projects, eg: cmake . -G "Visual Studio 15 2017"
#  - or for 64 bit: cmake . -G "Visual Studio 15 2017 Win64"
#  - or set your build options before VS project generation by using the gui, eg:  cmake-gui.exe .
#  - you can set up to build both 32 bit and 64 bit this way:
#       make subfolders '32' and '64' of this cmake folder
#       execute 'cmake-gui  ..' in each.  Select the cmake folder as the 'source code' folder, and the appropriate 32 or 64 folder as 'where to build the binaries' folder
#       for each cmake-gui configuration, choose the suitable 32/64 bit compiler, and corresponding setting for the build_64_bit variable.
#       then Configure, Generate, Open Project (all buttons in the gui) for each.

# check the ./build3rdParty.cmd script in this folder for how to (relatively) easily build the dependencies, typically in a 3rdParty folder outside of the SDK repo.


if (WIN32)
  cmake_minimum_required(VERSION 3.15)
  cmake_policy(SET CMP0091 NEW)   # for msvc dll/stsatic target
else()
  cmake_minimum_required(VERSION 3.13)
  set(CMAKE_EXPORT_COMPILE_COMMANDS ON) # Useful for make or ninja
  message( "CMAKE_EXPORT_COMPILE_COMMANDS ON")
endif()

project(MegaSDK)

set( CMAKE_EXPORT_COMPILE_COMMANDS ON) # Generates compile_commands.json with the compilers calls for all translations units
set (Mega3rdPartyDir "" CACHE FILEPATH "Prefix path for where third party dependencies are located")

if (CMAKE_HOST_APPLE AND NOT IOS)
    set (USE_OPENSSL 0 CACHE STRING "")
else()
    set (USE_OPENSSL 1 CACHE STRING "Usually Needed")
endif()

set (USE_ASIO 1 CACHE STRING "Only needed For tcprelay test tool")
set (USE_CURL 1 CACHE STRING "Always needed (turning it off would mean using WinHTTP instead but that has not been maintained for a while)")
set (USE_SQLITE 1 CACHE STRING "Needed unless intending a cache-less app")
set (USE_MEDIAINFO 1 CACHE STRING "Used to determine media properties and set those as node attributes")
set (USE_FREEIMAGE 1 CACHE STRING "Used to create previews/thumbnails for photos/pictures")
set (ENABLE_SYNC 1 CACHE STRING "Turns on sync functionality")
set (ENABLE_CHAT 0 CACHE STRING "Turns on chat management functionality")
set (ENABLE_LOG_PERFORMANCE 0 CACHE STRING "Faster log message generation")
set (HAVE_FFMPEG 1 CACHE STRING "Used to create previews/thumbnails for video files")
set (USE_WEBRTC 0 CACHE STRING "Declare that your app will link with WebRTC")
set (USE_LIBUV 0 CACHE STRING "Includes the library and turns on internal web and ftp server functionality")
set (USE_QT 0 CACHE STRING "Declare that your app will link wtih Qt")
set (USE_PDFIUM 1 CACHE STRING "Used to create previews/thumbnails for PDF files")
set (USE_LIBRAW 0 CACHE STRING "Just includes the library (used by MEGAsync)")
set (USE_PCRE 0 CACHE STRING "Can be used by client apps. The SDK does not use it itself anymore")
set (USE_DRIVE_NOTIFICATIONS 0 CACHE STRING "Allows to monitor (external) drives being [dis]connected to the computer")
set (MEGA_USE_C_ARES 1 CACHE STRING "If set, the SDK will manage DNS lookups and ipv4/ipv6 itself, using the c-ares library.  Otherwise we rely on cURL")
set (MEGA_QT_VERSION 5.12.11 CACHE STRING "Qt version installed in c:/Qt")

if (USE_PTHREAD)
    set( USE_CPPTHREAD 0)
else()
    set( USE_CPPTHREAD 1)
endif()

# Sodium is no longer optional. Setting the variable here to saisfy existing preprocessor checks and #cmakedefine
set (USE_SODIUM 1)

# Cryptop never was optional
set (USE_CRYPTOPP 1)

set (HAVE_LIBUV ${USE_LIBUV})
set (HAVE_LIBRAW ${USE_LIBRAW})

option(USE_THIRDPARTY_FROM_VCPKG
"Whether to look for third party dependencies in a vcpkg install. If yes, Mega3rdPartyDir must be a path to a directory containing the vcpkg directory"
${WIN32})

option(USE_QT_FROM_VCPKG
"Whether to look for QT dependencies in a vcpkg install. To set yes, USE_THIRDPARTY_FROM_VCPKG must be yes"
0)

if (NOT USE_THIRDPARTY_FROM_VCPKG AND USE_QT_FROM_VCPKG)
    message( WARNING "USE_THIRDPARTY_FROM_VCPKG is not set, turn off USE_QT_FROM_VCPKG" )
    set (USE_QT_FROM_VCPKG 0)
endif()

message(STATUS " Using 3rd party from vcpkg = ${USE_THIRDPARTY_FROM_VCPKG}")
message(STATUS " Using QT from vcpkg = ${USE_QT_FROM_VCPKG}")
message(STATUS " CMAKE_SYSTEM_NAME = ${CMAKE_SYSTEM_NAME}")

if(WIN32 OR IOS)
    set(NO_READLINE 1 CACHE STRING "")
else()
    set(NO_READLINE 0 CACHE STRING "")
endif()

if (WIN32)
    set (UNCHECKED_ITERATORS 0 CACHE STRING "")
    IF (USE_WEBRTC)
        IF ("${WebRtcDir}" STREQUAL "")
            SET (WebRtcDir "${Mega3rdPartyDir}/libwebrtc/build32debug")
        ENDIF()
    ENDIF()
endif()

if (USE_WEBRTC)
    if ("${WebRtcDir}" STREQUAL "")
        SET(WebRtcDir ${Mega3rdPartyDir}/libwebrtc/build32debug)
    endif()
endif()

set (MEGA_LINK_DYNAMIC_CRT 1 CACHE STRING "")

if (WIN32)
    message(STATUS "CMAKE_GENERATOR is ${CMAKE_GENERATOR}")
    message(STATUS "CMAKE_GENERATOR_PLATFORM is ${CMAKE_GENERATOR_PLATFORM}")
    if (("${CMAKE_GENERATOR_PLATFORM}" MATCHES "(Win64|IA64|x64)") OR
        ("${CMAKE_GENERATOR}" MATCHES "(Win64|IA64|x64)"))
        SET(build_64_bit 1)
        message(STATUS "Building 64 bit")
    elseif(CMAKE_SIZEOF_VOID_P EQUAL 4)
        SET(build_64_bit 0)
        message(STATUS "Building 32 bit")
    elseif("${CMAKE_CXX_COMPILER}" MATCHES "x64/cl.exe" )
        SET(build_64_bit 1)
        message(STATUS "Building 64 bit")
    elseif("${CMAKE_CXX_COMPILER}" MATCHES "x86/cl.exe" )
        SET(build_64_bit 0)
        message(STATUS "Building 32 bit")
    else()
        message(STATUS "CMAKE_SIZEOF_VOID_P ${CMAKE_SIZEOF_VOID_P}")
        message(STATUS "CMAKE_CXX_COMPILER ${CMAKE_CXX_COMPILER}")
        message(FATAL_ERROR "Can't tell if we should build 32 bit or 64 bit")
    endif()
elseif(APPLE AND NOT IOS)
    set (build_64_bit 1)

    if (CMAKE_OSX_ARCHITECTURES MATCHES "arm64" OR (NOT CMAKE_OSX_ARCHITECTURES AND CMAKE_SYSTEM_PROCESSOR STREQUAL "arm64"))
        set(build_arm64 1)
        message("Building for macOS arm64 in a ${CMAKE_HOST_SYSTEM_PROCESSOR} host.")
    else()
        set(build_arm64 0)
        message("Building for macOS x86_64 in a ${CMAKE_HOST_SYSTEM_PROCESSOR} host.")
    endif()

else()
    set (build_64_bit 1 CACHE STRING "Build for a 64 bit target")
    message(STATUS "Building 64 bit")
endif()

if(APPLE)
    set(CMAKE_CXX_STANDARD 11)
    set(CMAKE_CXX_STANDARD_REQUIRED ON)
endif()

if ("${MEGA_PROJECT_NAME}" STREQUAL "")
    set(MEGA_PROJECT_NAME "MegaSDK" CACHE STRING "")
endif()

if(build_64_bit)
    project ("${MEGA_PROJECT_NAME}64" LANGUAGES CXX C)
else(build_64_bit)
    project ("${MEGA_PROJECT_NAME}32" LANGUAGES CXX C)
endif(build_64_bit)

IF(WIN32)
    set(MegaDir "${CMAKE_CURRENT_LIST_DIR}/../..")
    if ("${Mega3rdPartyDir}" STREQUAL "")
        set(Mega3rdPartyDir "${MegaDir}/../3rdParty" CACHE STRING "")
    endif()
ELSE(WIN32)
    set(MegaDir "${CMAKE_CURRENT_LIST_DIR}/../..")
    if ("${Mega3rdPartyDir}" STREQUAL "")
        set (Mega3rdPartyDir "${MegaDir}/../3rdParty/" CACHE STRING "")
    endif()
ENDIF(WIN32)

# currently supported scenarios for getting 3rd party libraries:
#  - vcpkg built dependencies (there are some scripts in this folder to build those)
#  - libraries from the system, installed via eg. apt-get on linux

if (USE_THIRDPARTY_FROM_VCPKG) #vcpkg or system

    #determine VCPKG triplet
    if(NOT VCPKG_TRIPLET)
        IF(WIN32)
            if (UNCHECKED_ITERATORS)
                if(build_64_bit)
                    set(VCPKG_TRIPLET "x64-windows-mega-uncheckediterators" CACHE STRING "")
                else(build_64_bit)
                    set(VCPKG_TRIPLET "x86-windows-mega-uncheckediterators" CACHE STRING "")
                endif(build_64_bit)
            else()
                if(build_64_bit)
                    set(VCPKG_TRIPLET "x64-windows-mega" CACHE STRING "")
                else(build_64_bit)
                    set(VCPKG_TRIPLET "x86-windows-mega" CACHE STRING "")
                endif(build_64_bit)
            endif()
        ELSEIF(CMAKE_HOST_APPLE)
            if(NOT IOS)
                if(build_arm64)
                    set(VCPKG_TRIPLET "arm64-osx-mega" CACHE STRING "")
                else()
                    set(VCPKG_TRIPLET "x64-osx-mega" CACHE STRING "")
                endif()
            else()
                set(VCPKG_TRIPLET "arm64-ios" CACHE STRING "")
            endif()
        ELSE()
            set(VCPKG_TRIPLET "x64-linux" CACHE STRING "")
        ENDIF()
    endif()


    set(vcpkg_dir "${Mega3rdPartyDir}/vcpkg/installed/${VCPKG_TRIPLET}")
endif()

message(STATUS, " Mega3rdPartyDir = ${Mega3rdPartyDir}")
message(STATUS, " USE_THIRDPARTY_FROM_VCPKG = ${USE_THIRDPARTY_FROM_VCPKG}")
message(STATUS, " vcpkg_dir = ${vcpkg_dir}")

# Since we offer some Qt support in the SDK, set up those dependencies here
# setup QT_DIR, qt_cmake_dir, qt_qmake_dir
# USE_QT_FROM_VCPKG override USE_QT
if (USE_QT_FROM_VCPKG)
    set(QT_DIR "${vcpkg_dir}/tools/qt5" CACHE STRING "Specify your QT install folder if it is nonstandard")
    set(qt_cmake_dir "${vcpkg_dir}/share/cmake/Qt5")
    set(qt_qmake_dir "${vcpkg_dir}/tools/qt5/bin")
elseif (USE_QT)
    #For convenience, added some default qt paths if none is specified
    if (NOT DEFINED QT_DIR)
        if (CMAKE_HOST_WIN32 )
            if (build_64_bit)
                set (QT_DIR "C:/Qt/${MEGA_QT_VERSION}/msvc2017_64" CACHE STRING "Specify your QT install folder if it is nonstandard")
            else()
                set (QT_DIR "C:/Qt/${MEGA_QT_VERSION}/msvc2017" CACHE STRING "Specify your QT install folder if it is nonstandard")
            ENDIF()
        ELSE()
            set (QT_DIR "/Users/Shared/Qt/${MEGA_QT_VERSION}/clang_64" CACHE STRING "Specify your QT install folder if it is nonstandard")
        ENDIF()
    ENDIF()

    set(qt_cmake_dir "${QT_DIR}/lib/cmake/Qt5")
    set(qt_qmake_dir "${QT_DIR}/bin")
endif()

if (USE_QT OR USE_QT_FROM_VCPKG)
    message(STATUS "USE_QT: ${USE_QT} USE_QT_FROM_VCPKG: ${USE_QT_FROM_VCPKG}")
    message(STATUS "QT_DIR: ${QT_DIR}")

    # find qt package
    if (NOT DEFINED CMAKE_PREFIX_PATH)
        set(CMAKE_PREFIX_PATH "${qt_cmake_dir}")
    endif()

    message(STATUS "CMAKE_PREFIX_PATH (should contain the QT install path): ${CMAKE_PREFIX_PATH}")

    foreach (PKG IN LISTS MEGA_QT_REQUIRED_COMPONENTS)
        message(STATUS "Finding Qt package ${PKG}")
        find_package(Qt5 COMPONENTS ${PKG} REQUIRED)
    endforeach(PKG)

    # get qt version
    if ("${QT_QMAKE_EXECUTABLE}" STREQUAL "")
        if(WIN32)
            set(QT_QMAKE_EXECUTABLE "${qt_qmake_dir}/qmake.exe")
        else()
            set(QT_QMAKE_EXECUTABLE "${qt_qmake_dir}/qmake")
        endif()
    endif()

    execute_process(COMMAND ${QT_QMAKE_EXECUTABLE} -query QT_VERSION OUTPUT_VARIABLE QT_VERSION OUTPUT_STRIP_TRAILING_WHITESPACE)
    message(STATUS "Using QT ${QT_VERSION} from ${QT_QMAKE_EXECUTABLE}")
endif()

if (NOT CMAKE_BUILD_TYPE)
    message("Generated with config types: ${CMAKE_CONFIGURATION_TYPES}")
else(NOT CMAKE_BUILD_TYPE)
    message("CMAKE_BUILD_TYPE is ${CMAKE_BUILD_TYPE}")
endif(NOT CMAKE_BUILD_TYPE)

#windows projects usually need _DEBUG and/or DEBUG set rather than NDEBUG not set
set(CMAKE_C_FLAGS_DEBUG "${CMAKE_C_FLAGS_DEBUG} -D_DEBUG -DDEBUG")
set(CMAKE_CXX_FLAGS_DEBUG "${CMAKE_CXX_FLAGS_DEBUG} -D_DEBUG -DDEBUG")

if (WIN32)
    # node deletion in debug under VC++ is pretty slow without this.  However libraries we depend on need to be built with the same setting or linking fails
    # (hence the build3rdParty script using the xNN-windows-static-uncheckediterators triplets)
    if (UNCHECKED_ITERATORS)
        set(CMAKE_CXX_FLAGS_DEBUG "${CMAKE_CXX_FLAGS_DEBUG} -D_ITERATOR_DEBUG_LEVEL=0" )
    endif()

    # warnings as errors, just for windows builds, as warnings keep creeping in.  Best if we address them once in the original MRs.
    if (build_64_bit)
        set(CMAKE_CXX_FLAGS_DEBUG "${CMAKE_CXX_FLAGS_DEBUG} /WX" )
    endif()

    # accurate __cplusplus macro for vc++, selecting c++17 here for windows builds though the MEGA SDK library must build for older c++ standards also
    set(CMAKE_CXX_FLAGS "${CMAKE_CXX_FLAGS} /Zc:__cplusplus /std:c++17")
    add_definitions( -DNOMINMAX )

    #Link against the static C/C++ libraries on windows, by default. Link with dynamic CRT if explicitly requested
    foreach(flag_var
            CMAKE_CXX_FLAGS CMAKE_CXX_FLAGS_DEBUG CMAKE_CXX_FLAGS_RELEASE
            CMAKE_C_FLAGS CMAKE_C_FLAGS_DEBUG CMAKE_C_FLAGS_RELEASE
            CMAKE_CXX_FLAGS_MINSIZEREL CMAKE_CXX_FLAGS_RELWITHDEBINFO)
        if (MEGA_LINK_DYNAMIC_CRT)
            if(${flag_var} MATCHES "/MT")
                string(REGEX REPLACE "/MT" "/MD" ${flag_var} "${${flag_var}}")
            endif()
        else ()
            if(${flag_var} MATCHES "/MD")
                string(REGEX REPLACE "/MD" "/MT" ${flag_var} "${${flag_var}}")
            endif()
        endif ()
    endforeach(flag_var)

    set (CMAKE_CXX_FLAGS "${CMAKE_CXX_FLAGS} /MP")
    set (CMAKE_C_FLAGS "${CMAKE_C_FLAGS} /MP")
    set (CMAKE_CXX_FLAGS_RELEASE "${CMAKE_CXX_FLAGS_RELEASE} /Zi")
    set (CMAKE_C_FLAGS_RELEASE "${CMAKE_C_FLAGS_RELEASE} /Zi")


    # for inet_ntoa (which is available in XP)
    add_definitions( -D_WINSOCK_DEPRECATED_NO_WARNINGS )
ENDIF(WIN32)

if (NOT WIN32)
    include(CheckIncludeFile)
    include(CheckFunctionExists)
    check_include_file(inttypes.h HAVE_INTTYPES_H)
    check_include_file(dirent.h HAVE_DIRENT_H)
    check_include_file(uv.h HAVE_LIBUV)
    check_function_exists(aio_write, HAVE_AIO_RT)
endif()

function(ImportStaticLibrary libName includeDir lib32debug lib32release lib64debug lib64release)
    # function to import a library with different files for 32/64 & debug/release
    add_library(${libName} STATIC IMPORTED)
    set_property(TARGET ${libName} PROPERTY INTERFACE_INCLUDE_DIRECTORIES ${includeDir})
    if(build_64_bit)
        set_property(TARGET ${libName} PROPERTY IMPORTED_LOCATION_DEBUG ${lib64debug})
        set_property(TARGET ${libName} PROPERTY IMPORTED_LOCATION_RELEASE  ${lib64release})
    else(build_64_bit)
        set_property(TARGET ${libName} PROPERTY IMPORTED_LOCATION_DEBUG ${lib32debug})
        set_property(TARGET ${libName} PROPERTY IMPORTED_LOCATION_RELEASE  ${lib32release})
    endif(build_64_bit)
endfunction(ImportStaticLibrary)

function(ImportALibrary libName includeDir) #receives also libfileDebug & libfileRelease
    # supports alternating debug/release lib names for libraries that have more than one .lib
    # (however it seems the IMPORTED_LOCATION only supports a single one, so it only supports one debug and one release (for now))
    add_library(${libName} STATIC IMPORTED)
    set_property(TARGET ${libName} PROPERTY INTERFACE_INCLUDE_DIRECTORIES ${includeDir})
    set (d 1)
    foreach(libfile ${ARGN})
        if (d EQUAL 1)
            set_property(TARGET ${libName} APPEND PROPERTY IMPORTED_LOCATION_DEBUG ${libfile})
            set(d 2)
        else()
            set_property(TARGET ${libName} APPEND PROPERTY IMPORTED_LOCATION_RELEASE  ${libfile})
            set(d 1)
        endif()
    endforeach(libfile)
endfunction(ImportALibrary)

function(ImportStdVcpkgLibrary libName winDbg win linDbg lin)
    if(WIN32)
        set(_target_lib "${vcpkg_dir}/lib/${win}.lib")
        set(_target_lib_dbg "${vcpkg_dir}/debug/lib/${winDbg}.lib")
    else()
        set(_target_lib "${vcpkg_dir}/lib/${lin}.a")
        set(_target_lib_dbg "${vcpkg_dir}/debug/lib/${linDbg}.a")
    endif()

    if (NOT (EXISTS ${_target_lib} AND EXISTS ${_target_lib_dbg}))
        if (WIN32)
            message(FATAL_ERROR "Could not find libraries for ${winDbg} ${win}")
        else()
            set(_target_lib_shared "${vcpkg_dir}/lib/${lin}${CMAKE_SHARED_LIBRARY_SUFFIX}")
            set(_target_lib_shared_dbg "${vcpkg_dir}/debug/lib/${linDbg}${CMAKE_SHARED_LIBRARY_SUFFIX}")
            if(NOT (EXISTS ${_target_lib_shared} AND EXISTS ${_target_lib_shared_dbg}))
                message(FATAL_ERROR "Could not find libraries for ${lin} ${linDbg}
                checked ${_target_lib} ${_target_lib_dbg}
                ${_target_lib_shared} ${_target_lib_shared_dbg}
                ")
            else()
                set(_target_lib ${_target_lib_shared})
                set(_target_lib_dbg ${_target_lib_shared_dbg})
            endif()
        endif()
    endif()

    add_library(${libName} UNKNOWN IMPORTED)

    set_target_properties(${libName}
        PROPERTIES
            INTERFACE_INCLUDE_DIRECTORIES ${vcpkg_dir}/include
            IMPORTED_LOCATION ${_target_lib}
            IMPORTED_LOCATION_DEBUG ${_target_lib_dbg}
    )
endfunction(ImportStdVcpkgLibrary)

function(ImportHeaderLibrary libName includeDir)
    add_library(${libName} INTERFACE IMPORTED)
    set_property(TARGET ${libName} PROPERTY INTERFACE_INCLUDE_DIRECTORIES ${includeDir})
endfunction(ImportHeaderLibrary)

if(NOT NO_READLINE)
    if (APPLE)
        ImportStdVcpkgLibrary(readline _ _ libreadline libreadline)
        ImportStdVcpkgLibrary(history _ _ libhistory libhistory)
        set(readline_LIBRARIES readline history)
    else()
        set(readline_LIBRARIES readline)
    endif()
endif()

if (USE_THIRDPARTY_FROM_VCPKG)
        IF(USE_CRYPTOPP)
            ImportStdVcpkgLibrary(cryptopp        cryptopp-static cryptopp-static libcryptopp libcryptopp)
        ENDIF(USE_CRYPTOPP)

        ImportStdVcpkgLibrary(sodium          libsodium libsodium libsodium libsodium)
        ImportStdVcpkgLibrary(z               zlibd zlib libz libz)
        ImportStdVcpkgLibrary(icuuc           icuucd icuuc libicuuc libicuuc)
        ImportStdVcpkgLibrary(icudata         icudtd icudt libicudata libicudata)

        IF(USE_CURL)
            IF(USE_WEBRTC)
                ImportStdVcpkgLibrary(curl         "${Mega3rdPartyDir}/curl/include" "${Mega3rdPartyDir}/curl/build32/lib/Debug/libcurl-d.lib" "${Mega3rdPartyDir}/curl/build32/lib/Release/libcurl.lib")
            ELSE()
                ImportStdVcpkgLibrary(curl        libcurl-d libcurl libcurl-d libcurl)
                #find_package(CURL CONFIG REQUIRED PATHS "${vcpkg_dir}/share/curl" NO_DEFAULT_PATH )
            ENDIF()
        ENDIF()
        IF(MEGA_USE_C_ARES)
            ImportStdVcpkgLibrary(cares       cares cares libcares libcares)
        ENDIF()

        IF(USE_OPENSSL)
            IF(USE_WEBRTC)
                include_directories( "${WebRtcDir}/webrtc/src/third_party/boringssl/src/include" )
            ELSE()
                #ImportStdVcpkgLibrary(ssl         ssleay32 ssleay32 libssl libssl) # prior openssl 1.1.0
                ImportStdVcpkgLibrary(ssl         libssl libssl libssl libssl)
                #ImportStdVcpkgLibrary(crypto      libeay32 libeay32 libcrypto libcrypto) # prior openssl 1.1.0
                ImportStdVcpkgLibrary(crypto      libcrypto libcrypto libcrypto libcrypto)

            ENDIF()
        ENDIF()

        IF(USE_WEBRTC)
            ImportALibrary(webrtc "${WebRtcDir}/include" "${WebRtcDir}/lib/webrtc.lib" "${WebRtcDir}/lib/webrtc.lib")
            add_definitions( -DWEBRTC_WIN )
        ENDIF()

        IF (NOT IOS)
	ImportStdVcpkgLibrary(gtest           gtestd gtest libgtestd libgtest)
        ImportStdVcpkgLibrary(gmock           gmockd gmock libgmockd libgmock)
	ENDIF()

        IF(USE_MEDIAINFO)
            IF(CMAKE_HOST_APPLE)
                set(DEBUG_SUFIX _debug)
            endif()
            ImportStdVcpkgLibrary(zen        zend zen libzen${DEBUG_SUFIX} libzen)
            ImportStdVcpkgLibrary(mediainfo  mediainfod mediainfo libmediainfo${DEBUG_SUFIX} libmediainfo)
        ENDIF(USE_MEDIAINFO)

        IF(USE_FREEIMAGE OR USE_PDFIUM)
            # both these libaries have these common dependencies
            ImportStdVcpkgLibrary(libpng      libpng16d        libpng16       libpng16d           libpng16)
            ImportStdVcpkgLibrary(libopenjpeg openjp2          openjp2        libopenjp2          libopenjp2         )
        endif()

        IF(USE_LIBRAW OR USE_FREEIMAGE OR USE_PDFIUM)
            ImportStdVcpkgLibrary(liblcms        lcmsd            lcms           liblcmsd            liblcms)
            ImportStdVcpkgLibrary(libturbojpeg   turbojpeg        turbojpeg      libturbojpeg        libturbojpeg       )
        ENDIF()

        IF(USE_LIBRAW OR USE_FREEIMAGE)
            # we might need libraw directly (eg MEGAsync) but also freeimage needs it
            ImportStdVcpkgLibrary(libraw         raw_rd           raw_r          libraw_rd           libraw_r)

            # libraw needs jasper and lcms and libjpeg-turbo (all also part of freeimage)
            ImportStdVcpkgLibrary(libjasper      jasperd          jasper         libjasperd          libjasper)

            IF(USE_LIBRAW)
                SET(raw_deps libjasper libturbojpeg liblcms)

                IF(NOT CMAKE_HOST_APPLE AND NOT CMAKE_HOST_WIN32)
                    include(CheckCXXCompilerFlag)

                    check_cxx_compiler_flag(-fgomp HAS_FGOMP)
                    check_cxx_compiler_flag(-fopenmp HAS_FOPENMP)

                    set(Mega_PlatformSpecificLibs
                        ${Mega_PlatformSpecificLibs}
                        $<$<BOOL:${HAS_FGOMP}>:-fgomp>
                        $<$<BOOL:${HAS_FOPENMP}>:-fopenmp>)
                ENDIF()
            ENDIF(USE_LIBRAW)

        ENDIF()

        IF(USE_FREEIMAGE)
            ImportStdVcpkgLibrary(freeimage             FreeImaged       FreeImage      libFreeImaged       libFreeImage       )
            ImportStdVcpkgLibrary(freeimage_Iex         Iex-3_1_d        Iex-3_1        libIex-3_1_d        libIex-3_1         )
            ImportStdVcpkgLibrary(freeimage_OpenEXR     OpenEXR-3_1_d    OpenEXR-3_1    libOpenEXR-3_1_d    libOpenEXR-3_1     )
            ImportStdVcpkgLibrary(freeimage_IlmThread   IlmThread-3_1_d  IlmThread-3_1  libIlmThread-3_1_d  libIlmThread-3_1   )
            ImportStdVcpkgLibrary(freeimage_Imath       Imath-3_1_d      Imath-3_1      libImath-3_1_d      libImath-3_1       )
            ImportStdVcpkgLibrary(freeimage_jpeg        jpeg             jpeg           libjpeg             libjpeg            )
            ImportStdVcpkgLibrary(freeimage_jpegxr      jpegxrd          jpegxr         libjpegxrd          libjpegxr          )
            ImportStdVcpkgLibrary(freeimage_jxrglue     jxrglued         jxrglue        libjxrglued         libjxrglue         )
            ImportStdVcpkgLibrary(freeimage_lzma        lzma             lzma           liblzma             liblzma            )
            ImportStdVcpkgLibrary(freeimage_tiff        tiffd            tiff           libtiffd            libtiff            )
            ImportStdVcpkgLibrary(freeimage_webp        webpd            webp           libwebpd            libwebp            )
            ImportStdVcpkgLibrary(freeimage_webpdecoder webpdecoderd     webpdecoder    libwebpdecoderd     libwebpdecoder     )
            ImportStdVcpkgLibrary(freeimage_webpdemux   webpdemuxd       webpdemux      libwebpdemuxd       libwebpdemux       )
            ImportStdVcpkgLibrary(freeimage_webpmux     libwebpmuxd      libwebpmux     libwebpmuxd         libwebpmux         )

            target_link_libraries(freeimage INTERFACE
                                            freeimage_Iex
                                            freeimage_OpenEXR
                                            freeimage_IlmThread
                                            libpng
                                            libraw
                                            liblcms
                                            freeimage_tiff
                                            freeimage_webp
                                            freeimage_webpdecoder
                                            freeimage_webpdemux
                                            freeimage_webpmux
                                            freeimage_jpeg
                                            freeimage_Imath
                                            freeimage_lzma
                                            libjasper
                                            libopenjpeg
                                            libturbojpeg
                                            freeimage_jxrglue
                                            freeimage_jpegxr)
            if(NOT IOS)
                #ImportStdVcpkgLibrary(freeimage_tiffxx        tiffxxd            tiffxx           libtiffxxd            libtiffxx            )
                #target_link_libraries(freeimage INTERFACE freeimage_tiffxx)
            endif()

            IF(NOT CMAKE_HOST_APPLE AND NOT CMAKE_HOST_WIN32)
                set(Mega_PlatformSpecificLibs ${Mega_PlatformSpecificLibs} -fopenmp )
            ENDIF()

        ENDIF(USE_FREEIMAGE)

        IF(HAVE_FFMPEG)
            ImportStdVcpkgLibrary(avformat avformat avformat libavformat libavformat)
            ImportStdVcpkgLibrary(avutil avutil avutil libavutil libavutil)
            ImportStdVcpkgLibrary(avcodec avcodec avcodec libavcodec libavcodec)
            ImportStdVcpkgLibrary(avfilter avfilter avfilter libavfilter libavfilter)
            ImportStdVcpkgLibrary(avdevice avdevice avdevice libavdevice libavdevice)
            ImportStdVcpkgLibrary(swscale  swscale swscale libswscale libswscale)
            ImportStdVcpkgLibrary(swresample swresample swresample libswresample libswresample)
        ENDIF(HAVE_FFMPEG)

        IF(USE_SQLITE)
            ImportStdVcpkgLibrary(sqlite3          sqlite3 sqlite3 libsqlite3 libsqlite3)
        ENDIF(USE_SQLITE)

        IF(USE_LIBUV)
            ImportStdVcpkgLibrary(uv       libuv libuv liblibuv liblibuv)
        ENDIF(USE_LIBUV)

        IF(USE_PCRE)
            ImportStdVcpkgLibrary(pcre     pcred pcre libpcre libpcre)
            ImportStdVcpkgLibrary(pcrecpp  pcrecppd pcrecpp libpcrecpp libpcrecpp)
            target_link_libraries(pcrecpp  INTERFACE pcre)
        ENDIF(USE_PCRE)

        IF(USE_PDFIUM)
            ImportStdVcpkgLibrary(pdfium       pdfium pdfium libpdfium libpdfium)

            #liblcms and libturbojpeg already added above.  also libopenjpeg
            ImportStdVcpkgLibrary(freetype     freetyped freetype libfreetyped libfreetype)

            # pdfium will use bzip2 if present
            ImportStdVcpkgLibrary(bzip2       bz2d bz2 libbz2d libbz2)

            # pkgconfig might not be needed anymore? - suppressed by our build3rdparty project
            IF (CMAKE_HOST_UNIX AND NOT CMAKE_HOST_APPLE)
                set(ENV{PKG_CONFIG_PATH} "${vcpkg_dir}/lib/pkgconfig")
                include(FindPkgConfig)
                pkg_check_modules(FTYPECONF freetype2)
                set(freetype_deps ${FTYPECONF_STATIC_LIBRARIES})
            ENDIF()

            set(pdfium_deps  ${pdfium_deps} freetype ${freetype_deps} liblcms libturbojpeg libopenjpeg bzip2 libpng)
        ENDIF(USE_PDFIUM)

endif(USE_THIRDPARTY_FROM_VCPKG)

#we must compile with UNICODE defined or our link symbols won't match libmediainfo
# Migration from autotools note: there was a check that determined if libmediainfo was compiled with UNICODE.
set(UNICODE 1)

if(WIN32)

    add_definitions(-D_CRT_SECURE_NO_WARNINGS -DCURL_STATICLIB -DCARES_STATICLIB -DWIN32_LEAN_AND_MEAN -DSODIUM_STATIC -D_CONSOLE )
    IF(USE_PCRE)
        add_definitions(-DPCRE_STATICWIN32 )
    ENDIF(USE_PCRE)
    SET(Mega_PlatformSpecificIncludes ${MegaDir}/include/mega/$<IF:${USE_CURL},wincurl,win32>)
    SET(Mega_PlatformSpecificLibs ${Mega_PlatformSpecificLibs} ws2_32 winhttp Shlwapi Secur32.lib  $<$<OR:${USE_CURL},${USE_WEBRTC}>:Wldap32.lib> )
    IF(USE_LIBUV)
        SET(Mega_PlatformSpecificLibs ${Mega_PlatformSpecificLibs} Kernel32.lib Iphlpapi.lib Userenv.lib Psapi.lib )
    ENDIF(USE_LIBUV)
    IF(HAVE_FFMPEG)
        SET(Mega_PlatformSpecificLibs ${Mega_PlatformSpecificLibs} Mfplat.lib mfuuid.LIB strmiids.LIB)
    ENDIF(HAVE_FFMPEG)
    IF(USE_DRIVE_NOTIFICATIONS)
        SET(Mega_PlatformSpecificLibs ${Mega_PlatformSpecificLibs} wbemuuid)
    ENDIF(USE_DRIVE_NOTIFICATIONS)

    SET(Mega_PlatformSpecificFiles ${MegaDir}/src/win32/console.cpp
    ${MegaDir}/src/win32/consolewaiter.cpp
    ${MegaDir}/src/win32/fs.cpp
    $<IF:${USE_CURL},${MegaDir}/src/posix/net.cpp,${MegaDir}/src/win32/net.cpp>
    ${MegaDir}/src/win32/waiter.cpp
    $<${USE_CPPTHREAD}:${MegaDir}/src/thread/cppthread.cpp>
    )
    IF(USE_DRIVE_NOTIFICATIONS)
        SET(Mega_PlatformSpecificFiles ${Mega_PlatformSpecificFiles} ${MegaDir}/include/mega/win32/drivenotifywin.h ${MegaDir}/src/win32/drivenotifywin.cpp)
    ENDIF(USE_DRIVE_NOTIFICATIONS)

ELSE(WIN32)

    set(USE_PTHREAD 1)

    check_include_file(glob.h HAVE_GLOB_H)
    if (HAVE_GLOB_H)
        set(GLOB_H_FOUND 1)
    else()
        set(GLOB_H_FOUND 0)   #some versions on some platforms leave it undefined if not found
    endif()

    SET(Mega_PlatformSpecificFiles $<$<NOT:${GLOB_H_FOUND}>:${MegaDir}/src/mega_glob.c> ${MegaDir}/src/posix/console.cpp ${MegaDir}/src/posix/consolewaiter.cpp ${MegaDir}/src/posix/fs.cpp ${MegaDir}/src/posix/net.cpp ${MegaDir}/src/posix/waiter.cpp ${MegaDir}/src/thread/posixthread.cpp $<${USE_CPPTHREAD}:${MegaDir}/src/thread/cppthread.cpp> )

    IF(APPLE)
        SET(Mega_PlatformSpecificFiles ${Mega_PlatformSpecificFiles} ${MegaDir}/src/osx/osxutils.mm)

        # if building all-static megacli for mac, you will need these (uncomment to enable)
        #SET(Mega_PlatformSpecificLibs ${Mega_PlatformSpecificLibs} "-framework LDAP")
        #SET(Mega_PlatformSpecificLibs ${Mega_PlatformSpecificLibs} "libresolv.dylib")

        SET(Mega_PlatformSpecificFiles ${Mega_PlatformSpecificFiles}
                                       ${MegaDir}/include/mega/osx/megafs.h
                                       ${MegaDir}/src/osx/fs.cpp)

        SET(Mega_PlatformSpecificLibs ${Mega_PlatformSpecificLibs}
                                       "-framework CoreServices")
    ENDIF()

    IF (APPLE)
        IF (USE_DRIVE_NOTIFICATIONS)
            SET(Mega_PlatformSpecificFiles ${Mega_PlatformSpecificFiles}
                                           ${MegaDir}/include/mega/osx/drivenotifyosx.h
                                           ${MegaDir}/src/osx/drivenotifyosx.cpp)
            SET(Mega_PlatformSpecificLibs ${Mega_PlatformSpecificLibs}
                                          "-framework DiskArbitration"
                                          "-framework CoreFoundation")
        ENDIF()
    ENDIF ()

    IF (CMAKE_HOST_SYSTEM_NAME MATCHES "Linux")
        IF (USE_DRIVE_NOTIFICATIONS)
            SET(Mega_PlatformSpecificFiles ${Mega_PlatformSpecificFiles}
                                           ${MegaDir}/include/mega/posix/drivenotifyposix.h
                                           ${MegaDir}/src/posix/drivenotifyposix.cpp)
        ENDIF ()
    ENDIF ()

    SET(Mega_PlatformSpecificIncludes ${MegaDir}/include/mega/posix)

    SET(Mega_PlatformSpecificLibs ${Mega_PlatformSpecificLibs} pthread z dl termcap)
    IF(APPLE)
       SET(Mega_PlatformSpecificLibs ${Mega_PlatformSpecificLibs} "-framework SystemConfiguration -framework Security")

       SET(Mega_PlatformSpecificIncludes ${MegaDir}/include/mega/osx
                                         ${Mega_PlatformSpecificIncludes})

       if (NOT IOS)
           set(Mega_PlatformSpecificLibs ${Mega_PlatformSpecificLibs} "-framework Cocoa")
       else()
               set(Mega_PlatformSpecificLibs ${Mega_PlatformSpecificLibs}
                   "-framework Foundation"
                   "-framework AVFoundation"
                   "-framework ImageIO"
                   "-framework CoreGraphics"
                   "-framework CoreMedia"
                   "-framework MobileCoreServices"
                   "-framework UIKit"
                   resolv)
       endif()
    ELSE()
        SET(Mega_PlatformSpecificLibs ${Mega_PlatformSpecificLibs} crypto rt stdc++fs)
    ENDIF()

    IF (CMAKE_HOST_SYSTEM_NAME MATCHES "Linux")
        IF (USE_DRIVE_NOTIFICATIONS)
            SET(Mega_PlatformSpecificLibs ${Mega_PlatformSpecificLibs} udev)
        ENDIF ()
    ENDIF ()

    IF(USE_WEBRTC)
        add_definitions( -DWEBRTC_POSIX )
    ENDIF()

ENDIF(WIN32)

configure_file ("${MegaDir}/contrib/cmake/config.h.in" "${MegaDir}/include/mega/config.h" )
configure_file ("${MegaDir}/contrib/cmake/config.h.in" "${MegaDir}/include/config.h" )  # MEGAsync moc files also want it at mega/include/config.h
add_definitions( -DHAVE_CONFIG_H) #otherwise, it won't be included in Windows build!

SET(Mega_CryptoFiles ${MegaDir}/src/crypto/cryptopp.cpp ${MegaDir}/src/crypto/sodium.cpp)
SET(Mega_DbFiles ${MegaDir}/src/db/sqlite.cpp ${MegaDir}/src/db/sqlite.cpp )
SET(Mega_GfxFiles ${MegaDir}/src/gfx/external.cpp ${MegaDir}/src/gfx/freeimage.cpp ${MegaDir}/src/gfx/gfx_pdfium.cpp)

add_library(Mega STATIC
            ${MegaDir}/include/megaapi.h
            ${MegaDir}/include/megaapi_impl.h
            ${MegaDir}/include/mega/osx/osxutils.h
            ${MegaDir}/include/mega/transferslot.h
            ${MegaDir}/include/mega/thread/cppthread.h
            ${MegaDir}/include/mega/thread/posixthread.h
            ${MegaDir}/include/mega/thread/libuvthread.h
            ${MegaDir}/include/mega/command.h
            ${MegaDir}/include/mega/config.h
            ${MegaDir}/include/mega/thread.h
            ${MegaDir}/include/mega/json.h
            ${MegaDir}/include/mega/base64.h
            ${MegaDir}/include/mega/wp8/megafs.h
            ${MegaDir}/include/mega/wp8/meganet.h
            ${MegaDir}/include/mega/wp8/megaconsolewaiter.h
            ${MegaDir}/include/mega/wp8/megasys.h
            ${MegaDir}/include/mega/wp8/megaconsole.h
            ${MegaDir}/include/mega/wp8/megawaiter.h
            ${MegaDir}/include/mega/mega_utf8proc.h
            ${MegaDir}/include/mega/gfx.h
            ${MegaDir}/include/mega/proxy.h
            ${MegaDir}/include/mega/crypto/sodium.h
            ${MegaDir}/include/mega/crypto/cryptopp.h
            ${MegaDir}/include/mega/http.h
            ${MegaDir}/include/mega/useralerts.h
            ${MegaDir}/include/mega/pendingcontactrequest.h
            ${MegaDir}/include/mega/textchat.h
            ${MegaDir}/include/mega/megaapp.h
            ${MegaDir}/include/mega/wincurl/megafs.h
            ${MegaDir}/include/mega/wincurl/meganet.h
            ${MegaDir}/include/mega/wincurl/megaconsolewaiter.h
            ${MegaDir}/include/mega/wincurl/megaconsole.h
            ${MegaDir}/include/mega/wincurl/megawaiter.h
            ${MegaDir}/include/mega/console.h
            ${MegaDir}/include/mega/user.h
            ${MegaDir}/include/mega/mega_evt_queue.h
            ${MegaDir}/include/mega/mega_evt_tls.h
            ${MegaDir}/include/mega/db.h
            ${MegaDir}/include/mega/megaclient.h
            ${MegaDir}/include/mega/autocomplete.h
            ${MegaDir}/include/mega/serialize64.h
            ${MegaDir}/include/mega/nodemanager.h
            ${MegaDir}/include/mega/setandelement.h
            ${MegaDir}/include/mega/posix/megafs.h
            ${MegaDir}/include/mega/posix/meganet.h
            ${MegaDir}/include/mega/posix/megaconsolewaiter.h
            ${MegaDir}/include/mega/posix/megasys.h
            ${MegaDir}/include/mega/posix/megaconsole.h
            ${MegaDir}/include/mega/posix/megawaiter.h
            ${MegaDir}/include/mega/mega_ccronexpr.h
            ${MegaDir}/include/mega/testhooks.h
            ${MegaDir}/include/mega/share.h
            ${MegaDir}/include/mega/win32/megafs.h
            ${MegaDir}/include/mega/win32/meganet.h
            ${MegaDir}/include/mega/win32/megaconsolewaiter.h
            ${MegaDir}/include/mega/win32/megasys.h
            ${MegaDir}/include/mega/win32/megaconsole.h
            ${MegaDir}/include/mega/win32/megawaiter.h
            ${MegaDir}/include/mega/mega_dict-src.h
            ${MegaDir}/include/mega/gfx/GfxProcCG.h
            ${MegaDir}/include/mega/gfx/freeimage.h
            ${MegaDir}/include/mega/gfx/gfx_pdfium.h
            ${MegaDir}/include/mega/gfx/external.h
            ${MegaDir}/include/mega/pubkeyaction.h
            ${MegaDir}/include/mega/mega_http_parser.h
            ${MegaDir}/include/mega/waiter.h
            ${MegaDir}/include/mega/db/sqlite.h
            ${MegaDir}/include/mega/types.h
            ${MegaDir}/include/mega/filefingerprint.h
            ${MegaDir}/include/mega/filesystem.h
            ${MegaDir}/include/mega/backofftimer.h
            ${MegaDir}/include/mega/raid.h
            ${MegaDir}/include/mega/logging.h
            ${MegaDir}/include/mega/file.h
            ${MegaDir}/include/mega/sync.h
            ${MegaDir}/include/mega/syncfilter.h
            ${MegaDir}/include/mega/heartbeats.h
            ${MegaDir}/include/mega/utils.h
            ${MegaDir}/include/mega/account.h
            ${MegaDir}/include/mega/transfer.h
            ${MegaDir}/include/mega/config-android.h
            ${MegaDir}/include/mega/treeproc.h
            ${MegaDir}/include/mega/attrmap.h
            ${MegaDir}/include/mega/sharenodekeys.h
            ${MegaDir}/include/mega/request.h
            ${MegaDir}/include/mega/mega_zxcvbn.h
            ${MegaDir}/include/mega/fileattributefetch.h
            ${MegaDir}/include/mega/version.h
            ${MegaDir}/include/mega/node.h
            ${MegaDir}/include/mega/mediafileattribute.h
            ${MegaDir}/include/mega/mega_glob.h
            ${MegaDir}/include/mega/drivenotify.h
            ${MegaDir}/include/mega.h
            ${MegaDir}/src/attrmap.cpp
            ${MegaDir}/src/autocomplete.cpp
            ${MegaDir}/src/backofftimer.cpp
            ${MegaDir}/src/base64.cpp
            ${MegaDir}/src/command.cpp
            ${MegaDir}/src/commands.cpp
            ${MegaDir}/src/db.cpp
            ${MegaDir}/src/file.cpp
            ${MegaDir}/src/fileattributefetch.cpp
            ${MegaDir}/src/filefingerprint.cpp
            ${MegaDir}/src/filesystem.cpp
            ${MegaDir}/src/gfx.cpp
            ${MegaDir}/src/http.cpp
            ${MegaDir}/src/json.cpp
            ${MegaDir}/src/logging.cpp
            ${MegaDir}/src/mediafileattribute.cpp
            ${MegaDir}/src/mega_ccronexpr.cpp
            ${MegaDir}/src/mega_http_parser.cpp
            ${MegaDir}/src/mega_utf8proc.cpp
            ${MegaDir}/src/mega_zxcvbn.cpp
            ${MegaDir}/src/megaapi.cpp
            ${MegaDir}/src/megaapi_impl.cpp
            ${MegaDir}/src/megaclient.cpp
            ${MegaDir}/src/node.cpp
            ${MegaDir}/src/pendingcontactrequest.cpp
            ${MegaDir}/src/textchat.cpp
            ${MegaDir}/src/proxy.cpp
            ${MegaDir}/src/pubkeyaction.cpp
            ${MegaDir}/src/raid.cpp
            ${MegaDir}/src/request.cpp
            ${MegaDir}/src/serialize64.cpp
            ${MegaDir}/src/nodemanager.cpp
            ${MegaDir}/src/setandelement.cpp
            ${MegaDir}/src/share.cpp
            ${MegaDir}/src/sharenodekeys.cpp
            ${MegaDir}/src/sync.cpp
            ${MegaDir}/src/syncfilter.cpp
            ${MegaDir}/src/heartbeats.cpp
            ${MegaDir}/src/testhooks.cpp
            ${MegaDir}/src/transfer.cpp
            ${MegaDir}/src/transferslot.cpp
            ${MegaDir}/src/treeproc.cpp
            ${MegaDir}/src/user.cpp
            ${MegaDir}/src/useralerts.cpp
            ${MegaDir}/src/utils.cpp
            ${MegaDir}/src/waiterbase.cpp
            ${Mega_PlatformSpecificFiles} ${Mega_CryptoFiles} ${Mega_DbFiles} ${Mega_GfxFiles}
            ${WIN_EXTRA_INCLUDE}
            ${MACOS_EXTRA_INCLUDE}
            $<${USE_LIBUV}:${MegaDir}/src/mega_evt_tls.cpp>
            $<${USE_DRIVE_NOTIFICATIONS}:${MegaDir}/src/drivenotify.cpp>
            $<$<PLATFORM_ID:iOS>:${MegaDir}/src/gfx/GfxProcCG.mm>
            )

target_include_directories(Mega PRIVATE ${MegaDir}/include ${Mega_PlatformSpecificIncludes})
target_include_directories(Mega PUBLIC ${MegaDir}/include ${Mega_PlatformSpecificIncludes})

MESSAGE(STATUS "ID: ${Mega_PlatformSpecificIncludes}")

if (WIN32)
    set(Mega_PlatformSpecificLibs ${Mega_PlatformSpecificLibs} $<${HAVE_FFMPEG}:Mfplat.lib> $<${HAVE_FFMPEG}:Strmiids.lib> $<${HAVE_FFMPEG}:Mfuuid.lib>)
endif()

if (CMAKE_HOST_APPLE)
    set(Mega_PlatformSpecificLibs ${Mega_PlatformSpecificLibs} $<${HAVE_FFMPEG}:-liconv>)
endif()

foreach (PKG IN LISTS MEGA_QT_LINK_LIBRARIES)
    target_link_libraries(Mega PUBLIC ${PKG} )
endforeach(PKG)

target_link_libraries(Mega PUBLIC
                        $<${USE_CRYPTOPP}:cryptopp>
                        sodium
                        $<${USE_WEBRTC}:webrtc>
                        $<${USE_MEDIAINFO}:mediainfo> $<${USE_MEDIAINFO}:zen>
                        $<${USE_CURL}:curl>
                        $<${MEGA_USE_C_ARES}:cares>
                        $<$<AND:${USE_OPENSSL},$<NOT:${USE_WEBRTC}>>:ssl>
                        $<$<AND:${USE_OPENSSL},$<NOT:${USE_WEBRTC}>>:crypto>
                        $<${USE_SQLITE}:sqlite3>
                        $<${USE_LIBUV}:uv>
                        $<${USE_PCRE}:pcrecpp>
                        $<${USE_LIBRAW}:libraw> $<${USE_LIBRAW}:${raw_deps}>
                        $<${USE_FREEIMAGE}:freeimage>
                        $<${USE_PDFIUM}:pdfium> $<${USE_PDFIUM}:${pdfium_deps}>
                        $<${HAVE_FFMPEG}:avfilter> $<${HAVE_FFMPEG}:avdevice> $<${HAVE_FFMPEG}:avformat> $<${HAVE_FFMPEG}:avcodec> $<${HAVE_FFMPEG}:avutil> $<${HAVE_FFMPEG}:swscale>  $<${HAVE_FFMPEG}:swresample>
                        z
                        icuuc icudata
                        ${Mega_PlatformSpecificLibs})

target_compile_definitions(Mega PUBLIC
                $<$<PLATFORM_ID:iOS>:USE_IOS>
                $<${USE_MEDIAINFO}:USE_MEDIAINFO>
                $<${USE_SQLITE}:USE_SQLITE>
                $<${USE_CRYPTOPP}:USE_CRYPTOPP>
                $<${USE_OPENSSL}:USE_OPENSSL>
                $<${USE_CURL}:USE_CURL>
                $<${MEGA_USE_C_ARES}:MEGA_USE_C_ARES>
                USE_SODIUM
                $<${ENABLE_SYNC}:ENABLE_SYNC>
                $<${ENABLE_CHAT}:ENABLE_CHAT>
                $<${ENABLE_LOG_PERFORMANCE}:ENABLE_LOG_PERFORMANCE>
                $<${NO_READLINE}:NO_READLINE>
                $<${USE_FREEIMAGE}:USE_FREEIMAGE>
                $<${HAVE_FFMPEG}:HAVE_FFMPEG>
                $<${HAVE_LIBUV}:HAVE_LIBUV>
                $<${USE_CPPTHREAD}:USE_CPPTHREAD>
                $<${USE_QT}:USE_QT>
                $<${USE_PCRE}:USE_PCRE>
                $<${USE_PDFIUM}:HAVE_PDFIUM>
                $<${USE_DRIVE_NOTIFICATIONS}:USE_DRIVE_NOTIFICATIONS>)

if (WIN32)
    target_link_libraries(Mega PUBLIC crypt32.lib)
endif(WIN32)

OPTION( ENABLE_CODECOVERAGE "Enable code coverage testing support" )

if ( ENABLE_CODECOVERAGE )

    if ( NOT CMAKE_BUILD_TYPE STREQUAL "Debug" )
        message( WARNING "Code coverage results with an optimised (non-Debug) build may be misleading" )
    endif ( NOT CMAKE_BUILD_TYPE STREQUAL "Debug" )

    if ( NOT DEFINED CODECOV_OUTPUTFILE )
        set( CODECOV_OUTPUTFILE cmake_coverage.output )
    endif ( NOT DEFINED CODECOV_OUTPUTFILE )

    if ( NOT DEFINED CODECOV_HTMLOUTPUTDIR )
        set( CODECOV_HTMLOUTPUTDIR coverage_results )
    endif ( NOT DEFINED CODECOV_HTMLOUTPUTDIR )

    if ( CMAKE_COMPILER_IS_GNUCXX OR CMAKE_COMPILER_IS_GNUCXX )
        find_program( CODECOV_GCOV gcov )
        find_program( CODECOV_LCOV lcov )
        find_program( CODECOV_GENHTML genhtml )
        add_definitions( -fprofile-arcs -ftest-coverage )
        link_libraries( gcov )
        set( CMAKE_EXE_LINKER_FLAGS ${CMAKE_EXE_LINKER_FLAGS} --coverage )
        add_custom_target( coverage_init ALL ${CODECOV_LCOV} --base-directory .  --directory ${CMAKE_BINARY_DIR} --output-file ${CODECOV_OUTPUTFILE} --capture --initial )
        add_custom_target( coverage ${CODECOV_LCOV} --base-directory .  --directory ${CMAKE_BINARY_DIR} --output-file ${CODECOV_OUTPUTFILE} --capture COMMAND genhtml -o ${CODECOV_HTMLOUTPUTDIR} ${CODECOV_OUTPUTFILE} )
endif ( CMAKE_COMPILER_IS_GNUCXX )

endif (ENABLE_CODECOVERAGE )

if(IOS)
    # build with some of these settings as required
    # -DCMAKE_SYSTEM_NAME=iOS -DCMAKE_OSX_ARCHITECTURES="arm64" -DCMAKE_Swift_COMPILER_TARGET=arm64-apple-ios7.0.0 -DCMAKE_OSX_SYSROOT=iphoneos -DVCPKG_TRIPLET=arm64-ios-mega
    add_executable(simple_ios_build_test
        ${MegaDir}/bindings/ios/main.mm # stub main to make the executable link
        ${MegaDir}/bindings/ios/MEGAAccountDetails.mm
        ${MegaDir}/bindings/ios/MEGAAchievementsDetails.mm
        ${MegaDir}/bindings/ios/MEGABackgroundMediaUpload.mm
        ${MegaDir}/bindings/ios/MEGABanner.mm
        ${MegaDir}/bindings/ios/MEGABannerList.mm
        ${MegaDir}/bindings/ios/MEGACancelToken.mm
        ${MegaDir}/bindings/ios/MEGAChildrenLists.mm
        ${MegaDir}/bindings/ios/MEGAContactRequest.mm
        ${MegaDir}/bindings/ios/MEGAContactRequestList.mm
    ${MegaDir}/bindings/ios/MEGACurrency.mm
        ${MegaDir}/bindings/ios/MEGAError.mm
        ${MegaDir}/bindings/ios/MEGAEvent.mm
        ${MegaDir}/bindings/ios/MEGAFolderInfo.mm
        ${MegaDir}/bindings/ios/MEGAHandleList.mm
        ${MegaDir}/bindings/ios/MEGANode.mm
        ${MegaDir}/bindings/ios/MEGANodeList.mm
        ${MegaDir}/bindings/ios/MEGAPricing.mm
        ${MegaDir}/bindings/ios/MEGAPushNotificationSettings.mm
        ${MegaDir}/bindings/ios/MEGARecentActionBucket.mm
        ${MegaDir}/bindings/ios/MEGARequest.mm
        ${MegaDir}/bindings/ios/MEGASdk.mm
        ${MegaDir}/bindings/ios/MEGAShare.mm
        ${MegaDir}/bindings/ios/MEGAShareList.mm
        ${MegaDir}/bindings/ios/MEGAStringList.mm
        ${MegaDir}/bindings/ios/MEGATimeZoneDetails.mm
        ${MegaDir}/bindings/ios/MEGATransfer.mm
        ${MegaDir}/bindings/ios/MEGATransferList.mm
        ${MegaDir}/bindings/ios/MEGAUser.mm
        ${MegaDir}/bindings/ios/MEGAUserAlert.mm
        ${MegaDir}/bindings/ios/MEGAUserAlertList.mm
        ${MegaDir}/bindings/ios/MEGAUserList.mm
        ${MegaDir}/bindings/ios/Private/DelegateMEGAGlobalListener.mm
        ${MegaDir}/bindings/ios/Private/DelegateMEGAListener.mm
        ${MegaDir}/bindings/ios/Private/DelegateMEGALoggerListener.mm
        ${MegaDir}/bindings/ios/Private/DelegateMEGARequestListener.mm
        ${MegaDir}/bindings/ios/Private/DelegateMEGATransferListener.mm
        ${MegaDir}/bindings/ios/Private/DelegateMEGATreeProcessorListener.mm
        ${MegaDir}/bindings/ios/Private/ListenerDispatch.mm
        ${MegaDir}/bindings/ios/Private/MEGADataInputStream.mm
        ${MegaDir}/bindings/ios/Private/MEGAFileInputStream.mm
    )
    target_link_libraries(simple_ios_build_test Mega )
    target_include_directories(simple_ios_build_test
        PUBLIC
            ${MegaDir}/bindings/ios/
            ${MegaDir}/bindings/ios/Private
    )
endif()

if (NOT IOS)
#test apps
add_executable(test_unit
    ${MegaDir}/tests/unit/AttrMap_test.cpp
    ${MegaDir}/tests/unit/ChunkMacMap_test.cpp
    ${MegaDir}/tests/unit/Commands_test.cpp
    ${MegaDir}/tests/unit/constants.h
    ${MegaDir}/tests/unit/Crypto_test.cpp
    ${MegaDir}/tests/unit/DefaultedDbTable.h
    ${MegaDir}/tests/unit/DefaultedDirAccess.h
    ${MegaDir}/tests/unit/DefaultedFileAccess.h
    ${MegaDir}/tests/unit/DefaultedFileSystemAccess.h
    ${MegaDir}/tests/unit/FileFingerprint_test.cpp
    ${MegaDir}/tests/unit/File_test.cpp
    ${MegaDir}/tests/unit/FsNode.cpp
    ${MegaDir}/tests/unit/FsNode.h
    ${MegaDir}/tests/unit/Logging_test.cpp
    ${MegaDir}/tests/unit/main.cpp
    ${MegaDir}/tests/unit/MediaProperties_test.cpp
    ${MegaDir}/tests/unit/MegaApi_test.cpp
    ${MegaDir}/tests/unit/NotImplemented.h
    ${MegaDir}/tests/unit/PayCrypter_test.cpp
    ${MegaDir}/tests/unit/PendingContactRequest_test.cpp
    ${MegaDir}/tests/unit/Serialization_test.cpp
    ${MegaDir}/tests/unit/Share_test.cpp
    ${MegaDir}/tests/unit/Sync_conflict_test.cpp
    ${MegaDir}/tests/unit/Sync_test.cpp
    ${MegaDir}/tests/unit/TextChat_test.cpp
    ${MegaDir}/tests/unit/Transfer_test.cpp
    ${MegaDir}/tests/unit/User_test.cpp
    ${MegaDir}/tests/unit/utils.cpp
    ${MegaDir}/tests/unit/utils.h
    ${MegaDir}/tests/unit/utils_test.cpp
)

add_executable(test_integration
    ${MegaDir}/tests/integration/main.cpp
    ${MegaDir}/tests/integration/SdkTest_test.cpp
    ${MegaDir}/tests/integration/Sync_test.cpp
)

target_compile_definitions(test_unit PRIVATE _SILENCE_TR1_NAMESPACE_DEPRECATION_WARNING)
target_compile_definitions(test_integration PRIVATE _SILENCE_TR1_NAMESPACE_DEPRECATION_WARNING)
target_link_libraries(test_unit gmock gtest Mega )
target_link_libraries(test_integration gmock gtest Mega )
if(APPLE)
    target_link_libraries(test_integration "-framework Security" )
endif()

if (USE_ASIO)
    if (USE_THIRDPARTY_FROM_VCPKG)
        if (EXISTS "${vcpkg_dir}/include/asio.hpp")
            set(HAVE_ASIO 1 CACHE STRING "" FORCE)
        else()
            set(HAVE_ASIO 0 CACHE STRING "" FORCE)
        endif()
    endif()
endif()

if (HAVE_ASIO)
    add_executable(tool_tcprelay "${MegaDir}/tests/tool/tcprelay/main.cpp" "${MegaDir}/tests/tool/tcprelay/tcprelay.cpp")
    set_property(
        TARGET tool_tcprelay
        PROPERTY EXCLUDE_FROM_ALL 1
    )
    target_include_directories(tool_tcprelay PUBLIC "${vcpkg_dir}/installed/include")
    target_compile_definitions(tool_tcprelay PUBLIC -DASIO_STANDALONE)
    target_link_libraries(tool_tcprelay Mega)
    target_compile_features(tool_tcprelay PUBLIC cxx_std_14)

    if (WIN32)
        target_compile_definitions(tool_tcprelay PUBLIC -D_WIN32_WINNT=0x601)
        target_link_libraries(tool_tcprelay Ws2_32.lib)
    endif()

    if (NOT NO_READLINE)
        target_link_libraries(tool_tcprelay ${readline_LIBRARIES})
    endif()
endif()

#test apps need this file or tests fail
configure_file("${MegaDir}/logo.png" logo.png COPYONLY)
configure_file("${MegaDir}/tests/integration/test_cover_png.mp3" test_cover_png.mp3 COPYONLY)

# actual apps

add_executable(megacli ${MegaDir}/examples/megacli.cpp)
target_link_libraries(megacli Mega )
if (NOT NO_READLINE)
    target_link_libraries(megacli ${readline_LIBRARIES})
endif (NOT NO_READLINE)

add_executable(megasimplesync ${MegaDir}/examples/megasimplesync.cpp)
target_link_libraries(megasimplesync Mega )
endif()

if(WIN32)
add_executable(testmega "${MegaDir}/examples/win32/testmega/main.cpp")
target_link_libraries(testmega Mega )
endif(WIN32)

#enable_testing()
#add_test(NAME SdkTestStreaming COMMAND test_sdk "--gtest_filter=\"*Streaming*\"")
#add_test(NAME SdkTestAll COMMAND test_sdk )

if (WIN32)
    set(CMAKE_CXX_FLAGS "${CMAKE_CXX_FLAGS} /W4")
    set(CMAKE_CXX_FLAGS "${CMAKE_CXX_FLAGS} /wd4201")  # nameless struct/union (nonstandard)
    set(CMAKE_CXX_FLAGS "${CMAKE_CXX_FLAGS} /wd4100")  # unreferenced formal parameter
    set(CMAKE_CXX_FLAGS "${CMAKE_CXX_FLAGS} /wd4706")  # assignment within conditional
    set(CMAKE_CXX_FLAGS "${CMAKE_CXX_FLAGS} /wd4458")  # identifier hides class member
    set(CMAKE_CXX_FLAGS "${CMAKE_CXX_FLAGS} /wd4324")  # structure was padded due to alignment specifier (common in Sodium)
    set(CMAKE_CXX_FLAGS "${CMAKE_CXX_FLAGS} /wd4456")  # declaration hides previous local declaration
    set(CMAKE_CXX_FLAGS "${CMAKE_CXX_FLAGS} /wd4266")  # derived class did not override all overloads of a virtual function
    #TODO: remove some of those gradually.  also consider: /wd4503 /wd4996 /wd4702

    set(CMAKE_CXX_FLAGS "${CMAKE_CXX_FLAGS} /bigobj")  # Sync_test.cpp : fatal error C1128: number of sections exceeded object file format limit: compile with /bigobj

    set_property(TARGET Mega PROPERTY MSVC_RUNTIME_LIBRARY "MultiThreaded$<$<CONFIG:Debug>:Debug>$<${MEGA_LINK_DYNAMIC_CRT}:DLL>")
    set_property(TARGET megacli PROPERTY MSVC_RUNTIME_LIBRARY "MultiThreaded$<$<CONFIG:Debug>:Debug>$<${MEGA_LINK_DYNAMIC_CRT}:DLL>")
    set_property(TARGET testmega PROPERTY MSVC_RUNTIME_LIBRARY "MultiThreaded$<$<CONFIG:Debug>:Debug>$<${MEGA_LINK_DYNAMIC_CRT}:DLL>")
    set_property(TARGET megasimplesync PROPERTY MSVC_RUNTIME_LIBRARY "MultiThreaded$<$<CONFIG:Debug>:Debug>$<${MEGA_LINK_DYNAMIC_CRT}:DLL>")
    set_property(TARGET test_integration PROPERTY MSVC_RUNTIME_LIBRARY "MultiThreaded$<$<CONFIG:Debug>:Debug>$<${MEGA_LINK_DYNAMIC_CRT}:DLL>")
    set_property(TARGET test_unit PROPERTY MSVC_RUNTIME_LIBRARY "MultiThreaded$<$<CONFIG:Debug>:Debug>$<${MEGA_LINK_DYNAMIC_CRT}:DLL>")
    if (HAVE_ASIO)
        set_property(TARGET tool_tcprelay PROPERTY MSVC_RUNTIME_LIBRARY "MultiThreaded$<$<CONFIG:Debug>:Debug>$<${MEGA_LINK_DYNAMIC_CRT}:DLL>")
    endif()

else()
    set(CMAKE_CXX_FLAGS_DEBUG "${CMAKE_CXX_FLAGS_DEBUG} -ggdb3")
<<<<<<< HEAD
    set(CMAKE_CXX_FLAGS "${CMAKE_CXX_FLAGS} -std=c++11 -Wall -Wextra -Wconversion -Wno-unused-parameter -Wno-unqualified-std-cast-call -Wno-deprecated-declarations")  #no-deprecated-declarations because of FSEventStreamScheduleWithRunLoop
=======
    set(CMAKE_CXX_FLAGS "${CMAKE_CXX_FLAGS} -std=c++11 -Wall -Wextra -Wconversion -Wno-unused-parameter")
>>>>>>> f80c6ece

    if (ENABLE_WERROR)
        if (CMAKE_BUILD_TYPE STREQUAL "Debug" )
            set(CMAKE_CXX_FLAGS "${CMAKE_CXX_FLAGS} -Werror")
            # Warnings which should not be promoted to errors, but still appear as warnings
            set(CMAKE_CXX_FLAGS "${CMAKE_CXX_FLAGS} -Wno-error=deprecated-declarations")
            if (APPLE)
              set(CMAKE_CXX_FLAGS "${CMAKE_CXX_FLAGS} -Wno-sign-conversion -Wno-overloaded-virtual -Wno-inconsistent-missing-override -Wno-unused-variable -Wno-unused-private-field -Wno-string-conversion -Wno-unused-lambda-capture -Wno-implicit-int-conversion -Wno-shorten-64-to-32 -Wno-unused-value")
            endif()
        endif()
        message(STATUS, "CMAKE_CXX_FLAGS: ${CMAKE_CXX_FLAGS}")
        message(STATUS, "CMAKE_CXX_FLAGS_DEBUG: ${CMAKE_CXX_FLAGS_DEBUG}")
    endif(ENABLE_WERROR)
endif()<|MERGE_RESOLUTION|>--- conflicted
+++ resolved
@@ -1144,11 +1144,7 @@
 
 else()
     set(CMAKE_CXX_FLAGS_DEBUG "${CMAKE_CXX_FLAGS_DEBUG} -ggdb3")
-<<<<<<< HEAD
     set(CMAKE_CXX_FLAGS "${CMAKE_CXX_FLAGS} -std=c++11 -Wall -Wextra -Wconversion -Wno-unused-parameter -Wno-unqualified-std-cast-call -Wno-deprecated-declarations")  #no-deprecated-declarations because of FSEventStreamScheduleWithRunLoop
-=======
-    set(CMAKE_CXX_FLAGS "${CMAKE_CXX_FLAGS} -std=c++11 -Wall -Wextra -Wconversion -Wno-unused-parameter")
->>>>>>> f80c6ece
 
     if (ENABLE_WERROR)
         if (CMAKE_BUILD_TYPE STREQUAL "Debug" )
