--- conflicted
+++ resolved
@@ -234,11 +234,7 @@
         set(CMAKE_CXX_FLAGS_DEBUG "${CMAKE_CXX_FLAGS_DEBUG} -D_ITERATOR_DEBUG_LEVEL=0" )
     endif()
 
-<<<<<<< HEAD
-    # warnings as errors, just for windows builds, as warnings keep creeping in.  Best if we address them once in the original MR.
-=======
     # warnings as errors, just for windows builds, as warnings keep creeping in.  Best if we address them once in the original MRs.
->>>>>>> e93fc3b7
     set(CMAKE_CXX_FLAGS_DEBUG "${CMAKE_CXX_FLAGS_DEBUG} /WX" )
 
     # accurate __cplusplus macro for vc++, selecting c++17 here for windows builds though the MEGA SDK library must build for older c++ standards also
