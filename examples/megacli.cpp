--- conflicted
+++ resolved
@@ -2903,7 +2903,6 @@
     }
 }
 
-<<<<<<< HEAD
 void exec_showattrs(autocomplete::ACState& s)
 {
     if (s.words.size() == 2)
@@ -2919,7 +2918,14 @@
         else
         {
             cout << "invalid showattrs setting" << endl;
-=======
+        }
+    }
+    else
+    {
+        cout << "      showattrs on|off " << endl;
+    }
+}
+
 void exec_timelocal(autocomplete::ACState& s)
 {
     bool get = s.words[1].s == "get";
@@ -2979,22 +2985,14 @@
         else
         {
             cout << "fingerprint generation failed: " << localfilepath.toPath(*client->fsaccess) << endl;
->>>>>>> 3d964673
-        }
-    }
-    else
-    {
-<<<<<<< HEAD
-        cout << "      showattrs on|off " << endl;
-    }
-}
-
-=======
+        }
+    }
+    else
+    {
         cout << "fopen failed: " << localfilepath.toPath(*client->fsaccess) << endl;
     }
 
 }
->>>>>>> 3d964673
 
 MegaCLILogger gLogger;
 
@@ -3120,11 +3118,8 @@
     p->Add(exec_setmaxuploadspeed, sequence(text("setmaxuploadspeed"), opt(wholenumber(10000))));
     p->Add(exec_handles, sequence(text("handles"), opt(either(text("on"), text("off")))));
     p->Add(exec_httpsonly, sequence(text("httpsonly"), opt(either(text("on"), text("off")))));
-<<<<<<< HEAD
     p->Add(exec_showattrs, sequence(text("showattrs"), opt(either(text("on"), text("off")))));
-=======
     p->Add(exec_timelocal, sequence(text("mtimelocal"), either(text("set"), text("get")), localFSPath(), opt(param("datetime"))));
->>>>>>> 3d964673
 
     p->Add(exec_mfac, sequence(text("mfac"), param("email")));
     p->Add(exec_mfae, sequence(text("mfae")));
