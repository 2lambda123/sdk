--- conflicted
+++ resolved
@@ -2694,11 +2694,7 @@
         cout << "Set sparse file operation failed." << endl;
     }
     CloseHandle(hFile);
-<<<<<<< HEAD
-#endif // WIN32
-=======
 #endif //WIN32
->>>>>>> 83a05d27
 
     fs::resize_file(p, filesize);
     cout << "File size:  " << fs::file_size(p) << '\n'
