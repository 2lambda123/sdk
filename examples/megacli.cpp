/**
 * @file examples/megaclient.cpp
 * @brief Sample application, interactive GNU Readline CLI
 *
 * (c) 2013-2014 by Mega Limited, Auckland, New Zealand
 *
 * This file is part of the MEGA SDK - Client Access Engine.
 *
 * Applications using the MEGA API must present a valid application key
 * and comply with the the rules set forth in the Terms of Service.
 *
 * The MEGA SDK is distributed in the hope that it will be useful,
 * but WITHOUT ANY WARRANTY; without even the implied warranty of
 * MERCHANTABILITY or FITNESS FOR A PARTICULAR PURPOSE.
 *
 * @copyright Simplified (2-clause) BSD License.
 *
 * You should have received a copy of the license along with this
 * program.
 */

#include "mega.h"
#include "megacli.h"
#include <fstream>
#include <bitset>

#define USE_VARARGS
#define PREFER_STDARG

#ifndef NO_READLINE
    #include <readline/readline.h>
    #include <readline/history.h>
#endif

#if (__cplusplus >= 201703L)
    #include <filesystem>
    namespace fs = std::filesystem;
    #define USE_FILESYSTEM
#elif !defined(__MINGW32__) && !defined(__ANDROID__) && (!defined(__GNUC__) || (__GNUC__*100+__GNUC_MINOR__) >= 503)
#define USE_FILESYSTEM
#ifdef WIN32
    #include <filesystem>
    namespace fs = std::experimental::filesystem;
#else
    #include <experimental/filesystem>
    namespace fs = std::experimental::filesystem;
#endif
#endif

#include <regex>

#ifdef USE_FREEIMAGE
#include "mega/gfx/freeimage.h"
#endif

namespace ac = ::mega::autocomplete;

#include <iomanip>

using namespace mega;
using std::cout;
using std::cerr;
using std::endl;
using std::flush;
using std::ifstream;
using std::ofstream;
using std::setw;
using std::hex;
using std::dec;

MegaClient* client;
MegaClient* clientFolder;

int gNextClientTag = 1;
std::map<int, std::function<void(Node*)>> gOnPutNodeTag;

bool gVerboseMode = false;

// new account signup e-mail address and name
static string signupemail, signupname;

// true by default, to register a new account v2 (false means account v1)
bool signupV2 = true;

// signup code being confirmed
static string signupcode;

// signup password challenge and encrypted master key
static byte signuppwchallenge[SymmCipher::KEYLENGTH], signupencryptedmasterkey[SymmCipher::KEYLENGTH];

// password recovery e-mail address and code being confirmed
static string recoveryemail, recoverycode;

// password recovery code requires MK or not
static bool hasMasterKey;

// master key for password recovery
static byte masterkey[SymmCipher::KEYLENGTH];

// change email link to be confirmed
static string changeemail, changecode;

// import welcome pdf at account creation
static bool pdf_to_import = false;

// public link information
static string publiclink;

// local console
Console* console;

// loading progress of lengthy API responses
int responseprogress = -1;

//2FA pin attempts
int attempts = 0;

#ifdef ENABLE_SYNC

// converts the given sync configuration to a string
std::string syncConfigToString(const SyncConfig& config)
{
    std::string description(Base64Str<MegaClient::BACKUPHANDLE>(config.getBackupId()));
    if (config.getType() == SyncConfig::TYPE_TWOWAY)
    {
        description.append(" TWOWAY");
    }
    else if (config.getType() == SyncConfig::TYPE_UP)
    {
        description.append(" UP");
    }
    else if (config.getType() == SyncConfig::TYPE_DOWN)
    {
        description.append(" DOWN");
    }
    return description;
}

#endif

static const char* getAccessLevelStr(int access)
{
    switch(access)
    {
    case ACCESS_UNKNOWN:
        return "unkown";
    case RDONLY:
        return "read-only";
    case RDWR:
        return "read/write";
    case FULL:
        return "full access";
    case OWNER:
        return "owner access";
    case OWNERPRELOGIN:
        return "owner (prelogin) access";
    default:
        return "UNDEFINED";
    }
}

const char* errorstring(error e)
{
    switch (e)
    {
        case API_OK:
            return "No error";
        case API_EINTERNAL:
            return "Internal error";
        case API_EARGS:
            return "Invalid argument";
        case API_EAGAIN:
            return "Request failed, retrying";
        case API_ERATELIMIT:
            return "Rate limit exceeded";
        case API_EFAILED:
            return "Transfer failed";
        case API_ETOOMANY:
            return "Too many concurrent connections or transfers";
        case API_ERANGE:
            return "Out of range";
        case API_EEXPIRED:
            return "Expired";
        case API_ENOENT:
            return "Not found";
        case API_ECIRCULAR:
            return "Circular linkage detected";
        case API_EACCESS:
            return "Access denied";
        case API_EEXIST:
            return "Already exists";
        case API_EINCOMPLETE:
            return "Incomplete";
        case API_EKEY:
            return "Invalid key/integrity check failed";
        case API_ESID:
            return "Bad session ID";
        case API_EBLOCKED:
            return "Blocked";
        case API_EOVERQUOTA:
            return "Over quota";
        case API_ETEMPUNAVAIL:
            return "Temporarily not available";
        case API_ETOOMANYCONNECTIONS:
            return "Connection overflow";
        case API_EWRITE:
            return "Write error";
        case API_EREAD:
            return "Read error";
        case API_EAPPKEY:
            return "Invalid application key";
        case API_EGOINGOVERQUOTA:
            return "Not enough quota";
        case API_EMFAREQUIRED:
            return "Multi-factor authentication required";
        case API_EMASTERONLY:
            return "Access denied for users";
        case API_EBUSINESSPASTDUE:
            return "Business account has expired";
        case API_EPAYWALL:
            return "Over Disk Quota Paywall";
        default:
            return "Unknown error";
    }
}

AppFile::AppFile()
{
    static int nextseqno;

    seqno = ++nextseqno;
}

// transfer start
void AppFilePut::start()
{
}

void AppFileGet::start()
{
}

// transfer completion
void AppFileGet::completed(Transfer*, LocalNode*)
{
    // (at this time, the file has already been placed in the final location)
    delete this;
}

// transfer terminated - too many failures, or unrecoverable failure, or cancelled
void AppFileGet::terminated()
{
    delete this;
}

void AppFilePut::completed(Transfer* t, LocalNode*)
{
    // perform standard completion (place node in user filesystem etc.)
    File::completed(t, NULL);

    delete this;
}

// transfer terminated - too many failures, or unrecoverable failure, or cancelled
void AppFilePut::terminated()
{
    delete this;
}

AppFileGet::~AppFileGet()
{
    appxferq[GET].erase(appxfer_it);
}

AppFilePut::~AppFilePut()
{
    appxferq[PUT].erase(appxfer_it);
}

void AppFilePut::displayname(string* dname)
{
    *dname = localname.toName(*transfer->client->fsaccess, client->fsaccess->getlocalfstype(localname));
}

// transfer progress callback
void AppFile::progress()
{
}

static void displaytransferdetails(Transfer* t, const char* action)
{
    string name;

    for (file_list::iterator it = t->files.begin(); it != t->files.end(); it++)
    {
        if (it != t->files.begin())
        {
            cout << "/";
        }

        (*it)->displayname(&name);
        cout << name;
    }

    cout << ": " << (t->type == GET ? "Incoming" : "Outgoing") << " file transfer " << action;
}

// a new transfer was added
void DemoApp::transfer_added(Transfer* /*t*/)
{
}

// a queued transfer was removed
void DemoApp::transfer_removed(Transfer* t)
{
    displaytransferdetails(t, "removed\n");
}

void DemoApp::transfer_update(Transfer* /*t*/)
{
    // (this is handled in the prompt logic)
}

void DemoApp::transfer_failed(Transfer* t, const Error& e, dstime)
{
    displaytransferdetails(t, "failed (");
    if (e == API_ETOOMANY && e.hasExtraInfo())
    {
         cout << getExtraInfoErrorString(e) << ")" << endl;
    }
    else
    {
        cout << errorstring(e) << ")" << endl;
    }
}

void DemoApp::transfer_complete(Transfer* t)
{
    if (gVerboseMode)
    {
        displaytransferdetails(t, "completed, ");

        if (t->slot)
        {
            cout << t->slot->progressreported * 10 / (1024 * (Waiter::ds - t->slot->starttime + 1)) << " KB/s" << endl;
        }
        else
        {
            cout << "delayed" << endl;
        }
    }
}

// transfer about to start - make final preparations (determine localfilename, create thumbnail for image upload)
void DemoApp::transfer_prepare(Transfer* t)
{
    if (gVerboseMode)
    {
        displaytransferdetails(t, "starting\n");
    }

    if (t->type == GET)
    {
        // only set localfilename if the engine has not already done so
        if (t->localfilename.empty())
        {
            client->fsaccess->tmpnamelocal(t->localfilename);
        }
    }
}

#ifdef ENABLE_SYNC
static void syncstat(Sync* sync)
{
    cout << ", local data in this sync: " << sync->localbytes << " byte(s) in " << sync->localnodes[FILENODE]
         << " file(s) and " << sync->localnodes[FOLDERNODE] << " folder(s)" << endl;
}

void DemoApp::syncupdate_stateconfig(handle backupId)
{
    cout << "Sync config updated: " << toHandle(backupId) << endl;
}


void DemoApp::syncupdate_active(handle backupId, bool active)
{
    cout << "Sync is now active: " << active << endl;
}

void DemoApp::sync_auto_resume_result(const UnifiedSync& s, bool attempted, bool hadAnError)
{
    handle backupId = s.mConfig.getBackupId();
    if (attempted)
    {
        cout << "Sync - autoresumed " << toHandle(backupId) << " " << s.mConfig.getLocalPath().toPath(*client->fsaccess)  << " enabled: "
             << s.mConfig.getEnabled()  << " syncError: " << s.mConfig.getError()
             << " hadAnErrorBefore: " << hadAnError << " Running: " << !!s.mSync << endl;
    }
    else
    {
        cout << "Sync - autoloaded " << toHandle(backupId) << " " << s.mConfig.getLocalPath().toPath(*client->fsaccess) << " enabled: "
            << s.mConfig.getEnabled() << " syncError: " << s.mConfig.getError()
            << " hadAnErrorBefore: " << hadAnError << " Running: " << !!s.mSync << endl;
    }
}

void DemoApp::sync_removed(handle backupId)
{
    cout << "Sync - removed: " << toHandle(backupId) << endl;

}

void DemoApp::syncupdate_scanning(bool active)
{
    if (active)
    {
        cout << "Sync - scanning files and folders" << endl;
    }
    else
    {
        cout << "Sync - scan completed" << endl;
    }
}

// sync update callbacks are for informational purposes only and must not change or delete the sync itself
void DemoApp::syncupdate_local_folder_addition(Sync* sync, LocalNode *, const char* path)
{
    cout << "Sync - local folder addition detected: " << path;
    syncstat(sync);
}

void DemoApp::syncupdate_local_folder_deletion(Sync* sync, LocalNode *localNode)
{
    cout << "Sync - local folder deletion detected: " << localNode->name;
    syncstat(sync);
}

void DemoApp::syncupdate_local_file_addition(Sync* sync, LocalNode *, const char* path)
{
    cout << "Sync - local file addition detected: " << path;
    syncstat(sync);
}

void DemoApp::syncupdate_local_file_deletion(Sync* sync, LocalNode *localNode)
{
    cout << "Sync - local file deletion detected: " << localNode->name;
    syncstat(sync);
}

void DemoApp::syncupdate_local_file_change(Sync* sync, LocalNode *, const char* path)
{
    cout << "Sync - local file change detected: " << path;
    syncstat(sync);
}

void DemoApp::syncupdate_local_move(Sync*, LocalNode *localNode, const char* path)
{
    cout << "Sync - local rename/move " << localNode->name << " -> " << path << endl;
}

void DemoApp::syncupdate_local_lockretry(bool locked)
{
    if (locked)
    {
        cout << "Sync - waiting for local filesystem lock" << endl;
    }
    else
    {
        cout << "Sync - local filesystem lock issue resolved, continuing..." << endl;
    }
}

void DemoApp::syncupdate_remote_move(Sync *, Node *n, Node *prevparent)
{
    cout << "Sync - remote move " << n->displayname() << ": " << (prevparent ? prevparent->displayname() : "?") <<
            " -> " << (n->parent ? n->parent->displayname() : "?") << endl;
}

void DemoApp::syncupdate_remote_rename(Sync *, Node *n, const char *prevname)
{
    cout << "Sync - remote rename " << prevname << " -> " <<  n->displayname() << endl;
}

void DemoApp::syncupdate_remote_folder_addition(Sync *, Node* n)
{
    cout << "Sync - remote folder addition detected " << n->displayname() << endl;
}

void DemoApp::syncupdate_remote_file_addition(Sync *, Node* n)
{
    cout << "Sync - remote file addition detected " << n->displayname() << endl;
}

void DemoApp::syncupdate_remote_folder_deletion(Sync *, Node* n)
{
    cout << "Sync - remote folder deletion detected " << n->displayname() << endl;
}

void DemoApp::syncupdate_remote_file_deletion(Sync *, Node* n)
{
    cout << "Sync - remote file deletion detected " << n->displayname() << endl;
}

void DemoApp::syncupdate_get(Sync*, Node *, const char* path)
{
    cout << "Sync - requesting file " << path << endl;
}

void DemoApp::syncupdate_put(Sync*, LocalNode *, const char* path)
{
    cout << "Sync - sending file " << path << endl;
}

void DemoApp::syncupdate_remote_copy(Sync*, const char* name)
{
    cout << "Sync - creating remote file " << name << " by copying existing remote file" << endl;
}

static const char* treestatename(treestate_t ts)
{
    switch (ts)
    {
        case TREESTATE_NONE:
            return "None/Undefined";
        case TREESTATE_SYNCED:
            return "Synced";
        case TREESTATE_PENDING:
            return "Pending";
        case TREESTATE_SYNCING:
            return "Syncing";
    }

    return "UNKNOWN";
}

void DemoApp::syncupdate_treestate(LocalNode* l)
{
    cout << "Sync - state change of node " << l->name << " to " << treestatename(l->ts) << endl;
}

// generic name filter
// FIXME: configurable regexps
static bool is_syncable(const char* name)
{
    return *name != '.' && *name != '~' && strcmp(name, "Thumbs.db") && strcmp(name, "desktop.ini");
}

// determines whether remote node should be synced
bool DemoApp::sync_syncable(Sync *, const char *, LocalPath&, Node *n)
{
    return is_syncable(n->displayname());
}

// determines whether local file should be synced
bool DemoApp::sync_syncable(Sync *, const char *name, LocalPath&)
{
    return is_syncable(name);
}
#endif

AppFileGet::AppFileGet(Node* n, NodeHandle ch, byte* cfilekey, m_off_t csize, m_time_t cmtime, string* cfilename,
                       string* cfingerprint, const string& targetfolder)
{
    if (n)
    {
        h = n->nodeHandle();
        hprivate = true;

        *(FileFingerprint*) this = *n;
        name = n->displayname();
    }
    else
    {
        h = ch;
        memcpy(filekey, cfilekey, sizeof filekey);
        hprivate = false;

        size = csize;
        mtime = cmtime;

        if (!cfingerprint->size() || !unserializefingerprint(cfingerprint))
        {
            memcpy(crc.data(), filekey, sizeof crc);
        }

        name = *cfilename;
    }

    localname = LocalPath::fromName(name, *client->fsaccess, client->fsaccess->getlocalfstype(LocalPath::fromPath(name, *client->fsaccess)));
    if (!targetfolder.empty())
    {
        string s = targetfolder;
        localname.prependWithSeparator(LocalPath::fromPath(s, *client->fsaccess));
    }
}

AppFilePut::AppFilePut(const LocalPath& clocalname, NodeHandle ch, const char* ctargetuser)
{
    // full local path
    localname = clocalname;

    // target parent node
    h = ch;

    // target user
    targetuser = ctargetuser;

    // erase path component
    auto fileSystemType = client->fsaccess->getlocalfstype(clocalname);

    name = clocalname.leafName().toName(*client->fsaccess, fileSystemType);
}

// user addition/update (users never get deleted)
void DemoApp::users_updated(User** u, int count)
{
    if (count == 1)
    {
        cout << "1 user received or updated" << endl;
    }
    else
    {
        cout << count << " users received or updated" << endl;
    }

    if (u)
    {
        User* user;
        for (int i = 0; i < count; i++)
        {
            user = u[i];
            cout << "User " << user->email;
            if (user->getTag()) // false if external change
            {
                cout << " has been changed by your own client" << endl;
            }
            else
            {
                cout << " has been changed externally" << endl;
            }
        }
    }
}

bool notifyAlerts = true;

string displayUser(handle user, MegaClient* mc)
{
    User* u = mc->finduser(user);
    return u ? u->email : "<user not found>";
}

string displayTime(m_time_t t)
{
    char timebuf[32];
    struct tm tmptr;
    m_localtime(t, &tmptr);
    strftime(timebuf, sizeof timebuf, "%c", &tmptr);
    return timebuf;
}

void printAlert(UserAlert::Base& b)
{
    string header, title;
    b.text(header, title, client);
    cout << "**alert " << b.id << ": " << header << " - " << title << " [at " << displayTime(b.timestamp) << "]" << " seen: " << b.seen << endl;
}

void DemoApp::useralerts_updated(UserAlert::Base** b, int count)
{
    if (b && notifyAlerts)
    {
        for (int i = 0; i < count; ++i)
        {
            if (!b[i]->seen)
            {
                printAlert(*b[i]);
            }
        }
    }
}


#ifdef ENABLE_CHAT

void DemoApp::chatcreate_result(TextChat *chat, error e)
{
    if (e)
    {
        cout << "Chat creation failed (" << errorstring(e) << ")" << endl;
    }
    else
    {
        cout << "Chat created successfully" << endl;
        printChatInformation(chat);
        cout << endl;
    }
}

void DemoApp::chatinvite_result(error e)
{
    if (e)
    {
        cout << "Chat invitation failed (" << errorstring(e) << ")" << endl;
    }
    else
    {
        cout << "Chat invitation successful" << endl;
    }
}

void DemoApp::chatremove_result(error e)
{
    if (e)
    {
        cout << "Peer removal failed (" << errorstring(e) << ")" << endl;
    }
    else
    {
        cout << "Peer removal successful" << endl;
    }
}

void DemoApp::chaturl_result(string *url, error e)
{
    if (e)
    {
        cout << "Chat URL retrieval failed (" << errorstring(e) << ")" << endl;
    }
    else
    {
        cout << "Chat URL: " << *url << endl;
    }
}

void DemoApp::chatgrantaccess_result(error e)
{
    if (e)
    {
        cout << "Grant access to node failed (" << errorstring(e) << ")" << endl;
    }
    else
    {
        cout << "Access to node granted successfully" << endl;
    }
}

void DemoApp::chatremoveaccess_result(error e)
{
    if (e)
    {
        cout << "Revoke access to node failed (" << errorstring(e) << ")" << endl;
    }
    else
    {
        cout << "Access to node removed successfully" << endl;
    }
}

void DemoApp::chatupdatepermissions_result(error e)
{
    if (e)
    {
        cout << "Permissions update failed (" << errorstring(e) << ")" << endl;
    }
    else
    {
        cout << "Permissions updated successfully" << endl;
    }
}

void DemoApp::chattruncate_result(error e)
{
    if (e)
    {
        cout << "Truncate message/s failed (" << errorstring(e) << ")" << endl;
    }
    else
    {
        cout << "Message/s truncated successfully" << endl;
    }
}

void DemoApp::chatsettitle_result(error e)
{
    if (e)
    {
        cout << "Set title failed (" << errorstring(e) << ")" << endl;
    }
    else
    {
        cout << "Title updated successfully" << endl;
    }
}

void DemoApp::chatpresenceurl_result(string *url, error e)
{
    if (e)
    {
        cout << "Presence URL retrieval failed (" << errorstring(e) << ")" << endl;
    }
    else
    {
        cout << "Presence URL: " << *url << endl;
    }
}

void DemoApp::chatlink_result(handle h, error e)
{
    if (e)
    {
        cout << "Chat link failed (" << errorstring(e) << ")" << endl;
    }
    else
    {
        if (ISUNDEF(h))
        {
            cout << "Chat link deleted successfully" << endl;
        }
        else
        {
            char hstr[sizeof(handle) * 4 / 3 + 4];
            Base64::btoa((const byte *)&h, MegaClient::CHATLINKHANDLE, hstr);
            cout << "Chat link: " << hstr << endl;
        }
    }
}

void DemoApp::chatlinkclose_result(error e)
{
    if (e)
    {
        cout << "Set private mode for chat failed  (" << errorstring(e) << ")" << endl;
    }
    else
    {
        cout << "Private mode successfully set" << endl;
    }
}

void DemoApp::chatlinkurl_result(handle chatid, int shard, string *url, string *ct, int, m_time_t ts, error e)
{
    if (e)
    {
        cout << "URL request for chat-link failed (" << errorstring(e) << ")" << endl;
    }
    else
    {
        char idstr[sizeof(handle) * 4 / 3 + 4];
        Base64::btoa((const byte *)&chatid, MegaClient::CHATHANDLE, idstr);
        cout << "Chatid: " << idstr << " (shard " << shard << ")" << endl;
        cout << "URL for chat-link: " << url->c_str() << endl;
        cout << "Encrypted chat-topic: " << ct->c_str() << endl;
        cout << "Creation timestamp: " << ts << endl;
    }
}

void DemoApp::chatlinkjoin_result(error e)
{
    if (e)
    {
        cout << "Join to openchat failed (" << errorstring(e) << ")" << endl;
    }
    else
    {
        cout << "Joined to openchat successfully." << endl;
    }
}

void DemoApp::chats_updated(textchat_map *chats, int count)
{
    if (count == 1)
    {
        cout << "1 chat received or updated" << endl;
    }
    else
    {
        cout << count << " chats received or updated" << endl;
    }

    if (chats)
    {
        textchat_map::iterator it;
        for (it = chats->begin(); it != chats->end(); it++)
        {
            printChatInformation(it->second);
        }
    }
}

void DemoApp::printChatInformation(TextChat *chat)
{
    if (!chat)
    {
        return;
    }

    cout << "Chat ID: " << Base64Str<sizeof(handle)>(chat->id) << endl;
    cout << "\tOwn privilege level: " << DemoApp::getPrivilegeString(chat->priv) << endl;
    cout << "\tCreation ts: " << chat->ts << endl;
    cout << "\tChat shard: " << chat->shard << endl;
    if (chat->group)
    {
        cout << "\tGroup chat: yes" << endl;
    }
    else
    {
        cout << "\tGroup chat: no" << endl;
    }
    if (chat->isFlagSet(TextChat::FLAG_OFFSET_ARCHIVE))
    {
        cout << "\tArchived chat: yes" << endl;
    }
    else
    {
        cout << "\tArchived chat: no" << endl;
    }
    if (chat->publicchat)
    {
        cout << "\tPublic chat: yes" << endl;
        cout << "\tUnified key: " << chat->unifiedKey.c_str() << endl;
    }
    else
    {
        cout << "\tPublic chat: no" << endl;
    }
    cout << "\tPeers:";

    if (chat->userpriv)
    {
        cout << "\t\t(userhandle)\t(privilege level)" << endl;
        for (unsigned i = 0; i < chat->userpriv->size(); i++)
        {
            Base64Str<sizeof(handle)> hstr(chat->userpriv->at(i).first);
            cout << "\t\t\t" << hstr;
            cout << "\t" << DemoApp::getPrivilegeString(chat->userpriv->at(i).second) << endl;
        }
    }
    else
    {
        cout << " no peers (only you as participant)" << endl;
    }
    if (chat->tag)
    {
        cout << "\tIs own change: yes" << endl;
    }
    else
    {
        cout << "\tIs own change: no" << endl;
    }
    if (!chat->title.empty())
    {
        cout << "\tTitle: " << chat->title.c_str() << endl;
    }
}

string DemoApp::getPrivilegeString(privilege_t priv)
{
    switch (priv)
    {
    case PRIV_STANDARD:
        return "PRIV_STANDARD (standard access)";
    case PRIV_MODERATOR:
        return "PRIV_MODERATOR (moderator)";
    case PRIV_RO:
        return "PRIV_RO (read-only)";
    case PRIV_RM:
        return "PRIV_RM (removed)";
    case PRIV_UNKNOWN:
    default:
        return "PRIV_UNKNOWN";
    }
}

#endif


void DemoApp::pcrs_updated(PendingContactRequest** list, int count)
{
    int deletecount = 0;
    int updatecount = 0;
    if (list != NULL)
    {
        for (int i = 0; i < count; i++)
        {
            if (list[i]->changed.deleted)
            {
                deletecount++;
            }
            else
            {
                updatecount++;
            }
        }
    }
    else
    {
        // All pcrs are updated
        for (handlepcr_map::iterator it = client->pcrindex.begin(); it != client->pcrindex.end(); it++)
        {
            if (it->second->changed.deleted)
            {
                deletecount++;
            }
            else
            {
                updatecount++;
            }
        }
    }

    if (deletecount != 0)
    {
        cout << deletecount << " pending contact request" << (deletecount != 1 ? "s" : "") << " deleted" << endl;
    }
    if (updatecount != 0)
    {
        cout << updatecount << " pending contact request" << (updatecount != 1 ? "s" : "") << " received or updated" << endl;
    }
}

void DemoApp::setattr_result(handle, error e)
{
    if (e)
    {
        cout << "Node attribute update failed (" << errorstring(e) << ")" << endl;
    }
}

void DemoApp::rename_result(handle, error e)
{
    if (e)
    {
        cout << "Node move failed (" << errorstring(e) << ")" << endl;
    }
}

void DemoApp::unlink_result(handle, error e)
{
    if (e)
    {
        cout << "Node deletion failed (" << errorstring(e) << ")" << endl;
    }
}

void DemoApp::fetchnodes_result(const Error& e)
{
    if (e)
    {
        if (e == API_ENOENT && e.hasExtraInfo())
        {
            cout << "File/folder retrieval failed: " << getExtraInfoErrorString(e) << endl;
        }
        else
        {
            cout << "File/folder retrieval failed (" << errorstring(e) << ")" << endl;
        }
        pdf_to_import = false;
    }
    else
    {
        // check if we fetched a folder link and the key is invalid
        if (client->loggedinfolderlink())
        {
            if (client->isValidFolderLink())
            {
                cout << "Folder link loaded correctly." << endl;
            }
            else
            {
                assert(client->nodebyhandle(client->rootnodes[0]));   // node is there, but cannot be decrypted
                cout << "File/folder retrieval succeed, but encryption key is wrong." << endl;
            }
        }

        if (pdf_to_import)
        {
            client->getwelcomepdf();
        }
    }
}

void DemoApp::putnodes_result(const Error& e, targettype_t t, vector<NewNode>& nn, bool targetOverride)
{
    if (t == USER_HANDLE)
    {
        if (!e)
        {
            cout << "Success." << endl;
        }
    }

    if (pdf_to_import)   // putnodes from openfilelink_result()
    {
        if (!e)
        {
            cout << "Welcome PDF file has been imported successfully." << endl;
        }
        else
        {
            cout << "Failed to import Welcome PDF file" << endl;
        }

        pdf_to_import = false;
        return;
    }

    if (e)
    {
        cout << "Node addition failed (" << errorstring(e) << ")" << endl;
    }

    if (targetOverride)
    {
        cout << "Target folder has changed!" << endl;
    }

    auto i = gOnPutNodeTag.find(client->restag);
    if (i != gOnPutNodeTag.end())
    {
        if (client->nodenotify.size())
        {
            Node* n = client->nodenotify.back();  // same trick as the intermediate layer - only works when puts are one node at a time.
            i->second(n);
            gOnPutNodeTag.erase(i);
        }
    }
}

void DemoApp::setpcr_result(handle h, error e, opcactions_t action)
{
    if (e)
    {
        cout << "Outgoing pending contact request failed (" << errorstring(e) << ")" << endl;
    }
    else
    {
        if (h == UNDEF)
        {
            // must have been deleted
            cout << "Outgoing pending contact request " << (action == OPCA_DELETE ? "deleted" : "reminded") << " successfully" << endl;
        }
        else
        {
            cout << "Outgoing pending contact request succeeded, id: " << Base64Str<MegaClient::PCRHANDLE>(h) << endl;
        }
    }
}

void DemoApp::updatepcr_result(error e, ipcactions_t action)
{
    if (e)
    {
        cout << "Incoming pending contact request update failed (" << errorstring(e) << ")" << endl;
    }
    else
    {
        string labels[3] = {"accepted", "denied", "ignored"};
        cout << "Incoming pending contact request successfully " << labels[(int)action] << endl;
    }
}

void DemoApp::fa_complete(handle h, fatype type, const char* /*data*/, uint32_t len)
{
    cout << "Got attribute of type " << type << " (" << len << " byte(s))";
    Node *n = client->nodebyhandle(h);
    if (n)
    {
        cout << " for " << n->displayname() << endl;
    }
}

int DemoApp::fa_failed(handle, fatype type, int retries, error e)
{
    cout << "File attribute retrieval of type " << type << " failed (retries: " << retries << ") error: " << e << endl;

    return retries > 2;
}

void DemoApp::putfa_result(handle, fatype, error e)
{
    if (e)
    {
        cout << "File attribute attachment failed (" << errorstring(e) << ")" << endl;
    }
}

void DemoApp::removecontact_result(error e)
{
    if (e)
    {
        cout << "Contact removal failed (" << errorstring(e) << ")" << endl;
    }
    else
    {
        cout << "Success." << endl;
    }
}

void DemoApp::putua_result(error e)
{
    if (e)
    {
        cout << "User attribute update failed (" << errorstring(e) << ")" << endl;
    }
    else
    {
        cout << "Success." << endl;
    }
}

void DemoApp::getua_result(error e)
{
    if (client->fetchingkeys)
    {
        return;
    }

    cout << "User attribute retrieval failed (" << errorstring(e) << ")" << endl;
}

void DemoApp::getua_result(byte* data, unsigned l, attr_t type)
{
    if (client->fetchingkeys)
    {
        return;
    }

    if (gVerboseMode)
    {
        cout << "Received " << l << " byte(s) of user attribute: ";
        fwrite(data, 1, l, stdout);
        cout << endl;

        if (type == ATTR_ED25519_PUBK)
        {
            cout << "Credentials: " << AuthRing::fingerprint(string((const char*)data, l), true) << endl;
        }
    }

    if (type == ATTR_COOKIE_SETTINGS)
    {
        unsigned long cs = strtoul((const char*)data, nullptr, 10);
        std::bitset<32> bs(cs);
        cout << "Cookie settings = " << cs << " (" << bs << ')' << endl
             << "\tessential: " << bs[0] << endl
             << "\tpreferences: " << bs[1] << endl
             << "\tperformance: " << bs[2] << endl
             << "\tadvertising: " << bs[3] << endl
             << "\tthird party: " << bs[4] << endl;
    }
}

void DemoApp::getua_result(TLVstore *tlv, attr_t type)
{
    if (client->fetchingkeys)
    {
        return;
    }

    if (!tlv)
    {
        cout << "Error getting private user attribute" << endl;
    }
    else if (!gVerboseMode)
    {
        cout << "Received a TLV with " << tlv->size() << " item(s) of user attribute: " << endl;

        vector<string> *keys = tlv->getKeys();
        vector<string>::const_iterator it;
        unsigned valuelen;
        string value, key;
        char *buf;
        for (it=keys->begin(); it != keys->end(); it++)
        {
            key = (*it).empty() ? "(no key)" : *it;
            value = tlv->get(*it);
            valuelen = unsigned(value.length());

            buf = new char[valuelen * 4 / 3 + 4];
            Base64::btoa((const byte *) value.data(), valuelen, buf);

            cout << "\t" << key << "\t" << buf << endl;
            delete [] buf;
        }
        delete keys;
    }
}

#ifdef DEBUG
void DemoApp::delua_result(error e)
{
    if (e)
    {
        cout << "User attribute removal failed (" << errorstring(e) << ")" << endl;
    }
    else
    {
        cout << "Success." << endl;
    }
}

void DemoApp::senddevcommand_result(int value)
{
    cout << "Dev subcommand finished with code: " << value << endl;
}

void exec_devcommand(autocomplete::ACState& s)
{
    const char *email = nullptr;
    if (s.words.size() == 3)
    {
        email = s.words[2].s.c_str();
    }
    const char *subcommand = s.words[1].s.c_str();
    client->senddevcommand(subcommand, email);
}
#endif


void DemoApp::notify_retry(dstime dsdelta, retryreason_t)
{
    if (dsdelta)
    {
        cout << "API request failed, retrying in " << dsdelta * 100 << " ms - Use 'retry' to retry immediately..."
             << endl;
    }
    else
    {
        cout << "Retried API request completed" << endl;
    }
}

string DemoApp::getExtraInfoErrorString(const Error& e)
{
    string textError;

    if (e.getUserStatus() == 7)
    {
        textError.append("User status is suspended due to ETD. ");
    }

    textError.append("Link status is: ");
    switch (e.getLinkStatus())
    {
        case 0:
            textError.append("Undeleted");
            break;
        case 1:
            textError.append("Deleted/down");
            break;
        case 2:
            textError.append("Down due to an ETD specifically");
            break;
        default:
            textError.append("Unknown link status");
            break;
    }

    return textError;
}

static void store_line(char*);
static void process_line(char *);
static char* line;

static AccountDetails account;

// Current remote directory.
static NodeHandle cwd;

// Where we were on the local filesystem when megacli started.
static LocalPath startDir;

static const char* rootnodenames[] =
{ "ROOT", "INBOX", "RUBBISH" };
static const char* rootnodepaths[] =
{ "/", "//in", "//bin" };

static void nodestats(int* c, const char* action)
{
    if (c[FILENODE])
    {
        cout << c[FILENODE] << ((c[FILENODE] == 1) ? " file" : " files");
    }
    if (c[FILENODE] && c[FOLDERNODE])
    {
        cout << " and ";
    }
    if (c[FOLDERNODE])
    {
        cout << c[FOLDERNODE] << ((c[FOLDERNODE] == 1) ? " folder" : " folders");
    }

    if (c[FILENODE] || c[FOLDERNODE])
    {
        cout << " " << action << endl;
    }
}

// list available top-level nodes and contacts/incoming shares
static void listtrees()
{
    for (int i = 0; i < (int) (sizeof client->rootnodes / sizeof *client->rootnodes); i++)
    {
        if (client->rootnodes[i] != UNDEF)
        {
            cout << rootnodenames[i] << " on " << rootnodepaths[i] << endl;
        }
    }

    for (user_map::iterator uit = client->users.begin(); uit != client->users.end(); uit++)
    {
        User* u = &uit->second;
        Node* n;

        if (u->show == VISIBLE || u->sharing.size())
        {
            for (handle_set::iterator sit = u->sharing.begin(); sit != u->sharing.end(); sit++)
            {
                if ((n = client->nodebyhandle(*sit)) && n->inshare)
                {
                    cout << "INSHARE on " << u->email << ":" << n->displayname() << " ("
                         << getAccessLevelStr(n->inshare->access) << ")" << endl;
                }
            }
        }
    }

    if (clientFolder && !ISUNDEF(clientFolder->rootnodes[0]))
    {
        Node *n = clientFolder->nodebyhandle(clientFolder->rootnodes[0]);
        if (n)
        {
            cout << "FOLDERLINK on " << n->displayname() << ":" << endl;
        }
    }
}

// returns node pointer determined by path relative to cwd
// path naming conventions:
// * path is relative to cwd
// * /path is relative to ROOT
// * //in is in INBOX
// * //bin is in RUBBISH
// * X: is user X's INBOX
// * X:SHARE is share SHARE from user X
// * Y:name is folder in FOLDERLINK, Y is the public handle
// * : and / filename components, as well as the \, must be escaped by \.
// (correct UTF-8 encoding is assumed)
// returns NULL if path malformed or not found
static Node* nodebypath(const char* ptr, string* user = NULL, string* namepart = NULL)
{
    vector<string> c;
    string s;
    int l = 0;
    const char* bptr = ptr;
    int remote = 0;
    int folderlink = 0;
    Node* n = nullptr;
    Node* nn;

    // split path by / or :
    do {
        if (!l)
        {
            if (*(const signed char*)ptr >= 0)
            {
                if (*ptr == '\\')
                {
                    if (ptr > bptr)
                    {
                        s.append(bptr, ptr - bptr);
                    }

                    bptr = ++ptr;

                    if (*bptr == 0)
                    {
                        c.push_back(s);
                        break;
                    }

                    ptr++;
                    continue;
                }

                if (*ptr == '/' || *ptr == ':' || !*ptr)
                {
                    if (*ptr == ':')
                    {
                        if (c.size())
                        {
                            return NULL;
                        }

                        remote = 1;
                    }

                    if (ptr > bptr)
                    {
                        s.append(bptr, ptr - bptr);
                    }

                    bptr = ptr + 1;

                    c.push_back(s);

                    s.erase();
                }
            }
            else if ((*ptr & 0xf0) == 0xe0)
            {
                l = 1;
            }
            else if ((*ptr & 0xf8) == 0xf0)
            {
                l = 2;
            }
            else if ((*ptr & 0xfc) == 0xf8)
            {
                l = 3;
            }
            else if ((*ptr & 0xfe) == 0xfc)
            {
                l = 4;
            }
        }
        else
        {
            l--;
        }
    } while (*ptr++);

    if (l)
    {
        return NULL;
    }

    if (remote)
    {
        // target: user inbox - record username/email and return NULL
        if (c.size() == 2 && c[0].find("@") != string::npos && !c[1].size())
        {
            if (user)
            {
                *user = c[0];
            }

            return NULL;
        }

        // target is not a user, but a public folder link
        if (c.size() >= 2 && c[0].find("@") == string::npos)
        {
            if (!clientFolder)
            {
                return NULL;
            }

            n = clientFolder->nodebyhandle(clientFolder->rootnodes[0]);
            if (c.size() == 2 && c[1].empty())
            {
                return n;
            }
            l = 1;   // <folder_name>:[/<subfolder>][/<file>]
            folderlink = 1;
        }

        User* u;

        if ((u = client->finduser(c[0].c_str())))
        {
            // locate matching share from this user
            handle_set::iterator sit;
            string name;
            for (sit = u->sharing.begin(); sit != u->sharing.end(); sit++)
            {
                if ((n = client->nodebyhandle(*sit)))
                {
                    if(!name.size())
                    {
                        name =  c[1];
                        n->client->fsaccess->normalize(&name);
                    }

                    if (!strcmp(name.c_str(), n->displayname()))
                    {
                        l = 2;
                        break;
                    }
                }
            }
        }

        if (!l)
        {
            return NULL;
        }
    }
    else
    {
        // path starting with /
        if (c.size() > 1 && !c[0].size())
        {
            // path starting with //
            if (c.size() > 2 && !c[1].size())
            {
                if (c[2] == "in")
                {
                    n = client->nodebyhandle(client->rootnodes[1]);
                }
                else if (c[2] == "bin")
                {
                    n = client->nodebyhandle(client->rootnodes[2]);
                }
                else
                {
                    return NULL;
                }

                l = 3;
            }
            else
            {
                n = client->nodebyhandle(client->rootnodes[0]);

                l = 1;
            }
        }
        else
        {
            n = client->nodeByHandle(cwd);
        }
    }

    // parse relative path
    while (n && l < (int)c.size())
    {
        if (c[l] != ".")
        {
            if (c[l] == "..")
            {
                if (n->parent)
                {
                    n = n->parent;
                }
            }
            else
            {
                // locate child node (explicit ambiguity resolution: not implemented)
                if (c[l].size())
                {
                    if (folderlink)
                    {
                        nn = clientFolder->childnodebyname(n, c[l].c_str());
                    }
                    else
                    {
                        nn = client->childnodebyname(n, c[l].c_str());
                    }

                    if (!nn)
                    {
                        // mv command target? return name part of not found
                        if (namepart && l == (int) c.size() - 1)
                        {
                            *namepart = c[l];
                            return n;
                        }

                        return NULL;
                    }

                    n = nn;
                }
            }
        }

        l++;
    }

    return n;
}

static void listnodeshares(Node* n)
{
    if(n->outshares)
    {
        for (share_map::iterator it = n->outshares->begin(); it != n->outshares->end(); it++)
        {
            cout << "\t" << n->displayname();

            if (it->first)
            {
                cout << ", shared with " << it->second->user->email << " (" << getAccessLevelStr(it->second->access) << ")"
                     << endl;
            }
            else
            {
                cout << ", shared as exported folder link" << endl;
            }
        }
    }
}

void TreeProcListOutShares::proc(MegaClient*, Node* n)
{
    listnodeshares(n);
}

bool handles_on = false;

static void dumptree(Node* n, bool recurse, int depth, const char* title, ofstream* toFile)
{
    std::ostream& stream = toFile ? *toFile : cout;
    string titleTmp;

    if (depth)
    {
        if (!toFile)
        {
            if (!title && !(title = n->displayname()))
            {
                title = "CRYPTO_ERROR";
            }

            for (int i = depth; i--; )
            {
                stream << "\t";
            }
        }
        else
        {
            titleTmp = n->displaypath();
            title = titleTmp.c_str();
        }

        stream << title << " (";

        switch (n->type)
        {
            case FILENODE:
                stream << n->size;

                if (handles_on)
                {
                    Base64Str<MegaClient::NODEHANDLE> handlestr(n->nodehandle);
                    stream << " " << handlestr.chars;
                }

                const char* p;
                if ((p = strchr(n->fileattrstring.c_str(), ':')))
                {
                    stream << ", has attributes " << p + 1;
                }

                if (n->plink)
                {
                    stream << ", shared as exported";
                    if (n->plink->ets)
                    {
                        stream << " temporal";
                    }
                    else
                    {
                        stream << " permanent";
                    }
                    stream << " file link";
                }

                break;

            case FOLDERNODE:
                stream << "folder";

                if (handles_on)
                {
                    Base64Str<MegaClient::NODEHANDLE> handlestr(n->nodehandle);
                    stream << " " << handlestr.chars;
                }

                if(n->outshares)
                {
                    for (share_map::iterator it = n->outshares->begin(); it != n->outshares->end(); it++)
                    {
                        if (it->first)
                        {
                            stream << ", shared with " << it->second->user->email << ", access "
                                 << getAccessLevelStr(it->second->access);
                        }
                    }

                    if (n->plink)
                    {
                        stream << ", shared as exported";
                        if (n->plink->ets)
                        {
                            stream << " temporal";
                        }
                        else
                        {
                            stream << " permanent";
                        }
                        stream << " folder link";
                    }
                }

                if (n->pendingshares)
                {
                    for (share_map::iterator it = n->pendingshares->begin(); it != n->pendingshares->end(); it++)
                    {
                        if (it->first)
                        {
                            stream << ", shared (still pending) with " << it->second->pcr->targetemail << ", access "
                                 << getAccessLevelStr(it->second->access);
                        }
                    }
                }

                if (n->inshare)
                {
                    stream << ", inbound " << getAccessLevelStr(n->inshare->access) << " share";
                }
                break;

            default:
                stream << "unsupported type, please upgrade";
        }

        stream << ")" << (n->changed.removed ? " (DELETED)" : "") << endl;

        if (!recurse)
        {
            return;
        }
    }

    if (n->type != FILENODE)
    {
        for (node_list::iterator it = n->children.begin(); it != n->children.end(); it++)
        {
            dumptree(*it, recurse, depth + 1, NULL, toFile);
        }
    }
}

#ifdef USE_FILESYSTEM
static void local_dumptree(const fs::path& de, int recurse, int depth = 0)
{
    if (depth)
    {
        for (int i = depth; i--; )
        {
            cout << "\t";
        }

        cout << de.filename().u8string() << " (";

        if (fs::is_directory(de))
        {
            cout << "folder";
        }

        cout << ")" << endl;

        if (!recurse)
        {
            return;
        }
    }

    if (fs::is_directory(de))
    {
        for (auto i = fs::directory_iterator(de); i != fs::directory_iterator(); ++i)
        {
            local_dumptree(*i, recurse, depth + 1);
        }
    }
}
#endif

static void nodepath(NodeHandle h, string* path)
{
    Node* n = client->nodeByHandle(h);
    *path = n ? n->displaypath() : "";
}

appfile_list appxferq[2];

static const char* prompts[] =
{
    "MEGAcli> ", "Password:", "Old Password:", "New Password:", "Retype New Password:", "Master Key (base64):", "Type 2FA pin:", "Type pin to enable 2FA:", "-Input m to get more, q to quit-"
};

enum prompttype
{
    COMMAND, LOGINPASSWORD, OLDPASSWORD, NEWPASSWORD, PASSWORDCONFIRM, MASTERKEY, LOGINTFA, SETTFA, PAGER
};

static prompttype prompt = COMMAND;

#if defined(WIN32) && defined(NO_READLINE)
static char pw_buf[512];  // double space for unicode
#else
static char pw_buf[256];
#endif

static int pw_buf_pos;

static void setprompt(prompttype p)
{
    prompt = p;

    if (p == COMMAND)
    {
        console->setecho(true);
    }
    else if (p == PAGER)
    {
        cout << endl << prompts[p] << flush;
        console->setecho(false); // doesn't seem to do anything
    }
    else
    {
        pw_buf_pos = 0;
#if defined(WIN32) && defined(NO_READLINE)
        static_cast<WinConsole*>(console)->updateInputPrompt(prompts[p]);
#else
        cout << prompts[p] << flush;
#endif
        console->setecho(false);
    }
}

class TreeProcCopy_mcli : public TreeProc
{
    // This is a duplicate of the TreeProcCopy declared in treeproc.h and defined in megaapi_impl.cpp.
    // However some products are built with the megaapi_impl intermediate layer and some without so
    // we can avoid duplicated symbols in some products this way
public:
    vector<NewNode> nn;
    unsigned nc = 0;
    bool populated = false;


    void allocnodes()
    {
        nn.resize(nc);
        populated = true;
    }

    // determine node tree size (nn = NULL) or write node tree to new nodes array
    void proc(MegaClient* mc, Node* n)
    {
        if (populated)
        {
            string attrstring;
            SymmCipher key;
            NewNode* t = &nn[--nc];

            // copy node
            t->source = NEW_NODE;
            t->type = n->type;
            t->nodehandle = n->nodehandle;
            t->parenthandle = n->parent ? n->parent->nodehandle : UNDEF;

            // copy key (if file) or generate new key (if folder)
            if (n->type == FILENODE)
            {
                t->nodekey = n->nodekey();
            }
            else
            {
                byte buf[FOLDERNODEKEYLENGTH];
                mc->rng.genblock(buf, sizeof buf);
                t->nodekey.assign((char*) buf, FOLDERNODEKEYLENGTH);
            }

            key.setkey((const byte*) t->nodekey.data(), n->type);

            AttrMap tattrs;
            tattrs.map = n->attrs.map;
            nameid rrname = AttrMap::string2nameid("rr");
            attr_map::iterator it = tattrs.map.find(rrname);
            if (it != tattrs.map.end())
            {
                LOG_debug << "Removing rr attribute";
                tattrs.map.erase(it);
            }

            t->attrstring.reset(new string);
            tattrs.getjson(&attrstring);
            mc->makeattr(&key, t->attrstring, attrstring.c_str());
        }
        else
        {
            nc++;
        }
    }
};

int loadfile(LocalPath& localPath, string* data)
{
    auto fa = client->fsaccess->newfileaccess();

    if (fa->fopen(localPath, 1, 0))
    {
        data->resize(size_t(fa->size));
        fa->fread(data, unsigned(data->size()), 0, 0);
        return 1;
    }
    return 0;
}

void xferq(direction_t d, int cancel, bool showActive, bool showAll, bool showCount)
{
    string name;
    int count = 0, activeCount = 0;

    DBTableTransactionCommitter committer(client->tctable);
    for (appfile_list::iterator it = appxferq[d].begin(); it != appxferq[d].end(); )
    {
        if (cancel < 0 || cancel == (*it)->seqno)
        {
            bool active = (*it)->transfer && (*it)->transfer->slot;
            (*it)->displayname(&name);

            if ((active && showActive) || showAll)
            {
                cout << (*it)->seqno << ": " << name;

                if (d == PUT)
                {
                    AppFilePut* f = (AppFilePut*)*it;

                    cout << " -> ";

                    if (f->targetuser.size())
                    {
                        cout << f->targetuser << ":";
                    }
                    else
                    {
                        string path;
                        nodepath(f->h, &path);
                        cout << path;
                    }
                }

                if (active)
                {
                    cout << " [ACTIVE] " << ((*it)->transfer->slot->progressreported * 100 / ((*it)->transfer->size ? (*it)->transfer->size : 1)) << "% of " << (*it)->transfer->size;
                }
                cout << endl;
            }

            if (cancel >= 0)
            {
                cout << "Cancelling..." << endl;


                if ((*it)->transfer)
                {
                    client->stopxfer(*it++, &committer);  // stopping calls us back, we delete it, destructor removes it from the map
                }
                continue;
            }

            ++count;
            activeCount += active ? 1 : 0;
        }
        ++it;
    }
    if (showCount)
    {
        cout << "Transfer count: " << count << " active: " << activeCount << endl;
    }
}

#ifdef USE_MEDIAINFO

string showMediaInfo(const MediaProperties& mp, MediaFileInfo& mediaInfo, bool oneline)
{
    ostringstream out;
    string sep(oneline ? " " : "\n");

    MediaFileInfo::MediaCodecs::shortformatrec sf;
    sf.containerid = 0;
    sf.videocodecid = 0;
    sf.audiocodecid = 0;
    if (mp.shortformat == 255)
    {
        return "MediaInfo could not identify this file";
    }
    else if (mp.shortformat == 0)
    {
        // from attribute 9
        sf.containerid = mp.containerid;
        sf.videocodecid = mp.videocodecid;
        sf.audiocodecid = mp.audiocodecid;
    }
    else if (mp.shortformat < mediaInfo.mediaCodecs.shortformats.size())
    {
        sf = mediaInfo.mediaCodecs.shortformats[mp.shortformat];
    }

    for (std::map<std::string, unsigned>::const_iterator i = mediaInfo.mediaCodecs.containers.begin(); i != mediaInfo.mediaCodecs.containers.end(); ++i)
    {
        if (i->second == sf.containerid)
        {
            out << "Format: " << i->first << sep;
        }
    }
    for (std::map<std::string, unsigned>::const_iterator i = mediaInfo.mediaCodecs.videocodecs.begin(); i != mediaInfo.mediaCodecs.videocodecs.end(); ++i)
    {
        if (i->second == sf.videocodecid)
        {
            out << "Video: " << i->first << sep;
        }
    }

    for (std::map<std::string, unsigned>::const_iterator i = mediaInfo.mediaCodecs.audiocodecs.begin(); i != mediaInfo.mediaCodecs.audiocodecs.end(); ++i)
    {
        if (i->second == sf.audiocodecid)
        {
            out << "Audio: " << i->first << sep;
        }
    }

    if (mp.width > 0)
    {
        out << "Width: " << mp.width << sep;
    }
    if (mp.height > 0)
    {
        out << "Height: " << mp.height << sep;
    }
    if (mp.fps > 0)
    {
        out << "Fps: " << mp.fps << sep;
    }
    if (mp.playtime > 0)
    {
        out << "Playtime: " << mp.playtime << sep;
    }

    string result = out.str();
    result.erase(result.size() - (result.empty() ? 0 : 1));
    return result;
}

string showMediaInfo(const std::string& fileattributes, uint32_t fakey[4], MediaFileInfo& mediaInfo, bool oneline)
{
    MediaProperties mp = MediaProperties::decodeMediaPropertiesAttributes(fileattributes, fakey);
    return showMediaInfo(mp, mediaInfo, oneline);
}

string showMediaInfo(Node* n, MediaFileInfo& /*mediaInfo*/, bool oneline)
{
    if (n->hasfileattribute(fa_media))
    {
        MediaProperties mp = MediaProperties::decodeMediaPropertiesAttributes(n->fileattrstring, (uint32_t*)(n->nodekey().data() + FILENODEKEYLENGTH / 2));
        return showMediaInfo(mp, client->mediaFileInfo, oneline);
    }
    return "The node has no mediainfo attribute";
}

#endif

// password change-related state information
static byte pwkey[SymmCipher::KEYLENGTH];
static byte pwkeybuf[SymmCipher::KEYLENGTH];
static byte newpwkey[SymmCipher::KEYLENGTH];
static string newpassword;

// readline callback - exit if EOF, add to history unless password
#if !defined(WIN32) || !defined(NO_READLINE)
static void store_line(char* l)
{
    if (!l)
    {
#ifndef NO_READLINE
        rl_callback_handler_remove();
#endif /* ! NO_READLINE */

        delete console;
        exit(0);
    }

#ifndef NO_READLINE
    if (*l && prompt == COMMAND)
    {
        add_history(l);
    }
#endif

    line = l;
}
#endif

class FileFindCommand : public Command
{
public:
    struct Stack : public std::deque<handle>
    {
        size_t filesLeft = 0;
        set<string> servers;
    };

    FileFindCommand(std::shared_ptr<Stack>& s, MegaClient* mc) : stack(s)
    {
        h = stack->front();
        stack->pop_front();

        client = mc;

        cmd("g");
        arg("n", (byte*)&h, MegaClient::NODEHANDLE);
        arg("g", 1);
        arg("v", 2);  // version 2: server can supply details for cloudraid files

        if (mc->usehttps)
        {
            arg("ssl", 2);
        }
    }

    static string server(const string& url)
    {
        const string pattern("://");
        size_t start_index = url.find(pattern);
        if (start_index != string::npos)
        {
            start_index += pattern.size();
            const size_t end_index = url.find("/", start_index);
            if (end_index != string::npos)
            {
                return url.substr(start_index, end_index - start_index);
            }
        }
        return "";
    }

    // process file credentials
    bool procresult(Result r) override
    {
        if (!r.wasErrorOrOK())
        {
            std::vector<string> tempurls;
            bool done = false;
            while (!done)
            {
                switch (client->json.getnameid())
                {
                case EOO:
                    done = true;
                    break;

                case 'g':
                    if (client->json.enterarray())   // now that we are requesting v2, the reply will be an array of 6 URLs for a raid download, or a single URL for the original direct download
                    {
                        for (;;)
                        {
                            std::string tu;
                            if (!client->json.storeobject(&tu))
                            {
                                break;
                            }
                            tempurls.push_back(tu);
                        }
                        client->json.leavearray();
                        if (tempurls.size() == 6)
                        {
                            if (Node* n = client->nodebyhandle(h))
                            {
                                cout << n->displaypath() << endl;

                                for (const auto& url : tempurls)
                                {
                                    stack->servers.insert(server(url));
                                }
                            }
                        }
                        break;
                    }
                    // fall-through

                default:
                    client->json.storeobject();
                }
            }
        }

        // now query for the next one - we don't send them all at once as there may be a lot!
        --stack->filesLeft;
        if (!stack->empty())
        {
            client->reqs.add(new FileFindCommand(stack, client));
        }
        else if (!stack->filesLeft)
        {
            cout << "<find complete>" << endl;
            for (auto s : stack->servers)
            {
                cout << s << endl;
            }
        }
        return true;
    }

private:
    handle h;
    std::shared_ptr<Stack> stack;
};


void getDepthFirstFileHandles(Node* n, deque<handle>& q)
{
    for (auto c : n->children)
    {
        if (c->type == FILENODE)
        {
            q.push_back(c->nodehandle);
        }
    }
    for (auto& c : n->children)
    {
        if (c->type > FILENODE)
        {
            getDepthFirstFileHandles(c, q);
        }
    }
}

void exec_find(autocomplete::ACState& s)
{
    if (s.words[1].s == "raided")
    {
        if (Node* n = client->nodeByHandle(cwd))
        {
            auto q = std::make_shared<FileFindCommand::Stack>();
            getDepthFirstFileHandles(n, *q);
            q->filesLeft = q->size();
            cout << "<find checking " << q->size() << " files>" << endl;
            if (q->empty())
            {
                cout << "<find complete>" << endl;
            }
            else
            {
                for (int i = 0; i < 25 && !q->empty(); ++i)
                {
                    client->reqs.add(new FileFindCommand(q, client));
                }
            }
        }
    }
}

bool recurse_findemptysubfoldertrees(Node* n, bool moveToTrash)
{
    if (n->type == FILENODE)
    {
        return false;
    }

    std::vector<Node*> emptyFolders;
    bool empty = true;
    Node* trash = client->nodebyhandle(client->rootnodes[2]);
    for (auto c : n->children)
    {
        bool subfolderEmpty = recurse_findemptysubfoldertrees(c, moveToTrash);
        if (subfolderEmpty)
        {
            emptyFolders.push_back(c);
        }
        empty = empty && subfolderEmpty;
    }
    if (!empty)
    {
        for (auto c : emptyFolders)
        {
            if (moveToTrash)
            {
                cout << "moving to trash: " << c->displaypath() << endl;
                client->rename(c, trash);
            }
            else
            {
                cout << "empty folder tree at: " << c->displaypath() << endl;
            }
        }
    }
    return empty;
}

void exec_findemptysubfoldertrees(autocomplete::ACState& s)
{
    bool moveToTrash = s.extractflag("-movetotrash");
    if (Node* n = client->nodeByHandle(cwd))
    {
        if (recurse_findemptysubfoldertrees(n, moveToTrash))
        {
            cout << "the search root path only contains empty folders: " << n->displaypath() << endl;
        }
    }
}

bool typematchesnodetype(nodetype_t pathtype, nodetype_t nodetype)
{
    switch (pathtype)
    {
    case FILENODE:
    case FOLDERNODE: return nodetype == pathtype;
    default: return false;
    }
}

#ifdef USE_FILESYSTEM
bool recursiveCompare(Node* mn, fs::path p)
{
    nodetype_t pathtype = fs::is_directory(p) ? FOLDERNODE : fs::is_regular_file(p) ? FILENODE : TYPE_UNKNOWN;
    if (!typematchesnodetype(pathtype, mn->type))
    {
        cout << "Path type mismatch: " << mn->displaypath() << ":" << mn->type << " " << p.u8string() << ":" << pathtype << endl;
        return false;
    }

    if (pathtype == FILENODE)
    {
        uint64_t size = (uint64_t) fs::file_size(p);
        if (size != (uint64_t) mn->size)
        {
            cout << "File size mismatch: " << mn->displaypath() << ":" << mn->size << " " << p.u8string() << ":" << size << endl;
        }
    }

    if (pathtype != FOLDERNODE)
    {
        return true;
    }

    std::string path = p.u8string();
    auto fileSystemType = client->fsaccess->getlocalfstype(LocalPath::fromPath(path, *client->fsaccess));
    multimap<string, Node*> ms;
    multimap<string, fs::path> ps;
    for (auto& m : mn->children)
    {
        string leafname = m->displayname();
        client->fsaccess->escapefsincompatible(&leafname, fileSystemType);
        ms.emplace(leafname, m);
    }
    for (fs::directory_iterator pi(p); pi != fs::directory_iterator(); ++pi)
    {
        auto leafname = pi->path().filename().u8string();
        client->fsaccess->escapefsincompatible(&leafname, fileSystemType);
        ps.emplace(leafname, pi->path());
    }

    for (auto p_iter = ps.begin(); p_iter != ps.end(); )
    {
        auto er = ms.equal_range(p_iter->first);
        auto next_p = p_iter;
        ++next_p;
        for (auto i = er.first; i != er.second; ++i)
        {
            if (recursiveCompare(i->second, p_iter->second))
            {
                ms.erase(i);
                ps.erase(p_iter);
                break;
            }
        }
        p_iter = next_p;
    }
    if (ps.empty() && ms.empty())
    {
        return true;
    }
    else
    {
        cout << "Extra content detected between " << mn->displaypath() << " and " << p.u8string() << endl;
        for (auto& mi : ms) cout << "Extra remote: " << mi.first << endl;
        for (auto& pi : ps) cout << "Extra local: " << pi.second << endl;
        return false;
    };
}
#endif
Node* nodeFromRemotePath(const string& s)
{
    Node* n;
    if (s.empty())
    {
        n = client->nodeByHandle(cwd);
    }
    else
    {
        n = nodebypath(s.c_str());
    }
    if (!n)
    {
        cout << "remote path not found: '" << s << "'" << endl;
    }
    return n;
}

#ifdef MEGA_MEASURE_CODE

void exec_deferRequests(autocomplete::ACState& s)
{
    // cause all the API requests of this type to be gathered up so they will be sent in a single batch, for timing purposes
    bool putnodes = s.extractflag("-putnodes");
    bool movenode = s.extractflag("-movenode");
    bool delnode = s.extractflag("-delnode");

    client->reqs.deferRequests =    [=](Command* c)
                                    {
                                        return  (putnodes && dynamic_cast<CommandPutNodes*>(c)) ||
                                                (movenode && dynamic_cast<CommandMoveNode*>(c)) ||
                                                (delnode && dynamic_cast<CommandDelNode*>(c));
                                    };
}

void exec_sendDeferred(autocomplete::ACState& s)
{
    // send those gathered up commands, and optionally reset the gathering
    client->reqs.sendDeferred();

    if (s.extractflag("-reset"))
    {
        client->reqs.deferRequests = nullptr;
    }
}

void exec_codeTimings(autocomplete::ACState& s)
{
    bool reset = s.extractflag("-reset");
    cout << client->performanceStats.report(reset, client->httpio, client->waiter, client->reqs) << flush;
}

#endif

#ifdef USE_FILESYSTEM
fs::path pathFromLocalPath(const string& s, bool mustexist)
{
    fs::path p = s.empty() ? fs::current_path() : fs::u8path(s);
#ifdef WIN32
    p = fs::u8path("\\\\?\\" + p.u8string());
#endif
    if (mustexist && !fs::exists(p))
    {
        cout << "local path not found: '" << s << "'";
        return fs::path();
    }
    return p;
}

void exec_treecompare(autocomplete::ACState& s)
{
    fs::path p = pathFromLocalPath(s.words[1].s, true);
    Node* n = nodeFromRemotePath(s.words[2].s);
    if (n && !p.empty())
    {
        recursiveCompare(n, p);
    }
}


bool buildLocalFolders(fs::path targetfolder, const string& prefix, int foldersperfolder, int recurselevel, int filesperfolder, uint64_t filesize, int& totalfilecount, int& totalfoldercount)
{
    fs::path p = targetfolder / fs::u8path(prefix);
    if (!fs::is_directory(p) && !fs::create_directory(p))
        return false;
    ++totalfoldercount;

    for (int i = 0; i < filesperfolder; ++i)
    {
        string filename = prefix + "_file_" + std::to_string(++totalfilecount);
        fs::path fp = p / fs::u8path(filename);
        ofstream fs(fp.u8string(), std::ios::binary);
        char buffer[64 * 1024];
        fs.rdbuf()->pubsetbuf(buffer, sizeof(buffer));

        for (auto j = filesize / sizeof(int); j--; )
        {
            fs.write((char*)&totalfilecount, sizeof(int));
        }
        fs.write((char*)&totalfilecount, filesize % sizeof(int));
    }

    if (recurselevel > 1)
    {
        for (int i = 0; i < foldersperfolder; ++i)
        {
            if (!buildLocalFolders(p, prefix + "_" + std::to_string(i), foldersperfolder, recurselevel - 1, filesperfolder, filesize, totalfilecount, totalfoldercount))
                return false;
        }
    }
    return true;
}

void exec_generatetestfilesfolders(autocomplete::ACState& s)
{
    string param, nameprefix = "test";
    int folderdepth = 1, folderwidth = 1, filecount = 100;
    int64_t filesize = 1024;
    if (s.extractflagparam("-folderdepth", param)) folderdepth = atoi(param.c_str());
    if (s.extractflagparam("-folderwidth", param)) folderwidth = atoi(param.c_str());
    if (s.extractflagparam("-filecount", param)) filecount = atoi(param.c_str());
    if (s.extractflagparam("-filesize", param)) filesize = atoll(param.c_str());
    if (s.extractflagparam("-nameprefix", param)) nameprefix = param;

    fs::path p = pathFromLocalPath(s.words[1].s, true);
    if (!p.empty())
    {
        int totalfilecount = 0, totalfoldercount = 0;
        buildLocalFolders(p, nameprefix, folderwidth, folderdepth, filecount, filesize, totalfilecount, totalfoldercount);
        cout << "created " << totalfilecount << " files and " << totalfoldercount << " folders" << endl;
    }
    else
    {
        cout << "invalid directory: " << p.u8string() << endl;
    }
}

#endif

void exec_getcloudstorageused(autocomplete::ACState& s)
{
    cout << client->mFingerprints.getSumSizes() << endl;
}

void exec_getuserquota(autocomplete::ACState& s)
{
    bool storage = s.extractflag("-storage");
    bool transfer = s.extractflag("-transfer");
    bool pro = s.extractflag("-pro");

    if (!storage && !transfer && !pro)
    {
        storage = transfer = pro = true;
    }

    client->getaccountdetails(new AccountDetails, storage, transfer, pro, false, false, false, -1);
}

void exec_getuserdata(autocomplete::ACState& s)
{
    client->getuserdata(client->reqtag);
}

void exec_querytransferquota(autocomplete::ACState& ac)
{
    client->querytransferquota(atoll(ac.words[1].s.c_str()));
}

void DemoApp::querytransferquota_result(int n)
{
    cout << "querytransferquota_result: " << n << endl;
}

autocomplete::ACN autocompleteTemplate;

void exec_help(ac::ACState&)
{
    cout << *autocompleteTemplate << flush;
}

bool quit_flag = false;

void exec_quit(ac::ACState&)
{
    quit_flag = true;
}

void exec_showattributes(autocomplete::ACState& s)
{
    if (const Node* n = nodeFromRemotePath(s.words[1].s))
    {
        for (auto pair : n->attrs.map)
        {
            char namebuf[10]{};
            AttrMap::nameid2string(pair.first, namebuf);
            if (pair.first == 'c')
            {
                FileFingerprint f;
                f.unserializefingerprint(&pair.second);
                cout << namebuf << ": " << pair.second << " (fingerprint: size " << f.size << " mtime " << f.mtime
                    << " crc " << std::hex << f.crc[0] << " " << f.crc[1] << " " << f.crc[2] << " " << f.crc[3] << std::dec << ")"
                    << " (node fingerprint: size " << n->size << " mtime " << n->mtime
                    << " crc " << std::hex << n->crc[0] << " " << n->crc[1] << " " << n->crc[2] << " " << n->crc[3] << std::dec << ")" << endl;
            }
            else
            {
                cout << namebuf << ": " << pair.second << endl;
            }
        }
    }
}

void printAuthringInformation(handle userhandle)
{
    for (auto &it : client->mAuthRings)
    {
        AuthRing &authring = it.second;
        attr_t at = it.first;
        cout << User::attr2string(at) << ": " << endl;
        for (auto &uh : authring.getTrackedUsers())
        {
            if (uh == userhandle || ISUNDEF(userhandle))    // no user was typed --> show authring for all users
            {
                User *user = client->finduser(uh);
                string email = user ? user->email : "not a contact";

                cout << "\tUserhandle: \t" << Base64Str<MegaClient::USERHANDLE>(uh) << endl;
                cout << "\tEmail:      \t" << email << endl;
                cout << "\tFingerprint:\t" << Utils::stringToHex(authring.getFingerprint(uh)) << endl;
                cout << "\tAuth. level: \t" << AuthRing::authMethodToStr(authring.getAuthMethod(uh)) << endl;
            }
        }
    }
}

void exec_setmaxconnections(autocomplete::ACState& s)
{
    auto direction = s.words[1].s == "put" ? PUT : GET;
    if (s.words.size() == 3)
    {
        client->setmaxconnections(direction, atoi(s.words[2].s.c_str()));
    }
    cout << "connections: " << (int)client->connections[direction] << endl;
}


class MegaCLILogger : public ::mega::Logger {
public:
    ofstream mLogFile;

    void log(const char*, int loglevel, const char*, const char *message
#ifdef ENABLE_LOG_PERFORMANCE
                 , const char **directMessages, size_t *directMessagesSizes, unsigned numberMessages
#endif
    ) override
    {
        if (mLogFile.is_open())
        {
            mLogFile << Waiter::ds << " " << SimpleLogger::toStr(static_cast<LogLevel>(loglevel)) << ": ";
            if (message) mLogFile << message;
#ifdef ENABLE_LOG_PERFORMANCE
            for (unsigned i = 0; i < numberMessages; ++i) mLogFile.write(directMessages[i], directMessagesSizes[i]);
#endif
            mLogFile << std::endl;
        }
        else
        {
#ifdef _WIN32
            auto t = std::time(NULL);
            char ts[50];
            if (!std::strftime(ts, sizeof(ts), "%H:%M:%S", std::localtime(&t)))
            {
                ts[0] = '\0';
            }

            string s;
            s.reserve(1024);
            s += ts;
            s += " ";
            if (message) s += message;
#ifdef ENABLE_LOG_PERFORMANCE
            for (unsigned i = 0; i < numberMessages; ++i) s.append(directMessages[i], directMessagesSizes[i]);
#endif
            s += "\r\n";
            OutputDebugStringA(s.c_str());
#else
            if (loglevel >= SimpleLogger::logCurrentLevel)
            {
                auto t = std::time(NULL);
                char ts[50];
                if (!std::strftime(ts, sizeof(ts), "%H:%M:%S", std::localtime(&t)))
                {
                    ts[0] = '\0';
                }
                std::cout << "[" << ts << "] " << SimpleLogger::toStr(static_cast<LogLevel>(loglevel)) << ": " << message << std::endl;
        }
#endif
        }
    }
};

void exec_fingerprint(autocomplete::ACState& s)
{
    auto localfilepath = LocalPath::fromPath(s.words[1].s, *client->fsaccess);
    auto fa = client->fsaccess->newfileaccess();

    if (fa->fopen(localfilepath, true, false, nullptr))
    {
        FileFingerprint fp;
        fp.genfingerprint(fa.get());
        cout << Utils::stringToHex(std::string((const char*)&fp.size, sizeof(fp.size))) << "/" <<
                Utils::stringToHex(std::string((const char*)&fp.mtime, sizeof(fp.mtime))) << "/" <<
                Utils::stringToHex(std::string((const char*)&fp.crc, sizeof(fp.crc))) << endl;
    }
    else
    {
        cout << "Failed to open: " << s.words[1].s << endl;
    }
}

void exec_timelocal(autocomplete::ACState& s)
{
    bool get = s.words[1].s == "get";
    auto localfilepath = LocalPath::fromPath(s.words[2].s, *client->fsaccess);

    if ((get && s.words.size() != 3) || (!get && s.words.size() != 4))
    {
        cout << "wrong number of arguments for : " << s.words[1].s << endl;
        return;
    }

    m_time_t set_time = 0;

    if (!get)
    {
        // similar to Transfers::complete()

        std::istringstream is(s.words[3].s);
        std::tm tm_record;
        is >> std::get_time(&tm_record, "%Y-%m-%d %H:%M:%S");

        set_time = m_mktime(&tm_record);

        cout << "Setting mtime to " << set_time << endl;

        bool success = client->fsaccess->setmtimelocal(localfilepath, set_time);
        if (!success)
        {
            cout << "setmtimelocal failed!  Was it transient? " << client->fsaccess->transient_error << endl;
        }
    }

    // perform get in both cases
    auto fa = client->fsaccess->newfileaccess();
    if (fa->fopen(localfilepath, true, false))
    {
        FileFingerprint fp;
        fp.genfingerprint(fa.get());
        if (fp.isvalid)
        {
            std::tm tm_record;
            m_localtime(fp.mtime, &tm_record);
            cout << "mtime for file is " << fp.mtime << ": " << std::put_time(&tm_record, "%Y-%m-%d %H:%M:%S") << endl;

            if (!get)
            {
                if (::mega::abs(set_time - fp.mtime) <= 2)
                {
                    cout << "mtime read back is within 2 seconds, so success. Actual difference: " << ::mega::abs(set_time - fp.mtime) << endl;
                }
                else
                {
                    cout << "ERROR Silent failure in setmtimelocal, difference is " << ::mega::abs(set_time - fp.mtime) << endl;
                }
            }
        }
        else
        {
            cout << "fingerprint generation failed: " << localfilepath.toPath(*client->fsaccess) << endl;
        }
    }
    else
    {
        cout << "fopen failed: " << localfilepath.toPath(*client->fsaccess) << endl;
    }

}

void exec_backupcentre(autocomplete::ACState& s)
{
    bool delFlag = s.extractflag("-del");

    if (s.words.size() == 1)
    {
        client->reqs.add(new CommandBackupSyncFetch([&](Error e, vector<CommandBackupSyncFetch::Data>& data){
            if (e)
            {
                cout << "backupcentre failed: " << e << endl;
            }
            else
            {
                for (auto& d : data)
                {
                    cout << "Backup ID: " << toHandle(d.backupId) << endl;
                    cout << "  backup type: " << backupTypeToStr(d.backupType) << endl;
                    cout << "  root handle: " << toNodeHandle(d.rootNode) << endl;
                    cout << "  local folder: " << d.localFolder << endl;
                    cout << "  device id: " << d.deviceId << endl;
                    cout << "  sync state: " << d.syncState << endl;
                    cout << "  sync substate: " << d.syncSubstate << endl;
                    cout << "  extra: " << d.extra << endl;
                    cout << "  heartbeat timestamp: " << d.hbTimestamp << endl;
                    cout << "  heartbeat status: " << d.hbStatus << endl;
                    cout << "  heartbeat progress: " << d.hbProgress << endl;
                    cout << "  heartbeat uploads: " << d.uploads << endl;
                    cout << "  heartbeat downloads: " << d.downloads << endl;
                    cout << "  last activity time: " << d.lastActivityTs << endl;
                    cout << "  last node handle: " << toNodeHandle(d.lastSyncedNodeHandle) << endl << endl;
                }

                cout << "Backup Centre - Backups count: " << data.size() << endl;
            }
        }));
    }
    else if (s.words.size() == 2 && delFlag)
    {
        handle backupId;
        Base64::atob(s.words[1].s.c_str(), (byte*)&backupId, MegaClient::BACKUPHANDLE);
        client->reqs.add(new CommandBackupRemove(client, backupId));
    }
}


MegaCLILogger gLogger;

autocomplete::ACN autocompleteSyntax()
{
    using namespace autocomplete;
    std::unique_ptr<Either> p(new Either("      "));

    p->Add(exec_apiurl, sequence(text("apiurl"), opt(sequence(param("url"), opt(param("disablepkp"))))));
    p->Add(exec_login, sequence(text("login"), opt(flag("-fresh")), either(sequence(param("email"), opt(param("password"))),
                                                      sequence(exportedLink(false, true), opt(param("auth_key"))),
                                                      param("session"),
                                                      sequence(text("autoresume"), opt(param("id"))))));
    p->Add(exec_begin, sequence(text("begin"), opt(param("ephemeralhandle#ephemeralpw"))));
    p->Add(exec_signup, sequence(text("signup"), either(sequence(param("email"), param("name"), opt(flag("-v1"))), param("confirmationlink"))));
    p->Add(exec_cancelsignup, sequence(text("cancelsignup")));
    p->Add(exec_confirm, sequence(text("confirm")));
    p->Add(exec_session, sequence(text("session"), opt(sequence(text("autoresume"), opt(param("id"))))));
    p->Add(exec_mount, sequence(text("mount")));
    p->Add(exec_ls, sequence(text("ls"), opt(flag("-R")), opt(sequence(flag("-tofile"), param("filename"))), opt(remoteFSFolder(client, &cwd))));
    p->Add(exec_cd, sequence(text("cd"), opt(remoteFSFolder(client, &cwd))));
    p->Add(exec_pwd, sequence(text("pwd")));
    p->Add(exec_lcd, sequence(text("lcd"), opt(localFSFolder())));
#ifdef USE_FILESYSTEM
    p->Add(exec_lls, sequence(text("lls"), opt(flag("-R")), opt(localFSFolder())));
    p->Add(exec_lpwd, sequence(text("lpwd")));
    p->Add(exec_lmkdir, sequence(text("lmkdir"), localFSFolder()));
#endif
    p->Add(exec_import, sequence(text("import"), exportedLink(true, false)));
    p->Add(exec_folderlinkinfo, sequence(text("folderlink"), opt(param("link"))));
    p->Add(exec_open, sequence(text("open"), exportedLink(false, true)));
    p->Add(exec_put, sequence(text("put"), opt(flag("-r")), localFSPath("localpattern"), opt(either(remoteFSPath(client, &cwd, "dst"),param("dstemail")))));
    p->Add(exec_putq, sequence(text("putq"), repeat(either(flag("-active"), flag("-all"), flag("-count"))), opt(param("cancelslot"))));
#ifdef USE_FILESYSTEM
    p->Add(exec_get, sequence(text("get"), opt(sequence(flag("-r"), opt(flag("-foldersonly")))), remoteFSPath(client, &cwd), opt(sequence(param("offset"), opt(param("length"))))));
#else
    p->Add(exec_get, sequence(text("get"), remoteFSPath(client, &cwd), opt(sequence(param("offset"), opt(param("length"))))));
#endif
    p->Add(exec_get, sequence(text("get"), flag("-re"), param("regularexpression")));
    p->Add(exec_get, sequence(text("get"), exportedLink(true, false), opt(sequence(param("offset"), opt(param("length"))))));
    p->Add(exec_getq, sequence(text("getq"), repeat(either(flag("-active"), flag("-all"), flag("-count"))), opt(param("cancelslot"))));
    p->Add(exec_more, sequence(text("more"), opt(remoteFSPath(client, &cwd))));
    p->Add(exec_pause, sequence(text("pause"), either(text("status"), sequence(opt(either(text("get"), text("put"))), opt(text("hard"))))));
    p->Add(exec_getfa, sequence(text("getfa"), wholenumber(1), opt(remoteFSPath(client, &cwd)), opt(text("cancel"))));
#ifdef USE_MEDIAINFO
    p->Add(exec_mediainfo, sequence(text("mediainfo"), either(sequence(text("calc"), localFSFile()), sequence(text("show"), remoteFSFile(client, &cwd)))));
#endif
    p->Add(exec_smsverify, sequence(text("smsverify"), either(sequence(text("send"), param("phonenumber"), opt(param("reverifywhitelisted"))), sequence(text("code"), param("verificationcode")))));
    p->Add(exec_verifiedphonenumber, sequence(text("verifiedphone")));
    p->Add(exec_resetverifiedphonenumber, sequence(text("resetverifiedphone")));
    p->Add(exec_mkdir, sequence(text("mkdir"), opt(flag("-allowduplicate")), opt(flag("-exactleafname")), remoteFSFolder(client, &cwd)));
    p->Add(exec_rm, sequence(text("rm"), remoteFSPath(client, &cwd), opt(sequence(flag("-regexchild"), param("regex")))));
    p->Add(exec_mv, sequence(text("mv"), remoteFSPath(client, &cwd, "src"), remoteFSPath(client, &cwd, "dst")));
    p->Add(exec_cp, sequence(text("cp"), remoteFSPath(client, &cwd, "src"), either(remoteFSPath(client, &cwd, "dst"), param("dstemail"))));
    p->Add(exec_du, sequence(text("du"), remoteFSPath(client, &cwd)));

#ifdef ENABLE_SYNC
    p->Add(exec_backupcentre, sequence(text("backupcentre"), opt(sequence(flag("-del"), param("backup_id")))));

    p->Add(exec_syncadd,
           sequence(text("sync"),
                    text("add"),
                    opt(flag("-backup")),
                    opt(sequence(flag("-external"), param("drivePath"))),
                    localFSFolder("source"),
                    remoteFSFolder(client, &cwd, "target")));

    p->Add(exec_syncclosedrive,
           sequence(text("sync"),
                    text("closedrive"),
                    localFSFolder("drive")));

    p->Add(exec_syncopendrive,
           sequence(text("sync"),
                    text("opendrive"),
                    localFSFolder("drive")));

    p->Add(exec_synclist,
           sequence(text("sync"), text("list")));

    p->Add(exec_syncremove,
           sequence(text("sync"),
                    text("remove"),
                    param("id")));

    p->Add(exec_syncxable,
           sequence(text("sync"),
                    either(sequence(either(text("disable"), text("fail")),
                                    param("id"),
                                    opt(param("error"))),
                           sequence(text("enable"),
                                    param("id")))));
#endif

    p->Add(exec_export, sequence(text("export"), remoteFSPath(client, &cwd), opt(either(flag("-writable"), param("expiretime"), text("del")))));
    p->Add(exec_share, sequence(text("share"), opt(sequence(remoteFSPath(client, &cwd), opt(sequence(contactEmail(client), opt(either(text("r"), text("rw"), text("full"))), opt(param("origemail"))))))));
    p->Add(exec_invite, sequence(text("invite"), param("dstemail"), opt(either(param("origemail"), text("del"), text("rmd")))));

    p->Add(exec_clink, sequence(text("clink"), either(text("renew"), sequence(text("query"), param("handle")), sequence(text("del"), opt(param("handle"))))));

    p->Add(exec_ipc, sequence(text("ipc"), param("handle"), either(text("a"), text("d"), text("i"))));
    p->Add(exec_showpcr, sequence(text("showpcr")));
    p->Add(exec_users, sequence(text("users"), opt(sequence(contactEmail(client), text("del")))));
    p->Add(exec_getua, sequence(text("getua"), param("attrname"), opt(contactEmail(client))));
    p->Add(exec_putua, sequence(text("putua"), param("attrname"), opt(either(
                                                                          text("del"),
                                                                          sequence(text("set"), param("string")),
                                                                          sequence(text("map"), param("key"), param("value")),
                                                                          sequence(text("load"), localFSFile())))));
#ifdef DEBUG
    p->Add(exec_delua, sequence(text("delua"), param("attrname")));
    p->Add(exec_devcommand, sequence(text("devcommand"), param("subcommand"), opt(param("email"))));
#endif
    p->Add(exec_alerts, sequence(text("alerts"), opt(either(text("new"), text("old"), wholenumber(10), text("notify"), text("seen")))));
    p->Add(exec_recentactions, sequence(text("recentactions"), param("hours"), param("maxcount")));
    p->Add(exec_recentnodes, sequence(text("recentnodes"), param("hours"), param("maxcount")));

    p->Add(exec_putbps, sequence(text("putbps"), opt(either(wholenumber(100000), text("auto"), text("none")))));
    p->Add(exec_killsession, sequence(text("killsession"), opt(either(text("all"), param("sessionid")))));
    p->Add(exec_whoami, sequence(text("whoami"), repeat(either(flag("-storage"), flag("-transfer"), flag("-pro"), flag("-transactions"), flag("-purchases"), flag("-sessions")))));
    p->Add(exec_verifycredentials, sequence(text("credentials"), either(text("show"), text("status"), text("verify"), text("reset")), opt(contactEmail(client))));
    p->Add(exec_passwd, sequence(text("passwd")));
    p->Add(exec_reset, sequence(text("reset"), contactEmail(client), opt(text("mk"))));
    p->Add(exec_recover, sequence(text("recover"), param("recoverylink")));
    p->Add(exec_cancel, sequence(text("cancel"), opt(param("cancellink"))));
    p->Add(exec_email, sequence(text("email"), opt(either(param("newemail"), param("emaillink")))));
    p->Add(exec_retry, sequence(text("retry")));
    p->Add(exec_recon, sequence(text("recon")));
    p->Add(exec_reload, sequence(text("reload"), opt(text("nocache"))));
    p->Add(exec_logout, sequence(text("logout"), opt(flag("-keepsyncconfigs"))));
    p->Add(exec_locallogout, sequence(text("locallogout")));
    p->Add(exec_symlink, sequence(text("symlink")));
    p->Add(exec_version, sequence(text("version")));
    p->Add(exec_debug, sequence(text("debug"), opt(either(flag("-on"), flag("-off"))), opt(localFSFile())));
    p->Add(exec_verbose, sequence(text("verbose"), opt(either(flag("-on"), flag("-off")))));
#if defined(WIN32) && defined(NO_READLINE)
    p->Add(exec_clear, sequence(text("clear")));
    p->Add(exec_codepage, sequence(text("codepage"), opt(sequence(wholenumber(65001), opt(wholenumber(65001))))));
    p->Add(exec_log, sequence(text("log"), either(text("utf8"), text("utf16"), text("codepage")), localFSFile()));
#endif
    p->Add(exec_test, sequence(text("test"), opt(param("data"))));
    p->Add(exec_fingerprint, sequence(text("fingerprint"), localFSFile("localfile")));
#ifdef ENABLE_CHAT
    p->Add(exec_chats, sequence(text("chats")));
    p->Add(exec_chatc, sequence(text("chatc"), param("group"), repeat(opt(sequence(contactEmail(client), either(text("ro"), text("sta"), text("mod")))))));
    p->Add(exec_chati, sequence(text("chati"), param("chatid"), contactEmail(client), either(text("ro"), text("sta"), text("mod"))));
    p->Add(exec_chatcp, sequence(text("chatcp"), param("mownkey"), opt(sequence(text("t"), param("title64"))), repeat(sequence(contactEmail(client), either(text("ro"), text("sta"), text("mod"))))));
    p->Add(exec_chatr, sequence(text("chatr"), param("chatid"), opt(contactEmail(client))));
    p->Add(exec_chatu, sequence(text("chatu"), param("chatid")));
    p->Add(exec_chatup, sequence(text("chatup"), param("chatid"), param("userhandle"), either(text("ro"), text("sta"), text("mod"))));
    p->Add(exec_chatpu, sequence(text("chatpu")));
    p->Add(exec_chatga, sequence(text("chatga"), param("chatid"), param("nodehandle"), param("uid")));
    p->Add(exec_chatra, sequence(text("chatra"), param("chatid"), param("nodehandle"), param("uid")));
    p->Add(exec_chatst, sequence(text("chatst"), param("chatid"), param("title64")));
    p->Add(exec_chata, sequence(text("chata"), param("chatid"), param("archive")));
    p->Add(exec_chatl, sequence(text("chatl"), param("chatid"), either(text("del"), text("query"))));
    p->Add(exec_chatsm, sequence(text("chatsm"), param("chatid"), opt(param("title64"))));
    p->Add(exec_chatlu, sequence(text("chatlu"), param("publichandle")));
    p->Add(exec_chatlj, sequence(text("chatlj"), param("publichandle"), param("unifiedkey")));
#endif
    p->Add(exec_setmaxdownloadspeed, sequence(text("setmaxdownloadspeed"), opt(wholenumber(10000))));
    p->Add(exec_setmaxuploadspeed, sequence(text("setmaxuploadspeed"), opt(wholenumber(10000))));
    p->Add(exec_handles, sequence(text("handles"), opt(either(text("on"), text("off")))));
    p->Add(exec_httpsonly, sequence(text("httpsonly"), opt(either(text("on"), text("off")))));
    p->Add(exec_timelocal, sequence(text("mtimelocal"), either(text("set"), text("get")), localFSPath(), opt(param("datetime"))));

    p->Add(exec_mfac, sequence(text("mfac"), param("email")));
    p->Add(exec_mfae, sequence(text("mfae")));
    p->Add(exec_mfad, sequence(text("mfad"), param("pin")));

#if defined(WIN32) && defined(NO_READLINE)
    p->Add(exec_autocomplete, sequence(text("autocomplete"), opt(either(text("unix"), text("dos")))));
    p->Add(exec_history, sequence(text("history")));
#endif
    p->Add(exec_help, either(text("help"), text("h"), text("?")));
    p->Add(exec_quit, either(text("quit"), text("q"), text("exit")));

    p->Add(exec_find, sequence(text("find"), text("raided")));
    p->Add(exec_findemptysubfoldertrees, sequence(text("findemptysubfoldertrees"), opt(flag("-movetotrash"))));

#ifdef MEGA_MEASURE_CODE
    p->Add(exec_deferRequests, sequence(text("deferrequests"), repeat(either(flag("-putnodes")))));
    p->Add(exec_sendDeferred, sequence(text("senddeferred"), opt(flag("-reset"))));
    p->Add(exec_codeTimings, sequence(text("codetimings"), opt(flag("-reset"))));
#endif

#ifdef USE_FILESYSTEM
    p->Add(exec_treecompare, sequence(text("treecompare"), localFSPath(), remoteFSPath(client, &cwd)));
    p->Add(exec_generatetestfilesfolders, sequence(text("generatetestfilesfolders"), repeat(either(sequence(flag("-folderdepth"), param("depth")),
                                                                                                   sequence(flag("-folderwidth"), param("width")),
                                                                                                   sequence(flag("-filecount"), param("count")),
                                                                                                   sequence(flag("-filesize"), param("size")),
                                                                                                   sequence(flag("-nameprefix"), param("prefix")))), localFSFolder("parent")));
#endif
    p->Add(exec_querytransferquota, sequence(text("querytransferquota"), param("filesize")));
    p->Add(exec_getcloudstorageused, sequence(text("getcloudstorageused")));
    p->Add(exec_getuserquota, sequence(text("getuserquota"), repeat(either(flag("-storage"), flag("-transfer"), flag("-pro")))));
    p->Add(exec_getuserdata, text("getuserdata"));

    p->Add(exec_showattributes, sequence(text("showattributes"), remoteFSPath(client, &cwd)));

    p->Add(exec_setmaxconnections, sequence(text("setmaxconnections"), either(text("put"), text("get")), opt(wholenumber(4))));
    p->Add(exec_metamac, sequence(text("metamac"), localFSPath(), remoteFSPath(client, &cwd)));
    p->Add(exec_banner, sequence(text("banner"), either(text("get"), sequence(text("dismiss"), param("id")))));

    p->Add(exec_drivemonitor, sequence(text("drivemonitor"), either(text("on"), text("off"))));

    return autocompleteTemplate = std::move(p);
}


#ifdef USE_FILESYSTEM
bool recursiveget(fs::path&& localpath, Node* n, bool folders, unsigned& queued)
{
    if (n->type == FILENODE)
    {
        if (!folders)
        {
            auto f = new AppFileGet(n, NodeHandle(), NULL, -1, 0, NULL, NULL, localpath.u8string());
            f->appxfer_it = appxferq[GET].insert(appxferq[GET].end(), f);
            DBTableTransactionCommitter committer(client->tctable);
            client->startxfer(GET, f, committer);
            queued += 1;
        }
    }
    else if (n->type == FOLDERNODE || n->type == ROOTNODE)
    {
        fs::path newpath = localpath / fs::u8path(n->type == ROOTNODE ? "ROOTNODE" : n->displayname());
        if (folders)
        {
            std::error_code ec;
            if (fs::create_directory(newpath, ec) || !ec)
            {
                cout << newpath << endl;
            }
            else
            {
                cout << "Failed trying to create " << newpath << ": " << ec.message() << endl;
                return false;
            }
        }
        for (node_list::iterator it = n->children.begin(); it != n->children.end(); it++)
        {
            if (!recursiveget(std::move(newpath), *it, folders, queued))
            {
                return false;
            }
        }
    }
    return true;
}
#endif

bool regexget(const string& expression, Node* n, unsigned& queued)
{
    try
    {
        std::regex re(expression);

        if (n->type == FOLDERNODE || n->type == ROOTNODE)
        {
            DBTableTransactionCommitter committer(client->tctable);
            for (node_list::iterator it = n->children.begin(); it != n->children.end(); it++)
            {
                if ((*it)->type == FILENODE)
                {
                    if (regex_search(string((*it)->displayname()), re))
                    {
                        auto f = new AppFileGet(*it);
                        f->appxfer_it = appxferq[GET].insert(appxferq[GET].end(), f);
                        client->startxfer(GET, f, committer);
                        queued += 1;
                    }
                }
            }
        }
    }
    catch (std::exception& e)
    {
        cout << "ERROR: " << e.what() << endl;
        return false;
    }
    return true;
}

struct Login
{
    string email, password, salt, pin;
    int version;

    Login() : version(0)
    {
    }

    void reset()
    {
        *this = Login();
    }

    void login(MegaClient* mc)
    {
        byte keybuf[SymmCipher::KEYLENGTH];

        if (version == 1)
        {
            if (error e = mc->pw_key(password.c_str(), keybuf))
            {
                cout << "Login error: " << e << endl;
            }
            else
            {
                mc->login(email.c_str(), keybuf, (!pin.empty()) ? pin.c_str() : NULL);
            }
        }
        else if (version == 2 && !salt.empty())
        {
            mc->login2(email.c_str(), password.c_str(), &salt, (!pin.empty()) ? pin.c_str() : NULL);
        }
        else
        {
            cout << "Login unexpected error" << endl;
        }
    }
};
static Login login;

ofstream* pread_file = NULL;
m_off_t pread_file_end = 0;


// execute command
static void process_line(char* l)
{
    switch (prompt)
    {
    case LOGINTFA:
        if (strlen(l) > 1)
        {
            login.pin = l;
            login.login(client);
        }
        else
        {
            cout << endl << "The pin length is invalid, please try to login again." << endl;
        }

        setprompt(COMMAND);
        return;

    case SETTFA:
        client->multifactorauthsetup(l);
        setprompt(COMMAND);
        return;

    case LOGINPASSWORD:

        if (signupcode.size())
        {
            // verify correctness of supplied signup password
            client->pw_key(l, pwkey);
            SymmCipher pwcipher(pwkey);
            pwcipher.ecb_decrypt(signuppwchallenge);

            if (MemAccess::get<int64_t>((const char*)signuppwchallenge + 4))
            {
                cout << endl << "Incorrect password, please try again." << endl;
            }
            else
            {
                client->confirmsignuplink((const byte*)signupcode.data(), unsigned(signupcode.size()),
                    MegaClient::stringhash64(&signupemail, &pwcipher));
            }

            signupcode.clear();
        }
        else if (recoverycode.size())   // cancelling account --> check password
        {
            client->pw_key(l, pwkey);
            client->validatepwd(pwkey);
        }
        else if (changecode.size())     // changing email --> check password to avoid creating an invalid hash
        {
            client->pw_key(l, pwkey);
            client->validatepwd(pwkey);
        }
        else
        {
            login.password = l;
            login.login(client);
            cout << endl << "Logging in..." << endl;
        }

        setprompt(COMMAND);
        return;

    case OLDPASSWORD:
        client->pw_key(l, pwkeybuf);

        if (!memcmp(pwkeybuf, pwkey, sizeof pwkey))
        {
            cout << endl;
            setprompt(NEWPASSWORD);
        }
        else
        {
            cout << endl << "Bad password, please try again" << endl;
            setprompt(COMMAND);
        }
        return;

    case NEWPASSWORD:
        newpassword = l;
        client->pw_key(l, newpwkey);

        cout << endl;
        setprompt(PASSWORDCONFIRM);
        return;

    case PASSWORDCONFIRM:
        client->pw_key(l, pwkeybuf);

        if (memcmp(pwkeybuf, newpwkey, sizeof pwkeybuf))
        {
            cout << endl << "Mismatch, please try again" << endl;
        }
        else
        {
            error e;

            if (signupemail.size())
            {
                if (signupV2)
                {
                    client->sendsignuplink2(signupemail.c_str(), newpassword.c_str(), signupname.c_str());
                }
                else
                {
                    client->sendsignuplink(signupemail.c_str(), signupname.c_str(), newpwkey);
                }
            }
            else if (recoveryemail.size() && recoverycode.size())
            {
                cout << endl << "Resetting password..." << endl;

                if (hasMasterKey)
                {
                    client->confirmrecoverylink(recoverycode.c_str(), recoveryemail.c_str(), newpassword.c_str(), masterkey);
                }
                else
                {
                    client->confirmrecoverylink(recoverycode.c_str(), recoveryemail.c_str(), newpassword.c_str(), NULL);
                }

                recoverycode.clear();
                recoveryemail.clear();
                hasMasterKey = false;
                memset(masterkey, 0, sizeof masterkey);
            }
            else
            {
                if ((e = client->changepw(newpassword.c_str())) == API_OK)
                {
                    memcpy(pwkey, newpwkey, sizeof pwkey);
                    cout << endl << "Changing password..." << endl;
                }
                else
                {
                    cout << "You must be logged in to change your password." << endl;
                }
            }
        }

        setprompt(COMMAND);
        signupemail.clear();
        signupV2 = true;
        return;

    case MASTERKEY:
        cout << endl << "Retrieving private RSA key for checking integrity of the Master Key..." << endl;

        Base64::atob(l, masterkey, sizeof masterkey);
        client->getprivatekey(recoverycode.c_str());
        return;

    case COMMAND:
        try
        {
            std::string consoleOutput;
            ac::autoExec(string(l), string::npos, autocompleteTemplate, false, consoleOutput, true); // todo: pass correct unixCompletions flag
            if (!consoleOutput.empty())
            {
                cout << consoleOutput << flush;
            }
        }
        catch (std::exception& e)
        {
            cout << "Command failed: " << e.what() << endl;
        }
        return;
    case PAGER:
        if (strlen(l) && l[0] == 'q')
        {
            setprompt(COMMAND); // quit pager view if 'q' is sent, see README
        }
        else
        {
            autocomplete::ACState nullState; //not entirely sure about this
            exec_more(nullState); //else, get one more page
        }
        return;
    }
}

void exec_ls(autocomplete::ACState& s)
{
    Node* n;
    bool recursive = s.extractflag("-R");
    string toFilename;
    bool toFileFlag = s.extractflagparam("-tofile", toFilename);

    ofstream toFile;
    if (toFileFlag)
    {
        toFile.open(toFilename);
    }

    if (s.words.size() > 1)
    {
        n = nodebypath(s.words[1].s.c_str());
    }
    else
    {
        n = client->nodeByHandle(cwd);
    }

    if (n)
    {
        dumptree(n, recursive, 0, NULL, toFileFlag ? &toFile : nullptr);
    }
}

void exec_cd(autocomplete::ACState& s)
{
    if (s.words.size() > 1)
    {
        if (Node* n = nodebypath(s.words[1].s.c_str()))
        {
            if (n->type == FILENODE)
            {
                cout << s.words[1].s << ": Not a directory" << endl;
            }
            else
            {
                cwd = n->nodeHandle();
            }
        }
        else
        {
            cout << s.words[1].s << ": No such file or directory" << endl;
        }
    }
    else
    {
        cwd = NodeHandle().set6byte(client->rootnodes[0]);
    }
}

void exec_rm(autocomplete::ACState& s)
{
    string childregexstring;
    bool useregex = s.extractflagparam("-regexchild", childregexstring);

    if (Node* n = nodebypath(s.words[1].s.c_str()))
    {
        vector<Node*> v;
        if (useregex)
        {
            std::regex re(childregexstring);
            for (Node* c : n->children)
            {
                if (std::regex_match(c->displayname(), re))
                {
                    v.push_back(c);
                }
            }
        }
        else
        {
            v.push_back(n);
        }

        for (auto d : v)
        {
            if (client->checkaccess(d, FULL))
            {
                error e = client->unlink(d, false, 0);

                if (e)
                {
                    cout << d->displaypath() << ": Deletion failed (" << errorstring(e) << ")" << endl;
                }
            }
            else
            {
                cout << d->displaypath() << ": Access denied" << endl;
            }
        }
    }
    else
    {
        cout << s.words[1].s << ": No such file or directory" << endl;
    }
}

void exec_mv(autocomplete::ACState& s)
{
    Node *n, *tn;
    string newname;

    if (s.words.size() > 2)
    {
        // source node must exist
        if ((n = nodebypath(s.words[1].s.c_str())))
        {
            // we have four situations:
            // 1. target path does not exist - fail
            // 2. target node exists and is folder - move
            // 3. target node exists and is file - delete and rename (unless same)
            // 4. target path exists, but filename does not - rename
            if ((tn = nodebypath(s.words[2].s.c_str(), NULL, &newname)))
            {
                error e;

                if (newname.size())
                {
                    if (tn->type == FILENODE)
                    {
                        cout << s.words[2].s << ": Not a directory" << endl;

                        return;
                    }
                    else
                    {
                        if ((e = client->checkmove(n, tn)) == API_OK)
                        {
                            if (!client->checkaccess(n, RDWR))
                            {
                                cout << "Write access denied" << endl;

                                return;
                            }

                            // rename
                            client->fsaccess->normalize(&newname);
                            n->attrs.map['n'] = newname;

                            if ((e = client->setattr(n)))
                            {
                                cout << "Cannot rename file (" << errorstring(e) << ")" << endl;
                            }
                        }
                        else
                        {
                            cout << "Cannot rename file (" << errorstring(e) << ")" << endl;
                        }
                    }
                }
                else
                {
                    if (tn->type == FILENODE)
                    {
                        // (there should never be any orphaned filenodes)
                        if (!tn->parent)
                        {
                            return;
                        }

                        if ((e = client->checkmove(n, tn->parent)) == API_OK)
                        {
                            if (!client->checkaccess(n, RDWR))
                            {
                                cout << "Write access denied" << endl;

                                return;
                            }

                            // overwrite existing target file: rename source...
                            n->attrs.map['n'] = tn->attrs.map['n'];
                            e = client->setattr(n);

                            if (e)
                            {
                                cout << "Rename failed (" << errorstring(e) << ")" << endl;
                            }

                            if (n != tn)
                            {
                                // ...delete target...
                                e = client->unlink(tn, false, 0);

                                if (e)
                                {
                                    cout << "Remove failed (" << errorstring(e) << ")" << endl;
                                }
                            }
                        }

                        // ...and set target to original target's parent
                        tn = tn->parent;
                    }
                    else
                    {
                        e = client->checkmove(n, tn);
                    }
                }

                if (n->parent != tn)
                {
                    if (e == API_OK)
                    {
                        e = client->rename(n, tn);

                        if (e)
                        {
                            cout << "Move failed (" << errorstring(e) << ")" << endl;
                        }
                    }
                    else
                    {
                        cout << "Move not permitted - try copy" << endl;
                    }
                }
            }
            else
            {
                cout << s.words[2].s << ": No such directory" << endl;
            }
        }
        else
        {
            cout << s.words[1].s << ": No such file or directory" << endl;
        }
    }
}


void exec_cp(autocomplete::ACState& s)
{
    Node *n, *tn;
    string targetuser;
    string newname;
    error e;

    if (s.words.size() > 2)
    {
        if ((n = nodebypath(s.words[1].s.c_str())))
        {
            if ((tn = nodebypath(s.words[2].s.c_str(), &targetuser, &newname)))
            {
                if (!client->checkaccess(tn, RDWR))
                {
                    cout << "Write access denied" << endl;

                    return;
                }

                if (tn->type == FILENODE)
                {
                    if (n->type == FILENODE)
                    {
                        // overwrite target if source and taret are files

                        // (there should never be any orphaned filenodes)
                        if (!tn->parent)
                        {
                            return;
                        }

                        // ...delete target...
                        e = client->unlink(tn, false, 0);

                        if (e)
                        {
                            cout << "Cannot delete existing file (" << errorstring(e) << ")"
                                << endl;
                        }

                        // ...and set target to original target's parent
                        tn = tn->parent;
                    }
                    else
                    {
                        cout << "Cannot overwrite file with folder" << endl;
                        return;
                    }
                }
            }

            TreeProcCopy_mcli tc;
            handle ovhandle = UNDEF;

            if (!n->keyApplied())
            {
                cout << "Cannot copy a node without key" << endl;
                return;
            }

            if (n->attrstring)
            {
                n->applykey();
                n->setattr();
                if (n->attrstring)
                {
                    cout << "Cannot copy undecryptable node" << endl;
                    return;
                }
            }

            string sname;
            if (newname.size())
            {
                sname = newname;
                client->fsaccess->normalize(&sname);
            }
            else
            {
                attr_map::iterator it = n->attrs.map.find('n');
                if (it != n->attrs.map.end())
                {
                    sname = it->second;
                }
            }

            if (!client->versions_disabled && tn && n->type == FILENODE)
            {
                Node *ovn = client->childnodebyname(tn, sname.c_str(), true);
                if (ovn)
                {
                    if (n->isvalid && ovn->isvalid && *(FileFingerprint*)n == *(FileFingerprint*)ovn)
                    {
                        cout << "Skipping identical node" << endl;
                        return;
                    }

                    ovhandle = ovn->nodehandle;
                }
            }

            // determine number of nodes to be copied
            client->proctree(n, &tc, false, ovhandle != UNDEF);

            tc.allocnodes();

            // build new nodes array
            client->proctree(n, &tc, false, ovhandle != UNDEF);

            // if specified target is a filename, use it
            if (newname.size())
            {
                SymmCipher key;
                string attrstring;

                // copy source attributes and rename
                AttrMap attrs;

                attrs.map = n->attrs.map;
                attrs.map['n'] = sname;

                key.setkey((const byte*)tc.nn[0].nodekey.data(), tc.nn[0].type);

                // JSON-encode object and encrypt attribute string
                attrs.getjson(&attrstring);
                tc.nn[0].attrstring.reset(new string);
                client->makeattr(&key, tc.nn[0].attrstring, attrstring.c_str());
            }

            // tree root: no parent
            tc.nn[0].parenthandle = UNDEF;
            tc.nn[0].ovhandle = ovhandle;

            if (tn)
            {
                // add the new nodes
                client->putnodes(tn->nodehandle, move(tc.nn));
            }
            else
            {
                if (targetuser.size())
                {
                    cout << "Attempting to drop into user " << targetuser << "'s inbox..." << endl;

                    client->putnodes(targetuser.c_str(), move(tc.nn));
                }
                else
                {
                    cout << s.words[2].s << ": No such file or directory" << endl;
                }
            }
        }
        else
        {
            cout << s.words[1].s << ": No such file or directory" << endl;
        }
    }
}

void exec_du(autocomplete::ACState& s)
{
    Node *n;
    TreeProcDU du;

    if (s.words.size() > 1)
    {
        if (!(n = nodebypath(s.words[1].s.c_str())))
        {
            cout << s.words[1].s << ": No such file or directory" << endl;

            return;
        }
    }
    else
    {
        n = client->nodeByHandle(cwd);
    }

    if (n)
    {
        client->proctree(n, &du);

        cout << "Total storage used: " << (du.numbytes / 1048576) << " MB" << endl;
        cout << "Total # of files: " << du.numfiles << endl;
        cout << "Total # of folders: " << du.numfolders << endl;
    }
}

void exec_get(autocomplete::ACState& s)
{
    Node *n;
    string regularexpression;
    if (s.extractflag("-r"))
    {
#ifdef USE_FILESYSTEM
        // recursive get.  create local folder structure first, then queue transfer of all files
        bool foldersonly = s.extractflag("-foldersonly");

        if (!(n = nodebypath(s.words[1].s.c_str())))
        {
            cout << s.words[1].s << ": No such folder (or file)" << endl;
        }
        else if (n->type != FOLDERNODE && n->type != ROOTNODE)
        {
            cout << s.words[1].s << ": not a folder" << endl;
        }
        else
        {
            unsigned queued = 0;
            cout << "creating folders: " << endl;
            if (recursiveget(fs::current_path(), n, true, queued))
            {
                if (!foldersonly)
                {
                    cout << "queueing files..." << endl;
                    bool alldone = recursiveget(fs::current_path(), n, false, queued);
                    cout << "queued " << queued << " files for download" << (!alldone ? " before failure" : "") << endl;
                }
            }
        }
#else
        cout << "Sorry, -r not supported yet" << endl;
#endif
    }
    else if (s.extractflagparam("-re", regularexpression))
    {
        if (!(n = nodebypath(".")))
        {
            cout << ": No current folder" << endl;
        }
        else if (n->type != FOLDERNODE && n->type != ROOTNODE)
        {
            cout << ": not in a folder" << endl;
        }
        else
        {
            unsigned queued = 0;
            if (regexget(regularexpression, n, queued))
            {
                cout << "queued " << queued << " files for download" << endl;
            }
        }
    }
    else
    {
        handle ph = UNDEF;
        byte key[FILENODEKEYLENGTH];
        if (client->parsepubliclink(s.words[1].s.c_str(), ph, key, false) == API_OK)
        {
            cout << "Checking link..." << endl;
            client->openfilelink(ph, key, 0);
            return;
        }

        n = nodebypath(s.words[1].s.c_str());

        if (n)
        {
            if (s.words.size() > 2)
            {
                // read file slice
                m_off_t offset = atol(s.words[2].s.c_str());
                m_off_t count = (s.words.size() > 3) ? atol(s.words[3].s.c_str()) : 0;

                if (offset + count > n->size)
                {
                    if (offset < n->size)
                    {
                        count = n->size - offset;
                        cout << "Count adjusted to " << count << " bytes (filesize is " << n->size << " bytes)" << endl;
                    }
                    else
                    {
                        cout << "Nothing to read: offset + length > filesize (" << offset << " + " << count << " > " << n->size << " bytes)" << endl;
                        return;
                    }
                }

                if (s.words.size() == 5)
                {
                    pread_file = new ofstream(s.words[4].s.c_str(), std::ios_base::binary);
                    pread_file_end = offset + count;
                }

                client->pread(n, offset, count, NULL);
            }
            else
            {
                DBTableTransactionCommitter committer(client->tctable);

                // queue specified file...
                if (n->type == FILENODE)
                {
                    auto f = new AppFileGet(n);

                    string::size_type index = s.words[1].s.find(":");
                    // node from public folder link
                    if (index != string::npos && s.words[1].s.substr(0, index).find("@") == string::npos)
                    {
                        handle h = clientFolder->rootnodes[0];
                        char *pubauth = new char[12];
                        Base64::btoa((byte*)&h, MegaClient::NODEHANDLE, pubauth);
                        f->pubauth = pubauth;
                        f->hprivate = true;
                        f->hforeign = true;
                        memcpy(f->filekey, n->nodekey().data(), FILENODEKEYLENGTH);
                    }

                    f->appxfer_it = appxferq[GET].insert(appxferq[GET].end(), f);
                    client->startxfer(GET, f, committer);
                }
                else
                {
                    // ...or all files in the specified folder (non-recursive)
                    for (node_list::iterator it = n->children.begin(); it != n->children.end(); it++)
                    {
                        if ((*it)->type == FILENODE)
                        {
                            auto f = new AppFileGet(*it);
                            f->appxfer_it = appxferq[GET].insert(appxferq[GET].end(), f);
                            client->startxfer(GET, f, committer);
                        }
                    }
                }
            }
        }
        else
        {
            cout << s.words[1].s << ": No such file or folder" << endl;
        }
    }
}

/* more_node here is intentionally defined with filescope, it allows us to
 * resume an interrupted pagination.
 * Node contents are fetched one page at a time, defaulting to 1KB of data.
 * Improvement: Get console layout and use width*height for precise pagination.
 */
static Node    *more_node = nullptr; // Remote node that we are paging through
static m_off_t  more_offset = 0; // Current offset in the remote file
static const m_off_t MORE_BYTES = 1024;

void exec_more(autocomplete::ACState& s)
{
    if(s.words.size() > 1) // set up new node for pagination
    {
        more_offset = 0;
        more_node = nodebypath(s.words[1].s.c_str());
    }
    if(more_node && (more_node->type == FILENODE))
    {
        m_off_t count = (more_offset + MORE_BYTES <= more_node->size)
                ? MORE_BYTES : (more_node->size - more_offset);

        client->pread(more_node, more_offset, count, NULL);
    }
}

void uploadLocalFolderContent(LocalPath& localname, Node* cloudFolder);

void uploadLocalPath(nodetype_t type, std::string name, LocalPath& localname, Node* parent, const std::string targetuser, DBTableTransactionCommitter& committer, int& total, bool recursive)
{

    Node *previousNode = client->childnodebyname(parent, name.c_str(), false);

    if (type == FILENODE)
    {
        auto fa = client->fsaccess->newfileaccess();
        if (fa->fopen(localname, true, false))
        {
            FileFingerprint fp;
            fp.genfingerprint(fa.get());

            if (previousNode)
            {
                if (previousNode->type == FILENODE)
                {
                    if (fp.isvalid && previousNode->isvalid && fp == *((FileFingerprint *)previousNode))
                    {
                        cout << "Identical file already exist. Skipping transfer of " << name << endl;
                        return;
                    }
                }
                else
                {
                    cout << "Can't upload file over the top of a folder with the same name: " << name << endl;
                    return;
                }
            }
            fa.reset();

            AppFile* f = new AppFilePut(localname, parent ? parent->nodeHandle() : NodeHandle(), targetuser.c_str());
            *static_cast<FileFingerprint*>(f) = fp;
            f->appxfer_it = appxferq[PUT].insert(appxferq[PUT].end(), f);
            client->startxfer(PUT, f, committer);
            total++;
        }
        else
        {
            cout << "Can't open file: " << name << endl;
        }
    }
    else if (type == FOLDERNODE && recursive)
    {

        if (previousNode)
        {
            if (previousNode->type == FILENODE)
            {
                cout << "Can't upload a folder over the top of a file with the same name: " << name << endl;
                return;
            }
            else
            {
                // upload into existing folder with the same name
                uploadLocalFolderContent(localname, previousNode);
            }
        }
        else
        {
            vector<NewNode> nn(1);
            client->putnodes_prepareOneFolder(&nn[0], name);

            gOnPutNodeTag[gNextClientTag] = [localname](Node* parent) {
                auto tmp = localname;
                uploadLocalFolderContent(tmp, parent);
            };

            client->reqtag = gNextClientTag++;
            client->putnodes(parent->nodehandle, move(nn));
            client->reqtag = 0;
        }
    }
}


string localpathToUtf8Leaf(const LocalPath& itemlocalname)
{
    return itemlocalname.leafName().toPath(*client->fsaccess);
}

void uploadLocalFolderContent(LocalPath& localname, Node* cloudFolder)
{
    DirAccess* da = client->fsaccess->newdiraccess();

    if (da->dopen(&localname, NULL, false))
    {
        DBTableTransactionCommitter committer(client->tctable);

        int total = 0;
        nodetype_t type;
        LocalPath itemlocalleafname;
        while (da->dnext(localname, itemlocalleafname, true, &type))
        {
            string leafNameUtf8 = localpathToUtf8Leaf(itemlocalleafname);

            if (gVerboseMode)
            {
                cout << "Queueing " << leafNameUtf8 << "..." << endl;
            }
            auto newpath = localname;
            newpath.appendWithSeparator(itemlocalleafname, true);
            uploadLocalPath(type, leafNameUtf8, newpath, cloudFolder, "", committer, total, true);
        }
        if (gVerboseMode)
        {
            cout << "Queued " << total << " more uploads from folder " << localpathToUtf8Leaf(localname) << endl;
        }
    }
}

void exec_put(autocomplete::ACState& s)
{
    NodeHandle target = cwd;
    string targetuser;
    string newname;
    int total = 0;
    Node* n = NULL;

    bool recursive = s.extractflag("-r");

    if (s.words.size() > 2)
    {
        if ((n = nodebypath(s.words[2].s.c_str(), &targetuser, &newname)))
        {
            target = n->nodeHandle();
        }
    }
    else    // target is current path
    {
        n = client->nodeByHandle(target);
    }

    if (client->loggedin() == NOTLOGGEDIN && !targetuser.size() && !client->loggedIntoWritableFolder())
    {
        cout << "Not logged in." << endl;

        return;
    }

    if (recursive && !targetuser.empty())
    {
        cout << "Sorry, can't send recursively to a user" << endl;
    }

    auto localname = LocalPath::fromPath(s.words[1].s, *client->fsaccess);

    DirAccess* da = client->fsaccess->newdiraccess();

    if (da->dopen(&localname, NULL, true))
    {
        DBTableTransactionCommitter committer(client->tctable);

        nodetype_t type;
        LocalPath itemlocalname;
        while (da->dnext(localname, itemlocalname, true, &type))
        {
            string leafNameUtf8 = localpathToUtf8Leaf(itemlocalname);

            if (gVerboseMode)
            {
                cout << "Queueing " << leafNameUtf8 << "..." << endl;
            }
            uploadLocalPath(type, leafNameUtf8, itemlocalname, n, targetuser, committer, total, recursive);
        }
    }

    delete da;

    cout << "Queued " << total << " file(s) for upload, " << appxferq[PUT].size()
        << " file(s) in queue" << endl;
}

void exec_pwd(autocomplete::ACState& s)
{
    string path;

    nodepath(cwd, &path);

    cout << path << endl;
}

void exec_lcd(autocomplete::ACState& s)
{
    LocalPath localpath = LocalPath::fromPath(s.words[1].s, *client->fsaccess);

    if (!client->fsaccess->chdirlocal(localpath))
    {
        cout << s.words[1].s << ": Failed" << endl;
    }
}

#ifdef USE_FILESYSTEM
void exec_lls(autocomplete::ACState& s)
{
    bool recursive = s.extractflag("-R");
    fs::path ls_folder = s.words.size() > 1 ? fs::u8path(s.words[1].s) : fs::current_path();
    std::error_code ec;
    auto status = fs::status(ls_folder, ec);
    (void)status;
    if (ec)
    {
        cerr << ec.message() << endl;
    }
    else if (!fs::exists(ls_folder))
    {
        cerr << "not found" << endl;
    }
    else
    {
        local_dumptree(ls_folder, recursive);
    }
}
#endif

void exec_ipc(autocomplete::ACState& s)
{
    // incoming pending contact action
    handle phandle;
    if (s.words.size() == 3 && Base64::atob(s.words[1].s.c_str(), (byte*) &phandle, sizeof phandle) == sizeof phandle)
    {
        ipcactions_t action;
        if (s.words[2].s == "a")
        {
            action = IPCA_ACCEPT;
        }
        else if (s.words[2].s == "d")
        {
            action = IPCA_DENY;
        }
        else if (s.words[2].s == "i")
        {
            action = IPCA_IGNORE;
        }
        else
        {
            return;
        }
        client->updatepcr(phandle, action);
    }
}

#if defined(WIN32) && defined(NO_READLINE)
void exec_log(autocomplete::ACState& s)
{
    if (s.words.size() == 1)
    {
        // close log
        static_cast<WinConsole*>(console)->log("", WinConsole::no_log);
        cout << "log closed" << endl;
    }
    else if (s.words.size() == 3)
    {
        // open log
        WinConsole::logstyle style = WinConsole::no_log;
        if (s.words[1].s == "utf8")
        {
            style = WinConsole::utf8_log;
        }
        else if (s.words[1].s == "utf16")
        {
            style = WinConsole::utf16_log;
        }
        else if (s.words[1].s == "codepage")
        {
            style = WinConsole::codepage_log;
        }
        else
        {
            cout << "unknown log style" << endl;
        }
        if (!static_cast<WinConsole*>(console)->log(s.words[2].s, style))
        {
            cout << "failed to open log file" << endl;
        }
    }
}
#endif

void exec_putq(autocomplete::ACState& s)
{
    bool showActive = s.extractflag("-active");
    bool showAll = s.extractflag("-all");
    bool showCount = s.extractflag("-count");

    if (!showActive && !showAll && !showCount)
    {
        showCount = true;
    }

    xferq(PUT, s.words.size() > 1 ? atoi(s.words[1].s.c_str()) : -1, showActive, showAll, showCount);
}

void exec_getq(autocomplete::ACState& s)
{
    bool showActive = s.extractflag("-active");
    bool showAll = s.extractflag("-all");
    bool showCount = s.extractflag("-count");

    if (!showActive && !showAll && !showCount)
    {
        showCount = true;
    }

    xferq(GET, s.words.size() > 1 ? atoi(s.words[1].s.c_str()) : -1, showActive, showAll, showCount);
}

void exec_open(autocomplete::ACState& s)
{
    if (strstr(s.words[1].s.c_str(), "#F!") || strstr(s.words[1].s.c_str(), "folder/"))  // folder link indicator
    {
        if (!clientFolder)
        {
            using namespace mega;
#ifdef GFX_CLASS
            auto gfx = new GFX_CLASS;
            gfx->startProcessingThread();
#endif
            // create a new MegaClient with a different MegaApp to process callbacks
            // from the client logged into a folder. Reuse the waiter and httpio
            clientFolder = new MegaClient(new DemoAppFolder,
                                          client->waiter,
                                          client->httpio,
                                          new FSACCESS_CLASS,
                #ifdef DBACCESS_CLASS
                                          new DBACCESS_CLASS(startDir),
                #else
                                          NULL,
                #endif
                #ifdef GFX_CLASS
                                          gfx,
                #else
                                          NULL,
                #endif
                                          "Gk8DyQBS",
                                          "megacli_folder/" TOSTRING(MEGA_MAJOR_VERSION)
                                          "." TOSTRING(MEGA_MINOR_VERSION)
                                          "." TOSTRING(MEGA_MICRO_VERSION),
                                          2);
        }
        else
        {
            clientFolder->logout(false);
        }

        return clientFolder->app->login_result(clientFolder->folderaccess(s.words[1].s.c_str(), nullptr));
    }
    else
    {
        cout << "Invalid folder link." << endl;
    }
}

#ifdef USE_FILESYSTEM
void exec_lpwd(autocomplete::ACState& s)
{
    cout << fs::current_path().u8string() << endl;
}
#endif


void exec_test(autocomplete::ACState& s)
{
}

void exec_mfad(autocomplete::ACState& s)
{
    client->multifactorauthdisable(s.words[1].s.c_str());
}

void exec_mfac(autocomplete::ACState& s)
{
    string email;
    if (s.words.size() == 2)
    {
        email = s.words[1].s;
    }
    else
    {
        email = login.email;
    }

    client->multifactorauthcheck(email.c_str());
}

void exec_mfae(autocomplete::ACState& s)
{
    client->multifactorauthsetup();
}

void exec_login(autocomplete::ACState& s)
{
    //bool fresh = s.extractflag("-fresh");

    if (client->loggedin() == NOTLOGGEDIN)
    {
        if (s.words.size() > 1)
        {
            if ((s.words.size() == 2 || s.words.size() == 3) && s.words[1].s == "autoresume")
            {
                string filename = "megacli_autoresume_session" + (s.words.size() == 3 ? "_" + s.words[2].s : "");
                ifstream file(filename.c_str());
                string session;
                file >> session;
                if (file.is_open() && session.size())
                {
                    cout << "Resuming session..." << endl;
                    return client->login(Base64::atob(session));
                }
                cout << "Failed to get a valid session id from file " << filename << endl;
            }
            else if (strchr(s.words[1].s.c_str(), '@'))
            {
                login.reset();
                login.email = s.words[1].s;

                // full account login
                if (s.words.size() > 2)
                {
                    login.password = s.words[2].s;
                    cout << "Initiated login attempt..." << endl;
                }
                client->prelogin(login.email.c_str());
            }
            else
            {
                const char* ptr;
                if ((ptr = strchr(s.words[1].s.c_str(), '#')))  // folder link indicator
                {
                    const char *authKey = s.words.size() == 3 ? s.words[2].s.c_str() : nullptr;
                    return client->app->login_result(client->folderaccess(s.words[1].s.c_str(), authKey));
                }
                else
                {
                    return client->login(Base64::atob(s.words[1].s));
                }
            }
        }
        else
        {
            cout << "      login email [password]" << endl
                << "      login exportedfolderurl#key [authKey]" << endl
                << "      login session" << endl;
        }
    }
    else
    {
        cout << "Already logged in. Please log out first." << endl;
    }
}

void exec_begin(autocomplete::ACState& s)
{
    if (s.words.size() == 1)
    {
        cout << "Creating ephemeral session..." << endl;
        pdf_to_import = true;
        client->createephemeral();
    }
    else if (s.words.size() == 2)
    {
        handle uh;
        byte pw[SymmCipher::KEYLENGTH];

        if (Base64::atob(s.words[1].s.c_str(), (byte*) &uh, MegaClient::USERHANDLE) == sizeof uh && Base64::atob(
            s.words[1].s.c_str() + 12, pw, sizeof pw) == sizeof pw)
        {
            client->resumeephemeral(uh, pw);
        }
        else
        {
            cout << "Malformed ephemeral session identifier." << endl;
        }
    }
}

void exec_mount(autocomplete::ACState& s)
{
    listtrees();
}

void exec_share(autocomplete::ACState& s)
{
    bool writable = false;

    switch (s.words.size())
    {
    case 1:		// list all shares (incoming and outgoing)
    {
        TreeProcListOutShares listoutshares;
        Node* n;

        cout << "Shared folders:" << endl;

        for (unsigned i = 0; i < sizeof client->rootnodes / sizeof *client->rootnodes; i++)
        {
            if ((n = client->nodebyhandle(client->rootnodes[i])))
            {
                client->proctree(n, &listoutshares);
            }
        }

        for (user_map::iterator uit = client->users.begin();
            uit != client->users.end(); uit++)
        {
            User* u = &uit->second;
            Node* n;

            if (u->show == VISIBLE && u->sharing.size())
            {
                cout << "From " << u->email << ":" << endl;

                for (handle_set::iterator sit = u->sharing.begin();
                    sit != u->sharing.end(); sit++)
                {
                    if ((n = client->nodebyhandle(*sit)))
                    {
                        cout << "\t" << n->displayname() << " ("
                            << getAccessLevelStr(n->inshare->access) << ")" << endl;
                    }
                }
            }
        }
    }
    break;

    case 2:	    // list all outgoing shares on this path
    case 3:	    // remove outgoing share to specified e-mail address
    case 4:	    // add outgoing share to specified e-mail address
    case 5:     // user specified a personal representation to appear as for the invitation
        if (Node* n = nodebypath(s.words[1].s.c_str()))
        {
            if (s.words.size() == 2)
            {
                listnodeshares(n);
            }
            else
            {
                accesslevel_t a = ACCESS_UNKNOWN;
                const char* personal_representation = NULL;
                if (s.words.size() > 3)
                {
                    if (s.words[3].s == "r" || s.words[3].s == "ro")
                    {
                        a = RDONLY;
                    }
                    else if (s.words[3].s == "rw")
                    {
                        a = RDWR;
                    }
                    else if (s.words[3].s == "full")
                    {
                        a = FULL;
                    }
                    else
                    {
                        cout << "Access level must be one of r, rw or full" << endl;

                        return;
                    }

                    if (s.words.size() > 4)
                    {
                        personal_representation = s.words[4].s.c_str();
                    }
                }

                client->setshare(n, s.words[2].s.c_str(), a, writable, personal_representation, gNextClientTag++, [](Error e, bool){
                    if (e)
                    {
                        cout << "Share creation/modification request failed (" << errorstring(e) << ")" << endl;
                    }
                    else
                    {
                        cout << "Share creation/modification succeeded." << endl;
                    }
                });
            }
        }
        else
        {
            cout << s.words[1].s << ": No such directory" << endl;
        }
        break;
    }
}

void exec_users(autocomplete::ACState& s)
{
    if (s.words.size() == 1)
    {
        for (user_map::iterator it = client->users.begin(); it != client->users.end(); it++)
        {
            if (it->second.email.size())
            {
                cout << "\t" << it->second.email;

                if (it->second.userhandle == client->me)
                {
                    cout << ", session user";
                }
                else if (it->second.show == VISIBLE)
                {
                    cout << ", visible";
                }
                else if (it->second.show == HIDDEN)
                {
                    cout << ", hidden";
                }
                else if (it->second.show == INACTIVE)
                {
                    cout << ", inactive";
                }
                else if (it->second.show == BLOCKED)
                {
                    cout << ", blocked";
                }
                else
                {
                    cout << ", unknown visibility (" << it->second.show << ")";
                }

                if (it->second.sharing.size())
                {
                    cout << ", sharing " << it->second.sharing.size() << " folder(s)";
                }

                if (it->second.pubk.isvalid())
                {
                    cout << ", public key cached";
                }

                if (it->second.mBizMode == BIZ_MODE_MASTER)
                {
                    cout << ", business master user";
                }
                else if (it->second.mBizMode == BIZ_MODE_SUBUSER)
                {
                    cout << ", business sub-user";
                }

                cout << endl;
            }
        }
    }
    else if (s.words.size() == 3 && s.words[2].s == "del")
    {
        client->removecontact(s.words[1].s.c_str(), HIDDEN);
    }
}

void exec_mkdir(autocomplete::ACState& s)
{
    bool allowDuplicate = s.extractflag("-allowduplicate");
    bool exactLeafName = s.extractflag("-exactleafname");

    if (s.words.size() > 1)
    {
        string newname;

        Node* n;
        if (exactLeafName)
        {
            n = client->nodeByHandle(cwd);
            newname = s.words[1].s;
        }
        else
        {
            n = nodebypath(s.words[1].s.c_str(), NULL, &newname);
        }

        if (n)
        {
            if (!client->checkaccess(n, RDWR))
            {
                cout << "Write access denied" << endl;

                return;
            }

            if (newname.size())
            {
                vector<NewNode> nn(1);
                client->putnodes_prepareOneFolder(&nn[0], newname);
                client->putnodes(n->nodehandle, move(nn));
            }
            else if (allowDuplicate && n->parent && n->parent->nodehandle != UNDEF)
            {
                // the leaf name already exists and was returned in n
                auto leafname = s.words[1].s;
                auto pos = leafname.find_last_of("/");
                if (pos != string::npos) leafname.erase(0, pos + 1);
                vector<NewNode> nn(1);
                client->putnodes_prepareOneFolder(&nn[0], leafname);
                client->putnodes(n->parent->nodehandle, move(nn));
            }
            else
            {
                cout << s.words[1].s << ": Path already exists" << endl;
            }
        }
        else
        {
            cout << s.words[1].s << ": Target path not found" << endl;
        }
    }
}

void exec_getfa(autocomplete::ACState& s)
{
    Node* n;
    int cancel = s.words.size() > 2 && s.words.back().s == "cancel";

    if (s.words.size() < 3)
    {
        n = client->nodeByHandle(cwd);
    }
    else if (!(n = nodebypath(s.words[2].s.c_str())))
    {
        cout << s.words[2].s << ": Path not found" << endl;
    }

    if (n)
    {
        int c = 0;
        fatype type;

        type = fatype(atoi(s.words[1].s.c_str()));

        if (n->type == FILENODE)
        {
            if (n->hasfileattribute(type))
            {
                client->getfa(n->nodehandle, &n->fileattrstring, n->nodekey(), type, cancel);
                c++;
            }
        }
        else
        {
            for (node_list::iterator it = n->children.begin(); it != n->children.end(); it++)
            {
                if ((*it)->type == FILENODE && (*it)->hasfileattribute(type))
                {
                    client->getfa((*it)->nodehandle, &(*it)->fileattrstring, (*it)->nodekey(), type, cancel);
                    c++;
                }
            }
        }

        cout << (cancel ? "Canceling " : "Fetching ") << c << " file attribute(s) of type " << type << "..." << endl;
    }
}

void exec_getua(autocomplete::ACState& s)
{
    User* u = NULL;

    if (s.words.size() == 3)
    {
        // get other user's attribute
        if (!(u = client->finduser(s.words[2].s.c_str())))
        {
            cout << "Retrieving user attribute for unknown user: " << s.words[2].s << endl;
            client->getua(s.words[2].s.c_str(), User::string2attr(s.words[1].s.c_str()));
            return;
        }
    }
    else if (s.words.size() != 2)
    {
        cout << "      getua attrname [email]" << endl;
        return;
    }

    if (!u)
    {
        // get logged in user's attribute
        if (!(u = client->ownuser()))
        {
            cout << "Must be logged in to query own attributes." << endl;
            return;
        }
    }

    if (s.words[1].s == "pubk")
    {
        client->getpubkey(u->uid.c_str());
        return;
    }

    client->getua(u, User::string2attr(s.words[1].s.c_str()));
}

void exec_putua(autocomplete::ACState& s)
{
    attr_t attrtype = User::string2attr(s.words[1].s.c_str());
    if (attrtype == ATTR_UNKNOWN)
    {
        cout << "Attribute not recognized" << endl;
        return;
    }

    if (s.words.size() == 2)
    {
        // delete attribute
        client->putua(attrtype);

        return;
    }
    else if (s.words.size() == 3)
    {
        if (s.words[2].s == "del")
        {
            client->putua(attrtype);

            return;
        }
    }
    else if (s.words.size() == 4)
    {
        if (s.words[2].s == "set")
        {
            client->putua(attrtype, (const byte*)s.words[3].s.c_str(), unsigned(s.words[3].s.size()));
            return;
        }
        else if (s.words[2].s == "set64")
        {
            int len = int(s.words[3].s.size() * 3 / 4 + 3);
            byte *value = new byte[len];
            int valuelen = Base64::atob(s.words[3].s.data(), value, len);
            client->putua(attrtype, value, valuelen);
            delete [] value;
            return;
        }
        else if (s.words[2].s == "load")
        {
            string data;
            auto localpath = LocalPath::fromPath(s.words[3].s, *client->fsaccess);

            if (loadfile(localpath, &data))
            {
                client->putua(attrtype, (const byte*) data.data(), unsigned(data.size()));
            }
            else
            {
                cout << "Cannot read " << s.words[3].s << endl;
            }

            return;
        }
    }
    else if (s.words.size() == 5)
    {
        if (s.words[2].s == "map")  // putua <attrtype> map <attrKey> <attrValue>
        {
            if (attrtype == ATTR_DEVICE_NAMES || attrtype == ATTR_ALIAS)
            {
                std::string key = s.words[3].s;
                std::string value = Base64::btoa(s.words[4].s);
                string_map attrMap;
                attrMap[key] = value;

                std::unique_ptr<TLVstore> tlv;

                User *ownUser = client->finduser(client->me);
                const std::string *oldValue = ownUser->getattr(attrtype);
                if (!oldValue)  // attr doesn't exist -> create it
                {
                    tlv.reset(new TLVstore());
                    tlv->set(key, value);
                }
                else if (!ownUser->isattrvalid(attrtype)) // not fetched yet or outdated
                {
                    cout << "User attribute is versioned (need to know current version first). ";
                    cout << "Fetch the attribute first" << endl;
                    return;
                }
                else
                {
                    tlv.reset(TLVstore::containerToTLVrecords(oldValue, &client->key));

                    if (!User::mergeUserAttribute(attrtype, attrMap, *tlv.get()))
                    {
                        cout << "Failed to merge with existing values" << endl;
                        return;
                    }
                }

                // serialize and encrypt the TLV container
                std::unique_ptr<std::string> container(tlv->tlvRecordsToContainer(client->rng, &client->key));
                client->putua(attrtype, (byte *)container->data(), unsigned(container->size()));

                return;
            }
        }
    }
}

#ifdef DEBUG
void exec_delua(autocomplete::ACState& s)
{
    client->delua(s.words[1].s.c_str());
}
#endif

void exec_pause(autocomplete::ACState& s)
{
    bool getarg = false, putarg = false, hardarg = false, statusarg = false;

    for (size_t i = s.words.size(); --i; )
    {
        if (s.words[i].s == "get")
        {
            getarg = true;
        }
        if (s.words[i].s == "put")
        {
            putarg = true;
        }
        if (s.words[i].s == "hard")
        {
            hardarg = true;
        }
        if (s.words[i].s == "status")
        {
            statusarg = true;
        }
    }

    if (statusarg)
    {
        if (!hardarg && !getarg && !putarg)
        {
            if (!client->xferpaused[GET] && !client->xferpaused[PUT])
            {
                cout << "Transfers not paused at the moment." << endl;
            }
            else
            {
                if (client->xferpaused[GET])
                {
                    cout << "GETs currently paused." << endl;
                }
                if (client->xferpaused[PUT])
                {
                    cout << "PUTs currently paused." << endl;
                }
            }
        }
        return;
    }

    if (!getarg && !putarg)
    {
        getarg = true;
        putarg = true;
    }

    DBTableTransactionCommitter committer(client->tctable);

    if (getarg)
    {
        client->pausexfers(GET, client->xferpaused[GET] ^= true, hardarg, committer);
        if (client->xferpaused[GET])
        {
            cout << "GET transfers paused. Resume using the same command." << endl;
        }
        else
        {
            cout << "GET transfers unpaused." << endl;
        }
    }

    if (putarg)
    {
        client->pausexfers(PUT, client->xferpaused[PUT] ^= true, hardarg, committer);
        if (client->xferpaused[PUT])
        {
            cout << "PUT transfers paused. Resume using the same command." << endl;
        }
        else
        {
            cout << "PUT transfers unpaused." << endl;
        }
    }
}

void exec_debug(autocomplete::ACState& s)
{
    bool turnon = s.extractflag("-on");
    bool turnoff = s.extractflag("-off");

    if (s.words.size() > 1)
    {
        gLogger.mLogFile.close();
        if (!s.words[1].s.empty())
        {
            gLogger.mLogFile.open(s.words[1].s.c_str());
            if (!gLogger.mLogFile.is_open())
            {
                cout << "Log file open failed: '" << s.words[1].s << "'" << endl;
            }
        }
    }

    bool state = client->debugstate();
    if ((turnon && !state) || (turnoff && state) || (!turnon && !turnoff))
    {
        client->toggledebug();
    }

    cout << "Debug mode " << (client->debugstate() ? "on" : "off") << endl;
}

void exec_verbose(autocomplete::ACState& s)
{
    bool turnon = s.extractflag("-on");
    bool turnoff = s.extractflag("-off");

    if (turnon)
    {
        gVerboseMode = true;
    }
    else if (turnoff)
    {
        gVerboseMode = false;
    }
    else
    {
        gVerboseMode = !gVerboseMode;
    }
    cout << "Verbose mode " << (gVerboseMode ? "on" : "off") << endl;
}

#if defined(WIN32) && defined(NO_READLINE)
void exec_clear(autocomplete::ACState& s)
{
    static_cast<WinConsole*>(console)->clearScreen();
}
#endif

void exec_retry(autocomplete::ACState& s)
{
    if (client->abortbackoff())
    {
        cout << "Retrying..." << endl;
    }
    else
    {
        cout << "No failed request pending." << endl;
    }
}

void exec_recon(autocomplete::ACState& s)
{
    cout << "Closing all open network connections..." << endl;

    client->disconnect();
}

void exec_email(autocomplete::ACState& s)
{
    if (s.words.size() == 1)
    {
        User *u = client->finduser(client->me);
        if (u)
        {
            cout << "Your current email address is " << u->email << endl;
        }
        else
        {
            cout << "Please, login first" << endl;
        }
    }
    else if (s.words.size() == 2)
    {
        if (s.words[1].s.find("@") != string::npos)    // get change email link
        {
            client->getemaillink(s.words[1].s.c_str());
        }
        else    // confirm change email link
        {
            string link = s.words[1].s;

            size_t pos = link.find("#verify");
            if (pos == link.npos)
            {
                cout << "Invalid email change link." << endl;
                return;
            }

            changecode.assign(link.substr(pos + strlen("#verify")));
            client->queryrecoverylink(changecode.c_str());
        }
    }
}

#ifdef ENABLE_CHAT
void exec_chatc(autocomplete::ACState& s)
{
    size_t wordscount = s.words.size();
    if (wordscount < 2 || wordscount == 3)
    {
        cout << "Invalid syntax to create chatroom" << endl;
        cout << "      chatc group [email ro|sta|mod]* " << endl;
        return;
    }

    int group = atoi(s.words[1].s.c_str());
    if (group != 0 && group != 1)
    {
        cout << "Invalid syntax to create chatroom" << endl;
        cout << "      chatc group [email ro|sta|mod]* " << endl;
        return;
    }

    unsigned parseoffset = 2;
    if (((wordscount - parseoffset) % 2) == 0)
    {
        if (!group && (wordscount - parseoffset) != 2)
        {
            cout << "Peer to peer chats must have only one peer" << endl;
            return;
        }

        userpriv_vector *userpriv = new userpriv_vector;

        unsigned numUsers = 0;
        while ((numUsers + 1) * 2 + parseoffset <= wordscount)
        {
            string email = s.words[numUsers * 2 + parseoffset].s;
            User *u = client->finduser(email.c_str(), 0);
            if (!u)
            {
                cout << "User not found: " << email << endl;
                delete userpriv;
                return;
            }

            string privstr = s.words[numUsers * 2 + parseoffset + 1].s;
            privilege_t priv;
            if (!group) // 1:1 chats enforce peer to be moderator
            {
                priv = PRIV_MODERATOR;
            }
            else
            {
                if (privstr == "ro")
                {
                    priv = PRIV_RO;
                }
                else if (privstr == "sta")
                {
                    priv = PRIV_STANDARD;
                }
                else if (privstr == "mod")
                {
                    priv = PRIV_MODERATOR;
                }
                else
                {
                    cout << "Unknown privilege for " << email << endl;
                    delete userpriv;
                    return;
                }
            }

            userpriv->push_back(userpriv_pair(u->userhandle, priv));
            numUsers++;
        }

        client->createChat(group, false, userpriv);
        delete userpriv;
    }
}

void exec_chati(autocomplete::ACState& s)
{
    if (s.words.size() >= 4 && s.words.size() <= 7)
    {
        handle chatid;
        Base64::atob(s.words[1].s.c_str(), (byte*)&chatid, MegaClient::CHATHANDLE);

        string email = s.words[2].s;
        User *u = client->finduser(email.c_str(), 0);
        if (!u)
        {
            cout << "User not found: " << email << endl;
            return;
        }

        string privstr = s.words[3].s;
        privilege_t priv;
        if (privstr == "ro")
        {
            priv = PRIV_RO;
        }
        else if (privstr == "sta")
        {
            priv = PRIV_STANDARD;
        }
        else if (privstr == "mod")
        {
            priv = PRIV_MODERATOR;
        }
        else
        {
            cout << "Unknown privilege for " << email << endl;
            return;
        }

        string title;
        string unifiedKey;
        if (s.words.size() == 5)
        {
            unifiedKey = s.words[4].s;
        }
        else if (s.words.size() >= 6 && s.words[4].s == "t")
        {
            title = s.words[5].s;
            if (s.words.size() == 7)
            {
                unifiedKey = s.words[6].s;
            }
        }
        const char *t = !title.empty() ? title.c_str() : NULL;
        const char *uk = !unifiedKey.empty() ? unifiedKey.c_str() : NULL;

        client->inviteToChat(chatid, u->userhandle, priv, uk, t);
        return;
    }
}

void exec_chatr(autocomplete::ACState& s)
{
    if (s.words.size() > 1 && s.words.size() < 4)
    {
        handle chatid;
        Base64::atob(s.words[1].s.c_str(), (byte*)&chatid, MegaClient::CHATHANDLE);

        if (s.words.size() == 2)
        {
            client->removeFromChat(chatid, client->me);
            return;
        }
        else if (s.words.size() == 3)
        {
            string email = s.words[2].s;
            User *u = client->finduser(email.c_str(), 0);
            if (!u)
            {
                cout << "User not found: " << email << endl;
                return;
            }

            client->removeFromChat(chatid, u->userhandle);
            return;
        }
    }
}

void exec_chatu(autocomplete::ACState& s)
{
    handle chatid;
    Base64::atob(s.words[1].s.c_str(), (byte*)&chatid, MegaClient::CHATHANDLE);

    client->getUrlChat(chatid);
}

void exec_chata(autocomplete::ACState& s)
{
    handle chatid;
    Base64::atob(s.words[1].s.c_str(), (byte*)&chatid, MegaClient::CHATHANDLE);
    bool archive = (s.words[2].s == "1");
    if (!archive && (s.words[2].s != "0"))
    {
        cout << "Use 1 or 0 to archive/unarchive chats" << endl;
        return;
    }

    client->archiveChat(chatid, archive);
}

void exec_chats(autocomplete::ACState& s)
{
    if (s.words.size() == 1)
    {
        textchat_map::iterator it;
        for (it = client->chats.begin(); it != client->chats.end(); it++)
        {
            DemoApp::printChatInformation(it->second);
        }
        return;
    }
    if (s.words.size() == 2)
    {
        handle chatid;
        Base64::atob(s.words[1].s.c_str(), (byte*)&chatid, MegaClient::CHATHANDLE);

        textchat_map::iterator it = client->chats.find(chatid);
        if (it == client->chats.end())
        {
            cout << "Chatid " << s.words[1].s.c_str() << " not found" << endl;
            return;
        }

        DemoApp::printChatInformation(it->second);
        return;
    }
}

void exec_chatl(autocomplete::ACState& s)
{
    handle chatid;
    Base64::atob(s.words[1].s.c_str(), (byte*) &chatid, MegaClient::CHATHANDLE);
    bool delflag = (s.words.size() == 3 && s.words[2].s == "del");
    bool createifmissing = s.words.size() == 2 || (s.words.size() == 3 && s.words[2].s != "query");

    client->chatlink(chatid, delflag, createifmissing);
}
#endif

void exec_reset(autocomplete::ACState& s)
{
    if (client->loggedin() != NOTLOGGEDIN)
    {
        cout << "You're logged in. Please, logout first." << endl;
    }
    else if (s.words.size() == 2 ||
        (s.words.size() == 3 && (hasMasterKey = (s.words[2].s == "mk"))))
    {
        recoveryemail = s.words[1].s;
        client->getrecoverylink(recoveryemail.c_str(), hasMasterKey);
    }
    else
    {
        cout << "      reset email [mk]" << endl;
    }
}

void exec_clink(autocomplete::ACState& s)
{
    bool renew = false;
    if (s.words.size() == 1 || (s.words.size() == 2 && (renew = s.words[1].s == "renew")))
    {
        client->contactlinkcreate(renew);
    }
    else if ((s.words.size() == 3) && (s.words[1].s == "query"))
    {
        handle clink = UNDEF;
        Base64::atob(s.words[2].s.c_str(), (byte*)&clink, MegaClient::CONTACTLINKHANDLE);

        client->contactlinkquery(clink);

    }
    else if (((s.words.size() == 3) || (s.words.size() == 2)) && (s.words[1].s == "del"))
    {
        handle clink = UNDEF;

        if (s.words.size() == 3)
        {
            Base64::atob(s.words[2].s.c_str(), (byte*)&clink, MegaClient::CONTACTLINKHANDLE);
        }

        client->contactlinkdelete(clink);
    }
}

void exec_apiurl(autocomplete::ACState& s)
{
    if (s.words.size() == 1)
    {
        cout << "Current APIURL = " << MegaClient::APIURL << endl;
        cout << "Current disablepkp = " << (MegaClient::disablepkp ? "true" : "false") << endl;
    }
    else if (client->loggedin() != NOTLOGGEDIN)
    {
        cout << "You must not be logged in, to change APIURL" << endl;
    }
    else if (s.words.size() == 3 || s.words.size() == 2)
    {
        if (s.words[1].s.size() < 8 || s.words[1].s.substr(0, 8) != "https://")
        {
            s.words[1].s = "https://" + s.words[1].s;
        }
        if (s.words[1].s.empty() || s.words[1].s[s.words[1].s.size() - 1] != '/')
        {
            s.words[1].s += '/';
        }
        MegaClient::APIURL = s.words[1].s;
        if (s.words.size() == 3)
        {
            MegaClient::disablepkp = s.words[2].s == "true";
        }
    }
}

void exec_passwd(autocomplete::ACState& s)
{
    if (client->loggedin() != NOTLOGGEDIN)
    {
        setprompt(NEWPASSWORD);
    }
    else
    {
        cout << "Not logged in." << endl;
    }
}

void exec_putbps(autocomplete::ACState& s)
{
    if (s.words.size() > 1)
    {
        if (s.words[1].s == "auto")
        {
            client->putmbpscap = -1;
        }
        else if (s.words[1].s == "none")
        {
            client->putmbpscap = 0;
        }
        else
        {
            int t = atoi(s.words[1].s.c_str());

            if (t > 0)
            {
                client->putmbpscap = t;
            }
            else
            {
                cout << "      putbps [limit|auto|none]" << endl;
                return;
            }
        }
    }

    cout << "Upload speed limit set to ";

    if (client->putmbpscap < 0)
    {
        cout << "AUTO (approx. 90% of your available bandwidth)" << endl;
    }
    else if (!client->putmbpscap)
    {
        cout << "NONE" << endl;
    }
    else
    {
        cout << client->putmbpscap << " byte(s)/second" << endl;
    }
}

void exec_invite(autocomplete::ACState& s)
{
    if (client->loggedin() != FULLACCOUNT)
    {
        cout << "Not logged in." << endl;
    }
    else
    {
        if (client->ownuser()->email.compare(s.words[1].s))
        {
            int delflag = s.words.size() == 3 && s.words[2].s == "del";
            int rmd = s.words.size() == 3 && s.words[2].s == "rmd";
            int clink = s.words.size() == 4 && s.words[2].s == "clink";
            if (s.words.size() == 2 || s.words.size() == 3 || s.words.size() == 4)
            {
                if (delflag || rmd)
                {
                    client->setpcr(s.words[1].s.c_str(), delflag ? OPCA_DELETE : OPCA_REMIND);
                }
                else
                {
                    handle contactLink = UNDEF;
                    if (clink)
                    {
                        Base64::atob(s.words[3].s.c_str(), (byte*)&contactLink, MegaClient::CONTACTLINKHANDLE);
                    }

                    // Original email is not required, but can be used if this account has multiple email addresses associated,
                    // to have the invite come from a specific email
                    client->setpcr(s.words[1].s.c_str(), OPCA_ADD, "Invite from MEGAcli", s.words.size() == 3 ? s.words[2].s.c_str() : NULL, contactLink);
                }
            }
            else
            {
                cout << "      invite dstemail [origemail|del|rmd|clink <link>]" << endl;
            }
        }
        else
        {
            cout << "Cannot send invitation to your own user" << endl;
        }
    }
}

void exec_signup(autocomplete::ACState& s)
{
    if (s.words.size() == 2)
    {
        const char* ptr = s.words[1].s.c_str();
        const char* tptr;

        if ((tptr = strstr(ptr, "#confirm")))
        {
            ptr = tptr + 8;

            std::string code = Base64::atob(std::string(ptr));
            if (!code.empty())
            {
                if (code.find("ConfirmCodeV2") != string::npos)
                {
                    size_t posEmail = 13 + 15;
                    size_t endEmail = code.find("\t", posEmail);
                    if (endEmail != string::npos)
                    {
                        signupemail = code.substr(posEmail, endEmail - posEmail);
                        signupname = code.substr(endEmail + 1, code.size() - endEmail - 9);

                        if (client->loggedin() == FULLACCOUNT)
                        {
                            cout << "Already logged in." << endl;
                        }
                        else    // not-logged-in / ephemeral account / partially confirmed
                        {
                            client->confirmsignuplink2((const byte*)code.data(), unsigned(code.size()));
                        }
                    }
                }
                else
                {
                    // we first just query the supplied signup link,
                    // then collect and verify the password,
                    // then confirm the account
                    client->querysignuplink((const byte*)code.data(), (unsigned)code.size());
                }
            }
        }
    }
    else if (s.words.size() == 3 || s.words.size() == 4)
    {
        switch (client->loggedin())
        {
        case FULLACCOUNT:
            cout << "Already logged in." << endl;
            break;

        case CONFIRMEDACCOUNT:
            cout << "Current account already confirmed." << endl;
            break;

        case EPHEMERALACCOUNT:
            if (s.words[1].s.find('@') + 1 && s.words[1].s.find('.') + 1)
            {
                signupemail = s.words[1].s;
                signupname = s.words[2].s;
                signupV2 = !s.extractflag("-v1");

                cout << endl;
                setprompt(NEWPASSWORD);
            }
            else
            {
                cout << "Please enter a valid e-mail address." << endl;
            }
            break;

        case NOTLOGGEDIN:
            cout << "Please use the begin command to commence or resume the ephemeral session to be upgraded." << endl;
        }
    }
}

void exec_cancelsignup(autocomplete::ACState& s)
{
    client->cancelsignup();
}

void exec_whoami(autocomplete::ACState& s)
{
    if (client->loggedin() == NOTLOGGEDIN)
    {
        cout << "Not logged in." << endl;
    }
    else
    {
        User* u;

        if ((u = client->finduser(client->me)))
        {
            cout << "Account e-mail: " << u->email << " handle: " << Base64Str<MegaClient::USERHANDLE>(client->me) << endl;
            if (client->signkey)
            {
                string pubKey((const char *)client->signkey->pubKey, EdDSA::PUBLIC_KEY_LENGTH);
                cout << "Credentials: " << AuthRing::fingerprint(pubKey, true) << endl;
            }
        }

        bool storage = s.extractflag("-storage");
        bool transfer = s.extractflag("-transfer");
        bool pro = s.extractflag("-pro");
        bool transactions = s.extractflag("-transactions");
        bool purchases = s.extractflag("-purchases");
        bool sessions = s.extractflag("-sessions");

        bool all = !storage && !transfer && !pro && !transactions && !purchases && !sessions;

        cout << "Retrieving account status..." << endl;

        client->getaccountdetails(&account, all || storage, all || transfer, all || pro, all || transactions, all || purchases, all || sessions);
    }
}

void exec_verifycredentials(autocomplete::ACState& s)
{
    User* u = nullptr;
    if (s.words.size() == 2 && (s.words[1].s == "show" || s.words[1].s == "status"))
    {
        u = client->finduser(client->me);
    }
    else if (s.words.size() == 3)
    {
        u = client->finduser(s.words[2].s.c_str());
    }
    else
    {
        cout << "      credentials show|status|verify|reset [email]" << endl;
        return;
    }

    if (!u)
    {
        cout << "Invalid user" << endl;
        return;
    }

    if (s.words[1].s == "show")
    {
        if (u->isattrvalid(ATTR_ED25519_PUBK))
        {
            cout << "Credentials: " << AuthRing::fingerprint(*u->getattr(ATTR_ED25519_PUBK), true) << endl;
        }
        else
        {
            cout << "Fetching singing key... " << endl;
            client->getua(u->uid.c_str(), ATTR_ED25519_PUBK);
        }
    }
    else if (s.words[1].s == "status")
    {
        handle uh = s.words.size() == 3 ? u->userhandle : UNDEF;
        printAuthringInformation(uh);
    }
    else if (s.words[1].s == "verify")
    {
        error e;
        if ((e = client->verifyCredentials(u->userhandle)))
        {
            cout << "Verification failed. Error: " << errorstring(e) << endl;
            return;
        }
    }
    else if (s.words[1].s == "reset")
    {
        error e;
        if ((e = client->resetCredentials(u->userhandle)))
        {
            cout << "Reset verification failed. Error: " << errorstring(e) << endl;
            return;
        }
    }
}

void exec_export(autocomplete::ACState& s)
{
    void exportnode_result(Error e, handle h, handle ph);

    Node* n;
    int deltmp = 0;
    int etstmp = 0;

    bool writable = s.extractflag("-writable");


    if ((n = nodebypath(s.words[1].s.c_str())))
    {
        if (s.words.size() > 2)
        {
            deltmp = (s.words[2].s == "del");
            if (!deltmp)
            {
                etstmp = atoi(s.words[2].s.c_str());
            }
        }


        cout << "Exporting..." << endl;

        error e;
        if ((e = client->exportnode(n, deltmp, etstmp, writable, gNextClientTag++, [](Error e, handle h, handle ph){
            exportnode_result(e, h, ph);
        })))
        {
            cout << s.words[1].s << ": Export rejected (" << errorstring(e) << ")" << endl;
        }
    }
    else
    {
        cout << s.words[1].s << ": Not found" << endl;
    }
}

void exec_import(autocomplete::ACState& s)
{
    handle ph = UNDEF;
    byte key[FILENODEKEYLENGTH];
    error e = client->parsepubliclink(s.words[1].s.c_str(), ph, key, false);
    if (e == API_OK)
    {
        cout << "Opening link..." << endl;
        client->openfilelink(ph, key, 1);
    }
    else
    {
        cout << "Malformed link. Format: Exported URL or fileid#filekey" << endl;
    }
}

void exec_folderlinkinfo(autocomplete::ACState& s)
{
    publiclink = s.words[1].s;

    handle ph = UNDEF;
    byte folderkey[SymmCipher::KEYLENGTH];
    if (client->parsepubliclink(publiclink.c_str(), ph, folderkey, true) == API_OK)
    {
        cout << "Loading public folder link info..." << endl;
        client->getpubliclinkinfo(ph);
    }
    else
    {
        cout << "Malformed link: " << publiclink << endl;
    }
}

void exec_reload(autocomplete::ACState& s)
{
    cout << "Reloading account..." << endl;

    bool nocache = false;
    if (s.words.size() == 2 && s.words[1].s == "nocache")
    {
        nocache = true;
    }

    cwd = NodeHandle();
    client->cachedscsn = UNDEF;
    client->fetchnodes(nocache);
}

void exec_logout(autocomplete::ACState& s)
{
    cout << "Logging off..." << endl;

    bool keepSyncConfigs = s.extractflag("-keepsyncconfigs");

    cwd = NodeHandle();
    client->logout(keepSyncConfigs);

    if (clientFolder)
    {
        clientFolder->logout(keepSyncConfigs);
        delete clientFolder;
        clientFolder = NULL;
    }
}

#ifdef ENABLE_CHAT
void exec_chatga(autocomplete::ACState& s)
{
    handle chatid;
    Base64::atob(s.words[1].s.c_str(), (byte*) &chatid, MegaClient::CHATHANDLE);

    handle nodehandle = 0; // make sure top two bytes are 0
    Base64::atob(s.words[2].s.c_str(), (byte*) &nodehandle, MegaClient::NODEHANDLE);

    const char *uid = s.words[3].s.c_str();

    client->grantAccessInChat(chatid, nodehandle, uid);
}

void exec_chatra(autocomplete::ACState& s)
{
    handle chatid;
    Base64::atob(s.words[1].s.c_str(), (byte*)&chatid, MegaClient::CHATHANDLE);

    handle nodehandle = 0; // make sure top two bytes are 0
    Base64::atob(s.words[2].s.c_str(), (byte*)&nodehandle, MegaClient::NODEHANDLE);

    const char *uid = s.words[3].s.c_str();

    client->removeAccessInChat(chatid, nodehandle, uid);
}

void exec_chatst(autocomplete::ACState& s)
{
    handle chatid;
    Base64::atob(s.words[1].s.c_str(), (byte*)&chatid, MegaClient::CHATHANDLE);

    if (s.words.size() == 2)  // empty title / remove title
    {
        client->setChatTitle(chatid, "");
    }
    else if (s.words.size() == 3)
    {
        client->setChatTitle(chatid, s.words[2].s.c_str());
    }
}

void exec_chatpu(autocomplete::ACState& s)
{
    client->getChatPresenceUrl();
}

void exec_chatup(autocomplete::ACState& s)
{
    handle chatid;
    Base64::atob(s.words[1].s.c_str(), (byte*)&chatid, MegaClient::CHATHANDLE);

    handle uh;
    Base64::atob(s.words[2].s.c_str(), (byte*)&uh, MegaClient::USERHANDLE);

    string privstr = s.words[3].s;
    privilege_t priv;
    if (privstr == "ro")
    {
        priv = PRIV_RO;
    }
    else if (privstr == "sta")
    {
        priv = PRIV_STANDARD;
    }
    else if (privstr == "mod")
    {
        priv = PRIV_MODERATOR;
    }
    else
    {
        cout << "Unknown privilege for " << s.words[2].s << endl;
        return;
    }

    client->updateChatPermissions(chatid, uh, priv);
}

void exec_chatlu(autocomplete::ACState& s)
{
    handle publichandle = 0;
    Base64::atob(s.words[1].s.c_str(), (byte*)&publichandle, MegaClient::CHATLINKHANDLE);

    client->chatlinkurl(publichandle);
}

void exec_chatsm(autocomplete::ACState& s)
{
    handle chatid;
    Base64::atob(s.words[1].s.c_str(), (byte*)&chatid, MegaClient::CHATHANDLE);

    const char *title = (s.words.size() == 3) ? s.words[2].s.c_str() : NULL;
    client->chatlinkclose(chatid, title);
}

void exec_chatlj(autocomplete::ACState& s)
{
    handle publichandle = 0;
    Base64::atob(s.words[1].s.c_str(), (byte*)&publichandle, MegaClient::CHATLINKHANDLE);

    client->chatlinkjoin(publichandle, s.words[2].s.c_str());
}

void exec_chatcp(autocomplete::ACState& s)
{
    size_t wordscount = s.words.size();
    userpriv_vector *userpriv = new userpriv_vector;
    string_map *userkeymap = new string_map;
    string mownkey = s.words[1].s;
    unsigned parseoffset = 2;
    const char *title = NULL;

    if (wordscount >= 4)
    {
        if (s.words[2].s == "t")
        {
            if (s.words[3].s.empty())
            {
                cout << "Title cannot be set to empty string" << endl;
                delete userpriv;
                delete userkeymap;
                return;
            }
            title = s.words[3].s.c_str();
            parseoffset = 4;
        }

        if (((wordscount - parseoffset) % 3) != 0)
        {
            cout << "Invalid syntax to create chatroom" << endl;
            cout << "      chatcp mownkey [t title64] [email ro|sta|mod unifiedkey]* " << endl;
            delete userpriv;
            delete userkeymap;
            return;
        }

        unsigned numUsers = 0;
        while ((numUsers + 1) * 3 + parseoffset <= wordscount)
        {
            string email = s.words[numUsers * 3 + parseoffset].s;
            User *u = client->finduser(email.c_str(), 0);
            if (!u)
            {
                cout << "User not found: " << email << endl;
                delete userpriv;
                delete userkeymap;
                return;
            }

            string privstr = s.words[numUsers * 3 + parseoffset + 1].s;
            privilege_t priv;
            if (privstr == "ro")
            {
                priv = PRIV_RO;
            }
            else if (privstr == "sta")
            {
                priv = PRIV_STANDARD;
            }
            else if (privstr == "mod")
            {
                priv = PRIV_MODERATOR;
            }
            else
            {
                cout << "Unknown privilege for " << email << endl;
                delete userpriv;
                delete userkeymap;
                return;
            }
            userpriv->push_back(userpriv_pair(u->userhandle, priv));
            string unifiedkey = s.words[numUsers * 3 + parseoffset + 2].s;
            char uhB64[12];
            Base64::btoa((byte *)&u->userhandle, MegaClient::USERHANDLE, uhB64);
            uhB64[11] = '\0';
            userkeymap->insert(std::pair<string, string>(uhB64, unifiedkey));
            numUsers++;
        }
    }
    char ownHandleB64[12];
    Base64::btoa((byte *)&client->me, MegaClient::USERHANDLE, ownHandleB64);
    ownHandleB64[11] = '\0';
    userkeymap->insert(std::pair<string, string>(ownHandleB64, mownkey));
    client->createChat(true, true, userpriv, userkeymap, title);
    delete userpriv;
    delete userkeymap;
}
#endif

void exec_cancel(autocomplete::ACState& s)
{
    if (client->loggedin() != FULLACCOUNT)
    {
        cout << "Please, login into your account first." << endl;
        return;
    }

    if (s.words.size() == 1)  // get link
    {
        User *u = client->finduser(client->me);
        if (!u)
        {
            cout << "Error retrieving logged user." << endl;
            return;
        }
        client->getcancellink(u->email.c_str());
    }
    else if (s.words.size() == 2) // link confirmation
    {
        string link = s.words[1].s;

        size_t pos = link.find("#cancel");
        if (pos == link.npos)
        {
            cout << "Invalid cancellation link." << endl;
            return;
        }

        client->confirmcancellink(link.substr(pos + strlen("#cancel")).c_str());
    }
}

void exec_alerts(autocomplete::ACState& s)
{
    bool shownew = false, showold = false;
    size_t showN = 0;
    if (s.words.size() == 1)
    {
        shownew = showold = true;
    }
    else if (s.words.size() == 2)
    {
        if (s.words[1].s == "seen")
        {
            client->useralerts.acknowledgeAll();
            return;
        }
        else if (s.words[1].s == "notify")
        {
            notifyAlerts = !notifyAlerts;
            cout << "notification of alerts is now " << (notifyAlerts ? "on" : "off") << endl;
            return;
        }
        else if (s.words[1].s == "old")
        {
            showold = true;
        }
        else if (s.words[1].s == "new")
        {
            shownew = true;
        }
        else if (s.words[1].s == "test_reminder")
        {
            client->useralerts.add(new UserAlert::PaymentReminder(time(NULL) - 86000*3 /2, client->useralerts.nextId()));
        }
        else if (s.words[1].s == "test_payment")
        {
            client->useralerts.add(new UserAlert::Payment(true, 1, time(NULL) + 86000 * 1, client->useralerts.nextId()));
        }
        else if (atoi(s.words[1].s.c_str()) > 0)
        {
            showN = atoi(s.words[1].s.c_str());
        }
    }
    if (showold || shownew || showN > 0)
    {
        UserAlerts::Alerts::const_iterator i = client->useralerts.alerts.begin();
        if (showN)
        {
            size_t n = 0;
            for (UserAlerts::Alerts::const_reverse_iterator i = client->useralerts.alerts.rbegin(); i != client->useralerts.alerts.rend(); ++i, ++n)
            {
                showN += ((*i)->relevant || n >= showN) ? 0 : 1;
            }
        }

        size_t n = client->useralerts.alerts.size();
        for (; i != client->useralerts.alerts.end(); ++i)
        {
            if ((*i)->relevant)
            {
                if (--n < showN || (shownew && !(*i)->seen) || (showold && (*i)->seen))
                {
                    printAlert(**i);
                }
            }
        }
    }
}

#ifdef USE_FILESYSTEM
void exec_lmkdir(autocomplete::ACState& s)
{
    std::error_code ec;
    if (!fs::create_directory(s.words[1].s.c_str(), ec))
    {
        cerr << "Create directory failed: " << ec.message() << endl;
    }
}
#endif


void exec_confirm(autocomplete::ACState& s)
{
    if (signupemail.size() && signupcode.size())
    {
        cout << "Please type " << signupemail << "'s password to confirm the signup." << endl;
        setprompt(LOGINPASSWORD);
    }
    else
    {
        cout << "Need to query link first. Type 'signup code'";
    }
}

void exec_recover(autocomplete::ACState& s)
{
    if (client->loggedin() != NOTLOGGEDIN)
    {
        cout << "You're logged in. Please, logout first." << endl;
    }
    else if (s.words.size() == 2)
    {
        string link = s.words[1].s;

        size_t pos = link.find("#recover");
        if (pos == link.npos)
        {
            cout << "Invalid recovery link." << endl;
        }

        recoverycode.assign(link.substr(pos + strlen("#recover")));
        client->queryrecoverylink(recoverycode.c_str());
    }
}

void exec_session(autocomplete::ACState& s)
{
    string session;

    int size = client->dumpsession(session);

    if (size > 0)
    {
        if ((s.words.size() == 2 || s.words.size() == 3) && s.words[1].s == "autoresume")
        {
            string filename = "megacli_autoresume_session" + (s.words.size() == 3 ? "_" + s.words[2].s : "");
            ofstream file(filename.c_str());
            if (file.fail() || !file.is_open())
            {
                cout << "could not open file: " << filename << endl;
            }
            else
            {
                file << Base64::btoa(session);
                cout << "Your (secret) session is saved in file '" << filename << "'" << endl;
            }
        }
        else
        {
            cout << "Your (secret) session is: " << Base64::btoa(session) << endl;
        }
    }
    else if (!size)
    {
        cout << "Not logged in." << endl;
    }
    else
    {
        cout << "Internal error." << endl;
    }
}

void exec_symlink(autocomplete::ACState& s)
{
    if (client->followsymlinks ^= true)
    {
        cout << "Now following symlinks. Please ensure that sync does not see any filesystem item twice!" << endl;
    }
    else
    {
        cout << "No longer following symlinks." << endl;
    }
}

void exec_version(autocomplete::ACState& s)
{
    cout << "MEGA SDK version: " << MEGA_MAJOR_VERSION << "." << MEGA_MINOR_VERSION << "." << MEGA_MICRO_VERSION << endl;

    cout << "Features enabled:" << endl;

#ifdef USE_CRYPTOPP
    cout << "* CryptoPP" << endl;
#endif

#ifdef USE_SQLITE
    cout << "* SQLite" << endl;
#endif

#ifdef USE_BDB
    cout << "* Berkeley DB" << endl;
#endif

#ifdef USE_INOTIFY
    cout << "* inotify" << endl;
#endif

#ifdef HAVE_FDOPENDIR
    cout << "* fdopendir" << endl;
#endif

#ifdef HAVE_SENDFILE
    cout << "* sendfile" << endl;
#endif

#ifdef _LARGE_FILES
    cout << "* _LARGE_FILES" << endl;
#endif

#ifdef USE_FREEIMAGE
    cout << "* FreeImage" << endl;
#endif

#ifdef ENABLE_SYNC
    cout << "* sync subsystem" << endl;
#endif

#ifdef USE_MEDIAINFO
    cout << "* MediaInfo" << endl;
#endif

    cwd = NodeHandle();
}

void exec_showpcr(autocomplete::ACState& s)
{
    string outgoing = "";
    string incoming = "";
    for (handlepcr_map::iterator it = client->pcrindex.begin(); it != client->pcrindex.end(); it++)
    {
        if (it->second->isoutgoing)
        {
            ostringstream os;
            os << setw(34) << it->second->targetemail;

            os << "\t(id: ";
            os << Base64Str<MegaClient::PCRHANDLE>(it->second->id);

            os << ", ts: ";

            os << it->second->ts;

            outgoing.append(os.str());
            outgoing.append(")\n");
        }
        else
        {
            ostringstream os;
            os << setw(34) << it->second->originatoremail;

            os << "\t(id: ";
            os << Base64Str<MegaClient::PCRHANDLE>(it->second->id);

            os << ", ts: ";

            os << it->second->ts;

            incoming.append(os.str());
            incoming.append(")\n");
        }
    }
    cout << "Incoming PCRs:" << endl << incoming << endl;
    cout << "Outgoing PCRs:" << endl << outgoing << endl;
}

#if defined(WIN32) && defined(NO_READLINE)
void exec_history(autocomplete::ACState& s)
{
    static_cast<WinConsole*>(console)->outputHistory();
}
#endif

void exec_handles(autocomplete::ACState& s)
{
    if (s.words.size() == 2)
    {
        if (s.words[1].s == "on")
        {
            handles_on = true;
        }
        else if (s.words[1].s == "off")
        {
            handles_on = false;
        }
        else
        {
            cout << "invalid handles setting" << endl;
        }
    }
    else
    {
        cout << "      handles on|off " << endl;
    }
}

#if defined(WIN32) && defined(NO_READLINE)
void exec_codepage(autocomplete::ACState& s)
{
    WinConsole* wc = static_cast<WinConsole*>(console);
    if (s.words.size() == 1)
    {
        UINT cp1, cp2;
        wc->getShellCodepages(cp1, cp2);
        cout << "Current codepage is " << cp1;
        if (cp2 != cp1)
        {
            cout << " with failover to codepage " << cp2 << " for any absent glyphs";
        }
        cout << endl;
        for (int i = 32; i < 256; ++i)
        {
            string theCharUtf8 = WinConsole::toUtf8String(WinConsole::toUtf16String(string(1, (char)i), cp1));
            cout << "  dec/" << i << " hex/" << hex << i << dec << ": '" << theCharUtf8 << "'";
            if (i % 4 == 3)
            {
                cout << endl;
            }
        }
    }
    else if (s.words.size() == 2 && atoi(s.words[1].s.c_str()) != 0)
    {
        if (!wc->setShellConsole(atoi(s.words[1].s.c_str()), atoi(s.words[1].s.c_str())))
        {
            cout << "Code page change failed - unicode selected" << endl;
        }
    }
    else if (s.words.size() == 3 && atoi(s.words[1].s.c_str()) != 0 && atoi(s.words[2].s.c_str()) != 0)
    {
        if (!wc->setShellConsole(atoi(s.words[1].s.c_str()), atoi(s.words[2].s.c_str())))
        {
            cout << "Code page change failed - unicode selected" << endl;
        }
    }
}
#endif

void exec_httpsonly(autocomplete::ACState& s)
{
    if (s.words.size() == 1)
    {
        cout << "httpsonly: " << (client->usehttps ? "on" : "off") << endl;
    }
    else if (s.words.size() == 2)
    {
        if (s.words[1].s == "on")
        {
            client->usehttps = true;
        }
        else if (s.words[1].s == "off")
        {
            client->usehttps = false;
        }
        else
        {
            cout << "invalid setting" << endl;
        }
    }
}

#ifdef USE_MEDIAINFO
void exec_mediainfo(autocomplete::ACState& s)
{
    if (client->mediaFileInfo.mediaCodecsFailed)
    {
        cout << "Sorry, mediainfo lookups could not be retrieved." << endl;
        return;
    }
    else if (!client->mediaFileInfo.mediaCodecsReceived)
    {
        client->mediaFileInfo.requestCodecMappingsOneTime(client, NULL);
        cout << "Mediainfo lookups requested" << endl;
    }

    if (s.words.size() == 3 && s.words[1].s == "calc")
    {
        MediaProperties mp;
        auto localFilename = LocalPath::fromPath(s.words[2].s, *client->fsaccess);

        string ext;
        if (client->fsaccess->getextension(localFilename, ext) && MediaProperties::isMediaFilenameExt(ext))
        {
            mp.extractMediaPropertyFileAttributes(localFilename, client->fsaccess);
                                uint32_t dummykey[4] = { 1, 2, 3, 4 };  // check encode/decode
                                string attrs = mp.convertMediaPropertyFileAttributes(dummykey, client->mediaFileInfo);
                                MediaProperties dmp = MediaProperties::decodeMediaPropertiesAttributes(":" + attrs, dummykey);
                                cout << showMediaInfo(dmp, client->mediaFileInfo, false) << endl;
        }
        else
        {
            cout << "Filename extension is not suitable for mediainfo analysis." << endl;
        }
    }
    else if (s.words.size() == 3 && s.words[1].s == "show")
    {
        if (Node *n = nodebypath(s.words[2].s.c_str()))
        {
            switch (n->type)
            {
            case FILENODE:
                cout << showMediaInfo(n, client->mediaFileInfo, false) << endl;
                break;

            case FOLDERNODE:
            case ROOTNODE:
            case INCOMINGNODE:
            case RUBBISHNODE:
                for (node_list::iterator m = n->children.begin(); m != n->children.end(); ++m)
                {
                    if ((*m)->type == FILENODE && (*m)->hasfileattribute(fa_media))
                    {
                        cout << (*m)->displayname() << "   " << showMediaInfo(*m, client->mediaFileInfo, true) << endl;
                    }
                }
                break;
            case TYPE_UNKNOWN: break;
            }
        }
        else
        {
            cout << "remote file not found: " << s.words[2].s << endl;
        }
    }
}
#endif

void exec_smsverify(autocomplete::ACState& s)
{
    if (s.words[1].s == "send")
    {
        bool reverifywhitelisted = (s.words.size() == 4 && s.words[3].s == "reverifywhitelisted");
        if (client->smsverificationsend(s.words[2].s, reverifywhitelisted) != API_OK)
        {
            cout << "phonenumber is invalid" << endl;
        }
    }
    else if (s.words[1].s == "code")
    {
        if (client->smsverificationcheck(s.words[2].s) != API_OK)
        {
            cout << "verificationcode is invalid" << endl;
        }
    }
}

void exec_verifiedphonenumber(autocomplete::ACState& s)
{
    cout << "Verified phone number: " << client->mSmsVerifiedPhone << endl;
}

void exec_killsession(autocomplete::ACState& s)
{
    if (s.words[1].s == "all")
    {
        // Kill all sessions (except current)
        client->killallsessions();
    }
    else
    {
        handle sessionid;
        if (Base64::atob(s.words[1].s.c_str(), (byte*)&sessionid, sizeof sessionid) == sizeof sessionid)
        {
            client->killsession(sessionid);
        }
        else
        {
            cout << "invalid session id provided" << endl;
        }
    }
}

void exec_locallogout(autocomplete::ACState& s)
{
    cout << "Logging off locally..." << endl;

    cwd = NodeHandle();
    client->locallogout(false, true);
}

void exec_recentnodes(autocomplete::ACState& s)
{
    if (s.words.size() == 3)
    {
        node_vector nv = client->getRecentNodes(atoi(s.words[2].s.c_str()), m_time() - 60 * 60 * atoi(s.words[1].s.c_str()), false);
        for (unsigned i = 0; i < nv.size(); ++i)
        {
            cout << nv[i]->displaypath() << endl;
        }
    }
}

#if defined(WIN32) && defined(NO_READLINE)
void exec_autocomplete(autocomplete::ACState& s)
{
    if (s.words[1].s == "unix")
    {
        static_cast<WinConsole*>(console)->setAutocompleteStyle(true);
    }
    else if (s.words[1].s == "dos")
    {
        static_cast<WinConsole*>(console)->setAutocompleteStyle(false);
    }
    else
    {
        cout << "invalid autocomplete style" << endl;
    }
}
#endif

void exec_recentactions(autocomplete::ACState& s)
{
    recentactions_vector nvv = client->getRecentActions(atoi(s.words[2].s.c_str()), m_time() - 60 * 60 * atoi(s.words[1].s.c_str()));
    for (unsigned i = 0; i < nvv.size(); ++i)
    {
        if (i != 0)
        {
            cout << "---" << endl;
        }
        cout << displayTime(nvv[i].time) << " " << displayUser(nvv[i].user, client) << " " << (nvv[i].updated ? "updated" : "uploaded") << " " << (nvv[i].media ? "media" : "files") << endl;
        for (unsigned j = 0; j < nvv[i].nodes.size(); ++j)
        {
            cout << nvv[i].nodes[j]->displaypath() << "  (" << displayTime(nvv[i].nodes[j]->ctime) << ")" << endl;
        }
    }
}

void exec_setmaxuploadspeed(autocomplete::ACState& s)
{
    if (s.words.size() > 1)
    {
        bool done = client->setmaxuploadspeed(atoi(s.words[1].s.c_str()));
        cout << (done ? "Success. " : "Failed. ");
    }
    cout << "Max Upload Speed: " << client->getmaxuploadspeed() << endl;
}

void exec_setmaxdownloadspeed(autocomplete::ACState& s)
{
    if (s.words.size() > 1)
    {
        bool done = client->setmaxdownloadspeed(atoi(s.words[1].s.c_str()));
        cout << (done ? "Success. " : "Failed. ");
    }
    cout << "Max Download Speed: " << client->getmaxdownloadspeed() << endl;
}

<<<<<<< HEAD
void exec_enabletransferresumption(autocomplete::ACState& s)
{
    if (s.words.size() > 1 && s.words[1].s == "off")
    {
        client->disabletransferresumption(NULL);
        cout << "transfer resumption disabled" << endl;
    }
    else
    {
        client->enabletransferresumption(NULL);
        cout << "transfer resumption enabled" << endl;
    }
}


void exec_drivemonitor(autocomplete::ACState& s)
{
#ifdef USE_DRIVE_NOTIFICATIONS
    if (s.words[1].s == "off")
    {
        client->stopDriveMonitor();
    }

    // start receiving notifications
    else if (!client->startDriveMonitor())
    {
        // return immediately, when this functionality was not implemented
        std::cout << "Failed starting drive notifications" << std::endl;
    }
#else
    std::cout << "Failed! This functionality was disabled at compile time." << std::endl;
#endif // USE_DRIVE_NOTIFICATIONS
}

#ifdef USE_DRIVE_NOTIFICATIONS
void DemoApp::drive_presence_changed(bool appeared, const LocalPath& driveRoot)
{
    std::cout << "Drive " << (appeared ? "connected" : "disconnected") << ": " << driveRoot.platformEncoded() << endl;
}
#endif // USE_DRIVE_NOTIFICATIONS


=======
>>>>>>> e93fc3b7
// callback for non-EAGAIN request-level errors
// in most cases, retrying is futile, so the application exits
// this can occur e.g. with syntactically malformed requests (due to a bug), an invalid application key
void DemoApp::request_error(error e)
{
    if ((e == API_ESID) || (e == API_ENOENT))   // Invalid session or Invalid folder handle
    {
        cout << "Invalid or expired session, logging out..." << endl;
        client->locallogout(true, true);
        return;
    }
    else if (e == API_EBLOCKED)
    {
        if (client->sid.size())
        {
            cout << "Your account is blocked." << endl;
            client->whyamiblocked();
        }
        else
        {
            cout << "The link has been blocked." << endl;
        }
        return;
    }

    cout << "FATAL: Request failed (" << errorstring(e) << "), exiting" << endl;

#ifndef NO_READLINE
    rl_callback_handler_remove();
#endif /* ! NO_READLINE */

    delete console;
    exit(0);
}

void DemoApp::request_response_progress(m_off_t current, m_off_t total)
{
    if (total > 0)
    {
        responseprogress = int(current * 100 / total);
    }
    else
    {
        responseprogress = -1;
    }
}

//2FA disable result
void DemoApp::multifactorauthdisable_result(error e)
{
    if (!e)
    {
        cout << "2FA, disabled succesfully..." << endl;
    }
    else
    {
        cout << "Error enabling 2FA : " << errorstring(e) << endl;
    }
    setprompt(COMMAND);
}

//2FA check result
void DemoApp::multifactorauthcheck_result(int enabled)
{
    if (enabled)
    {
        cout << "2FA is enabled for this account" << endl;
    }
    else
    {
        cout << "2FA is disabled for this account" << endl;
    }
    setprompt(COMMAND);
}

//2FA enable result
void DemoApp::multifactorauthsetup_result(string *code, error e)
{
    if (!e)
    {
        if (!code)
        {
            cout << "2FA enabled successfully" << endl;
            setprompt(COMMAND);
            attempts = 0;
        }
        else
        {
            cout << "2FA code: " << *code << endl;
            setprompt(SETTFA);
        }
    }
    else
    {
        cout << "Error enabling 2FA : " << errorstring(e) << endl;
        if (e == API_EFAILED)
        {
            if (++attempts >= 3)
            {
                attempts = 0;
                cout << "Too many attempts"<< endl;
                setprompt(COMMAND);
            }
            else
            {
                setprompt(SETTFA);
            }
        }
    }
}


void DemoApp::prelogin_result(int version, string* /*email*/, string *salt, error e)
{
    if (e)
    {
        cout << "Login error: " << e << endl;
        setprompt(COMMAND);
        return;
    }

    login.version = version;
    login.salt = (version == 2 && salt ? *salt : string());

    if (login.password.empty())
    {
        setprompt(LOGINPASSWORD);
    }
    else
    {
        login.login(client);
    }
}


// login result
void DemoApp::login_result(error e)
{
    if (!e)
    {
        login.reset();
        cout << "Login successful, retrieving account..." << endl;
        client->fetchnodes();
    }
    else if (e == API_EMFAREQUIRED)
    {
        setprompt(LOGINTFA);
    }
    else
    {
        login.reset();
        cout << "Login failed: " << errorstring(e) << endl;
    }
}

// ephemeral session result
void DemoApp::ephemeral_result(error e)
{
    if (e)
    {
        cout << "Ephemeral session error (" << errorstring(e) << ")" << endl;
    }
    pdf_to_import = false;
}

// signup link send request result
void DemoApp::sendsignuplink_result(error e)
{
    if (e)
    {
        cout << "Unable to send signup link (" << errorstring(e) << ")" << endl;
    }
    else
    {
        cout << "Thank you. Please check your e-mail and enter the command signup followed by the confirmation link." << endl;
    }
}

// signup link query result
void DemoApp::querysignuplink_result(handle /*uh*/, const char* email, const char* name, const byte* pwc, const byte* /*kc*/,
                                     const byte* c, size_t len)
{
    cout << "Ready to confirm user account " << email << " (" << name << ") - enter confirm to execute." << endl;

    signupemail = email;
    signupcode.assign((char*) c, len);
    memcpy(signuppwchallenge, pwc, sizeof signuppwchallenge);
    memcpy(signupencryptedmasterkey, pwc, sizeof signupencryptedmasterkey);
}

// signup link query failed
void DemoApp::querysignuplink_result(error e)
{
    cout << "Signuplink confirmation failed (" << errorstring(e) << ")" << endl;
}

// signup link (account e-mail) confirmation result
void DemoApp::confirmsignuplink_result(error e)
{
    if (e)
    {
        cout << "Signuplink confirmation failed (" << errorstring(e) << ")" << endl;
    }
    else
    {
        cout << "Signup confirmed, logging in..." << endl;
        client->login(signupemail.c_str(), pwkey);
    }
}

void DemoApp::confirmsignuplink2_result(handle, const char *name, const char *email, error e)
{
    if (e)
    {
        cout << "Signuplink confirmation failed (" << errorstring(e) << ")" << endl;
    }
    else
    {
        cout << "Signup confirmed successfully. Logging by first time..." << endl;
        login.reset();
        login.email = email;
        login.password = newpassword;
        client->prelogin(email);
    }
}

// asymmetric keypair configuration result
void DemoApp::setkeypair_result(error e)
{
    if (e)
    {
        cout << "RSA keypair setup failed (" << errorstring(e) << ")" << endl;
    }
    else
    {
        cout << "RSA keypair added. Account setup complete." << endl;
    }
}

void DemoApp::getrecoverylink_result(error e)
{
    if (e)
    {
        cout << "Unable to send the link (" << errorstring(e) << ")" << endl;
    }
    else
    {
        cout << "Please check your e-mail and enter the command \"recover\" / \"cancel\" followed by the link." << endl;
    }
}

void DemoApp::queryrecoverylink_result(error e)
{
        cout << "The link is invalid (" << errorstring(e) << ")." << endl;
}

void DemoApp::queryrecoverylink_result(int type, const char *email, const char* /*ip*/, time_t /*ts*/, handle /*uh*/, const vector<string>* /*emails*/)
{
    recoveryemail = email ? email : "";
    hasMasterKey = (type == RECOVER_WITH_MASTERKEY);

    cout << "The link is valid";

    if (type == RECOVER_WITH_MASTERKEY)
    {
        cout <<  " to reset the password for " << email << " with masterkey." << endl;

        setprompt(MASTERKEY);
    }
    else if (type == RECOVER_WITHOUT_MASTERKEY)
    {
        cout <<  " to reset the password for " << email << " without masterkey." << endl;

        setprompt(NEWPASSWORD);
    }
    else if (type == CANCEL_ACCOUNT)
    {
        cout << " to cancel the account for " << email << "." << endl;
    }
    else if (type == CHANGE_EMAIL)
    {
        cout << " to change the email from " << client->finduser(client->me)->email << " to " << email << "." << endl;

        changeemail = email ? email : "";
        setprompt(LOGINPASSWORD);
    }
}

void DemoApp::getprivatekey_result(error e,  const byte *privk, const size_t len_privk)
{
    if (e)
    {
        cout << "Unable to get private key (" << errorstring(e) << ")" << endl;
        setprompt(COMMAND);
    }
    else
    {
        // check the private RSA is valid after decryption with master key
        SymmCipher key;
        key.setkey(masterkey);

        byte privkbuf[AsymmCipher::MAXKEYLENGTH * 2];
        memcpy(privkbuf, privk, len_privk);
        key.ecb_decrypt(privkbuf, len_privk);

        AsymmCipher uk;
        if (!uk.setkey(AsymmCipher::PRIVKEY, privkbuf, unsigned(len_privk)))
        {
            cout << "The master key doesn't seem to be correct." << endl;

            recoverycode.clear();
            recoveryemail.clear();
            hasMasterKey = false;
            memset(masterkey, 0, sizeof masterkey);

            setprompt(COMMAND);
        }
        else
        {
            cout << "Private key successfully retrieved for integrity check masterkey." << endl;
            setprompt(NEWPASSWORD);
        }
    }
}

void DemoApp::confirmrecoverylink_result(error e)
{
    if (e)
    {
        cout << "Unable to reset the password (" << errorstring(e) << ")" << endl;
    }
    else
    {
        cout << "Password changed successfully." << endl;
    }
}

void DemoApp::confirmcancellink_result(error e)
{
    if (e)
    {
        cout << "Unable to cancel the account (" << errorstring(e) << ")" << endl;
    }
    else
    {
        cout << "Account cancelled successfully." << endl;
    }
}

void DemoApp::validatepassword_result(error e)
{
    if (e)
    {
        cout << "Wrong password (" << errorstring(e) << ")" << endl;
        setprompt(LOGINPASSWORD);
    }
    else
    {
        if (recoverycode.size())
        {
            cout << "Password is correct, cancelling account..." << endl;

            client->confirmcancellink(recoverycode.c_str());
            recoverycode.clear();
        }
        else if (changecode.size())
        {
            cout << "Password is correct, changing email..." << endl;

            client->confirmemaillink(changecode.c_str(), changeemail.c_str(), pwkey);
            changecode.clear();
            changeemail.clear();
        }
    }
}

void DemoApp::getemaillink_result(error e)
{
    if (e)
    {
        cout << "Unable to send the link (" << errorstring(e) << ")" << endl;
    }
    else
    {
        cout << "Please check your e-mail and enter the command \"email\" followed by the link." << endl;
    }
}

void DemoApp::confirmemaillink_result(error e)
{
    if (e)
    {
        cout << "Unable to change the email address (" << errorstring(e) << ")" << endl;
    }
    else
    {
        cout << "Email address changed successfully to " << changeemail << "." << endl;
    }
}

void DemoApp::ephemeral_result(handle uh, const byte* pw)
{
    cout << "Ephemeral session established, session ID: ";
    cout << Base64Str<MegaClient::USERHANDLE>(uh) << "#";
    cout << Base64Str<SymmCipher::KEYLENGTH>(pw) << endl;

    client->fetchnodes();
}

void DemoApp::cancelsignup_result(error)
{
    cout << "Singup link canceled. Start again!" << endl;
    signupcode.clear();
    signupemail.clear();
    signupname.clear();
    signupV2 = true;
}

void DemoApp::whyamiblocked_result(int code)
{
    if (code < 0)
    {
        error e = (error) code;
        cout << "Why am I blocked failed: " << errorstring(e) << endl;
    }
    else if (code == 0)
    {
        cout << "You're not blocked" << endl;
    }
    else    // code > 0
    {
        string reason = "Your account was terminated due to breach of Mega's Terms of Service, such as abuse of rights of others; sharing and/or importing illegal data; or system abuse.";

        if (code == 100)    // deprecated
        {
            reason = "You have been suspended due to excess data usage.";
        }
        else if (code == 200)
        {
            reason = "Your account has been suspended due to multiple breaches of Mega's Terms of Service. Please check your email inbox.";
        }
        else if (code == 300)
        {
            reason = "Your account has been suspended due to copyright violations. Please check your email inbox.";
        }
        else if (code == 400)
        {
            reason = "Your account has been disabled by your administrator. You may contact your business account administrator for further details.";
        }
        else if (code == 401)
        {
            reason = "Your account has been removed by your administrator. You may contact your business account administrator for further details.";
        }
        else if (code == 500)
        {
            reason = "Your account has been blocked pending verification via SMS.";
        }
        else if (code == 700)
        {
            reason = "Your account has been temporarily suspended for your safety. Please verify your email and follow its steps to unlock your account.";
        }
        //else if (code == ACCOUNT_BLOCKED_DEFAULT) --> default reason

        cout << "Reason: " << reason << endl;

        if (code != 500 && code != 700)
        {
            cout << "Logging out..." << endl;
            client->locallogout(true, true);
        }
    }
}

// password change result
void DemoApp::changepw_result(error e)
{
    if (e)
    {
        cout << "Password update failed: " << errorstring(e) << endl;
    }
    else
    {
        cout << "Password updated." << endl;
    }
}


void exportnode_result(Error e, handle h, handle ph)
{
    if (e)
    {
        cout << "Export failed: " << errorstring(e) << endl;
        return;
    }

    Node* n;

    if ((n = client->nodebyhandle(h)))
    {
        string path;
        nodepath(NodeHandle().set6byte(h), &path);
        cout << "Exported " << path << ": ";

        if (n->type != FILENODE && !n->sharekey)
        {
            cout << "No key available for exported folder" << endl;
            return;
        }

        string publicLink;
        if (n->type == FILENODE)
        {
            publicLink = MegaClient::publicLinkURL(client->mNewLinkFormat, n->type, ph, Base64Str<FILENODEKEYLENGTH>((const byte*)n->nodekey().data()));
        }
        else
        {
            publicLink = MegaClient::publicLinkURL(client->mNewLinkFormat, n->type, ph, Base64Str<FOLDERNODEKEYLENGTH>(n->sharekey->key));
        }

        cout << publicLink;

        if (n->plink)
        {
            string authKey = n->plink->mAuthKey;

            if (authKey.size())
            {
                string authToken(publicLink);
                authToken = authToken.substr(MegaClient::MEGAURL.size()+strlen("/folder/")).append(":").append(authKey);
                cout << "\n          AuthToken = " << authToken;
            }
        }

        cout << endl;

    }
    else
    {
        cout << "Exported node no longer available" << endl;
    }
}

// the requested link could not be opened
void DemoApp::openfilelink_result(const Error& e)
{
    if (e)
    {
        if (pdf_to_import) // import welcome pdf has failed
        {
            cout << "Failed to import Welcome PDF file" << endl;
        }
        else
        {
            if (e == API_ETOOMANY && e.hasExtraInfo())
            {
                cout << "Failed to open link: " << getExtraInfoErrorString(e) << endl;
            }
            else
            {
                cout << "Failed to open link: " << errorstring(e) << endl;
            }

        }
    }
    pdf_to_import = false;
}

// the requested link was opened successfully - import to cwd
void DemoApp::openfilelink_result(handle ph, const byte* key, m_off_t size,
                                  string* a, string* /*fa*/, int)
{
    Node* n;

    if (!key)
    {
        cout << "File is valid, but no key was provided." << endl;
        pdf_to_import = false;
        return;
    }

    // check if the file is decryptable
    string attrstring;

    attrstring.resize(a->length()*4/3+4);
    attrstring.resize(Base64::btoa((const byte *)a->data(), int(a->length()), (char *)attrstring.data()));

    SymmCipher nodeKey;
    nodeKey.setkey(key, FILENODE);

    byte *buf = Node::decryptattr(&nodeKey,attrstring.c_str(), attrstring.size());
    if (!buf)
    {
        cout << "The file won't be imported, the provided key is invalid." << endl;
        pdf_to_import = false;
    }
    else if (client->loggedin() != NOTLOGGEDIN)
    {
        if (pdf_to_import)
        {
            n = client->nodebyhandle(client->rootnodes[0]);
        }
        else
        {
            n = client->nodeByHandle(cwd);
        }

        if (!n)
        {
            cout << "Target folder not found." << endl;
            pdf_to_import = false;
            delete [] buf;
            return;
        }

        AttrMap attrs;
        JSON json;
        nameid name;
        string* t;
        json.begin((char*)buf + 5);
        vector<NewNode> nn(1);
        NewNode* newnode = &nn[0];

        // set up new node as folder node
        newnode->source = NEW_PUBLIC;
        newnode->type = FILENODE;
        newnode->nodehandle = ph;
        newnode->parenthandle = UNDEF;
        newnode->nodekey.assign((char*)key, FILENODEKEYLENGTH);
        newnode->attrstring.reset(new string(*a));

        while ((name = json.getnameid()) != EOO && json.storeobject((t = &attrs.map[name])))
        {
            JSON::unescape(t);

            if (name == 'n')
            {
                client->fsaccess->normalize(t);
            }
        }

        attr_map::iterator it = attrs.map.find('n');
        if (it != attrs.map.end())
        {
            Node *ovn = client->childnodebyname(n, it->second.c_str(), true);
            if (ovn)
            {
                attr_map::iterator it2 = attrs.map.find('c');
                if (it2 != attrs.map.end())
                {
                    FileFingerprint ffp;
                    if (ffp.unserializefingerprint(&it2->second))
                    {
                        ffp.size = size;
                        if (ffp.isvalid && ovn->isvalid && ffp == *(FileFingerprint*)ovn)
                        {
                            cout << "Success. (identical node skipped)" << endl;
                            pdf_to_import = false;
                            delete [] buf;
                            return;
                        }
                    }
                }

                newnode->ovhandle = !client->versions_disabled ? ovn->nodehandle : UNDEF;
            }
        }

        client->putnodes(n->nodehandle, move(nn));
    }
    else
    {
        cout << "Need to be logged in to import file links." << endl;
        pdf_to_import = false;
    }

    delete [] buf;
}

void DemoApp::folderlinkinfo_result(error e, handle owner, handle /*ph*/, string *attr, string* k, m_off_t currentSize, uint32_t numFiles, uint32_t numFolders, m_off_t versionsSize, uint32_t numVersions)
{
    if (e != API_OK)
    {
        cout << "Retrieval of public folder link information failed: " << e << endl;
        return;
    }

    handle ph;
    byte folderkey[FOLDERNODEKEYLENGTH];
    #ifndef NDEBUG
    error eaux =
    #endif
    client->parsepubliclink(publiclink.c_str(), ph, folderkey, true);
    assert(eaux == API_OK);

    // Decrypt nodekey with the key of the folder link
    SymmCipher cipher;
    cipher.setkey(folderkey);
    const char *nodekeystr = k->data() + 9;    // skip the userhandle(8) and the `:`
    byte nodekey[FOLDERNODEKEYLENGTH];
    if (client->decryptkey(nodekeystr, nodekey, sizeof(nodekey), &cipher, 0, UNDEF))
    {
        // Decrypt node attributes with the nodekey
        cipher.setkey(nodekey);
        byte* buf = Node::decryptattr(&cipher, attr->c_str(), attr->size());
        if (buf)
        {
            AttrMap attrs;
            string fileName;
            string fingerprint;
            FileFingerprint ffp;
            m_time_t mtime = 0;
            Node::parseattr(buf, attrs, currentSize, mtime, fileName, fingerprint, ffp);

            // Normalize node name to UTF-8 string
            attr_map::iterator it = attrs.map.find('n');
            if (it != attrs.map.end() && !it->second.empty())
            {
                client->fsaccess->normalize(&(it->second));
                fileName = it->second.c_str();
            }

            std::string ownerStr, ownerBin((const char *)&owner, sizeof(owner));
            Base64::btoa(ownerBin, ownerStr);

            cout << "Folder link information:" << publiclink << endl;
            cout << "\tFolder name: " << fileName << endl;
            cout << "\tOwner: " << ownerStr << endl;
            cout << "\tNum files: " << numFiles << endl;
            cout << "\tNum folders: " << numFolders - 1 << endl;
            cout << "\tNum versions: " << numVersions << endl;

            delete [] buf;
        }
        else
        {
            cout << "folderlink: error decrypting node attributes with decrypted nodekey" << endl;
        }
    }
    else
    {
        cout << "folderlink: error decrypting nodekey with folder link key";
    }

    publiclink.clear();
}

void DemoApp::checkfile_result(handle /*h*/, const Error& e)
{
    if (e == API_ETOOMANY && e.hasExtraInfo())
    {
         cout << "Link check failed: " << getExtraInfoErrorString(e) << endl;
    }
    else
    {
        cout << "Link check failed: " << errorstring(e) << endl;
    }
}

void DemoApp::checkfile_result(handle h, error e, byte* filekey, m_off_t size, m_time_t /*ts*/, m_time_t tm, string* filename,
                               string* fingerprint, string* fileattrstring)
{
    cout << "Name: " << *filename << ", size: " << size;

    if (fingerprint->size())
    {
        cout << ", fingerprint available";
    }

    if (fileattrstring->size())
    {
        cout << ", has attributes";
    }

    cout << endl;

    if (e)
    {
        cout << "Not available: " << errorstring(e) << endl;
    }
    else
    {
        cout << "Initiating download..." << endl;

        DBTableTransactionCommitter committer(client->tctable);
        AppFileGet* f = new AppFileGet(NULL, NodeHandle().set6byte(h), filekey, size, tm, filename, fingerprint);
        f->appxfer_it = appxferq[GET].insert(appxferq[GET].end(), f);
        client->startxfer(GET, f, committer);
    }
}

bool DemoApp::pread_data(byte* data, m_off_t len, m_off_t pos, m_off_t, m_off_t, void* /*appdata*/)
{
    // Improvement: is there a way to have different pread_data receivers for
    // different modes?
    if(more_node)  // are we paginating through a node?
    {
        fwrite(data, 1, size_t(len), stdout);
        if((pos + len) >= more_node->size) // is this the last chunk?
        {
            more_node = nullptr;
            more_offset = 0;
            cout << "-End of file-" << endl;
            setprompt(COMMAND);
        }
        else
        {
            // there's more to get, so set PAGER prompt
            setprompt(PAGER);
            more_offset += len;
        }
    }
    else if (pread_file)
    {
        pread_file->write((const char*)data, (size_t)len);
        cout << "Received " << len << " partial read byte(s) at position " << pos << endl;
        if (pread_file_end == pos + len)
        {
            delete pread_file;
            pread_file = NULL;
            cout << "Completed pread" << endl;
        }
    }
    else
    {
        cout << "Received " << len << " partial read byte(s) at position " << pos << ": ";
        fwrite(data, 1, size_t(len), stdout);
        cout << endl;
    }
    return true;
}

dstime DemoApp::pread_failure(const Error &e, int retry, void* /*appdata*/, dstime)
{
    if (retry < 5 && !(e == API_ETOOMANY && e.hasExtraInfo()))
    {
        cout << "Retrying read (" << errorstring(e) << ", attempt #" << retry << ")" << endl;
        return (dstime)(retry*10);
    }
    else
    {
        cout << "Too many failures (" << errorstring(e) << "), giving up" << endl;
        if (pread_file)
        {
            delete pread_file;
            pread_file = NULL;
        }
        return ~(dstime)0;
    }
}

// reload needed
void DemoApp::reload(const char* reason)
{
    cout << "Reload suggested (" << reason << ") - use 'reload' to trigger" << endl;
}

// reload initiated
void DemoApp::clearing()
{
    LOG_debug << "Clearing all nodes/users...";
}

// nodes have been modified
// (nodes with their removed flag set will be deleted immediately after returning from this call,
// at which point their pointers will become invalid at that point.)
void DemoApp::nodes_updated(Node** n, int count)
{
    int c[2][6] = { { 0 } };

    if (n)
    {
        while (count--)
        {
            if ((*n)->type < 6)
            {
                c[!(*n)->changed.removed][(*n)->type]++;
                n++;
            }
        }
    }
    else
    {
        for (node_map::iterator it = client->nodes.begin(); it != client->nodes.end(); it++)
        {
            if (it->second->type < 6)
            {
                c[1][it->second->type]++;
            }
        }
    }

    nodestats(c[1], "added or updated");
    nodestats(c[0], "removed");

    if (cwd.isUndef())
    {
        cwd = NodeHandle().set6byte(client->rootnodes[0]);
    }
}

// nodes now (almost) current, i.e. no server-client notifications pending
void DemoApp::nodes_current()
{
    LOG_debug << "Nodes current.";
}

void DemoApp::account_updated()
{
    if (client->loggedin() == EPHEMERALACCOUNT)
    {
        LOG_debug << "Account has been confirmed by another client. Proceed to login with credentials.";
    }
    else
    {
        LOG_debug << "Account has been upgraded/downgraded.";
    }
}

void DemoApp::notify_confirmation(const char *email)
{
    if (client->loggedin() == EPHEMERALACCOUNT)
    {
        LOG_debug << "Account has been confirmed with email " << email << ". Proceed to login with credentials.";
    }
}

void DemoApp::enumeratequotaitems_result(unsigned, handle, unsigned, int, int, unsigned, unsigned, unsigned, const char*, const char*, const char*, const char*)
{
    // FIXME: implement
}

void DemoApp::enumeratequotaitems_result(error)
{
    // FIXME: implement
}

void DemoApp::additem_result(error)
{
    // FIXME: implement
}

void DemoApp::checkout_result(const char*, error)
{
    // FIXME: implement
}

void DemoApp::getmegaachievements_result(AchievementsDetails *details, error /*e*/)
{
    // FIXME: implement display of values
    delete details;
}

void DemoApp::getwelcomepdf_result(handle ph, string *k, error e)
{
    if (e)
    {
        cout << "Failed to get Welcome PDF. Error: " << e << endl;
        pdf_to_import = false;
    }
    else
    {
        cout << "Importing Welcome PDF file. Public handle: " << LOG_NODEHANDLE(ph) << endl;
        client->reqs.add(new CommandGetPH(client, ph, (const byte *)k->data(), 1));
    }
}

#ifdef ENABLE_CHAT
void DemoApp::richlinkrequest_result(string *json, error e)
{
    if (!e)
    {
        cout << "Result:" << endl << *json << endl;
    }
    else
    {
        cout << "Failed to request rich link. Error: " << e << endl;

    }
}
#endif

void DemoApp::contactlinkcreate_result(error e, handle h)
{
    if (e)
    {
        cout << "Failed to create contact link. Error: " << e << endl;
    }
    else
    {
        cout << "Contact link created successfully: " << LOG_NODEHANDLE(h) << endl;
    }
}

void DemoApp::contactlinkquery_result(error e, handle h, string *email, string *fn, string *ln, string* /*avatar*/)
{
    if (e)
    {
        cout << "Failed to get contact link details. Error: " << e << endl;
    }
    else
    {
        cout << "Contact link created successfully: " << endl;
        cout << "\tUserhandle: " << LOG_HANDLE(h) << endl;
        cout << "\tEmail: " << *email << endl;
        cout << "\tFirstname: " << Base64::atob(*fn) << endl;
        cout << "\tLastname: " << Base64::atob(*ln) << endl;
    }
}

void DemoApp::contactlinkdelete_result(error e)
{
    if (e)
    {
        cout << "Failed to delete contact link. Error: " << e << endl;
    }
    else
    {
        cout << "Contact link deleted successfully." << endl;
    }
}

// display account details/history
void DemoApp::account_details(AccountDetails* ad, bool storage, bool transfer, bool pro, bool purchases,
                              bool transactions, bool sessions)
{
    char timebuf[32], timebuf2[32];

    if (storage)
    {
        cout << "\tAvailable storage: " << ad->storage_max << " byte(s)  used:  " << ad->storage_used << " available: " << (ad->storage_max - ad->storage_used) << endl;

        for (unsigned i = 0; i < sizeof rootnodenames/sizeof *rootnodenames; i++)
        {
            NodeStorage* ns = &ad->storage[client->rootnodes[i]];

            cout << "\t\tIn " << rootnodenames[i] << ": " << ns->bytes << " byte(s) in " << ns->files << " file(s) and " << ns->folders << " folder(s)" << endl;
            cout << "\t\tUsed storage by versions: " << ns->version_bytes << " byte(s) in " << ns->version_files << " file(s)" << endl;
        }
    }

    if (transfer)
    {
        if (ad->transfer_max)
        {
            long long transferFreeUsed = 0;
            for (unsigned i = 0; i < ad->transfer_hist.size(); i++)
            {
                transferFreeUsed += ad->transfer_hist[i];
            }

            cout << "\tTransfer in progress: " << ad->transfer_own_reserved << "/" << ad->transfer_srv_reserved << endl;
            cout << "\tTransfer completed: " << ad->transfer_own_used << "/" << ad->transfer_srv_used << "/" << transferFreeUsed << " of "
                 << ad->transfer_max << " ("
                 << (100 * (ad->transfer_own_used + ad->transfer_srv_used + transferFreeUsed) / ad->transfer_max) << "%)" << endl;
            cout << "\tServing bandwidth ratio: " << ad->srv_ratio << "%" << endl;
        }

        if (ad->transfer_hist_starttime)
        {
            m_time_t t = m_time() - ad->transfer_hist_starttime;

            cout << "\tTransfer history:\n";

            for (unsigned i = 0; i < ad->transfer_hist.size(); i++)
            {
                cout << "\t\t" << t;
                t -= ad->transfer_hist_interval;
                if (t < 0)
                {
                    cout << " second(s) ago until now: ";
                }
                else
                {
                    cout << "-" << t << " second(s) ago: ";
                }
                cout << ad->transfer_hist[i] << " byte(s)" << endl;
            }
        }
    }

    if (pro)
    {
        cout << "\tPro level: " << ad->pro_level << endl;
        cout << "\tSubscription type: " << ad->subscription_type << endl;
        cout << "\tAccount balance:" << endl;

        for (vector<AccountBalance>::iterator it = ad->balances.begin(); it != ad->balances.end(); it++)
        {
            printf("\tBalance: %.3s %.02f\n", it->currency, it->amount);
        }
    }

    if (purchases)
    {
        cout << "Purchase history:" << endl;

        for (vector<AccountPurchase>::iterator it = ad->purchases.begin(); it != ad->purchases.end(); it++)
        {
            time_t ts = it->timestamp;
            strftime(timebuf, sizeof timebuf, "%c", localtime(&ts));
            printf("\tID: %.11s Time: %s Amount: %.3s %.02f Payment method: %d\n", it->handle, timebuf, it->currency,
                   it->amount, it->method);
        }
    }

    if (transactions)
    {
        cout << "Transaction history:" << endl;

        for (vector<AccountTransaction>::iterator it = ad->transactions.begin(); it != ad->transactions.end(); it++)
        {
            time_t ts = it->timestamp;
            strftime(timebuf, sizeof timebuf, "%c", localtime(&ts));
            printf("\tID: %.11s Time: %s Delta: %.3s %.02f\n", it->handle, timebuf, it->currency, it->delta);
        }
    }

    if (sessions)
    {
        cout << "Currently Active Sessions:" << endl;
        for (vector<AccountSession>::iterator it = ad->sessions.begin(); it != ad->sessions.end(); it++)
        {
            if (it->alive)
            {
                time_t ts = it->timestamp;
                strftime(timebuf, sizeof timebuf, "%c", localtime(&ts));
                ts = it->mru;
                strftime(timebuf2, sizeof timebuf, "%c", localtime(&ts));

                Base64Str<MegaClient::SESSIONHANDLE> id(it->id);

                if (it->current)
                {
                    printf("\t* Current Session\n");
                }
                printf("\tSession ID: %s\n\tSession start: %s\n\tMost recent activity: %s\n\tIP: %s\n\tCountry: %.2s\n\tUser-Agent: %s\n\t-----\n",
                        id.chars, timebuf, timebuf2, it->ip.c_str(), it->country, it->useragent.c_str());
            }
        }

        if(client->debugstate())
        {
            cout << endl << "Full Session history:" << endl;

            for (vector<AccountSession>::iterator it = ad->sessions.begin(); it != ad->sessions.end(); it++)
            {
                time_t ts = it->timestamp;
                strftime(timebuf, sizeof timebuf, "%c", localtime(&ts));
                ts = it->mru;
                strftime(timebuf2, sizeof timebuf, "%c", localtime(&ts));
                printf("\tSession start: %s\n\tMost recent activity: %s\n\tIP: %s\n\tCountry: %.2s\n\tUser-Agent: %s\n\t-----\n",
                        timebuf, timebuf2, it->ip.c_str(), it->country, it->useragent.c_str());
            }
        }
    }
}

// account details could not be retrieved
void DemoApp::account_details(AccountDetails* /*ad*/, error e)
{
    if (e)
    {
        cout << "Account details retrieval failed (" << errorstring(e) << ")" << endl;
    }
}

// account details could not be retrieved
void DemoApp::sessions_killed(handle sessionid, error e)
{
    if (e)
    {
        cout << "Session killing failed (" << errorstring(e) << ")" << endl;
        return;
    }

    if (sessionid == UNDEF)
    {
        cout << "All sessions except current have been killed" << endl;
    }
    else
    {
        Base64Str<MegaClient::SESSIONHANDLE> id(sessionid);
        cout << "Session with id " << id << " has been killed" << endl;
    }
}

void DemoApp::smsverificationsend_result(error e)
{
    if (e)
    {
        cout << "SMS send failed: " << e << endl;
    }
    else
    {
        cout << "SMS send succeeded" << endl;
    }
}

void DemoApp::smsverificationcheck_result(error e, string *phoneNumber)
{
    if (e)
    {
        cout << "SMS verification failed: " << e << endl;
    }
    else
    {
        cout << "SMS verification succeeded" << endl;
        if (phoneNumber)
        {
            cout << "Phone number: " << *phoneNumber << ")" << endl;
        }
    }
}

// user attribute update notification
void DemoApp::userattr_update(User* u, int priv, const char* n)
{
    cout << "Notification: User " << u->email << " -" << (priv ? " private" : "") << " attribute "
          << n << " added or updated" << endl;
}

void DemoApp::resetSmsVerifiedPhoneNumber_result(error e)
{
    if (e)
    {
        cout << "Reset verified phone number failed: " << e << endl;
    }
    else
    {
        cout << "Reset verified phone number succeeded" << endl;
    }
}

void DemoApp::getbanners_result(error e)
{
    cout << "Getting Smart Banners failed: " << e << endl;
}

void DemoApp::getbanners_result(vector< tuple<int, string, string, string, string, string, string> >&& banners)
{
    for (auto& b : banners)
    {
        cout << "Smart Banner:" << endl
             << "\tid         : " << std::get<0>(b) << endl
             << "\ttitle      : " << std::get<1>(b) << endl
             << "\tdescription: " << std::get<2>(b) << endl
             << "\timage      : " << std::get<3>(b) << endl
             << "\turl        : " << std::get<4>(b) << endl
             << "\tbkgr image : " << std::get<5>(b) << endl
             << "\tdsp        : " << std::get<6>(b) << endl;
    }
}

void DemoApp::dismissbanner_result(error e)
{
    if (e)
    {
        cout << "Dismissing Smart Banner failed: " << e << endl;
    }
    else
    {
        cout << "Dismissing Smart Banner succeeded" << endl;
    }
}

void DemoApp::backupremove_result(const Error &e, handle backupId)
{
    if (e != API_OK)
    {
        cout << "Removal of backup " << toHandle(backupId) << " failed: " << errorstring(e) <<endl;
    }
    else
    {
        cout << "Backup " << toHandle(backupId) << " removed successfully" << endl;
    }
}

#ifndef NO_READLINE
char* longestCommonPrefix(ac::CompletionState& acs)
{
    string s = acs.completions[0].s;
    for (size_t i = acs.completions.size(); i--; )
    {
        for (unsigned j = 0; j < s.size() && j < acs.completions[i].s.size(); ++j)
        {
            if (s[j] != acs.completions[i].s[j])
            {
                s.erase(j, string::npos);
                break;
            }
        }
    }
    return strdup(s.c_str());
}

char** my_rl_completion(const char */*text*/, int /*start*/, int end)
{
    rl_attempted_completion_over = 1;

    std::string line(rl_line_buffer, end);
    ac::CompletionState acs = ac::autoComplete(line, line.size(), autocompleteTemplate, true);

    if (acs.completions.empty())
    {
        return NULL;
    }

    if (acs.completions.size() == 1 && !acs.completions[0].couldExtend)
    {
        acs.completions[0].s += " ";
    }

    char** result = (char**)malloc((sizeof(char*)*(2+acs.completions.size())));
    for (size_t i = acs.completions.size(); i--; )
    {
        result[i+1] = strdup(acs.completions[i].s.c_str());
    }
    result[acs.completions.size()+1] = NULL;
    result[0] = longestCommonPrefix(acs);
    //for (int i = 0; i <= acs.completions.size(); ++i)
    //{
    //    cout << "i " << i << ": " << result[i] << endl;
    //}
    rl_completion_suppress_append = true;
    rl_basic_word_break_characters = " \r\n";
    rl_completer_word_break_characters = strdup(" \r\n");
    rl_completer_quote_characters = "";
    rl_special_prefixes = "";
    return result;
}
#endif

// main loop
void megacli()
{
#ifndef NO_READLINE
    char *saved_line = NULL;
    int saved_point = 0;
    rl_attempted_completion_function = my_rl_completion;

    rl_save_prompt();

#elif defined(WIN32) && defined(NO_READLINE)

    static_cast<WinConsole*>(console)->setShellConsole(CP_UTF8, GetConsoleOutputCP());

    COORD fontSize;
    string fontname = static_cast<WinConsole*>(console)->getConsoleFont(fontSize);
    cout << "Using font '" << fontname << "', " << fontSize.X << "x" << fontSize.Y
         << ". <CHAR/hex> will be used for absent characters.  If seen, try the 'codepage' command or a different font." << endl;

#else
    #error non-windows platforms must use the readline library
#endif

    for (;;)
    {
        if (prompt == COMMAND)
        {
            ostringstream  dynamicprompt;

            // display put/get transfer speed in the prompt
            if (client->tslots.size() || responseprogress >= 0)
            {
                m_off_t xferrate[2] = { 0 };
                Waiter::bumpds();

                for (transferslot_list::iterator it = client->tslots.begin(); it != client->tslots.end(); it++)
                {
                    if ((*it)->fa)
                    {
                        xferrate[(*it)->transfer->type]
                            += (*it)->mTransferSpeed.calculateSpeed();
                    }
                }
                xferrate[GET] /= 1024;
                xferrate[PUT] /= 1024;

                dynamicprompt << "MEGA";

                if (xferrate[GET] || xferrate[PUT] || responseprogress >= 0)
                {
                    dynamicprompt << " (";

                    if (xferrate[GET])
                    {
                        dynamicprompt << "In: " << xferrate[GET] << " KB/s";

                        if (xferrate[PUT])
                        {
                            dynamicprompt << "/";
                        }
                    }

                    if (xferrate[PUT])
                    {
                        dynamicprompt << "Out: " << xferrate[PUT] << " KB/s";
                    }

                    if (responseprogress >= 0)
                    {
                        dynamicprompt << responseprogress << "%";
                    }

                    dynamicprompt  << ")";
                }

                dynamicprompt  << "> ";
            }

            string dynamicpromptstr = dynamicprompt.str();

#if defined(WIN32) && defined(NO_READLINE)
            static_cast<WinConsole*>(console)->updateInputPrompt(!dynamicpromptstr.empty() ? dynamicpromptstr : prompts[COMMAND]);
#else
            rl_callback_handler_install(!dynamicpromptstr.empty() ? dynamicpromptstr.c_str() : prompts[prompt], store_line);

            // display prompt
            if (saved_line)
            {
                rl_replace_line(saved_line, 0);
                free(saved_line);
            }

            rl_point = saved_point;
            rl_redisplay();
#endif
        }

        // command editing loop - exits when a line is submitted or the engine requires the CPU
        for (;;)
        {
            int w = client->wait();

            if (w & Waiter::HAVESTDIN)
            {
#if defined(WIN32) && defined(NO_READLINE)
                line = static_cast<WinConsole*>(console)->checkForCompletedInputLine();
#else
                if ((prompt == COMMAND) || (prompt == PAGER))
                {
                    // Note: this doesn't act like unbuffered input, still
                    // requires Return line ending
                    rl_callback_read_char();
                }
                else
                {
                    console->readpwchar(pw_buf, sizeof pw_buf, &pw_buf_pos, &line);
                }
#endif
            }

            if (w & Waiter::NEEDEXEC || line)
            {
                break;
            }
        }

#ifndef NO_READLINE
        // save line
        saved_point = rl_point;
        saved_line = rl_copy_text(0, rl_end);

        // remove prompt
        rl_save_prompt();
        rl_replace_line("", 0);
        rl_redisplay();
#endif

        if (line)
        {
            // execute user command
            if (*line)
            {
                process_line(line);
            }
            else if (prompt != COMMAND)
            {
                setprompt(prompt);
            }
            free(line);
            line = NULL;

            if (quit_flag)
            {
#ifndef NO_READLINE
                rl_callback_handler_remove();
#endif /* ! NO_READLINE */
                delete client;
                client = nullptr;
                return;
            }

            if (!cerr)
            {
                cerr.clear();
                cerr << "Console error output failed, perhaps on a font related utf8 error or on NULL.  It is now reset." << endl;
            }
            if (!cout)
            {
                cout.clear();
                cerr << "Console output failed, perhaps on a font related utf8 error or on NULL.  It is now reset." << endl;
            }
        }


        auto puts = appxferq[PUT].size();
        auto gets = appxferq[GET].size();

        // pass the CPU to the engine (nonblocking)
        client->exec();

        if (puts && !appxferq[PUT].size())
        {
            cout << "Uploads complete" << endl;
        }
        if (gets && !appxferq[GET].size())
        {
            cout << "Downloads complete" << endl;
        }


        if (clientFolder)
        {
            clientFolder->exec();
        }
    }
}

int main()
{
#ifdef _WIN32
    SimpleLogger::setLogLevel(logMax);  // warning and stronger to console; info and weaker to VS output window
    SimpleLogger::setOutputClass(&gLogger);
#else
    SimpleLogger::setOutputClass(&gLogger);
#endif

    console = new CONSOLE_CLASS;

#ifdef GFX_CLASS
    auto gfx = new GFX_CLASS;
    gfx->startProcessingThread();
#endif

    // Needed so we can get the cwd.
    auto fsAccess = new FSACCESS_CLASS();

    // Where are we?
    if (!fsAccess->cwd(startDir))
    {
        cerr << "Unable to determine current working directory." << endl;
        return EXIT_FAILURE;
    }

    // instantiate app components: the callback processor (DemoApp),
    // the HTTP I/O engine (WinHttpIO) and the MegaClient itself
    client = new MegaClient(new DemoApp,
#ifdef WIN32
                            new CONSOLE_WAIT_CLASS(static_cast<CONSOLE_CLASS*>(console)),
#else
                            new CONSOLE_WAIT_CLASS,
#endif
                            new HTTPIO_CLASS,
                            fsAccess,
#ifdef DBACCESS_CLASS
                            new DBACCESS_CLASS(startDir),
#else
                            NULL,
#endif
#ifdef GFX_CLASS
                            gfx,
#else
                            NULL,
#endif
                            "Gk8DyQBS",
                            "megacli/" TOSTRING(MEGA_MAJOR_VERSION)
                            "." TOSTRING(MEGA_MINOR_VERSION)
                            "." TOSTRING(MEGA_MICRO_VERSION),
                            2);

    ac::ACN acs = autocompleteSyntax();
#if defined(WIN32) && defined(NO_READLINE)
    static_cast<WinConsole*>(console)->setAutocompleteSyntax((acs));
#endif

    clientFolder = NULL;    // additional for folder links
    megacli();
}


void DemoAppFolder::login_result(error e)
{
    if (e)
    {
        cout << "Failed to load the folder link: " << errorstring(e) << endl;
    }
    else
    {
        cout << "Folder link loaded, retrieving account..." << endl;
        clientFolder->fetchnodes();
    }
}

void DemoAppFolder::fetchnodes_result(const Error& e)
{
    if (e)
    {
        if (e == API_ENOENT && e.hasExtraInfo())
        {
            cout << "File/folder retrieval failed: " << getExtraInfoErrorString(e) << endl;
        }
        else
        {
            cout << "File/folder retrieval failed (" << errorstring(e) << ")" << endl;
        }

        pdf_to_import = false;
    }
    else
    {
        // check if we fetched a folder link and the key is invalid
        if (clientFolder->isValidFolderLink())
        {
            cout << "File/folder retrieval succeed, but encryption key is wrong." << endl;
        }
        else
        {
            cout << "Failed to load folder link" << endl;

            delete clientFolder;
            clientFolder = NULL;
        }

        if (pdf_to_import)
        {
            client->getwelcomepdf();
        }
    }
}

void DemoAppFolder::nodes_updated(Node **n, int count)
{
    int c[2][6] = { { 0 } };

    if (n)
    {
        while (count--)
        {
            if ((*n)->type < 6)
            {
                c[!(*n)->changed.removed][(*n)->type]++;
                n++;
            }
        }
    }
    else
    {
        for (node_map::iterator it = clientFolder->nodes.begin(); it != clientFolder->nodes.end(); it++)
        {
            if (it->second->type < 6)
            {
                c[1][it->second->type]++;
            }
        }
    }

    cout << "The folder link contains ";
    nodestats(c[1], "");
}

void exec_metamac(autocomplete::ACState& s)
{
    Node *node = nodebypath(s.words[2].s.c_str());
    if (!node || node->type != FILENODE)
    {
        cerr << s.words[2].s
             << (node ? ": No such file or directory"
                      : ": Not a file")
             << endl;
        return;
    }

    auto ifAccess = client->fsaccess->newfileaccess();
    {
        auto localPath = LocalPath::fromName(s.words[1].s, *client->fsaccess, client->fsaccess->getlocalfstype(LocalPath::fromPath(s.words[1].s, *client->fsaccess)));
        if (!ifAccess->fopen(localPath, 1, 0))
        {
            cerr << "Failed to open: " << s.words[1].s << endl;
            return;
        }
    }

    SymmCipher cipher;
    int64_t remoteIv;
    int64_t remoteMac;

    {
        std::string remoteKey = node->nodekey();
        const char *iva = &remoteKey[SymmCipher::KEYLENGTH];

        cipher.setkey((byte*)&remoteKey[0], node->type);
        remoteIv = MemAccess::get<int64_t>(iva);
        remoteMac = MemAccess::get<int64_t>(iva + sizeof(int64_t));
    }

    auto result = generateMetaMac(cipher, *ifAccess, remoteIv);
    if (!result.first)
    {
        cerr << "Failed to generate metamac for: "
             << s.words[1].s
             << endl;
    }
    else
    {
        const std::ios::fmtflags flags = cout.flags();

        cout << s.words[2].s
             << " (remote): "
             << std::hex
             << (uint64_t)remoteMac
             << "\n"
             << s.words[1].s
             << " (local): "
             << (uint64_t)result.second
             << endl;

        cout.flags(flags);
    }
}

void exec_resetverifiedphonenumber(autocomplete::ACState& s)
{
    client->resetSmsVerifiedPhoneNumber();
}

void exec_banner(autocomplete::ACState& s)
{
    if (s.words.size() == 2 && s.words[1].s == "get")
    {
        cout << "Retrieving banner info..." << endl;

        client->reqs.add(new CommandGetBanners(client));
    }
    else if (s.words.size() == 3 && s.words[1].s == "dismiss")
    {
        cout << "Dismissing banner with id " << s.words[2].s << "..." << endl;

        client->reqs.add(new CommandDismissBanner(client, stoi(s.words[2].s), m_time(nullptr)));
    }
}

#ifdef ENABLE_SYNC

void sync_completion(UnifiedSync* us, const SyncError&, error result)
{
    if (!us)
    {
        cerr << "Sync could not be added: "
             << errorstring(result)
             << endl;
    }
    else if (us->mSync)
    {
        cerr << "Sync added and running: "
             << toHandle(us->mConfig.mBackupId)
             << endl;
    }
    else
    {
        cerr << "Sync added but could not be started: "
             << errorstring(result)
             << endl;
    }
}

void exec_syncadd(autocomplete::ACState& s)
{
    if (client->loggedin() != FULLACCOUNT)
    {
        cerr << "You must be logged in to create a sync."
             << endl;
        return;
    }

    string drive;
    bool backup = s.extractflag("-backup");
    bool external = s.extractflagparam("-external", drive);

    // sync add source target
    LocalPath drivePath = LocalPath::fromPath(drive, *client->fsaccess);
    LocalPath sourcePath = LocalPath::fromPath(s.words[2].s, *client->fsaccess);
    string targetPath = s.words[3].s;

    // Does the target node exist?
    auto* targetNode = nodebypath(targetPath.c_str());

    if (!targetNode)
    {
        cerr << targetPath
             << ": Not found."
             << endl;
        return;
    }

    // Necessary so that we can reliably extract the leaf name.
    sourcePath = NormalizeAbsolute(sourcePath);

    // Create a suitable sync config.
    auto config =
      SyncConfig(sourcePath,
                 sourcePath.leafName().toPath(*client->fsaccess),
                 NodeHandle().set6byte(targetNode->nodehandle),
                 targetPath,
                 0,
                 string_vector(),
                 true,
                 backup ? SyncConfig::TYPE_BACKUP : SyncConfig::TYPE_TWOWAY);

    if (external)
    {
        if (!backup)
        {
            cerr << "Sorry, external syncs must be backups for now" << endl;
        }

        config.mExternalDrivePath = std::move(drivePath);
    }

    // Try and add the new sync.
	// All validation is performed in this function.
    client->addsync(config, false, sync_completion);
}

void exec_syncclosedrive(autocomplete::ACState& s)
{
    // Are we logged in?
    if (client->loggedin() != FULLACCOUNT)
    {
        cerr << "You must be logged in to manipulate backup syncs."
             << endl;
        return;
    }

    // sync backup remove drive
    const auto drivePath =
      LocalPath::fromPath(s.words[2].s, *client->fsaccess);

    const auto result = client->syncs.backupCloseDrive(drivePath);

    if (result)
    {
        cerr << "Unable to remove backup database: "
             << errorstring(result)
             << endl;
    }
}

void exec_syncopendrive(autocomplete::ACState& s)
{
    if (client->loggedin() != FULLACCOUNT)
    {
        cerr << "You must be logged in to restore backup syncs."
             << endl;
        return;
    }

    // sync backup restore drive
    const auto drivePath =
      LocalPath::fromPath(s.words[2].s, *client->fsaccess);

    auto result = client->syncs.backupOpenDrive(drivePath);

    if (result)
    {
        cerr << "Unable to restore backups from '"
             << s.words[2].s
             << "': "
             << errorstring(result)
             << endl;
    }
}

void exec_synclist(autocomplete::ACState& s)
{
    // Check the user's logged in.
    if (client->loggedin() != FULLACCOUNT)
    {
        cerr << "You must be logged in to list syncs (and backup syncs)."
             << endl;
        return;
    }

    if (client->syncs.numSyncs() == 0)
    {
        cout << "No syncs configured yet" << endl;
        return;
     }

    client->syncs.forEachUnifiedSync(
      [](UnifiedSync& us)
      {
          // Convenience.
          auto& config = us.mConfig;
          auto& sync = us.mSync;

          // Display name.
          cout << "Sync "
               << toHandle(config.mBackupId)
               << ": "
               << config.mName
               << "\n";

          // Display source/target mapping.
          cout << "  Mapping: "
               << config.mLocalPath.toPath(*client->fsaccess)
               << " -> "
               << config.mOrigninalPathOfRemoteRootNode
               << "\n";

          if (sync)
          {
              // Display status info.
              cout << "  State: "
                   << SyncConfig::syncstatename(sync->state)
                   << "\n";

              // Display some usage stats.
              cout << "  Statistics: "
                   << sync->localbytes
                   << " byte(s) across "
                   << sync->localnodes[FILENODE]
                   << " file(s) and "
                   << sync->localnodes[FOLDERNODE]
                   << " folder(s).\n";
          }
          else
          {
              // Display what status info we can.
              auto msg = config.syncErrorToStr();
              cout << "  Enabled: "
                   << config.getEnabled()
                   << "\n"
                   << "  Last Error: "
                   << msg
                   << "\n";
          }

          // Display sync type.
          cout << "  Type: "
               << (config.isExternal() ? "EX" : "IN")
               << "TERNAL "
               << SyncConfig::synctypename(config.getType())
               << "\n"
               << endl;
      });
}

void exec_syncremove(autocomplete::ACState& s)
{
    // Are we logged in?
    if (client->loggedin() != FULLACCOUNT)
    {
        cerr << "You must be logged in to manipulate backup syncs."
             << endl;
        return;
    }

    // sync remove id
    handle backupId = 0;
    Base64::atob(s.words[2].s.c_str(), (byte*) &backupId, sizeof(handle));

    // Try and remove the config.
    bool found = false;

    client->syncs.removeSelectedSyncs(
      [&](SyncConfig& config, Sync*)
      {
          auto matched = config.mBackupId == backupId;

          found |= matched;

          return matched;
      });

    if (!found)
    {
        cerr << "No sync config exists with the backupId "
             << Base64Str<sizeof(handle)>(backupId)
             << endl;
        return;
    }
}

void exec_syncxable(autocomplete::ACState& s)
{
    // Are we logged in?
    if (client->loggedin() != FULLACCOUNT)
    {
        cerr << "You must be logged in to manipulate syncs."
             << endl;
        return;
    }

    const auto command = s.words[1].s;

    handle backupId = 0;
    Base64::atob(s.words[2].s.c_str(), (byte*) &backupId, sizeof(handle));

    if (command == "enable")
    {
        // sync enable id
        UnifiedSync* unifiedSync;
        error result =
          client->syncs.enableSyncByBackupId(backupId, false, unifiedSync);

        if (result)
        {
            cerr << "Unable to enable sync: "
                 << errorstring(result)
                 << endl;
        }

        return;
    }

    // sync disable id [error]
    // sync fail id [error]

    int error = NO_SYNC_ERROR;

    // Has the user provided a specific error code?
    if (s.words.size() > 3)
    {
        // Yep, use it.
        error = atoi(s.words[3].s.c_str());
    }

    // Disable or fail?
    if (command == "fail")
    {
        // Find the specified sync.
        auto* sync = client->syncs.runningSyncByBackupId(backupId);

        // Have we found the backup sync?
        if (!sync)
        {
            cerr << "No sync found with the id "
                 << Base64Str<sizeof(handle)>(backupId)
                 << endl;
            return;
        }

        client->failSync(sync, static_cast<SyncError>(error));
        return;
    }
    else    // command == "disable"
    {
        client->syncs.disableSelectedSyncs(
          [&backupId](SyncConfig& config, Sync*)
          {
              return config.getBackupId() == backupId;
          },
          static_cast<SyncError>(error),
          false);
    }
}

#endif // ENABLE_SYNC
<|MERGE_RESOLUTION|>--- conflicted
+++ resolved
@@ -6558,7 +6558,6 @@
     cout << "Max Download Speed: " << client->getmaxdownloadspeed() << endl;
 }
 
-<<<<<<< HEAD
 void exec_enabletransferresumption(autocomplete::ACState& s)
 {
     if (s.words.size() > 1 && s.words[1].s == "off")
@@ -6601,8 +6600,6 @@
 #endif // USE_DRIVE_NOTIFICATIONS
 
 
-=======
->>>>>>> e93fc3b7
 // callback for non-EAGAIN request-level errors
 // in most cases, retrying is futile, so the application exits
 // this can occur e.g. with syntactically malformed requests (due to a bug), an invalid application key
