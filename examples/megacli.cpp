--- conflicted
+++ resolved
@@ -2414,8 +2414,6 @@
                 f.unserializefingerprint(&pair.second);
                 cout << namebuf << ": " << pair.second << " (fingerprint: size " << f.size << " mtime " << f.mtime
                     << " crc " << std::hex << f.crc[0] << " " << f.crc[1] << " " << f.crc[2] << " " << f.crc[3] << std::dec << ")"
-<<<<<<< HEAD
-
                     << " (node fingerprint: size " << n->size << " mtime " << n->mtime
                     << " crc " << std::hex << n->crc[0] << " " << n->crc[1] << " " << n->crc[2] << " " << n->crc[3] << std::dec << ")" << endl;
             }
@@ -2426,20 +2424,6 @@
         }
     }
 }
-=======
->>>>>>> 24a8007a
-
-                    << " (node fingerprint: size " << n->size << " mtime " << n->mtime
-                    << " crc " << std::hex << n->crc[0] << " " << n->crc[1] << " " << n->crc[2] << " " << n->crc[3] << std::dec << ")" << endl;
-            }
-            else
-            {
-                cout << namebuf << ": " << pair.second << endl;
-            }
-        }
-    }
-}
-
 
 void printAuthringInformation(handle userhandle)
 {
@@ -4846,10 +4830,6 @@
         if ((u = client->finduser(client->me)))
         {
             cout << "Account e-mail: " << u->email << " handle: " << Base64Str<MegaClient::USERHANDLE>(client->me) << endl;
-<<<<<<< HEAD
-#ifdef ENABLE_CHAT
-=======
->>>>>>> 24a8007a
             if (client->signkey)
             {
                 string pubKey((const char *)client->signkey->pubKey, EdDSA::PUBLIC_KEY_LENGTH);
