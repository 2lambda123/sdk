--- conflicted
+++ resolved
@@ -525,20 +525,12 @@
 
 class MEGA_API CommandLogout : public Command
 {
-<<<<<<< HEAD
-    bool mKeepSyncConfigsFile;
-
     bool incrementedCount = false;
     const char* getJSON(MegaClient* client) override;
-
-public:
-    bool procresult(Result r) override;
-=======
 public:
     using Completion = std::function<void(error)>;
 
     bool procresult(Result) override;
->>>>>>> 07ce3c24
 
     CommandLogout(MegaClient* client, Completion completion, bool keepSyncConfigsFile);
 
