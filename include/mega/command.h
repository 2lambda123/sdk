--- conflicted
+++ resolved
@@ -613,22 +613,14 @@
     putsource_t source;
     bool emptyResponse = false;
     handle targethandle;
-<<<<<<< HEAD
-    std::function<void(const Error&, targettype_t , vector<NewNode>&)> mCompletion;
-=======
-    Completion mResultFunction;
->>>>>>> 9aecb955
+    Completion mCompletion;
 
     void removePendingDBRecordsAndTempFiles();
 
 public:
     bool procresult(Result) override;
 
-<<<<<<< HEAD
-    CommandPutNodes(MegaClient*, handle, const char*, vector<NewNode>&&, int, putsource_t = PUTNODES_APP, const char *cauth = NULL, std::function<void(const Error&, targettype_t , vector<NewNode>&)> = nullptr);
-=======
-    CommandPutNodes(MegaClient*, handle, const char*, vector<NewNode>&&, int, putsource_t, const char *cauth, Completion&&);
->>>>>>> 9aecb955
+    CommandPutNodes(MegaClient*, handle, const char*, vector<NewNode>&&, int, putsource_t, const char *cauth, Completion&& completion);
 };
 
 class MEGA_API CommandSetAttr : public Command
