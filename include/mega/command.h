/**
 * @file mega/command.h
 * @brief Request command component
 *
 * (c) 2013-2014 by Mega Limited, Auckland, New Zealand
 *
 * This file is part of the MEGA SDK - Client Access Engine.
 *
 * Applications using the MEGA API must present a valid application key
 * and comply with the the rules set forth in the Terms of Service.
 *
 * The MEGA SDK is distributed in the hope that it will be useful,
 * but WITHOUT ANY WARRANTY; without even the implied warranty of
 * MERCHANTABILITY or FITNESS FOR A PARTICULAR PURPOSE.
 *
 * @copyright Simplified (2-clause) BSD License.
 *
 * You should have received a copy of the license along with this
 * program.
 */

#ifndef MEGA_COMMAND_H
#define MEGA_COMMAND_H 1

#include <memory>

#include "types.h"
#include "node.h"
#include "account.h"
#include "http.h"
#include "json.h"
#include "textchat.h"

namespace mega {

struct JSON;
struct MegaApp;
// request command component

class MEGA_API Command
{
    error result;

protected:
    bool canceled;

    JSONWriter jsonWriter;
    bool mRead = false;// if json has already been read

    bool loadIpsFromJson(std::vector<string>& ips, JSON& json);
    bool cacheresolvedurls(const std::vector<string>& urls, std::vector<string>&& ips);

public:
    MegaClient* client; // non-owning

    int tag;
    string commandStr;

    // some commands can only succeed if they are in their own batch.  eg. smss, when the account is blocked pending validation
    bool batchSeparately;

    // some commands are guaranteed to work if we query without specifying a SID (eg. gmf)
    bool suppressSID;

    void cmd(const char*);
    void notself(MegaClient*);
    virtual void cancel(void);

    void arg(const char*, const char*, int = 1);
    void arg(const char*, const byte*, int);
    void arg(const char*, NodeHandle);
    void arg(const char*, m_off_t);
    void addcomma();
    void appendraw(const char*);
    void appendraw(const char*, int);
    void beginarray();
    void beginarray(const char*);
    void endarray();
    void beginobject();
    void beginobject(const char*);
    void endobject();
    void element(int);
    void element(handle, int = sizeof(handle));
    void element(const byte*, int);
    void element(const char*);

    void openobject();
    void closeobject();

    enum Outcome {  CmdError,            // The reply was an error, already extracted from the JSON.  The error code may have been 0 (API_OK)
                    CmdArray,            // The reply was an array, and we have already entered it
                    CmdObject,           // the reply was an object, and we have already entered it
                    CmdItem };           // The reply was none of the above - so a string

    struct Result
    {
        Outcome mOutcome = CmdError;
        Error mError = API_OK;
        Result(Outcome o, Error e = API_OK) : mOutcome(o), mError(e) {}

        bool succeeded() const
        {
            return mOutcome != CmdError || error(mError) == API_OK;
        }

        bool hasJsonArray() const
        {
            // true if there is JSON Array to process (and we have already entered it) (note some commands that respond with cmdseq plus JSON, so this can happen for actionpacket results)
            return mOutcome == CmdArray;
        }

        bool hasJsonObject() const
        {
            // true if there is JSON Object to process (and we have already entered it) (note some commands that respond with cmdseq plus JSON, so this can happen for actionpacket results)
            return mOutcome == CmdObject;
        }

        bool hasJsonItem() const
        {
            // true if there is JSON to process but it's not an object or array (note some commands that respond with cmdseq plus JSON, so this can happen for actionpacket results)
            return mOutcome == CmdItem;
        }

        Error errorOrOK() const
        {
            assert(mOutcome == CmdError);
            return mOutcome == CmdError ? mError : Error(API_EINTERNAL);
        }

        bool wasErrorOrOK() const
        {
            return mOutcome == CmdError;
        }

        bool wasError(error e) const
        {
            return mOutcome == CmdError && error(mError) == e;
        }

        bool wasStrictlyError() const
        {
            return mOutcome == CmdError && error(mError) != API_OK;
        }

    };

    virtual bool procresult(Result, JSON&) = 0;

    // json for the command is usually pre-generated but can be calculated just before sending, by overriding this function
    virtual const char* getJSON(MegaClient* client);

    Command();
    virtual ~Command();

    bool checkError(Error &errorDetails, JSON &json);

#ifdef ENABLE_CHAT
    // create json structure for scheduled meetings (mcsmp command)
    void createSchedMeetingJson(const ScheduledMeeting* schedMeeting);
#endif

    MEGA_DEFAULT_COPY_MOVE(Command)
};

// list of new file attributes to write
// file attribute put

struct MEGA_API CommandPutFA : public Command
{
    using Cb = std::function<void(Error, const std::string &/*url*/, const vector<std::string> &/*ips*/)>;

private:
    Cb mCompletion;
    NodeOrUploadHandle th;    // if th is UNDEF, just report the handle back to the client app rather than attaching to a node

public:
    bool procresult(Result, JSON&) override;


    CommandPutFA(NodeOrUploadHandle, fatype, bool usehttps, int tag, size_t size_only,
                 bool getIP = true, Cb &&completion = nullptr);
};

struct MEGA_API HttpReqFA : public HttpReq, public std::enable_shared_from_this<HttpReqFA>
{
    NodeOrUploadHandle th;    // if th is UNDEF, just report the handle back to the client app rather than attaching to a node
    fatype type;
    m_off_t progressreported;

    // progress information
    virtual m_off_t transferred(MegaClient*) override;

    // either supply only size (to just get the URL) or supply only the data for auto-upload (but not both)
    HttpReqFA(NodeOrUploadHandle, fatype, bool usehttps, int tag,
                        std::unique_ptr<string> faData, bool getIP, MegaClient* client);

    // generator function because the code allows for retries
    std::function<CommandPutFA*()> getURLForFACmd;
    int tag = 0;

private:
    std::unique_ptr<string> data;
};

class MEGA_API CommandGetFA : public Command
{
    int part;

public:
    bool procresult(Result, JSON&) override;

    CommandGetFA(MegaClient *client, int, handle);
};

class MEGA_API CommandPrelogin : public Command
{
    string email;

public:
    bool procresult(Result, JSON&) override;

    CommandPrelogin(MegaClient*, const char*);
};

class MEGA_API CommandLogin : public Command
{
    bool checksession;
    int sessionversion;

public:
    bool procresult(Result, JSON&) override;

    CommandLogin(MegaClient*, const char*, const byte *, int, const byte* = NULL,  int = 0, const char* = NULL);
};

class MEGA_API CommandSetMasterKey : public Command
{
    byte newkey[SymmCipher::KEYLENGTH];
    string salt;

public:
    bool procresult(Result, JSON&) override;

    CommandSetMasterKey(MegaClient*, const byte*, const byte *, int, const byte* clientrandomvalue = NULL, const char* = NULL, string* = NULL);
};

class MEGA_API CommandAccountVersionUpgrade : public Command
{
    vector<byte> mEncryptedMasterKey;
    string mSalt;
    std::function<void(error e)> mCompletion;

public:
    bool procresult(Result, JSON&) override;

    CommandAccountVersionUpgrade(vector<byte>&& clRandValue, vector<byte>&&encMKey, string&& hashedAuthKey, string&& salt, int ctag,
        std::function<void(error e)> completion);
};

class MEGA_API CommandCreateEphemeralSession : public Command
{
    byte pw[SymmCipher::KEYLENGTH];

public:
    bool procresult(Result, JSON&) override;

    CommandCreateEphemeralSession(MegaClient*, const byte*, const byte*, const byte*);
};

class MEGA_API CommandResumeEphemeralSession : public Command
{
    byte pw[SymmCipher::KEYLENGTH];
    handle uh;

public:
    bool procresult(Result, JSON&) override;

    CommandResumeEphemeralSession(MegaClient*, handle, const byte*, int);
};

class MEGA_API CommandCancelSignup : public Command
{
public:
    bool procresult(Result, JSON&) override;

    CommandCancelSignup(MegaClient*);
};

class MEGA_API CommandWhyAmIblocked : public Command
{
public:
    bool procresult(Result, JSON&) override;

    CommandWhyAmIblocked(MegaClient*);
};

class MEGA_API CommandSendSignupLink2 : public Command
{
public:
    bool procresult(Result, JSON&) override;

    CommandSendSignupLink2(MegaClient*, const char*, const char*);
    CommandSendSignupLink2(MegaClient*, const char*, const char*, byte *, byte*, byte*, int ctag);
};

class MEGA_API CommandConfirmSignupLink2 : public Command
{
public:
    bool procresult(Result, JSON&) override;

    CommandConfirmSignupLink2(MegaClient*, const byte*, unsigned);
};

class MEGA_API CommandSetKeyPair : public Command
{
public:
    bool procresult(Result, JSON&) override;

    CommandSetKeyPair(MegaClient*, const byte*, unsigned, const byte*, unsigned);

private:
    std::unique_ptr<byte[]> privkBuffer;
    unsigned len;
};

// set visibility
class MEGA_API CommandRemoveContact : public Command
{
    string email;
    visibility_t v;

public:
    using Completion = std::function<void(error)>;

    bool procresult(Result, JSON&) override;

    CommandRemoveContact(MegaClient*, const char*, visibility_t, Completion completion = nullptr);

private:
    void doComplete(error result);

    Completion mCompletion;
};

// set user attributes with version
class MEGA_API CommandPutMultipleUAVer : public Command
{
    userattr_map attrs;  // attribute values

    std::function<void(Error)> mCompletion;

public:
    CommandPutMultipleUAVer(MegaClient*, const userattr_map *attrs, int,
                            std::function<void(Error)> completion = nullptr);

    bool procresult(Result, JSON&) override;
};

// set user attributes with version
class MEGA_API CommandPutUAVer : public Command
{
    attr_t at;  // attribute type
    string av;  // attribute value

    std::function<void(Error)> mCompletion;
public:
    CommandPutUAVer(MegaClient*, attr_t, const byte*, unsigned, int,
                    std::function<void(Error)> completion = nullptr);

    bool procresult(Result, JSON&) override;
};

// set user attributes
class MEGA_API CommandPutUA : public Command
{
    attr_t at;  // attribute type
    string av;  // attribute value

    std::function<void(Error)> mCompletion;
public:
    CommandPutUA(MegaClient*, attr_t at, const byte*, unsigned, int, handle = UNDEF, int = 0, int64_t = 0,
                 std::function<void(Error)> completion = nullptr);

    bool procresult(Result, JSON&) override;
};

class MEGA_API CommandGetUA : public Command
{
    string uid;
    attr_t at;  // attribute type
    string ph;  // public handle for preview mode, in B64



    std::function<void(byte*, unsigned, attr_t)> mCompletion;

    bool isFromChatPreview() { return !ph.empty(); }

public:

    typedef std::function<void(error)> CompletionErr;
    typedef std::function<void(byte*, unsigned, attr_t)> CompletionBytes;
    typedef std::function<void(TLVstore*, attr_t)> CompletionTLV;

    CommandGetUA(MegaClient*, const char*, attr_t, const char *, int,
        CompletionErr completionErr, CompletionBytes completionBytes, CompletionTLV compltionTLV);

    bool procresult(Result, JSON&) override;

private:
    CompletionErr mCompletionErr;
    CompletionBytes mCompletionBytes;
    CompletionTLV mCompletionTLV;
};

#ifdef DEBUG
class MEGA_API CommandDelUA : public Command
{
    string an;

public:
    CommandDelUA(MegaClient*, const char*);

    bool procresult(Result, JSON&) override;
};

class MEGA_API CommandSendDevCommand : public Command
{
public:
    bool procresult(Result, JSON&) override;

    CommandSendDevCommand(MegaClient*, const char* command, const char* email = NULL, long long = 0, int = 0, int = 0);
};
#endif

class MEGA_API CommandGetUserEmail : public Command
{
public:
    bool procresult(Result, JSON&) override;

    CommandGetUserEmail(MegaClient*, const char *uid);
};

// reload nodes/shares/contacts
class MEGA_API CommandFetchNodes : public Command
{
public:
    bool procresult(Result, JSON&) override;

    CommandFetchNodes(MegaClient*, int tag, bool nocache);
};

// update own node keys
class MEGA_API CommandNodeKeyUpdate : public Command
{
public:
    CommandNodeKeyUpdate(MegaClient*, handle_vector*);

    bool procresult(Result, JSON&) override { return true; }
};

class MEGA_API CommandShareKeyUpdate : public Command
{
public:
    CommandShareKeyUpdate(MegaClient*, handle, const char*, const byte*, int);
    CommandShareKeyUpdate(MegaClient*, handle_vector*);

    bool procresult(Result, JSON&) override { return true; }
};

class MEGA_API CommandKeyCR : public Command
{
    bool procresult(Result, JSON&) override { return true; }
public:
    CommandKeyCR(MegaClient*, node_vector*, node_vector*, const char*);
};

class MEGA_API CommandMoveNode : public Command
{
public:
    using Completion = std::function<void(NodeHandle, Error)>;

private:
    NodeHandle h;
    NodeHandle pp;  // previous parent
    NodeHandle np;  // new parent
    bool syncop;
    bool mCanChangeVault;
    syncdel_t syncdel;
    Completion completion;

public:
    bool procresult(Result, JSON&) override;

    CommandMoveNode(MegaClient*, Node*, Node*, syncdel_t, NodeHandle prevParent, Completion&& c, bool canChangeVault = false);
};

class MEGA_API CommandSingleKeyCR : public Command
{
public:
    CommandSingleKeyCR(handle, handle, const byte*, size_t);
    bool procresult(Result, JSON&) override { return true; }
};

class MEGA_API CommandDelNode : public Command
{
    NodeHandle h;
    NodeHandle parent;
    std::function<void(NodeHandle, Error)> mResultFunction;

public:
    bool procresult(Result, JSON&) override;

    CommandDelNode(MegaClient*, NodeHandle, bool keepversions, int tag, std::function<void(NodeHandle, Error)>&&, bool canChangeVault = false);
};

class MEGA_API CommandDelVersions : public Command
{
public:
    bool procresult(Result, JSON&) override;

    CommandDelVersions(MegaClient*);
};

class MEGA_API CommandKillSessions : public Command
{
    handle h;

public:
    bool procresult(Result, JSON&) override;

    CommandKillSessions(MegaClient*, handle);
    CommandKillSessions(MegaClient*);
};

class MEGA_API CommandLogout : public Command
{
    bool incrementedCount = false;
    const char* getJSON(MegaClient* client) override;
public:
    using Completion = std::function<void(error)>;

    bool procresult(Result, JSON&) override;

    CommandLogout(MegaClient* client, Completion completion, bool keepSyncConfigsFile);

private:
    Completion mCompletion;
    bool mKeepSyncConfigsFile;
};

class MEGA_API CommandPubKeyRequest : public Command
{
    User* u;

public:
    bool procresult(Result, JSON&) override;
    void invalidateUser();

    CommandPubKeyRequest(MegaClient*, User*);
};

class MEGA_API CommandDirectRead : public Command
{
    DirectReadNode* drn;

public:
    void cancel() override;
    bool procresult(Result, JSON&) override;

    CommandDirectRead(MegaClient *client, DirectReadNode*);
};

class MEGA_API CommandGetFile : public Command
{
    using Cb = std::function<bool(const Error &/*e*/, m_off_t /*size*/,
    dstime /*timeleft*/, std::string* /*filename*/, std::string* /*fingerprint*/, std::string* /*fileattrstring*/,
    const std::vector<std::string> &/*urls*/, const std::vector<std::string> &/*ips*/)>;
    Cb mCompletion;

    void callFailedCompletion (const Error& e);

    byte filekey[FILENODEKEYLENGTH];
    int mFileKeyType; // as expected by SymmCipher::setKey

public:
    // notice: cancelation will entail that mCompletion will not be called
    void cancel() override;
    bool procresult(Result, JSON&) override;

    CommandGetFile(MegaClient *client, const byte* key, size_t keySize,
                       handle h, bool p, const char *privateauth = nullptr,
                       const char *publicauth = nullptr, const char *chatauth = nullptr,
                       bool singleUrl = false, Cb &&completion = nullptr);
};

class MEGA_API CommandPutFile : public Command
{
    TransferSlot* tslot;

public:
    void cancel() override;
    bool procresult(Result, JSON&) override;

    CommandPutFile(MegaClient *client, TransferSlot*, int);
};

class MEGA_API CommandGetPutUrl : public Command
{
    using Cb = std::function<void(Error, const std::string &/*url*/, const vector<std::string> &/*ips*/)>;
    Cb mCompletion;

public:
    bool procresult(Result, JSON&) override;

    CommandGetPutUrl(m_off_t size, int putmbpscap, bool forceSSL, bool getIP, Cb completion);
};


class MEGA_API CommandAttachFA : public Command
{
    handle h;
    fatype type;

public:
    bool procresult(Result, JSON&) override;

    // use this one for attribute blobs
    CommandAttachFA(MegaClient*, handle, fatype, handle, int);

    // use this one for numeric 64 bit attributes (which must be pre-encrypted with XXTEA)
    // multiple attributes can be added at once, encryptedAttributes format "<N>*<attrib>/<M>*<attrib>"
    // only the fatype specified will be notified back to the app
    CommandAttachFA(MegaClient*, handle, fatype, const std::string& encryptedAttributes, int);
};


class MEGA_API CommandPutNodes : public Command
{
public:
    using Completion = std::function<void(const Error&, targettype_t, vector<NewNode>&, bool targetOverride, int tag)>;

private:
    friend class MegaClient;
    vector<NewNode> nn;
    targettype_t type;
    putsource_t source;
    bool emptyResponse = false;
    NodeHandle targethandle;
    Completion mResultFunction;

    void removePendingDBRecordsAndTempFiles();
    void performAppCallback(Error e, vector<NewNode>&, bool targetOverride = false);

public:

    bool procresult(Result, JSON&) override;

    CommandPutNodes(MegaClient*, NodeHandle, const char*, VersioningOption, vector<NewNode>&&, int, putsource_t, const char *cauth, Completion&&, bool canChangeVault);
};

class MEGA_API CommandSetAttr : public Command
{
public:
    using Completion = std::function<void(NodeHandle, Error)>;

private:
    NodeHandle h;

    Completion completion;
public:
    bool procresult(Result, JSON&) override;

    CommandSetAttr(MegaClient*, Node*, SymmCipher*, Completion&& c, bool canChangeVault);
};

class MEGA_API CommandSetShare : public Command
{
    handle sh;
    accesslevel_t access;
    string msg;
    string personal_representation;
    bool mWritable = false;


    std::function<void(Error, bool writable)> completion;

    bool procuserresult(MegaClient*, JSON&);

public:
    bool procresult(Result, JSON&) override;

    CommandSetShare(MegaClient*, Node*, User*, accesslevel_t, bool, const char*, bool writable, const char*,
        int tag, std::function<void(Error, bool writable)> f);
};

using CommandPendingKeysReadCompletion = std::function<void(Error, std::string, std::shared_ptr<std::map<handle, std::map<handle, std::string>>>)>;
class MEGA_API CommandPendingKeys : public Command
{
public:
    bool procresult(Result, JSON&) override;

    // Read pending keys
    CommandPendingKeys(MegaClient*, CommandPendingKeysReadCompletion);

    // Delete pending keys
    CommandPendingKeys(MegaClient*, std::string, std::function<void(Error)>);

    // Send key
    CommandPendingKeys(MegaClient*, handle user, handle share, byte *key, std::function<void(Error)>);

protected:
    std::function<void(Error)> mCompletion;
    CommandPendingKeysReadCompletion mReadCompletion;
};

class MEGA_API CommandGetUserData : public Command
{
public:
    bool procresult(Result, JSON&) override;

    CommandGetUserData(MegaClient*, int tag, std::function<void(string*, string*, string*, error)>);

protected:
    void parseUserAttribute(JSON& json, std::string& value, std::string &version, bool asciiToBinary = true);
    std::function<void(string*, string*, string*, error)> mCompletion;
};

class MEGA_API CommandGetMiscFlags : public Command
{
public:
    bool procresult(Result, JSON&) override;

    CommandGetMiscFlags(MegaClient*);
};

class MEGA_API CommandABTestActive : public Command
{
public:
    using Completion = std::function<void(error)>;

    bool procresult(Result, JSON&) override;

    CommandABTestActive(MegaClient*, const string& tag, Completion completion);

private:
    Completion mCompletion;
};

class MEGA_API CommandSetPendingContact : public Command
{
    opcactions_t action;
    string temail;  // target email

public:
    using Completion = std::function<void(handle, error, opcactions_t)>;

    bool procresult(Result, JSON&) override;

    CommandSetPendingContact(MegaClient*, const char*, opcactions_t, const char* = NULL, const char* = NULL, handle = UNDEF, Completion completion = nullptr);

private:
    void doComplete(handle handle, error result, opcactions_t actions);

    Completion mCompletion;
};

class MEGA_API CommandUpdatePendingContact : public Command
{
    ipcactions_t action;

public:
    using Completion = std::function<void(error, ipcactions_t)>;

    bool procresult(Result, JSON&) override;

    CommandUpdatePendingContact(MegaClient*, handle, ipcactions_t, Completion completion = nullptr);

private:
    void doComplete(error result, ipcactions_t actions);

    Completion mCompletion;
};

class MEGA_API CommandGetUserQuota : public Command
{
    std::shared_ptr<AccountDetails> details;
    bool mStorage;
    bool mTransfer;
    bool mPro;

public:
    bool procresult(Result, JSON&) override;

    CommandGetUserQuota(MegaClient*, std::shared_ptr<AccountDetails>, bool, bool, bool, int source);
};

class MEGA_API CommandQueryTransferQuota : public Command
{
public:
    bool procresult(Result, JSON&) override;

    CommandQueryTransferQuota(MegaClient*, m_off_t size);
};

class MEGA_API CommandGetUserTransactions : public Command
{
    std::shared_ptr<AccountDetails> details;

public:
    bool procresult(Result, JSON&) override;

    CommandGetUserTransactions(MegaClient*, std::shared_ptr<AccountDetails>);
};

class MEGA_API CommandGetUserPurchases : public Command
{
    std::shared_ptr<AccountDetails> details;

public:
    bool procresult(Result, JSON&) override;

    CommandGetUserPurchases(MegaClient*, std::shared_ptr<AccountDetails>);
};

class MEGA_API CommandGetUserSessions : public Command
{
    std::shared_ptr<AccountDetails> details;

public:
    bool procresult(Result, JSON&) override;

    CommandGetUserSessions(MegaClient*, std::shared_ptr<AccountDetails>);
};

class MEGA_API CommandSetPH : public Command
{
    handle h;
    m_time_t ets;
    bool mWritable = false;
    bool mDeleting = false;
    std::function<void(Error, handle, handle)> completion;

public:
    bool procresult(Result, JSON&) override;

    CommandSetPH(MegaClient*, Node*, int, m_time_t, bool writable, bool megaHosted,
        int ctag, std::function<void(Error, handle, handle)> f);
};

class MEGA_API CommandGetPH : public Command
{
    handle ph;
    byte key[FILENODEKEYLENGTH];
    int op; //  (op=0 -> download, op=1 fetch data, op=2 import welcomePDF)
    bool havekey;

public:
    bool procresult(Result, JSON&) override;

    CommandGetPH(MegaClient*, handle, const byte*, int);
};

class MEGA_API CommandPurchaseAddItem : public Command
{
public:
    bool procresult(Result, JSON&) override;

    CommandPurchaseAddItem(MegaClient*, int, handle, unsigned, const char*, unsigned, const char*, handle = UNDEF, int = 0, int64_t = 0);
};

class MEGA_API CommandPurchaseCheckout : public Command
{
public:
    bool procresult(Result, JSON&) override;

    CommandPurchaseCheckout(MegaClient*, int);
};

class MEGA_API CommandEnumerateQuotaItems : public Command
{
public:
    bool procresult(Result, JSON&) override;

    CommandEnumerateQuotaItems(MegaClient*);
};

class MEGA_API CommandSubmitPurchaseReceipt : public Command
{
public:
    bool procresult(Result, JSON&) override;

    CommandSubmitPurchaseReceipt(MegaClient*, int, const char*, handle = UNDEF, int = 0, int64_t = 0);
};

class MEGA_API CommandCreditCardStore : public Command
{

    /*
        'a':'ccs',  // credit card store
        'cc':<encrypted CC data of the required json format>,
        'last4':<last four digits of the credit card number, plain text>,
        'expm':<expiry month in the form "02">,
        'expy':<expiry year in the form "2017">,
        'hash':<sha256 hash of the card details in hex format>
    */

public:
    bool procresult(Result, JSON&) override;

    CommandCreditCardStore(MegaClient*, const char *, const char *, const char *, const char *, const char *);
};

class MEGA_API CommandCreditCardQuerySubscriptions : public Command
{
public:
    bool procresult(Result, JSON&) override;

    CommandCreditCardQuerySubscriptions(MegaClient*);
};

class MEGA_API CommandCreditCardCancelSubscriptions : public Command
{
public:
    bool procresult(Result, JSON&) override;

    CommandCreditCardCancelSubscriptions(MegaClient*, const char* = NULL);
};

class MEGA_API CommandCopySession : public Command
{
public:
    bool procresult(Result, JSON&) override;

    CommandCopySession(MegaClient*);
};

class MEGA_API CommandGetPaymentMethods : public Command
{
public:
    bool procresult(Result, JSON&) override;

    CommandGetPaymentMethods(MegaClient*);
};

class MEGA_API CommandSendReport : public Command
{
public:
    bool procresult(Result, JSON&) override;

    CommandSendReport(MegaClient*, const char *, const char *, const char *);
};

class MEGA_API CommandSendEvent : public Command
{
public:
    bool procresult(Result, JSON&) override;

    CommandSendEvent(MegaClient*, int, const char *, bool = false, const char * = nullptr);
};

class MEGA_API CommandSupportTicket : public Command
{
public:
    bool procresult(Result, JSON&) override;

    CommandSupportTicket(MegaClient*, const char *message, int type = 1);   // by default, 1:technical_issue
};

class MEGA_API CommandCleanRubbishBin : public Command
{
public:
    bool procresult(Result, JSON&) override;

    CommandCleanRubbishBin(MegaClient*);
};

class MEGA_API CommandGetRecoveryLink : public Command
{
public:
    bool procresult(Result, JSON&) override;

    CommandGetRecoveryLink(MegaClient*, const char *, int, const char* = NULL);
};

class MEGA_API CommandQueryRecoveryLink : public Command
{
public:
    bool procresult(Result, JSON&) override;

    CommandQueryRecoveryLink(MegaClient*, const char*);
};

class MEGA_API CommandGetPrivateKey : public Command
{
public:
    bool procresult(Result, JSON&) override;

    CommandGetPrivateKey(MegaClient*, const char*);
};

class MEGA_API CommandConfirmRecoveryLink : public Command
{
public:
    bool procresult(Result, JSON&) override;

    CommandConfirmRecoveryLink(MegaClient*, const char*, const byte*, int, const byte*, const byte*, const byte*);
};

class MEGA_API CommandConfirmCancelLink : public Command
{
public:
    bool procresult(Result, JSON&) override;

    CommandConfirmCancelLink(MegaClient *, const char *);
};

class MEGA_API CommandResendVerificationEmail : public Command
{
public:
    bool procresult(Result, JSON&) override;

    CommandResendVerificationEmail(MegaClient *);
};

class MEGA_API CommandResetSmsVerifiedPhoneNumber : public Command
{
public:
    bool procresult(Result, JSON&) override;

    CommandResetSmsVerifiedPhoneNumber(MegaClient *);
};

class MEGA_API CommandValidatePassword : public Command
{
public:
    bool procresult(Result, JSON&) override;

    CommandValidatePassword(MegaClient*, const char*, const vector<byte>&);
};

class MEGA_API CommandGetEmailLink : public Command
{
public:
    bool procresult(Result, JSON&) override;

    CommandGetEmailLink(MegaClient*, const char*, int, const char *pin = NULL);
};

class MEGA_API CommandConfirmEmailLink : public Command
{
    string email;
    bool replace;
public:
    bool procresult(Result, JSON&) override;

    CommandConfirmEmailLink(MegaClient*, const char*, const char *, const byte *, bool);
};

class MEGA_API CommandGetVersion : public Command
{
public:
    bool procresult(Result, JSON&) override;

    CommandGetVersion(MegaClient*, const char*);
};

class MEGA_API CommandGetLocalSSLCertificate : public Command
{
public:
    bool procresult(Result, JSON&) override;

    CommandGetLocalSSLCertificate(MegaClient*);
};

#ifdef ENABLE_CHAT
class MEGA_API CommandChatCreate : public Command
{
    userpriv_vector *chatPeers;
    bool mPublicChat;
    string mTitle;
    string mUnifiedKey;
    bool mMeeting;
    ChatOptions mChatOptions;
    std::unique_ptr<ScheduledMeeting> mSchedMeeting;
public:
    bool procresult(Result, JSON&) override;

    CommandChatCreate(MegaClient*, bool group, bool publicchat, const userpriv_vector*, const string_map* ukm = NULL, const char* title = NULL, bool meetingRoom = false, int chatOptions = ChatOptions::kEmpty, const ScheduledMeeting* schedMeeting = nullptr);
};

typedef std::function<void(Error)> CommandSetChatOptionsCompletion;
class MEGA_API CommandSetChatOptions : public Command
{
    handle mChatid;
    int mOption;
    bool mEnabled;
    CommandSetChatOptionsCompletion mCompletion;

public:
    bool procresult(Result, JSON&) override;
    CommandSetChatOptions(MegaClient*, handle, int option, bool enabled, CommandSetChatOptionsCompletion completion);
};

class MEGA_API CommandChatInvite : public Command
{
    handle chatid;
    handle uh;
    privilege_t priv;
    string title;

public:
    bool procresult(Result, JSON&) override;

    CommandChatInvite(MegaClient*, handle, handle uh, privilege_t, const char *unifiedkey = NULL, const char *title = NULL);
};

class MEGA_API CommandChatRemove : public Command
{
    handle chatid;
    handle uh;

public:
    bool procresult(Result, JSON&) override;

    CommandChatRemove(MegaClient*, handle, handle uh);
};

class MEGA_API CommandChatURL : public Command
{
public:
    bool procresult(Result, JSON&) override;

    CommandChatURL(MegaClient*, handle);
};

class MEGA_API CommandChatGrantAccess : public Command
{
    handle chatid;
    handle h;
    handle uh;

public:
    bool procresult(Result, JSON&) override;

    CommandChatGrantAccess(MegaClient*, handle, handle, const char *);
};

class MEGA_API CommandChatRemoveAccess : public Command
{
    handle chatid;
    handle h;
    handle uh;

public:
    bool procresult(Result, JSON&) override;

    CommandChatRemoveAccess(MegaClient*, handle, handle, const char *);
};

class MEGA_API CommandChatUpdatePermissions : public Command
{
    handle chatid;
    handle uh;
    privilege_t priv;

public:
    bool procresult(Result, JSON&) override;

    CommandChatUpdatePermissions(MegaClient*, handle, handle, privilege_t);
};

class MEGA_API CommandChatTruncate : public Command
{
    handle chatid;

public:
    bool procresult(Result, JSON&) override;

    CommandChatTruncate(MegaClient*, handle, handle);
};

class MEGA_API CommandChatSetTitle : public Command
{
    handle chatid;
    string title;

public:
    bool procresult(Result, JSON&) override;

    CommandChatSetTitle(MegaClient*, handle, const char *);
};

class MEGA_API CommandChatPresenceURL : public Command
{

public:
    bool procresult(Result, JSON&) override;

    CommandChatPresenceURL(MegaClient*);
};

class MEGA_API CommandRegisterPushNotification : public Command
{
public:
    bool procresult(Result, JSON&) override;

    CommandRegisterPushNotification(MegaClient*, int, const char*);
};

class MEGA_API CommandArchiveChat : public Command
{
public:
    bool procresult(Result, JSON&) override;

    CommandArchiveChat(MegaClient*, handle chatid, bool archive);

protected:
    handle mChatid;
    bool mArchive;
};

class MEGA_API CommandSetChatRetentionTime : public Command
{
public:
    bool procresult(Result, JSON&) override;

    CommandSetChatRetentionTime(MegaClient*, handle , unsigned);

protected:
    handle mChatid;
};

class MEGA_API CommandRichLink : public Command
{
public:
    bool procresult(Result, JSON&) override;

    CommandRichLink(MegaClient *client, const char *url);
};

class MEGA_API CommandChatLink : public Command
{
public:
    bool procresult(Result, JSON&) override;

    CommandChatLink(MegaClient*, handle chatid, bool del, bool createifmissing);

protected:
    bool mDelete;
};

class MEGA_API CommandChatLinkURL : public Command
{
public:
    bool procresult(Result, JSON&) override;

    CommandChatLinkURL(MegaClient*, handle publichandle);
};

class MEGA_API CommandChatLinkClose : public Command
{
public:
    bool procresult(Result, JSON&) override;

    CommandChatLinkClose(MegaClient*, handle chatid, const char *title);

protected:
    handle mChatid;
    string mTitle;
};

class MEGA_API CommandChatLinkJoin : public Command
{
public:
    bool procresult(Result, JSON&) override;

    CommandChatLinkJoin(MegaClient*, handle publichandle, const char *unifiedkey);
};

#endif

class MEGA_API CommandGetMegaAchievements : public Command
{
    AchievementsDetails* details;
public:
    bool procresult(Result, JSON&) override;

    CommandGetMegaAchievements(MegaClient*, AchievementsDetails *details, bool registered_user = true);
};

class MEGA_API CommandGetWelcomePDF : public Command
{
public:
    bool procresult(Result, JSON&) override;

    CommandGetWelcomePDF(MegaClient*);
};


class MEGA_API CommandMediaCodecs : public Command
{
public:
    typedef void(*Callback)(MegaClient* client, JSON& json, int codecListVersion);
    bool procresult(Result, JSON&) override;

    CommandMediaCodecs(MegaClient*, Callback );

private:
    Callback callback;
};

class MEGA_API CommandContactLinkCreate : public Command
{
public:
    bool procresult(Result, JSON&) override;

    CommandContactLinkCreate(MegaClient*, bool);
};

class MEGA_API CommandContactLinkQuery : public Command
{
public:
    bool procresult(Result, JSON&) override;

    CommandContactLinkQuery(MegaClient*, handle);
};

class MEGA_API CommandContactLinkDelete : public Command
{
public:
    bool procresult(Result, JSON&) override;

    CommandContactLinkDelete(MegaClient*, handle);
};

class MEGA_API CommandKeepMeAlive : public Command
{
public:
    bool procresult(Result, JSON&) override;

    CommandKeepMeAlive(MegaClient*, int, bool = true);
};

class MEGA_API CommandMultiFactorAuthSetup : public Command
{
public:
    bool procresult(Result, JSON&) override;

    CommandMultiFactorAuthSetup(MegaClient*, const char* = NULL);
};

class MEGA_API CommandMultiFactorAuthCheck : public Command
{
public:
    bool procresult(Result, JSON&) override;

    CommandMultiFactorAuthCheck(MegaClient*, const char*);
};

class MEGA_API CommandMultiFactorAuthDisable : public Command
{
public:
    bool procresult(Result, JSON&) override;

    CommandMultiFactorAuthDisable(MegaClient*, const char*);
};

class MEGA_API CommandGetPSA : public Command
{
public:
    bool procresult(Result, JSON&) override;

    CommandGetPSA(bool urlSupport, MegaClient*);
};

class MEGA_API CommandFetchTimeZone : public Command
{
public:
    bool procresult(Result, JSON&) override;

    CommandFetchTimeZone(MegaClient*, const char *timezone, const char *timeoffset);
};

class MEGA_API CommandSetLastAcknowledged: public Command
{
public:
    bool procresult(Result, JSON&) override;

    CommandSetLastAcknowledged(MegaClient*);
};

class MEGA_API CommandSMSVerificationSend : public Command
{
public:
    bool procresult(Result, JSON&) override;

    // don't request if it's definitely not a phone number
    static bool isPhoneNumber(const string& s);

    CommandSMSVerificationSend(MegaClient*, const string& phoneNumber, bool reVerifyingWhitelisted);
};

class MEGA_API CommandSMSVerificationCheck : public Command
{
public:
    bool procresult(Result, JSON&) override;

    // don't request if it's definitely not a verification code
    static bool isVerificationCode(const string& s);

    CommandSMSVerificationCheck(MegaClient*, const string& code);
};

class MEGA_API CommandGetCountryCallingCodes : public Command
{
public:
    bool procresult(Result, JSON&) override;

    explicit
    CommandGetCountryCallingCodes(MegaClient* client);
};

class MEGA_API CommandFolderLinkInfo: public Command
{
    handle ph = UNDEF;
public:
    bool procresult(Result, JSON&) override;

    CommandFolderLinkInfo(MegaClient*, handle);
};

class MEGA_API CommandBackupPut : public Command
{
    std::function<void(Error, handle /*backup id*/)> mCompletion;

public:
    bool procresult(Result, JSON&) override;

    enum SPState
    {
        STATE_NOT_INITIALIZED,
        ACTIVE = 1,             // Working fine (enabled)
        FAILED = 2,             // Failed (permanently disabled)
        TEMPORARY_DISABLED = 3, // Temporarily disabled due to a transient situation (e.g: account blocked). Will be resumed when the condition passes
        DISABLED = 4,           // Disabled by the user
        PAUSE_UP = 5,           // Active but upload transfers paused in the SDK
        PAUSE_DOWN = 6,         // Active but download transfers paused in the SDK
        PAUSE_FULL = 7,         // Active but transfers paused in the SDK
        DELETED = 8,            // Sync needs to be deleted, as required by sync-desired-state received from BackupCenter (WebClient)
    };

    struct BackupInfo
    {
        // if left as UNDEF, you are registering a new Sync/Backup
        handle backupId = UNDEF;
        handle driveId = UNDEF;

        // if registering a new Sync/Backup, these must be set
        // otherwise, leave as is to not send an update for that field.
        BackupType type = BackupType::INVALID;
        string backupName = "";
        NodeHandle nodeHandle; // undef by default
        LocalPath localFolder; // empty
        string deviceId = "";
        SPState state = STATE_NOT_INITIALIZED;
        int subState = -1;
    };

    CommandBackupPut(MegaClient* client, const BackupInfo&, std::function<void(Error, handle /*backup id*/)> completion);
};

class MEGA_API CommandBackupRemove : public Command
{
    handle mBackupId;
    std::function<void(const Error&)> mCompletion;

public:
    bool procresult(Result, JSON&) override;

    CommandBackupRemove(MegaClient* client, handle backupId, std::function<void(Error)> completion);
};

class MEGA_API CommandBackupPutHeartBeat : public Command
{
    std::function<void(Error)> mCompletion;
public:
    bool procresult(Result, JSON&) override;

    enum SPHBStatus
    {
        STATE_NOT_INITIALIZED,
        UPTODATE = 1, // Up to date: local and remote paths are in sync
        SYNCING = 2, // The sync engine is working, transfers are in progress
        PENDING = 3, // The sync engine is working, e.g: scanning local folders
        INACTIVE = 4, // Sync is not active. A state != ACTIVE should have been sent through '''sp'''
        UNKNOWN = 5, // Unknown status
    };

    CommandBackupPutHeartBeat(MegaClient* client, handle backupId, SPHBStatus status, int8_t progress, uint32_t uploads, uint32_t downloads, m_time_t ts, handle lastNode, std::function<void(Error)>);
};

class MEGA_API CommandBackupSyncFetch : public Command
{
public:
    struct Data
    {
        handle backupId = UNDEF;
        BackupType backupType = BackupType::INVALID;
        handle rootNode = UNDEF;
        string localFolder;
        string deviceId;
        int syncState = 0;
        int syncSubstate = 0;
        string extra;
        string backupName;
        string deviceUserAgent;
        uint64_t hbTimestamp = 0;
        int hbStatus = 0;
        int hbProgress = 0;
        int uploads = 0;
        int downloads = 0;
        uint64_t lastActivityTs = 0;
        handle lastSyncedNodeHandle = UNDEF;
    };

    bool procresult(Result, JSON&) override;

    CommandBackupSyncFetch(std::function<void(const Error&, const vector<Data>&)>);

private:
    std::function<void(const Error&, const vector<Data>&)> completion;
};


class MEGA_API CommandGetBanners : public Command
{
public:
    bool procresult(Result, JSON&) override;

    CommandGetBanners(MegaClient*);
};

class MEGA_API CommandDismissBanner : public Command
{
public:
    bool procresult(Result, JSON&) override;

    CommandDismissBanner(MegaClient*, int id, m_time_t ts);
};


//
// Sets and Elements
//

class CommandSE : public Command // intermediary class to avoid code duplication
{
protected:
    bool procjsonobject(JSON& json, handle& id, m_time_t& ts, handle* u, m_time_t* cts = nullptr, handle* s = nullptr, int64_t* o = nullptr, handle* ph = nullptr) const;
    bool procresultid(JSON& json, const Result& r, handle& id, m_time_t& ts, handle* u, m_time_t* cts = nullptr, handle* s = nullptr, int64_t* o = nullptr, handle* ph = nullptr) const;
    bool procerrorcode(const Result& r, Error& e) const;
    bool procExtendedError(JSON& json, int64_t& errCode, handle& eid) const;
};

class Set;

class MEGA_API CommandPutSet : public CommandSE
{
public:
    CommandPutSet(MegaClient*, Set&& s, unique_ptr<string> encrAttrs, string&& encrKey,
                  std::function<void(Error, const Set*)> completion);
    bool procresult(Result, JSON&) override;

private:
    unique_ptr<Set> mSet; // use a pointer to avoid defining Set in this header
    std::function<void(Error, const Set*)> mCompletion;
};

class MEGA_API CommandRemoveSet : public CommandSE
{
public:
    CommandRemoveSet(MegaClient*, handle id, std::function<void(Error)> completion);
    bool procresult(Result, JSON&) override;

private:
    handle mSetId = UNDEF;
    std::function<void(Error)> mCompletion;
};

class SetElement;

class MEGA_API CommandFetchSet : public CommandSE
{
public:
    CommandFetchSet(MegaClient*, std::function<void(Error, Set*, map<handle, SetElement>*)> completion);
    bool procresult(Result, JSON&) override;

private:
    std::function<void(Error, Set*, map<handle, SetElement>*)> mCompletion;
};

class MEGA_API CommandPutSetElements : public CommandSE
{
public:
    CommandPutSetElements(MegaClient*, vector<SetElement>&& el, vector<StringPair>&& encrDetails,
                         std::function<void(Error, const vector<const SetElement*>*, const vector<int64_t>*)> completion);
    bool procresult(Result, JSON&) override;

private:
    unique_ptr<vector<SetElement>> mElements; // use a pointer to avoid defining SetElement in this header
    std::function<void(Error, const vector<const SetElement*>*, const vector<int64_t>*)> mCompletion;
};

class MEGA_API CommandPutSetElement : public CommandSE
{
public:
    CommandPutSetElement(MegaClient*, SetElement&& el, unique_ptr<string> encrAttrs, string&& encrKey,
                         std::function<void(Error, const SetElement*)> completion);
    bool procresult(Result, JSON&) override;

private:
    unique_ptr<SetElement> mElement; // use a pointer to avoid defining SetElement in this header
    std::function<void(Error, const SetElement*)> mCompletion;
};

class MEGA_API CommandRemoveSetElements : public CommandSE
{
public:
    CommandRemoveSetElements(MegaClient*, handle sid, vector<handle>&& eids, std::function<void(Error, const vector<int64_t>*)> completion);
    bool procresult(Result, JSON&) override;

private:
    handle mSetId = UNDEF;
    handle_vector mElemIds;
    std::function<void(Error, const vector<int64_t>*)> mCompletion;
};

class MEGA_API CommandRemoveSetElement : public CommandSE
{
public:
    CommandRemoveSetElement(MegaClient*, handle sid, handle eid, std::function<void(Error)> completion);
    bool procresult(Result, JSON&) override;

private:
    handle mSetId = UNDEF;
    handle mElementId = UNDEF;
    std::function<void(Error)> mCompletion;
};

class MEGA_API CommandExportSet : public CommandSE
{
public:
    CommandExportSet(MegaClient*, Set&& s, bool makePublic, std::function<void(Error)> completion);
    bool procresult(Result, JSON&) override;

private:
    unique_ptr<Set> mSet;
    std::function<void(Error)> mCompletion;
};

// -------- end of Sets and Elements


#ifdef ENABLE_CHAT
typedef std::function<void(Error, std::string, handle)> CommandMeetingStartCompletion;
class MEGA_API CommandMeetingStart : public Command
{
    CommandMeetingStartCompletion mCompletion;
public:
    bool procresult(Result, JSON&) override;

    CommandMeetingStart(MegaClient*, handle chatid, handle schedId, CommandMeetingStartCompletion completion);
};

typedef std::function<void(Error, std::string)> CommandMeetingJoinCompletion;
class MEGA_API CommandMeetingJoin : public Command
{
    CommandMeetingJoinCompletion mCompletion;
public:
    bool procresult(Result, JSON&) override;

    CommandMeetingJoin(MegaClient*, handle chatid, handle callid, CommandMeetingJoinCompletion completion);
};

typedef std::function<void(Error)> CommandMeetingEndCompletion;
class MEGA_API CommandMeetingEnd : public Command
{
    CommandMeetingEndCompletion mCompletion;
public:
    bool procresult(Result, JSON&) override;

    CommandMeetingEnd(MegaClient*, handle chatid, handle callid, int reason, CommandMeetingEndCompletion completion);
};

typedef std::function<void(Error, const ScheduledMeeting*)> CommandScheduledMeetingAddOrUpdateCompletion;
class MEGA_API CommandScheduledMeetingAddOrUpdate : public Command
{
    std::unique_ptr<ScheduledMeeting> mScheduledMeeting;
    CommandScheduledMeetingAddOrUpdateCompletion mCompletion;

public:
    bool procresult(Result, JSON&) override;
    CommandScheduledMeetingAddOrUpdate(MegaClient *, const ScheduledMeeting*, CommandScheduledMeetingAddOrUpdateCompletion completion);
};

typedef std::function<void(Error)> CommandScheduledMeetingRemoveCompletion;
class MEGA_API CommandScheduledMeetingRemove : public Command
{
    handle mChatId;
    handle mSchedId;
    CommandScheduledMeetingRemoveCompletion mCompletion;

public:
    bool procresult(Result, JSON&) override;
    CommandScheduledMeetingRemove(MegaClient *, handle, handle, CommandScheduledMeetingRemoveCompletion completion);
};

typedef std::function<void(Error, const std::vector<std::unique_ptr<ScheduledMeeting>>*)> CommandScheduledMeetingFetchCompletion;
class MEGA_API CommandScheduledMeetingFetch : public Command
{
    handle mChatId;
    CommandScheduledMeetingFetchCompletion mCompletion;

public:
    bool procresult(Result, JSON&) override;
    CommandScheduledMeetingFetch(MegaClient *, handle, handle, CommandScheduledMeetingFetchCompletion completion);
};

typedef std::function<void(Error, const std::vector<std::unique_ptr<ScheduledMeeting>>*)> CommandScheduledMeetingFetchEventsCompletion;
class MEGA_API CommandScheduledMeetingFetchEvents : public Command
{
    handle mChatId;
    bool mByDemand;
    CommandScheduledMeetingFetchEventsCompletion mCompletion;

public:
    bool procresult(Result, JSON&) override;
    CommandScheduledMeetingFetchEvents(MegaClient *, handle, m_time_t, m_time_t, unsigned int, bool, CommandScheduledMeetingFetchEventsCompletion completion);
};
#endif

<<<<<<< HEAD
/* MegaVPN Commands BEGIN */
class MEGA_API CommandGetVpnRegions : public Command
{
public:
    using Cb = std::function<void(const Error& /* API error */,
                                std::vector<std::string>&& /* VPN regions */)>;
    CommandGetVpnRegions(MegaClient*, Cb&& completion = nullptr);
    bool procresult(Result, JSON&) override;
    static void parseregions(JSON& json, std::vector<std::string>*);

private:
    Cb mCompletion;
};

class MEGA_API CommandGetVpnCredentials : public Command
{
public:
    struct CredentialInfo
    {
        int clusterID;
        std::string ipv4;
        std::string ipv6;
        std::string deviceID;
    };
    using MapSlotIDToCredentialInfo = std::map<int /* SlotID */, CredentialInfo>;
    using MapClusterPublicKeys = std::map<int /* ClusterID */, std::string /* Cluster Public Key */ >;
    using Cb = std::function<void(const Error& /* API error */,
                                MapSlotIDToCredentialInfo&& /* Map of SlotID: { ClusterID, IPv4, IPv6, DeviceID } */,
                                MapClusterPublicKeys&& /* Map of ClusterID: Cluster Public Key */,
                                std::vector<std::string>&& /* VPN Regions */)>;
    CommandGetVpnCredentials(MegaClient*, Cb&& completion = nullptr);
    bool procresult(Result, JSON&) override;

private:
    Cb mCompletion;
};

class MEGA_API CommandPutVpnCredential : public Command
{
public:
    using Cb = std::function<void(const Error&  /* API error */,
                                int             /* SlotID */,
                                std::string&&   /* User Public Key */,
                                std::string&&   /* New Credential */)>;
    CommandPutVpnCredential(MegaClient*,
                            std::string&& /* VPN Region */,
                            StringKeyPair&& /* User Key Pair <Private, Public> */,
                            Cb&& completion = nullptr);
    bool procresult(Result, JSON&) override;

private:
    std::string mRegion;
    StringKeyPair mUserKeyPair;
    Cb mCompletion;
};

class MEGA_API CommandDelVpnCredential : public Command
{
public:
    using Cb = std::function<void(const Error& /*e*/)>;
    CommandDelVpnCredential(MegaClient*, int /* SlotID */, Cb&& completion = nullptr);
    bool procresult(Result, JSON&) override;

private:
    Cb mCompletion;
};

class MEGA_API CommandCheckVpnCredential : public Command
{
public:
    using Cb = std::function<void(const Error& /*e*/)>;
    CommandCheckVpnCredential(MegaClient*, std::string&& /* User Public Key */, Cb&& completion = nullptr);
    bool procresult(Result, JSON&) override;

private:
    Cb mCompletion;
};
/* MegaVPN Commands END*/

=======
typedef std::function<void(Error, string_map)> CommandFetchAdsCompletion;
class MEGA_API CommandFetchAds : public Command
{
    CommandFetchAdsCompletion mCompletion;
public:
    bool procresult(Result, JSON&) override;

    CommandFetchAds(MegaClient*, int adFlags, const std::vector<std::string>& adUnits, handle publicHandle, CommandFetchAdsCompletion completion);
};

typedef std::function<void(Error, int)> CommandQueryAdsCompletion;
class MEGA_API CommandQueryAds : public Command
{
    CommandQueryAdsCompletion mCompletion;
public:
    bool procresult(Result, JSON&) override;

    CommandQueryAds(MegaClient*, int adFlags, handle publicHandle, CommandQueryAdsCompletion completion);
};

>>>>>>> 497de5fd
} // namespace

#endif<|MERGE_RESOLUTION|>--- conflicted
+++ resolved
@@ -1740,7 +1740,26 @@
 };
 #endif
 
-<<<<<<< HEAD
+typedef std::function<void(Error, string_map)> CommandFetchAdsCompletion;
+class MEGA_API CommandFetchAds : public Command
+{
+    CommandFetchAdsCompletion mCompletion;
+public:
+    bool procresult(Result, JSON&) override;
+
+    CommandFetchAds(MegaClient*, int adFlags, const std::vector<std::string>& adUnits, handle publicHandle, CommandFetchAdsCompletion completion);
+};
+
+typedef std::function<void(Error, int)> CommandQueryAdsCompletion;
+class MEGA_API CommandQueryAds : public Command
+{
+    CommandQueryAdsCompletion mCompletion;
+public:
+    bool procresult(Result, JSON&) override;
+
+    CommandQueryAds(MegaClient*, int adFlags, handle publicHandle, CommandQueryAdsCompletion completion);
+};
+
 /* MegaVPN Commands BEGIN */
 class MEGA_API CommandGetVpnRegions : public Command
 {
@@ -1820,28 +1839,6 @@
 };
 /* MegaVPN Commands END*/
 
-=======
-typedef std::function<void(Error, string_map)> CommandFetchAdsCompletion;
-class MEGA_API CommandFetchAds : public Command
-{
-    CommandFetchAdsCompletion mCompletion;
-public:
-    bool procresult(Result, JSON&) override;
-
-    CommandFetchAds(MegaClient*, int adFlags, const std::vector<std::string>& adUnits, handle publicHandle, CommandFetchAdsCompletion completion);
-};
-
-typedef std::function<void(Error, int)> CommandQueryAdsCompletion;
-class MEGA_API CommandQueryAds : public Command
-{
-    CommandQueryAdsCompletion mCompletion;
-public:
-    bool procresult(Result, JSON&) override;
-
-    CommandQueryAds(MegaClient*, int adFlags, handle publicHandle, CommandQueryAdsCompletion completion);
-};
-
->>>>>>> 497de5fd
 } // namespace
 
 #endif