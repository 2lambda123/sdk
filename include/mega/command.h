--- conflicted
+++ resolved
@@ -1538,13 +1538,8 @@
 class CommandSE : public Command // intermediary class to avoid code duplication
 {
 protected:
-<<<<<<< HEAD
-    bool procjsonobject(handle& id, m_time_t& ts, handle* u, handle* s = nullptr, int64_t* o = nullptr, handle* ph = nullptr) const;
-    bool procresultid(const Result& r, handle& id, m_time_t& ts, handle* u, handle* s = nullptr, int64_t* o = nullptr, handle* ph = nullptr) const;
-=======
-    bool procjsonobject(handle& id, m_time_t& ts, handle* u, m_time_t* cts = nullptr, handle* s = nullptr, int64_t* o = nullptr) const;
-    bool procresultid(const Result& r, handle& id, m_time_t& ts, handle* u, m_time_t* cts = nullptr, handle* s = nullptr, int64_t* o = nullptr) const;
->>>>>>> 0af3af89
+    bool procjsonobject(handle& id, m_time_t& ts, handle* u, m_time_t* cts = nullptr, handle* s = nullptr, int64_t* o = nullptr, handle* ph = nullptr) const;
+    bool procresultid(const Result& r, handle& id, m_time_t& ts, handle* u, m_time_t* cts = nullptr, handle* s = nullptr, int64_t* o = nullptr, handle* ph = nullptr) const;
     bool procerrorcode(const Result& r, Error& e) const;
 };
 
