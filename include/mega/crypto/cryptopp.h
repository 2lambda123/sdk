--- conflicted
+++ resolved
@@ -198,11 +198,7 @@
      * @param taglen Length of expected authentication tag. Allowed sizes are 8 and 16 bytes.
      * @param result Decrypted data, not including the authentication tag.
      */
-<<<<<<< HEAD
-    void ccm_decrypt(const std::string *data, const byte *iv, unsigned ivlen, unsigned taglen, std::string *result);
-=======
-    bool ccm_decrypt(const string *data, const byte *iv, unsigned ivlen, unsigned taglen, string *result);
->>>>>>> 3075e17d
+    bool ccm_decrypt(const std::string *data, const byte *iv, unsigned ivlen, unsigned taglen, std::string *result);
 
     /**
      * @brief Authenticated symmetric encryption using AES in GCM mode.
@@ -233,11 +229,7 @@
      * @param taglen Length of expected authentication tag. Allowed sizes are 8 and 16 bytes.
      * @param result Decrypted data, not including the authentication tag.
      */
-<<<<<<< HEAD
-    void gcm_decrypt(const std::string *data, const byte *iv, unsigned ivlen, unsigned taglen, std::string *result);
-=======
-    bool gcm_decrypt(const string *data, const byte *iv, unsigned ivlen, unsigned taglen, string *result);
->>>>>>> 3075e17d
+    bool gcm_decrypt(const std::string *data, const byte *iv, unsigned ivlen, unsigned taglen, std::string *result);
 
     /**
      * @brief Serialize key for compatibility with the webclient
