--- conflicted
+++ resolved
@@ -83,12 +83,9 @@
     bool removeNodes() override;
     bool getFingerPrints(std::map<FileFingerprint, std::map<NodeHandle, Node*>>& fingerprints) override;
 
-<<<<<<< HEAD
     void interruptQuery() override;
-    SqliteAccountState(PrnGen &rng, sqlite3*, FileSystemAccess &fsAccess, const string &path, const bool checkAlwaysTransacted);
-=======
+
     SqliteAccountState(PrnGen &rng, sqlite3*, FileSystemAccess &fsAccess, const mega::LocalPath &path, const bool checkAlwaysTransacted);
->>>>>>> ea868c68
 
 private:
     // Iterate over a SQL query row by row and fill the map
