/**
 * @file mega/filesystem.h
 * @brief Generic host filesystem access interfaces
 *
 * (c) 2013-2014 by Mega Limited, Auckland, New Zealand
 *
 * This file is part of the MEGA SDK - Client Access Engine.
 *
 * Applications using the MEGA API must present a valid application key
 * and comply with the the rules set forth in the Terms of Service.
 *
 * The MEGA SDK is distributed in the hope that it will be useful,
 * but WITHOUT ANY WARRANTY; without even the implied warranty of
 * MERCHANTABILITY or FITNESS FOR A PARTICULAR PURPOSE.
 *
 * @copyright Simplified (2-clause) BSD License.
 *
 * You should have received a copy of the license along with this
 * program.
 */

#ifndef MEGA_FILESYSTEM_H
#define MEGA_FILESYSTEM_H 1

#include <atomic>
#include "types.h"
#include "utils.h"
#include "waiter.h"
#include "filefingerprint.h"

namespace mega {

// Enumeration for filesystem families
enum FileSystemType
{
    FS_UNKNOWN = -1,
    FS_APFS = 0,
    FS_HFS = 1,
    FS_EXT = 2,
    FS_FAT32 = 3,
    FS_EXFAT = 4,
    FS_NTFS = 5,
    FS_FUSE = 6,
    FS_SDCARDFS = 7,
    FS_F2FS = 8,
    FS_XFS = 9,
    FS_CIFS = 10,
    FS_NFS = 11,
    FS_SMB = 12,
    FS_SMB2 = 13
};

typedef void (*asyncfscallback)(void *);

struct MEGA_API AsyncIOContext;


// LocalPath represents a path in the local filesystem, and wraps up common operations in a convenient fashion.
// On mac/linux, local paths are in utf8 but in windows local paths are utf16, that is wrapped up here.

struct MEGA_API FileSystemAccess;
class MEGA_API LocalPath;
class MEGA_API Sync;

class ScopedLengthRestore {
    LocalPath& path;
    size_t length;
public:
    // On destruction, puts the LocalPath length back to what it was on construction of this class
    ScopedLengthRestore(LocalPath&);
    ~ScopedLengthRestore();
};

extern CodeCounter::ScopeStats g_compareUtfTimings;

class MEGA_API LocalPath
{
#ifdef WIN32
    using string_type = wstring;
#else // _WIN32
    using string_type = string;
#endif // ! _WIN32

    // The actual path.  For windows, this is UTF16
    string_type localpath;

    // Track whether this LocalPath is from the root of a filesystem (ie, an absolute path)
    // It makes a big difference for windows, where we must prepend \\?\ prefix
    // to be able to access long paths, paths ending with space or `.`, etc
    bool isFromRoot = false;

    // only functions that need to call the OS or 3rdParty libraries - normal code should have no access (or accessor) to localpath
    friend class ScopedLengthRestore;
    friend class ScopedSyncPathRestore;
    friend class WinFileSystemAccess;
    friend class PosixFileSystemAccess;
    friend struct WinDirAccess;
    friend struct WinDirNotify;
<<<<<<< HEAD
    friend class LinuxDirNotify;
=======
>>>>>>> 8d005f5b
    friend class MacDirNotify;
    friend class PosixDirNotify;
    friend class WinFileAccess;
    friend class PosixFileAccess;
    friend void RemoveHiddenFileAttribute(LocalPath& path);
    friend void AddHiddenFileAttribute(LocalPath& path);
    friend class GfxProcFreeImage;
    friend struct FileSystemAccess;
#ifdef USE_ROTATIVEPERFORMANCELOGGER
    friend class RotativePerformanceLoggerLoggingThread;
#endif
#ifdef USE_IOS
    friend const string adjustBasePath(const LocalPath& name);
#else
    friend const string& adjustBasePath(const LocalPath& name);
#endif
    friend int compareUtf(const string&, bool unescaping1, const string&, bool unescaping2, bool caseInsensitive);
    friend int compareUtf(const string&, bool unescaping1, const LocalPath&, bool unescaping2, bool caseInsensitive);
    friend int compareUtf(const LocalPath&, bool unescaping1, const string&, bool unescaping2, bool caseInsensitive);
    friend int compareUtf(const LocalPath&, bool unescaping1, const LocalPath&, bool unescaping2, bool caseInsensitive);

#ifdef _WIN32
    friend bool isPotentiallyInaccessibleName(const FileSystemAccess&, const LocalPath&, nodetype_t);
    friend bool isPotentiallyInaccessiblePath(const FileSystemAccess&, const LocalPath&, nodetype_t);
#endif // ! _WIN32

    // helper functions to ensure proper format especially on windows
    void normalizeAbsolute();
    void removeTrailingSeparators();
    bool invariant() const;

    // path2local / local2path are much more natural here than in FileSystemAccess
    // convert MEGA path (UTF-8) to local format
    // there is still at least one use from outside this class
public:
    static void path2local(const string*, string*);
    static void local2path(const string*, string*);
#if defined(_WIN32)
    static void local2path(const std::wstring*, string*);
    static void path2local(const string*, std::wstring*);
#endif

public:
    LocalPath() {}

#ifdef _WIN32
    typedef wchar_t separator_t;
    const static separator_t localPathSeparator = L'\\';
    const static char localPathSeparator_utf8 = '\\';
#else
    typedef char separator_t;
    const static separator_t localPathSeparator = '/';
    const static char localPathSeparator_utf8 = '/';
#endif

    bool isAbsolute() const { return isFromRoot; };

    // UTF-8 normalization
    static void utf8_normalize(string *);

    // returns the internal representation copied into a string buffer, for backward compatibility
    string platformEncoded() const;

    bool empty() const;
    void clear();
    void truncate(size_t bytePos);
    LocalPath leafName() const;
    void append(const LocalPath& additionalPath);
    void appendWithSeparator(const LocalPath& additionalPath, bool separatorAlways);
    void prependWithSeparator(const LocalPath& additionalPath);
    LocalPath prependNewWithSeparator(const LocalPath& additionalPath) const;
    void trimNonDriveTrailingSeparator();
    bool findNextSeparator(size_t& separatorBytePos) const;
    bool findPrevSeparator(size_t& separatorBytePos, const FileSystemAccess& fsaccess) const;
    bool endsInSeparator() const;
    bool beginsWithSeparator() const;
    size_t reportSize() const { return localpath.size() * sizeof(separator_t); } // only for reporting, not logic

    // get the index of the leaf name.  A trailing separator is considered part of the leaf.
    size_t getLeafnameByteIndex() const;
    LocalPath subpathFrom(size_t bytePos) const;
    LocalPath subpathTo(size_t bytePos) const;

    // Return a path denoting this path's parent.
    //
    // Result is undefined if this path is a "root."
    LocalPath parentPath() const;

    LocalPath insertFilenameCounter(unsigned counter) const;

    bool isContainingPathOf(const LocalPath& path, size_t* subpathIndex = nullptr) const;
    bool nextPathComponent(size_t& subpathIndex, LocalPath& component) const;
    bool hasNextPathComponent(size_t index) const;

    // Return a utf8 representation of the LocalPath
    // No escaping or unescaping is done.
    string toPath() const;

    // Return a utf8 representation of the LocalPath, taking into account that the LocalPath
    // may contain escaped characters that are disallowed for the filesystem.
    // Those characters are converted back (unescaped).  fsaccess is used to do the conversion.
    std::string toName(const FileSystemAccess& fsaccess) const;

    // Create a Localpath from a utf8 string where no character conversions or escaping is necessary.
    static LocalPath fromAbsolutePath(const string& path);
    static LocalPath fromRelativePath(const string& path);

    // Create a LocalPath from a utf8 string, making any character conversions (escaping) necessary
    // for characters that are disallowed on that filesystem.  fsaccess is used to do the conversion.
    static LocalPath fromRelativeName(string path, const FileSystemAccess& fsaccess, FileSystemType fsType);

    // Create a LocalPath from a string that was already converted to be appropriate for a local file path.
    static LocalPath fromPlatformEncodedAbsolute(string localname);
    static LocalPath fromPlatformEncodedRelative(string localname);
#ifdef WIN32
    static LocalPath fromPlatformEncodedAbsolute(wstring&& localname);
    static LocalPath fromPlatformEncodedRelative(wstring&& localname);
    wchar_t driveLetter();
#endif

    // Generates a name for a temporary file
    static LocalPath tmpNameLocal();

    bool operator==(const LocalPath& p) const { return localpath == p.localpath; }
    bool operator!=(const LocalPath& p) const { return localpath != p.localpath; }
    bool operator<(const LocalPath& p) const { return localpath < p.localpath; }
};

class RemotePath
{
public:
    // Create an empty path.
    RemotePath() = default;

    // Create a remote path from a string.
    RemotePath(const string& path);

    MEGA_DEFAULT_COPY_MOVE(RemotePath);

    // For convenience.
    RemotePath& operator=(const string& rhs);

    // Compare this path against another.
    bool operator==(const RemotePath& rhs) const;
    bool operator==(const string& rhs) const;

    // Return a string representing this path.
    operator const string&() const;

    // Add a component to the end of this path.
    void appendWithSeparator(const RemotePath& component, bool always);
    void appendWithSeparator(const string& component, bool always);

    // Query whether the path begins with a separator.
    bool beginsWithSeparator() const;

    // Clear the path.
    void clear();

    // Query whether the path is empty.
    bool empty() const;

    // Query whether the path ends with a separator.
    bool endsInSeparator() const;

    // Locate the next path separator.
    bool findNextSeparator(size_t& index) const;

    // Query whether the path has any further components.
    bool hasNextPathComponent(size_t index) const;

    // Retrieve the next path component.
    bool nextPathComponent(size_t& index, RemotePath& component) const;

    // Add a path component to the start of this path.
    void prependWithSeparator(const RemotePath& component);

    // Return a string representing this path.
    const string& str() const;

    // Create a new path based on a portion of another.
    RemotePath subpathFrom(size_t index) const;
    RemotePath subpathTo(size_t index) const;

    // For compatibility with LocalPath.
    //
    // Useful when we're metaprogramming and don't knwo whether the type
    // provided by the caller is a local or remote path.
    const string &toName(const FileSystemAccess&) const;

private:
    string mPath;
}; // RemotePath

// For convenience.  first = leaf name only   second = relative path
using RemotePathPair = pair<RemotePath, RemotePath>;

// For metaprogramming.
template<typename T>
struct IsPath
  : public std::false_type
{
}; // IsPath<T>

template<>
struct IsPath<LocalPath>
    : public std::true_type
{
}; // IsPath<LocalPath>

template<>
struct IsPath<RemotePath>
  : public std::true_type
{
}; // IsPath<RemotePath>

struct NameConflict {
    string cloudPath;
    vector<string> clashingCloudNames;
    LocalPath localPath;
    vector<LocalPath> clashingLocalNames;
};

void AddHiddenFileAttribute(mega::LocalPath& path);
void RemoveHiddenFileAttribute(mega::LocalPath& path);

/**
 * @brief
 * Checks whether a contains b.
 *
 * @return
 * True if a contains b.
 */
bool IsContainingLocalPathOf(const string& a, const string& b);
bool IsContainingLocalPathOf(const string& a, const char* b, size_t bLength);

bool IsContainingCloudPathOf(const string& a, const string& b);
bool IsContainingCloudPathOf(const string& a, const char* b, size_t bLength);


inline LocalPath operator+(LocalPath& a, LocalPath& b)
{
    LocalPath result = a;
    result.append(b);
    return result;
}


class FileDistributor
{
    // This class is to manage copying/moving a Transfer's downloaded file
    // To all the correct locations (one per File that the transfer owns)
    // Taking into account that the sync thread will do some of the moving/copying
    // So it has to operate properly across threads.
    // Note that the file is not always "tmp", one of the target locations
    // may actually be the place it was downlaoded to, rather than a tmp location.

    recursive_mutex mMutex;
    LocalPath theFile;
    size_t  numTargets;
    bool actualPathUsed = false;
    m_time_t mMtime;

public:
    FileDistributor(const LocalPath& lp, size_t ntargets, m_time_t mtime);
    ~FileDistributor();

    enum TargetNameExistsResolution {
        OverwriteTarget,
        RenameWithBracketedNumber,
        MoveReplacedFileToSyncDebris,
    };


    bool distributeTo(LocalPath& lp, FileSystemAccess& fsaccess, TargetNameExistsResolution, bool& transient_error, bool& name_too_long, Sync* syncForDebris);

    // Remove a pending distribution target.
    void removeTarget();

    // static functions used by distributeTo
    // these will be useful for other cases also

    static bool moveTo(const LocalPath& source, LocalPath& target,
                        TargetNameExistsResolution, FileSystemAccess& fsaccess, bool& transient_error, bool& name_too_long, Sync* syncForDebris);

    static bool copyTo(const LocalPath& source, LocalPath& target, m_time_t mtime,
                        TargetNameExistsResolution, FileSystemAccess& fsaccess, bool& transient_error, bool& name_too_long, Sync* syncForDebris);
};


struct MEGA_API AsyncIOContext
{
    enum {
        NONE, READ, WRITE, OPEN
    };

    enum {
        ACCESS_NONE     = 0x00,
        ACCESS_READ     = 0x01,
        ACCESS_WRITE    = 0x02
    };

    virtual ~AsyncIOContext();
    virtual void finish();

    // results
    asyncfscallback userCallback = nullptr;
    void *userData = nullptr;
    bool finished = false;
    bool failed = false;
    bool retry = false;

    // parameters
    int op = NONE;
    int access = ACCESS_NONE;
    m_off_t posOfBuffer = 0;
    unsigned pad = 0;
    LocalPath openPath;
    byte* dataBuffer = nullptr;
    unsigned dataBufferLen = 0;
    Waiter *waiter = nullptr;
    FileAccess *fa = nullptr;
};

// map a request tag with pending paths of temporary files
typedef map<int, vector<LocalPath> > pendingfiles_map;

struct MEGA_API DirAccess;

// generic host file/directory access interface
struct MEGA_API FileAccess
{
    // file size
    m_off_t size = 0;

    // mtime of a file opened for reading
    m_time_t mtime = 0;

    // local filesystem record id (survives renames & moves)
    handle fsid = 0;
    bool fsidvalid = false;

    // type of opened path
    nodetype_t type = TYPE_UNKNOWN;

    // if opened path is a symlink
    bool mIsSymLink = false;

    // if the open failed, retry indicates a potentially transient reason
    bool retry = false;

    //error code related to the last call to fopen() without parameters
    int errorcode = 0;

    // for files "opened" in nonblocking mode, the current local filename
    LocalPath nonblocking_localname;

    // waiter to notify on filesystem events
    Waiter *waiter;

    // blocking mode: open for reading, writing or reading and writing.
    // This one really does open the file, and openf(), closef() will have no effect
    // If iteratingDir is supplied, this fopen() call must be for the directory entry being iterated by dopen()/dnext()
    virtual bool fopen(const LocalPath&, bool read, bool write, DirAccess* iteratingDir = nullptr, bool ignoreAttributes = false, bool skipcasecheck = false) = 0;

    // nonblocking open: Only prepares for opening.  Actually stats the file/folder, getting mtime, size, type.
    // Call openf() afterwards to actually open it if required.  For folders, returns false with type==FOLDERNODE.
    bool fopen(const LocalPath&);

    // check if a local path is a folder
    bool isfolder(const LocalPath& path);

    // check if local path is a file.
    bool isfile(const LocalPath& path);

    // update localname (only has an effect if operating in by-name mode)
    virtual void updatelocalname(const LocalPath&, bool force) = 0;

    // absolute position read, with NUL padding
    bool fread(string*, unsigned, unsigned, m_off_t);

    // absolute position read to byte buffer
    bool frawread(byte *, unsigned, m_off_t, bool caller_opened = false);

    // After a successful nonblocking fopen(), call openf() to really open the file (by localname)
    // (this is a lazy-type approach in case we don't actually need to open the file after finding out type/size/mtime).
    // If the size or mtime changed, it will fail.
    bool openf();

    // After calling openf(), make sure to close the file again quickly with closef().
    void closef();

    // absolute position write
    virtual bool fwrite(const byte *, unsigned, m_off_t) = 0;

    // Truncate a file.
    virtual bool ftruncate() = 0;

    FileAccess(Waiter *waiter);
    virtual ~FileAccess();

    virtual bool asyncavailable() { return false; }

    AsyncIOContext *asyncfopen(const LocalPath&);

    // non-locking ops: open/close temporary hFile
    bool asyncopenf();
    void asyncclosef();

    AsyncIOContext *asyncfopen(const LocalPath&, bool, bool, m_off_t = 0);
    AsyncIOContext* asyncfread(string*, unsigned, unsigned, m_off_t);
    AsyncIOContext* asyncfwrite(const byte *, unsigned, m_off_t);


protected:
    virtual AsyncIOContext* newasynccontext();
    static void asyncopfinished(void *param);
    bool isAsyncOpened;
    int numAsyncReads;

    // system-specific raw read/open/close to be provided by platform implementation.   fopen / openf / fread etc are implemented by calling these.
    virtual bool sysread(byte *, unsigned, m_off_t) = 0;
    virtual bool sysstat(m_time_t*, m_off_t*) = 0;
    virtual bool sysopen(bool async = false) = 0;
    virtual void sysclose() = 0;
    virtual void asyncsysopen(AsyncIOContext*);
    virtual void asyncsysread(AsyncIOContext*);
    virtual void asyncsyswrite(AsyncIOContext*);
};

class MEGA_API FileInputStream : public InputStreamAccess
{
    FileAccess *fileAccess;
    m_off_t offset;

public:
    FileInputStream(FileAccess *fileAccess);

    m_off_t size() override;
    bool read(byte *buffer, unsigned size) override;
};

// generic host directory enumeration
struct MEGA_API DirAccess
{
    // open for scanning
    virtual bool dopen(LocalPath*, FileAccess*, bool) = 0;

    // get next record
    virtual bool dnext(LocalPath&, LocalPath&, bool = true, nodetype_t* = NULL) = 0;

    virtual ~DirAccess() { }
};

#ifdef ENABLE_SYNC

struct Notification
{
    bool fromDebris(const Sync& sync) const;
    bool invalidated() const;

    enum ScanRequirement
    {
        NEEDS_SCAN_RECURSIVE,
        NEEDS_SCAN_UNKNOWN,
        NEEDS_PARENT_SCAN,
        FOLDER_NEEDS_SELF_SCAN
    };

    dstime timestamp;
    ScanRequirement scanRequirement = NEEDS_SCAN_UNKNOWN;
    LocalPath path;
    LocalNode* localnode = nullptr;
    bool recursive = false;

    Notification() {}
<<<<<<< HEAD
    Notification(dstime ts, ScanRequirement sr, const LocalPath& p, LocalNode* ln)
        : timestamp(ts), scanRequirement(sr), path(p), localnode(ln)
        {}
=======

    Notification(dstime ts, const LocalPath& p, LocalNode* ln, bool recursive)
      : timestamp(ts)
      , path(p)
      , localnode(ln)
      , recursive(recursive)
    {
    }
>>>>>>> 8d005f5b
};

struct NotificationDeque : ThreadSafeDeque<Notification>
{
    void replaceLocalNodePointers(LocalNode* check, LocalNode* newvalue)
    {
        std::lock_guard<std::mutex> g(m);
        for (auto& n : mNotifications)
        {
            if (n.localnode == check)
            {
                n.localnode = newvalue;
            }
        }
    }
};

// filesystem change notification, highly coupled to Syncs and LocalNodes.
struct MEGA_API DirNotify
{
    // Thread safe so that a separate thread can listen for filesystem notifications (for windows for now, maybe more platforms later)
    NotificationDeque fsEventq;

private:
    // these next few fields may be updated by notification-reading threads
    std::mutex mMutex;

    // set if no notification available on this platform or a permanent failure
    // occurred
    int mFailed;

    // reason of the permanent failure of filesystem notifications
    string mFailReason;

public:
    // set if a temporary error occurred.  May be set from a thread.
    std::atomic<int> mErrorCount;

    // thread safe setter/getters
    void setFailed(int errCode, const string& reason);
    int  getFailed(string& reason);

    // base path
    LocalPath localbasepath;

<<<<<<< HEAD
    void notify(NotificationDeque&, LocalNode *, Notification::ScanRequirement, LocalPath&&, bool = false);

    DirNotify(const LocalPath& rootPath);
=======
    virtual void addnotify(LocalNode*, const LocalPath&) { }
    virtual void delnotify(LocalNode*) { }

    void notify(notifyqueue queue,
                LocalNode* node,
                LocalPath&& path,
                bool immediate,
                bool recursive);

    // ignore this (debris folder)
    LocalPath ignore;

    Sync *sync;

    DirNotify(const LocalPath&, const LocalPath&, Sync* s);
>>>>>>> 8d005f5b
    virtual ~DirNotify() {}

    bool empty();
};
#endif

// For directoryScan(...).
struct MEGA_API FSNode;

// generic host filesystem access interface
struct MEGA_API FileSystemAccess : public EventTrigger
{
    // waiter to notify on filesystem events
    Waiter *waiter = nullptr;

    // indicate target_exists error logging is not necessary on this call as we may try something else for overall operation success
    bool skip_targetexists_errorreport = false;

    /**
     * @brief instantiate FileAccess object
     * @param followSymLinks whether symlinks should be followed when opening a path (default: true)
     * @return
     */
    virtual std::unique_ptr<FileAccess> newfileaccess(bool followSymLinks = true) = 0;

    // instantiate DirAccess object
    virtual unique_ptr<DirAccess> newdiraccess() = 0;

#ifdef ENABLE_SYNC
    // instantiate DirNotify object (default to periodic scanning handler if no
    // notification configured) with given root path
    virtual DirNotify* newdirnotify(LocalNode& root, const LocalPath& rootPath, Waiter* waiter);
#endif

    // Extracts the character encoded by the escape sequence %ab at s,
    // if it is one,
    // which must be part of a null terminated c-style string
    bool decodeEscape(const char* s, char& escapedChar) const;

    bool islocalfscompatible(const int character, const FileSystemType type) const;
    void escapefsincompatible(string*, FileSystemType fileSystemType) const;

    const char *fstypetostring(FileSystemType type) const;
    virtual bool getlocalfstype(const LocalPath& path, FileSystemType& type) const = 0;
    FileSystemType getlocalfstype(const LocalPath& path) const;
    void unescapefsincompatible(string*) const;

    // obtain local secondary name
    virtual bool getsname(const LocalPath&, LocalPath&) const = 0;

    // rename file, overwrite target
    virtual bool renamelocal(const LocalPath&, const LocalPath&, bool = true) = 0;

    // copy file, overwrite target, set mtime
    virtual bool copylocal(const LocalPath&, const LocalPath&, m_time_t) = 0;

    // delete file
    virtual bool unlinklocal(const LocalPath&) = 0;

    // delete empty directory
    virtual bool rmdirlocal(const LocalPath&) = 0;

    // create directory, optionally hidden
    virtual bool mkdirlocal(const LocalPath&, bool hidden, bool logAlreadyExistsError) = 0;

    // make sure that we stay within the range of timestamps supported by the server data structures (unsigned 32-bit)
    static void captimestamp(m_time_t*);

    // set mtime
    virtual bool setmtimelocal(const LocalPath&, m_time_t) = 0;

    // change working directory
    virtual bool chdirlocal(LocalPath&) const = 0;

    // obtain lowercased extension
    virtual bool getextension(const LocalPath&, std::string&) const = 0;

    // check if synchronization is supported for a specific path
    virtual bool issyncsupported(const LocalPath&, bool&, SyncError&, SyncWarning&) = 0;

    // get the absolute path corresponding to a path
    virtual bool expanselocalpath(LocalPath& path, LocalPath& absolutepath) = 0;

    // default permissions for new files
    int getdefaultfilepermissions() { return 0600; }
    void setdefaultfilepermissions(int) { }

    // default permissions for new folder
    int getdefaultfolderpermissions() { return 0700; }
    void setdefaultfolderpermissions(int) { }

    // convenience function for getting filesystem shortnames
    std::unique_ptr<LocalPath> fsShortname(const LocalPath& localpath);

    // convenience function for testing file existence at a path
    bool fileExistsAt(const LocalPath&);

    // set whenever an operation fails due to a transient condition (e.g. locking violation)
    bool transient_error = false;

    // set whenever an operation fails because the target already exists
    bool target_exists = false;

    // Set when an operation fails because the target file name is too long.
    bool target_name_too_long = false;

    // append local operating system version information to string.
    // Set includeArchExtraInfo to know if the app is 32 bit running on 64 bit (on windows, that is via the WOW subsystem)
    virtual void osversion(string*, bool includeArchExtraInfo) const { }

    // append id for stats
    virtual void statsid(string*) const { }

    FileSystemAccess();

    MEGA_DISABLE_COPY_MOVE(FileSystemAccess);

    virtual ~FileSystemAccess() { }

    // Get the current working directory.
    static bool cwd_static(LocalPath& path);
    virtual bool cwd(LocalPath& path) const = 0;

<<<<<<< HEAD
    // Retrieve the fingerprint of the filesystem containing the specified path.
    virtual fsfp_t fsFingerprint(const LocalPath& path) const;

    // True if the filesystem indicated by the specified path has stable FSIDs.
    virtual bool fsStableIDs(const LocalPath& path) const;

#ifdef ENABLE_SYNC
    virtual ScanResult directoryScan(const LocalPath& path,
                                     handle expectedFsid,
                                     map<LocalPath, FSNode>& known,
                                     std::vector<FSNode>& results,
                                     bool followSymLinks,
                                     unsigned& nFingerprinted) = 0;
=======
#ifdef ENABLE_SYNC
    // Retrieve the fingerprint of the filesystem containing the specified path.
    virtual fsfp_t fsFingerprint(const LocalPath& path) const = 0;

    // True if the filesystem indicated by the specified path has stable FSIDs.
    virtual bool fsStableIDs(const LocalPath& path) const = 0;
>>>>>>> 8d005f5b

    virtual bool initFilesystemNotificationSystem();
#endif // ENABLE_SYNC

    // Retrieve the FSID of the item at the specified path.
    // UNDEF is returned if we cannot determine the item's FSID.
    handle fsidOf(const LocalPath& path, bool follow);

    // Create a hard link from source to target.
    // Returns false if the link could not be created.
    virtual bool hardLink(const LocalPath& source, const LocalPath& target) = 0;
};

enum FilenameAnomalyType
{
    FILENAME_ANOMALY_NAME_MISMATCH = 0,
    FILENAME_ANOMALY_NAME_RESERVED = 1,
    // This should always be last.
    FILENAME_ANOMALY_NONE
}; // FilenameAnomalyType

class FilenameAnomalyReporter
{
public:
    virtual ~FilenameAnomalyReporter() { };

    virtual void anomalyDetected(FilenameAnomalyType type, const LocalPath& localPath, const string& remotePath) = 0;
}; // FilenameAnomalyReporter

int compareUtf(const string&, bool unescaping1, const string&, bool unescaping2, bool caseInsensitive);
int compareUtf(const string&, bool unescaping1, const LocalPath&, bool unescaping2, bool caseInsensitive);
int compareUtf(const LocalPath&, bool unescaping1, const string&, bool unescaping2, bool caseInsensitive);
int compareUtf(const LocalPath&, bool unescaping1, const LocalPath&, bool unescaping2, bool caseInsensitive);

// Same as above except case insensitivity is determined by build platform.
int platformCompareUtf(const string&, bool unescape1, const string&, bool unescape2);
int platformCompareUtf(const string&, bool unescape1, const LocalPath&, bool unescape2);
int platformCompareUtf(const LocalPath&, bool unescape1, const string&, bool unescape2);
int platformCompareUtf(const LocalPath&, bool unescape1, const LocalPath&, bool unescape2);

// Specify a predicate to call to determine whether a name is reserved.
//
// Meaningful only for UNIX systems.
//
// Used to emulate Windows' name restrictions during testing.
void isReservedNameHook(std::function<bool(const string&, nodetype_t)> predicate);

// Returns true if name is a reserved file name.
//
// On Windows, a reserved file name is:
//   - AUX, COM[0-9], CON, LPT[0-9], NUL or PRN.
bool isReservedName(const string& name, nodetype_t type = FILENODE);

bool isReservedName(const FileSystemAccess& fsAccess,
                    const LocalPath& name,
                    nodetype_t type = FILENODE);

// Checks if there is a filename anomaly.
//
// @param localPath
// The local path of the file in question.
//
// @param node
// The remote node representing the file in question.
//
// @return
// FILENAME_ANOMALY_NAME_MISMATCH
// - If the local and remote file name differs.
// FILENAME_ANOMALY_NAME_RESERVED
// - If the remote file name is reserved.
// FILENAME_ANOMALY_NONE
// - If no anomalies were detected.
FilenameAnomalyType isFilenameAnomaly(const LocalPath& localPath, const string& remoteName, nodetype_t type = FILENODE);
FilenameAnomalyType isFilenameAnomaly(const LocalPath& localPath, const Node* node);


struct MEGA_API FSNode
{
    // A structure convenient for containing just the attributes of one item from the filesystem
    LocalPath localname;
    string name;
    unique_ptr<LocalPath> shortname;
    nodetype_t type = TYPE_UNKNOWN;
    mega::handle fsid = mega::UNDEF;
    bool isSymlink = false;
    bool isBlocked = false;
    FileFingerprint fingerprint; // includes size, mtime

    bool equivalentTo(const FSNode& n) const
    {
        if (type != n.type) return false;

        if (fsid != n.fsid) return false;

        if (isSymlink != n.isSymlink) return false;

        if (type == FILENODE && !(fingerprint == n.fingerprint)) return false;

        if (localname != n.localname) return false;

        if (name != n.name) return false;

        return (!shortname && (!n.shortname || localname == *n.shortname))
               || (shortname && n.shortname && *shortname == *n.shortname);
    }

    unique_ptr<LocalPath> cloneShortname() const
    {
        return unique_ptr<LocalPath>(
            shortname
            ? new LocalPath(*shortname)
            : nullptr);
    }

    FSNode clone() const
    {
        FSNode f;
        f.localname = localname;
        f.name = name;
        f.shortname = cloneShortname();
        f.type = type;
        f.fsid = fsid;
        f.isSymlink = isSymlink;
        f.isBlocked = isBlocked;
        f.fingerprint = fingerprint;
        return f;
    }

    static unique_ptr<FSNode> fromFOpened(FileAccess&, const LocalPath& fullName, FileSystemAccess& fsa);

    // Same as the above but useful in situations where we don't have an FA handy.
    static unique_ptr<FSNode> fromPath(FileSystemAccess& fsAccess, const LocalPath& path);
};

class MEGA_API ScanService
{
public:
    ScanService(Waiter& waiter);
    ~ScanService();

    // Concrete representation of a scan request.
    class ScanRequest
    {
    public:
        ScanRequest(Waiter& waiter,
            bool followSymlinks,
            LocalPath targetPath,
            handle expectedFsid,
            map<LocalPath, FSNode>&& priorScanChildren);

        MEGA_DISABLE_COPY_MOVE(ScanRequest);

        bool completed() const
        {
            return mScanResult != SCAN_INPROGRESS;
        };

        ScanResult completionResult() const
        {
            return mScanResult;
        };

        std::vector<FSNode>&& resultNodes()
        {
            return std::move(mResults);
        }

        handle fsidScanned()
        {
            return mExpectedFsid;
        }

    private:
        friend class ScanService;

        // Waiter to notify when done
        Waiter& mWaiter;

        // Whether the scan request is complete.
        std::atomic<ScanResult> mScanResult; // SCAN_INPROGRESS;

        // Whether we should follow symbolic links.
        const bool mFollowSymLinks;

        // Details the known children of mTarget.
        map<LocalPath, FSNode> mKnown;

        // Results of the scan.
        vector<FSNode> mResults;

        // Path to the target.
        const LocalPath mTargetPath;

        // fsid that the target path should still referene
        handle mExpectedFsid;

    }; // ScanRequest

    // For convenience.
    using RequestPtr = std::shared_ptr<ScanRequest>;

    // Issue a scan for the given target.
    RequestPtr queueScan(LocalPath targetPath, handle expectedFsid, bool followSymlinks, map<LocalPath, FSNode>&& priorScanChildren);

    // Track performance (debug only)
    static CodeCounter::ScopeStats syncScanTime;

private:
       // Convenience.
    using ScanRequestPtr = std::shared_ptr<ScanRequest>;

    // Processes scan requests.
    class Worker
    {
    public:
        Worker(size_t numThreads = 1);

        ~Worker();

        MEGA_DISABLE_COPY_MOVE(Worker);

        // Queues a scan request for processing.
        void queue(ScanRequestPtr request);

    private:
        // Thread entry point.
        void loop();

        // Learn everything we can about the specified path.
        FSNode interrogate(DirAccess& iterator,
            const LocalPath& name,
            LocalPath& path,
            ScanRequest& request,
            unsigned& nFingerprinted);

        // Processes a scan request.
        ScanResult scan(ScanRequestPtr request, unsigned& nFingerprinted);

        // Filesystem access.
        std::unique_ptr<FileSystemAccess> mFsAccess;

        // Pending scan requests.
        std::deque<ScanRequestPtr> mPending;

        // Guards access to the above.
        std::mutex mPendingLock;
        std::condition_variable mPendingNotifier;

        // Worker threads.
        std::vector<std::thread> mThreads;
    }; // Worker

    Waiter& mWaiter;

    // How many services are currently active.
    static std::atomic<size_t> mNumServices;

    // Worker shared by all services.
    static std::unique_ptr<Worker> mWorker;

    // Synchronizes access to the above.
    static std::mutex mWorkerLock;

}; // ScanService

// True if type denotes a network filesystem.
bool isNetworkFilesystem(FileSystemType type);


// True if type denotes a network filesystem.
bool isNetworkFilesystem(FileSystemType type);

} // namespace

#endif<|MERGE_RESOLUTION|>--- conflicted
+++ resolved
@@ -96,10 +96,7 @@
     friend class PosixFileSystemAccess;
     friend struct WinDirAccess;
     friend struct WinDirNotify;
-<<<<<<< HEAD
     friend class LinuxDirNotify;
-=======
->>>>>>> 8d005f5b
     friend class MacDirNotify;
     friend class PosixDirNotify;
     friend class WinFileAccess;
@@ -573,23 +570,11 @@
     ScanRequirement scanRequirement = NEEDS_SCAN_UNKNOWN;
     LocalPath path;
     LocalNode* localnode = nullptr;
-    bool recursive = false;
 
     Notification() {}
-<<<<<<< HEAD
     Notification(dstime ts, ScanRequirement sr, const LocalPath& p, LocalNode* ln)
         : timestamp(ts), scanRequirement(sr), path(p), localnode(ln)
         {}
-=======
-
-    Notification(dstime ts, const LocalPath& p, LocalNode* ln, bool recursive)
-      : timestamp(ts)
-      , path(p)
-      , localnode(ln)
-      , recursive(recursive)
-    {
-    }
->>>>>>> 8d005f5b
 };
 
 struct NotificationDeque : ThreadSafeDeque<Notification>
@@ -635,27 +620,9 @@
     // base path
     LocalPath localbasepath;
 
-<<<<<<< HEAD
     void notify(NotificationDeque&, LocalNode *, Notification::ScanRequirement, LocalPath&&, bool = false);
 
     DirNotify(const LocalPath& rootPath);
-=======
-    virtual void addnotify(LocalNode*, const LocalPath&) { }
-    virtual void delnotify(LocalNode*) { }
-
-    void notify(notifyqueue queue,
-                LocalNode* node,
-                LocalPath&& path,
-                bool immediate,
-                bool recursive);
-
-    // ignore this (debris folder)
-    LocalPath ignore;
-
-    Sync *sync;
-
-    DirNotify(const LocalPath&, const LocalPath&, Sync* s);
->>>>>>> 8d005f5b
     virtual ~DirNotify() {}
 
     bool empty();
@@ -779,28 +746,19 @@
     static bool cwd_static(LocalPath& path);
     virtual bool cwd(LocalPath& path) const = 0;
 
-<<<<<<< HEAD
+#ifdef ENABLE_SYNC
     // Retrieve the fingerprint of the filesystem containing the specified path.
-    virtual fsfp_t fsFingerprint(const LocalPath& path) const;
+    virtual fsfp_t fsFingerprint(const LocalPath& path) const = 0;
 
     // True if the filesystem indicated by the specified path has stable FSIDs.
-    virtual bool fsStableIDs(const LocalPath& path) const;
-
-#ifdef ENABLE_SYNC
+    virtual bool fsStableIDs(const LocalPath& path) const = 0;
+
     virtual ScanResult directoryScan(const LocalPath& path,
                                      handle expectedFsid,
                                      map<LocalPath, FSNode>& known,
                                      std::vector<FSNode>& results,
                                      bool followSymLinks,
                                      unsigned& nFingerprinted) = 0;
-=======
-#ifdef ENABLE_SYNC
-    // Retrieve the fingerprint of the filesystem containing the specified path.
-    virtual fsfp_t fsFingerprint(const LocalPath& path) const = 0;
-
-    // True if the filesystem indicated by the specified path has stable FSIDs.
-    virtual bool fsStableIDs(const LocalPath& path) const = 0;
->>>>>>> 8d005f5b
 
     virtual bool initFilesystemNotificationSystem();
 #endif // ENABLE_SYNC
@@ -1069,10 +1027,6 @@
 // True if type denotes a network filesystem.
 bool isNetworkFilesystem(FileSystemType type);
 
-
-// True if type denotes a network filesystem.
-bool isNetworkFilesystem(FileSystemType type);
-
 } // namespace
 
 #endif