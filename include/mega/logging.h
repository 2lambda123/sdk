--- conflicted
+++ resolved
@@ -438,103 +438,39 @@
 #endif
 };
 
-<<<<<<< HEAD
-// compile-time calculated source file leaf name
-// Inspired by Scott Shurr's example at https://github.com/boostcon/cppnow_presentations_2012/blob/master/wed/schurr_cpp11_tools_for_class_authors.pdf?raw=true
-class log_file_leafname 
-{
-    const char* const leafname; 
-
-    constexpr const char* last(const char* a, size_t N)
-    {
-        for (size_t i = N; i--; )
-            if (a[i] == '/' || a[i] == '\\')
-            {
-                return &a[i + 1];
-            }
-        return a;
-    }
-
-
-public: 
-    // construct from fixed size char* literal
-    template<std::size_t N> constexpr log_file_leafname(const char(&wholepath)[N])
-        : leafname(last(wholepath, N))
-    {
-    } 
-
-    constexpr operator const char* ()
-    {
-        return leafname;
-    }
-};  
-
-#define MEGA_SETUP_LOGGER_USE ;//static leafname_str_const leaf__FILE__(__FILE__);
-
-//inline constexpr const char* log_file_leafname(const char* s)
-//{
-//    const char* last = s;
-//    for (; *s; ++s) if (*s == '/' || *s == '\\') last = s+1;
-//    return last;
-//}
-=======
 // source file leaf name - maybe to be compile time calculated one day
 template<std::size_t N> inline const char* log_file_leafname(const char(&fullpath)[N])
 {
     for (auto i = N; i--; ) if (fullpath[i] == '/' || fullpath[i] == '\\') return &fullpath[i+1];
     return fullpath;
 }
->>>>>>> e9d4dc33
 
 #define LOG_verbose \
     if (::mega::SimpleLogger::logCurrentLevel < ::mega::logMax) ;\
     else \
-<<<<<<< HEAD
-        ::mega::SimpleLogger(::mega::logMax, log_file_leafname(__FILE__), __LINE__)
-=======
         ::mega::SimpleLogger(::mega::logMax, ::mega::log_file_leafname(__FILE__), __LINE__)
->>>>>>> e9d4dc33
 
 #define LOG_debug \
     if (::mega::SimpleLogger::logCurrentLevel < ::mega::logDebug) ;\
     else \
-<<<<<<< HEAD
-        ::mega::SimpleLogger(::mega::logDebug, log_file_leafname(__FILE__), __LINE__)
-=======
         ::mega::SimpleLogger(::mega::logDebug, ::mega::log_file_leafname(__FILE__), __LINE__)
->>>>>>> e9d4dc33
 
 #define LOG_info \
     if (::mega::SimpleLogger::logCurrentLevel < ::mega::logInfo) ;\
     else \
-<<<<<<< HEAD
-        ::mega::SimpleLogger(::mega::logInfo, log_file_leafname(__FILE__), __LINE__)
-=======
         ::mega::SimpleLogger(::mega::logInfo, ::mega::log_file_leafname(__FILE__), __LINE__)
->>>>>>> e9d4dc33
 
 #define LOG_warn \
     if (::mega::SimpleLogger::logCurrentLevel < ::mega::logWarning) ;\
     else \
-<<<<<<< HEAD
-        ::mega::SimpleLogger(::mega::logWarning, log_file_leafname(__FILE__), __LINE__)
-=======
         ::mega::SimpleLogger(::mega::logWarning, ::mega::log_file_leafname(__FILE__), __LINE__)
->>>>>>> e9d4dc33
 
 #define LOG_err \
     if (::mega::SimpleLogger::logCurrentLevel < ::mega::logError) ;\
     else \
-<<<<<<< HEAD
-        ::mega::SimpleLogger(::mega::logError, log_file_leafname(__FILE__), __LINE__)
-
-#define LOG_fatal \
-    ::mega::SimpleLogger(::mega::logFatal, log_file_leafname(__FILE__), __LINE__)
-=======
         ::mega::SimpleLogger(::mega::logError, ::mega::log_file_leafname(__FILE__), __LINE__)
 
 #define LOG_fatal \
     ::mega::SimpleLogger(::mega::logFatal, ::mega::log_file_leafname(__FILE__), __LINE__)
->>>>>>> e9d4dc33
 
 } // namespace