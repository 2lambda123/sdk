--- conflicted
+++ resolved
@@ -64,11 +64,7 @@
     virtual void account_details(AccountDetails*, error) { }
 
     // query bandwidth quota result
-<<<<<<< HEAD
-    virtual void querybandwidthquota_result(int) { }
-=======
     virtual void querytransferquota_result(int) { }
->>>>>>> 32b6c198
 
     // sessionid is undef if all sessions except the current were killed
     virtual void sessions_killed(handle /*sessionid*/, error) { }
