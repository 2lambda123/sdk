--- conflicted
+++ resolved
@@ -527,7 +527,6 @@
 
     // keep sync configuration after logout
     bool mKeepSyncsAfterLogout = false;
-<<<<<<< HEAD
 
     // manage syncdown flags inside the syncs
     void setAllSyncsNeedFullSync();
@@ -538,8 +537,6 @@
 
     bool nodeIsInActiveSync(Node* n);
 
-=======
->>>>>>> 96850bdc
 #endif
     // backup names pending to be sent
     string_map mPendingBackupNames;
@@ -603,24 +600,15 @@
     error removecontact(const char*, visibility_t = HIDDEN);
 
     // add/remove/update outgoing share
-<<<<<<< HEAD
-    void setshare(Node*, const char*, accesslevel_t, const char*, int tag, std::function<void(Error)> completion);
-=======
-    void setshare(Node*, const char*, accesslevel_t, bool writable = false, const char* = NULL);
->>>>>>> 96850bdc
+    void setshare(Node*, const char*, accesslevel_t, bool writable, const char*, int tag, std::function<void(Error, bool writable)> completion);
 
     // Add/delete/remind outgoing pending contact request
     void setpcr(const char*, opcactions_t, const char* = NULL, const char* = NULL, handle = UNDEF);
     void updatepcr(handle, ipcactions_t);
 
     // export node link or remove existing exported link for this node
-<<<<<<< HEAD
-    error exportnode(Node*, int, m_time_t, int tag, std::function<void(Error, handle, handle)> completion);
-    void getpubliclink(Node* n, int del, m_time_t ets, int tag, std::function<void(Error, handle, handle)> completion); // auxiliar method to add req
-=======
-    error exportnode(Node*, int, m_time_t, bool writable = false);
-    void getpubliclink(Node* n, int del, m_time_t ets, bool writable = false); // auxiliar method to add req
->>>>>>> 96850bdc
+    error exportnode(Node*, int, m_time_t, bool writable, int tag, std::function<void(Error, handle, handle)> completion);
+    void getpubliclink(Node* n, int del, m_time_t ets, bool writable, int tag, std::function<void(Error, handle, handle)> completion); // auxiliar method to add req
 
     // add timer
     error addtimer(TimerWithBackoff *twb);
