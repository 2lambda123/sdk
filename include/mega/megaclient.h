--- conflicted
+++ resolved
@@ -605,7 +605,7 @@
      * @param delayInitialScan delay the initial scan
      * @return API_OK if added to active syncs. (regular) error otherwise.
      */
-    error addsync(SyncConfig, const char*, string*, SyncError &syncError, bool delayInitialScan = false, void* = NULL);
+    error addsync(SyncConfig, const char*, LocalPath*, SyncError &syncError, bool delayInitialScan = false, void* = NULL);
 
 
     // removes an active sync (transition to pre-removal state).
@@ -637,12 +637,8 @@
     // If no error passed, it entails a manual disable: won't be resumed automatically anymore, but it will be kept in cache
     void disableSyncs(SyncError syncError =  NO_SYNC_ERROR);
 
-<<<<<<< HEAD
-    error addsync(SyncConfig, const char*, LocalPath*, int = 0, void* = NULL);
-=======
     // restore all configured syncs that were in a temporary error state (not manually disabled)
     void restoreSyncs();
->>>>>>> 03842e9d
 
     // attempts to enable a sync. will fill syncError with the SyncError error (if any)
     // if resetFingeprint is true, it will assign a new Filesystem Fingerprint.
