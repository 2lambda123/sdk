--- conflicted
+++ resolved
@@ -1574,18 +1574,12 @@
     // application
     void notifypurge();
 
-<<<<<<< HEAD
-    // remove node subtree
-    void deltree(handle);
-
     // If it's necessary, load nodes from data base
     Node* nodeByHandle(NodeHandle);
-=======
-    Node* nodeByHandle(NodeHandle) const;
->>>>>>> 089e3f11
+    Node* nodebyhandle(handle);
+
     Node* nodeByPath(const char* path, Node* node = nullptr);
 
-    Node* nodebyhandle(handle);
     Node* nodebyfingerprint(FileFingerprint*);
 #ifdef ENABLE_SYNC
     Node* nodebyfingerprint(LocalNode*);
