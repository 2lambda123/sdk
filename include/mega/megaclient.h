/**
 * @file mega/megaclient.h
 * @brief Client access engine core logic
 *
 * (c) 2013-2014 by Mega Limited, Auckland, New Zealand
 *
 * This file is part of the MEGA SDK - Client Access Engine.
 *
 * Applications using the MEGA API must present a valid application key
 * and comply with the the rules set forth in the Terms of Service.
 *
 * The MEGA SDK is distributed in the hope that it will be useful,
 * but WITHOUT ANY WARRANTY; without even the implied warranty of
 * MERCHANTABILITY or FITNESS FOR A PARTICULAR PURPOSE.
 *
 * @copyright Simplified (2-clause) BSD License.
 *
 * You should have received a copy of the license along with this
 * program.
 */

#ifndef MEGACLIENT_H
#define MEGACLIENT_H 1

#include "json.h"
#include "db.h"
#include "gfx.h"
#include "filefingerprint.h"
#include "request.h"
#include "transfer.h"
#include "treeproc.h"
#include "sharenodekeys.h"
#include "account.h"
#include "backofftimer.h"
#include "http.h"
#include "pubkeyaction.h"
#include "pendingcontactrequest.h"
#include "mediafileattribute.h"
#include "useralerts.h"
#include "user.h"
#include "sync.h"
#include "drivenotify.h"

namespace mega {

// Defined in sync.h.
class ScanService;
class Logger;

class MEGA_API FetchNodesStats
{
public:
    enum {
        MODE_DB = 0,
        MODE_API = 1,
        MODE_NONE = 2
    };

    enum {
        TYPE_ACCOUNT = 0,
        TYPE_FOLDER = 1,
        TYPE_NONE = 2
    };

    enum {
        API_CACHE = 0,
        API_NO_CACHE = 1,    // use this for DB mode
        API_NONE = 2
    };

    FetchNodesStats();
    void init();
    void toJsonArray(string *json);

    //////////////////
    // General info //
    //////////////////
    int mode; // DB = 0, API = 1
    int cache; // no-cache = 0, no-cache = 1
    int type; // Account = 0, Folder = 1
    dstime startTime; // startup time (ds)

    /**
     * \brief Number of nodes in the cached filesystem
     *
     * From DB: number on nodes in the local database
     * From API: number of nodes in the response to the fetchnodes command
     */
    long long nodesCached;

    /**
     * @brief Number of nodes in the current filesystem, after the reception of action packets
     */
    long long nodesCurrent;

    /**
     * @brief Number of action packets to complete the cached filesystem
     *
     * From DB: Number of action packets to complete the local cache
     * From API: Number of action packets to complete the server-side cache
     */
    int actionPackets;

    ////////////
    // Errors //
    ////////////

    /**
     * @brief Number of error -3 or -4 received during the process (including cs and sc requests)
     */
    int eAgainCount;

    /**
     * @brief Number of HTTP 500 errors received during the process (including cs and sc requests)
     */
    int e500Count;

    /**
     * @brief Number of other errors received during the process (including cs and sc requests)
     *
     * The most common source of these errors are connectivity problems (no Internet, timeouts...)
     */
    int eOthersCount;

    ////////////////////////////////////////////////////////////////////
    // Time elapsed until different steps since the startup time (ds) //
    ////////////////////////////////////////////////////////////////////

    /**
     * @brief Time until the first byte read
     *
     * From DB: time until the first record read from the database
     * From API: time until the first byte read in response to the fetchnodes command (errors excluded)
     */
    dstime timeToFirstByte;

    /**
     * @brief Time until the last byte read
     *
     * From DB: time until the last record is read from the database
     * From API: time until the whole response to the fetchnodes command has been received
     */
    dstime timeToLastByte;

    /**
     * @brief Time until the cached filesystem is ready
     *
     * From DB: time until the database has been read and processed
     * From API: time until the fetchnodes command is processed
     */
    dstime timeToCached;

    /**
     * @brief Time until the filesystem is ready to be used
     *
     * From DB: this time is the same as timeToCached
     * From API: time until action packets have been processed
     * It's needed to wait until the reception of action packets due to
     * server-side caches.
     */
    dstime timeToResult;

    /**
     * @brief Time until synchronizations have been resumed
     *
     * This involves the load of the local cache and the scan of known
     * files. Files that weren't cached are scanned later.
     */
    dstime timeToSyncsResumed;

    /**
     * @brief Time until the filesystem is current
     *
     * From DB: time until action packets have been processed
     * From API: this time is the same as timeToResult
     */
    dstime timeToCurrent;

    /**
     * @brief Time until the resumption of transfers has finished
     *
     * The resumption of transfers is done after the filesystem is current
     */
    dstime timeToTransfersResumed;
};

/**
 * @brief A helper class that keeps the SN (sequence number) members in sync and well initialized.
 *  The server-client sequence number is updated along with every batch of actionpackets received from API
 *  It is used to commit the open transaction in DB, so the account's local state is persisted. Upon resumption,
 *  the scsn is sent to API, which provides the possible updates missing while the client was not running
 */
class SCSN
{
    // scsn that we are sending in sc requests (ie, where we are up to with the persisted node data)
    char scsn[12];

    // sc inconsistency: stop querying for action packets
    bool stopsc = false;

public:

    bool setScsn(JSON*);
    void setScsn(handle);
    void stopScsn();

    bool ready() const;
    bool stopped() const;

    const char* text() const;
    handle getHandle() const;

    friend std::ostream& operator<<(std::ostream& os, const SCSN& scsn);

    SCSN();
    void clear();
};

std::ostream& operator<<(std::ostream &os, const SCSN &scsn);

class SyncdownContext
{
public:
    SyncdownContext()
      : mActionsPerformed(false)
    {
    }

    bool mActionsPerformed;
}; // SyncdownContext

class MEGA_API MegaClient
{
public:
    // own identity
    handle me;
    string uid;

    // root nodes (files, incoming, rubbish)
    handle rootnodes[3];

    // all nodes
    node_map nodes;

    // manage access to the node tree so that sync code can browse the tree outside actionpacket processing
    mutex nodeTreeMutex;

    // keep track of user storage, inshare storage, file/folder counts per root node.
    NodeCounterMap mNodeCounters;

    // all users
    user_map users;

    // encrypted master key
    string k;

    // version of the account
    int accountversion;

    // salt of the account (for v2 accounts)
    string accountsalt;

    // timestamp of the creation of the account
    m_time_t accountsince;

    // Global Multi-Factor Authentication enabled
    bool gmfa_enabled;

    // Server-Side Rubbish-bin Scheduler enabled (autopurging)
    bool ssrs_enabled;

    // New Secure Registration method enabled
    bool nsr_enabled;

    // Account has VOIP push enabled (only for Apple)
    bool aplvp_enabled;

    // Use new format to generate Mega links
    bool mNewLinkFormat = false;

    // Don't start showing the cookie banner until API says so
    bool mCookieBannerEnabled = false;

    // 2 = Opt-in and unblock SMS allowed 1 = Only unblock SMS allowed 0 = No SMS allowed  -1 = flag was not received
    SmsVerificationState mSmsVerificationState;

    // the verified account phone number, filled in from 'ug'
    string mSmsVerifiedPhone;

    // pseudo-random number generator
    PrnGen rng;

    bool ephemeralSession = false;
    bool ephemeralSessionPlusPlus = false;

    static string publicLinkURL(bool newLinkFormat, nodetype_t type, handle ph, const char *key);

    string getWritableLinkAuthKey(handle node);

#ifdef ENABLE_CHAT
    // all chats
    textchat_map chats;
#endif

    // process API requests and HTTP I/O
    void exec();

    // wait for I/O or other events
    int wait();

    // splitted implementation of wait() for a better thread management
    int preparewait();
    int dowait();
    int checkevents();

    // abort exponential backoff
    bool abortbackoff(bool = true);

    // ID tag of the next request
    int nextreqtag();

    // corresponding ID tag of the currently executing callback
    int restag;

    // ephemeral session support
    void createephemeral();
    void createephemeralPlusPlus();
    void resumeephemeral(handle, const byte*, int = 0);
    void resumeephemeralPlusPlus(const std::string& session);
    void cancelsignup();

    // full account confirmation/creation support
    void sendsignuplink(const char*, const char*, const byte*);

    string sendsignuplink2(const char*, const char *, const char*);
    void resendsignuplink2(const char*, const char *);

    void querysignuplink(const byte*, unsigned);
    void confirmsignuplink(const byte*, unsigned, uint64_t);
    void confirmsignuplink2(const byte*, unsigned);
    void setkeypair();

    // prelogin: e-mail
    void prelogin(const char*);

    // user login: e-mail, pwkey
    void login(const char*, const byte*, const char* = NULL);

    // user login: e-mail, password, salt
    void login2(const char*, const char*, string *, const char* = NULL);

    // user login: e-mail, derivedkey, 2FA pin
    void login2(const char*, const byte*, const char* = NULL);

    // user login: e-mail, pwkey, emailhash
    void fastlogin(const char*, const byte*, uint64_t);

    // session login: binary session, bytecount
    void login(string session);

    // check password
    error validatepwd(const byte *);

    // get user data
    void getuserdata(int tag, std::function<void(string*, string*, string*, error)> = nullptr);

    // get miscelaneous flags
    void getmiscflags();

    // get the public key of an user
    void getpubkey(const char* user);

    // check if logged in
    sessiontype_t loggedin();

    // check if logged in a folder link
    bool loggedinfolderlink();

    // check the reason of being blocked
    void whyamiblocked();

    // sets block state: stops querying for action packets, pauses transfer & removes transfer slot availability
    void block(bool fromServerClientResponse = false);

    // unsets block state
    void unblock();

    // dump current session
    int dumpsession(string&);

    // create a copy of the current session. EACCESS for not fully confirmed accounts
    error copysession();

    // resend the verification email to the same email address as it was previously sent to
    void resendverificationemail();

    // reset the verified phone number
    void resetSmsVerifiedPhoneNumber();

    // get the data for a session transfer
    // the caller takes the ownership of the returned value
    string sessiontransferdata(const char*, string*);

    // Kill session id
    void killsession(handle session);
    void killallsessions();

    // extract public handle and key from a public file/folder link
    error parsepubliclink(const char *link, handle &ph, byte *key, bool isFolderLink);

    // open the SC database and get the SCSN from it
    void checkForResumeableSCDatabase();

    // set folder link: node, key. authKey is the authentication key to be able to write into the folder
    error folderaccess(const char*folderlink, const char* authKey);

    // open exported file link (op=0 -> download, op=1 fetch data)
    void openfilelink(handle ph, const byte *key);

    // decrypt password-protected public link
    // the caller takes the ownership of the returned value in decryptedLink parameter
    error decryptlink(const char* link, const char* pwd, string *decryptedLink);

    // encrypt public link with password
    // the caller takes the ownership of the returned value
    error encryptlink(const char* link, const char* pwd, string *encryptedLink);

    // change login password
    error changepw(const char *password, const char *pin = NULL);

    // load all trees: nodes, shares, contacts
    void fetchnodes(bool nocache = false);

    // fetchnodes stats
    FetchNodesStats fnstats;

    // load cryptographic keys: RSA, Ed25519, Cu25519 and their signatures
    void fetchkeys();

    // check existence and integrity of keys and signatures, initialize if missing
    void initializekeys();

    // to be called after resumption from cache (user attributes loaded)
    void loadAuthrings();

    // load cryptographic keys for contacts: RSA, Ed25519, Cu25519
    void fetchContactsKeys();

    // fetch keys related to authrings for a given contact
    void fetchContactKeys(User *user);

    // track a public key in the authring for a given user
    error trackKey(attr_t keyType, handle uh, const std::string &key);

    // track the signature of a public key in the authring for a given user
    error trackSignature(attr_t signatureType, handle uh, const std::string &signature);

    // set the Ed25519 public key as verified for a given user in the authring (done by user manually by comparing hash of keys)
    error verifyCredentials(handle uh);

    // reset the tracking of public keys in the authrings for a given user
    error resetCredentials(handle uh);

    // check credentials are verified for a given user
    bool areCredentialsVerified(handle uh);

    // retrieve user details
    void getaccountdetails(AccountDetails*, bool, bool, bool, bool, bool, bool, int source = -1);

    // check if the available bandwidth quota is enough to transfer an amount of bytes
    void querytransferquota(m_off_t size);

    // update node attributes
    error setattr(Node*, attr_map&& updates, CommandSetAttr::Completion&& c);

    // prefix and encrypt attribute json
    void makeattr(SymmCipher*, string*, const char*, int = -1) const;

    // convenience version of the above (frequently we are passing a NodeBase's attrstring)
    void makeattr(SymmCipher*, const std::unique_ptr<string>&, const char*, int = -1) const;

    // check node access level
    int checkaccess(Node*, accesslevel_t);

    // check if a move operation would succeed
    error checkmove(Node*, Node*);

    // delete node
    error unlink(Node*, bool keepversions, int tag, std::function<void(NodeHandle, Error)>&& resultFunction = nullptr);

    // delete all versions
    void unlinkversions();

    // move node to new parent folder
    error rename(Node*, Node*, syncdel_t, NodeHandle prevparent, const char *newName, CommandMoveNode::Completion&& c);

    // Queue commands (if needed) to remvoe any outshares (or pending outshares) below the specified node
    void removeOutSharesFromSubtree(Node* n, int tag);

    // start/stop/pause file transfer
    bool startxfer(direction_t, File*, DBTableTransactionCommitter&, bool skipdupes = false, bool startfirst = false, bool donotpersist = false);
    void stopxfer(File* f, DBTableTransactionCommitter* committer);
    void pausexfers(direction_t, bool pause, bool hard, DBTableTransactionCommitter& committer);

    // maximum number of connections per transfer
    static const unsigned MAX_NUM_CONNECTIONS = 6;

    // set max connections per transfer
    void setmaxconnections(direction_t, int);

    // updates business status
    void setBusinessStatus(BizStatus newBizStatus);

    // updates block boolean
    void setBlocked(bool value);

    // enqueue/abort direct read
    void pread(Node*, m_off_t, m_off_t, void*);
    void pread(handle, SymmCipher* key, int64_t, m_off_t, m_off_t, void*, bool = false,  const char* = NULL, const char* = NULL, const char* = NULL);
    void preadabort(Node*, m_off_t = -1, m_off_t = -1);
    void preadabort(handle, m_off_t = -1, m_off_t = -1);

    // pause flags
    bool xferpaused[2];

<<<<<<< HEAD
#ifdef ENABLE_SYNC
    // one unified structure for SyncConfigs, the Syncs that are running, and heartbeat data
    Syncs syncs;
#endif
=======
    MegaClientAsyncQueue mAsyncQueue;
>>>>>>> 8498e200

    // if set, symlinks will be followed except in recursive deletions
    // (give the user ample warning about possible sync repercussions)
    bool followsymlinks;

    // number of parallel connections per transfer (PUT/GET)
    unsigned char connections[2];

    // helpfer function for preparing a putnodes call for new node
    error putnodes_prepareOneFile(NewNode* newnode, Node* parentNode, const char *utf8Name, const std::string &binaryUploadToken,
                                  byte *theFileKey, char *megafingerprint, const char *fingerprintOriginal,
                                  std::function<error(AttrMap&)> addNodeAttrsFunc = nullptr,
                                  std::function<error(std::string *)> addFileAttrsFunc = nullptr);

    // helper function for preparing a putnodes call for new folders
    void putnodes_prepareOneFolder(NewNode* newnode, std::string foldername, std::function<void (AttrMap&)> addAttrs = nullptr);

    // add nodes to specified parent node (complete upload, copy files, make
    // folders)
    void putnodes(NodeHandle, vector<NewNode>&&, const char *, int tag, CommandPutNodes::Completion&& completion = nullptr);

    // send files/folders to user
    void putnodes(const char*, vector<NewNode>&&, int tag, CommandPutNodes::Completion&& completion = nullptr);

    // attach file attribute to upload or node handle
    void putfa(NodeOrUploadHandle, fatype, SymmCipher*, int tag, std::unique_ptr<string>);

    // queue file attribute retrieval
    error getfa(handle h, string *fileattrstring, const string &nodekey, fatype, int = 0);

    // notify delayed upload completion subsystem about new file attribute
    void checkfacompletion(UploadHandle, Transfer* = NULL);

    // attach/update/delete a user attribute
    void putua(attr_t at, const byte* av = NULL, unsigned avl = 0, int ctag = -1, handle lastPublicHandle = UNDEF, int phtype = 0, int64_t ts = 0,
        std::function<void(Error)> completion = nullptr);

    // attach/update multiple versioned user attributes at once
    void putua(userattr_map *attrs, int ctag = -1);

    // queue a user attribute retrieval
    void getua(User* u, const attr_t at = ATTR_UNKNOWN, int ctag = -1);

    // queue a user attribute retrieval (for non-contacts)
    void getua(const char* email_handle, const attr_t at = ATTR_UNKNOWN, const char *ph = NULL, int ctag = -1);

    // retrieve the email address of a user
    void getUserEmail(const char *uid);

#ifdef DEBUG
    // queue a user attribute removal
    void delua(const char* an);

    // send dev command for testing
    void senddevcommand(const char *command, const char *email, long long q = 0, int bs = 0, int us = 0);
#endif

    // delete or block an existing contact
    error removecontact(const char*, visibility_t = HIDDEN);

    // add/remove/update outgoing share
    void setshare(Node*, const char*, accesslevel_t, bool writable, const char*,
	    int tag, std::function<void(Error, bool writable)> completion);

    // Add/delete/remind outgoing pending contact request
    void setpcr(const char*, opcactions_t, const char* = NULL, const char* = NULL, handle = UNDEF);
    void updatepcr(handle, ipcactions_t);

    // export node link or remove existing exported link for this node
    error exportnode(Node*, int, m_time_t, bool writable,
	    int tag, std::function<void(Error, handle, handle)> completion);
    void requestPublicLink(Node* n, int del, m_time_t ets, bool writable,
	    int tag, std::function<void(Error, handle, handle)> completion); // auxiliar method to add req

    // add timer
    error addtimer(TimerWithBackoff *twb);

#ifdef ENABLE_SYNC
    /**
     * @brief is node syncable
     * @param isinshare filled with whether the node is within an inshare.
     * @param syncError filled with SyncError with the sync error that makes the node unsyncable
     * @return API_OK if syncable. (regular) error otherwise
     */
    error isnodesyncable(Node*, bool * isinshare = NULL, SyncError *syncError = nullptr);

    /**
     * @brief is local path syncable
     * @param newPath path to check
     * @param excludeBackupId backupId to exclude in checking (that of the new sync)
     * @param syncError filled with SyncError with the sync error that makes the node unsyncable
     * @return API_OK if syncable. (regular) error otherwise
     */
    error isLocalPathSyncable(const LocalPath& newPath, handle excludeBackupId = UNDEF, SyncError *syncError = nullptr);

    /**
     * @brief check config. Will fill syncError in the SyncConfig in case there is one.
     * Will fill syncWarning in the SyncConfig in case there is one.
     * Does not persist the sync configuration.
     * Does not add the syncConfig.
     * Reference parameters are filled in while checking syncConfig, for the benefit of addSync() which calls it.
     * @return And error code if there are problems serious enough with the syncconfig that it should not be added.
     *         Otherwise, API_OK
     */
    error checkSyncConfig(SyncConfig& syncConfig, LocalPath& rootpath, std::unique_ptr<FileAccess>& openedLocalFolder, string& rootNodeName, bool& inshare, bool& isnetwork);

    /**
     * @brief add sync. Will fill syncError/syncWarning in the SyncConfig in case there are any.
     * It will persist the sync configuration if its call to checkSyncConfig succeeds
     * @param syncConfig the Config to attempt to add
     * @param notifyApp whether the syncupdate_stateconfig callback should be called at this stage or not
     * @param completion Completion function
     * @return API_OK if added to active syncs. (regular) error otherwise (with detail in syncConfig's SyncError field).
     */
    error addsync(SyncConfig& syncConfig, bool notifyApp, std::function<void(error, SyncError, handle)> completion, const string& logname);

    void copySyncConfig(const SyncConfig& config, std::function<void(handle, error)> completion);

    /**
     * @brief
     * Import sync configs from JSON.
     *
     * @param configs
     * A JSON string encoding the sync configs to import.
     *
     * @param completion
     * The function to call when we've completed importing the configs.
     *
     * @see MegaApi::exportSyncConfigs
     * @see MegaApi::importSyncConfigs
     * @see Syncs::exportSyncConfig
     * @see Syncs::exportSyncConfigs
     * @see Syncs::importSyncConfig
     * @see Syncs::importSyncConfigs
     */
    void importSyncConfigs(const char* configs, std::function<void(error)> completion);

    /**
     * @brief This method ensures that sync user attributes are available.
     *
     * This method calls \c completion function when it finishes, with the
     * corresponding error if was not possible to ensure the attrs are available.
     *
     * Note that it may also need to create certain attributes, like *~jscd, if they
     * don't exist yet.
     *
     * @param completion Function that is called when completed
     */
    void ensureSyncUserAttributes(std::function<void(Error)> completion);

private:
    void ensureSyncUserAttributesCompleted(Error e);
    std::function<void(Error)> mOnEnsureSyncUserAttributesComplete;

public:

    // disable synchronization. syncError specifies why we are disabling it.
    // newEnabledFlag specifies whether we will try to auto-resume it on eg. app restart
    void disableSyncContainingNode(NodeHandle nodeHandle, SyncError syncError, bool newEnabledFlag);


#endif  // ENABLE_SYNC

    /**
     * @brief creates a tlv with one record and returns it encrypted with master key
     * @param name name of the record
     * @param text value of the record
     * @return encrypted base64 string with the tlv contents
     */
    std::string cypherTLVTextWithMasterKey(const char* name, const std::string& text);
    std::string decypherTLVTextWithMasterKey(const char* name, const std::string& text);

    // close all open HTTP connections
    void disconnect();

    // close server-client HTTP connection
    void catchup();
    // abort lock request
    void abortlockrequest();

    // abort session and free all state information
    void logout(bool keepSyncConfigsFile);

    // free all state information
    void locallogout(bool removecaches, bool keepSyncsConfigFile);

    // SDK version
    const char* version();

    // get the last available version of the app
    void getlastversion(const char *appKey);

    // get a local ssl certificate for communications with the webclient
    void getlocalsslcertificate();

    // send a DNS request to resolve a hostname
    void dnsrequest(const char*);

    // send a GeLB request for a service with a timeout (in ms) and a number of retries
    void gelbrequest(const char*, int, int);

    // send chat stats
    void sendchatstats(const char*, int port);

    // send chat logs with user's annonymous id
    void sendchatlogs(const char*, mega::handle userid, mega::handle callid, int port);

    // send a HTTP request
    void httprequest(const char*, int, bool = false, const char* = NULL, int = 1);

    // maximum outbound throughput (per target server)
    int putmbpscap;

    // User-Agent header for HTTP requests
    string useragent;

    // Issuer of a detected fake SSL certificate
    string sslfakeissuer;

    // shopping basket
    handle_vector purchase_basket;

    // enumerate Pro account purchase options
    void purchase_enumeratequotaitems();

    // clear shopping basket
    void purchase_begin();

    // add item to basket
    void purchase_additem(int, handle, unsigned, const char *, unsigned, const char *, handle = UNDEF, int = 0, int64_t = 0);

    // submit purchased products for payment
    void purchase_checkout(int);

    // submit purchase receipt for verification
    void submitpurchasereceipt(int, const char*, handle lph = UNDEF, int phtype = 0, int64_t ts = 0);

    // store credit card
    error creditcardstore(const char *);

    // get credit card subscriptions
    void creditcardquerysubscriptions();

    // cancel credit card subscriptions
    void creditcardcancelsubscriptions(const char *reason = NULL);

    // get payment methods
    void getpaymentmethods();

    // store user feedback
    void userfeedbackstore(const char *);

    // send event
    void sendevent(int, const char *);
    void sendevent(int, const char *, int tag);

    // create support ticket
    void supportticket(const char *message, int type);

    // clean rubbish bin
    void cleanrubbishbin();

    // change the storage status
    bool setstoragestatus(storagestatus_t);

    // get info about a folder link
    void getpubliclinkinfo(handle h);

    // send an sms to verificate a phone number (returns EARGS if phone number has invalid format)
    error smsverificationsend(const string& phoneNumber, bool reVerifyingWhitelisted = false);

    // check the verification code received by sms is valid (returns EARGS if provided code has invalid format)
    error smsverificationcheck(const string& verificationCode);

#ifdef ENABLE_CHAT

    // create a new chat with multiple users and different privileges
    void createChat(bool group, bool publicchat, const userpriv_vector *userpriv = NULL, const string_map *userkeymap = NULL, const char *title = NULL, bool meetingRoom = false);

    // invite a user to a chat
    void inviteToChat(handle chatid, handle uh, int priv, const char *unifiedkey = NULL, const char *title = NULL);

    // remove a user from a chat
    void removeFromChat(handle chatid, handle uh);

    // get the URL of a chat
    void getUrlChat(handle chatid);

    // process object arrays by the API server (users + privileges)
    userpriv_vector * readuserpriv(JSON* j);

    // grant access to a chat peer to one specific node
    void grantAccessInChat(handle chatid, handle h, const char *uid);

    // revoke access to a chat peer to one specific node
    void removeAccessInChat(handle chatid, handle h, const char *uid);

    // update permissions of a peer in a chat
    void updateChatPermissions(handle chatid, handle uh, int priv);

    // truncate chat from message id
    void truncateChat(handle chatid, handle messageid);

    // set title of the chat
    void setChatTitle(handle chatid, const char *title = NULL);

    // get the URL of the presence server
    void getChatPresenceUrl();

    // register a token device to route push notifications
    void registerPushNotification(int deviceType, const char *token = NULL);

    void archiveChat(handle chatid, bool archived);

    // request meta information from an url (title, description, icon)
    void richlinkrequest(const char*);

    // create/get or delete chat-link
    void chatlink(handle chatid, bool del, bool createifmissing);

    // get the URL for chat-link
    void chatlinkurl(handle publichandle);

    // convert public chat into private chat
    void chatlinkclose(handle chatid, const char *title);

    // auto-join publicchat
    void chatlinkjoin(handle publichandle, const char *unifiedkey);

    // set retention time for a chatroom in seconds, after which older messages in the chat are automatically deleted
    void setchatretentiontime(handle chatid, unsigned period);
#endif

    // get mega achievements
    void getaccountachievements(AchievementsDetails *details);

    // get mega achievements list (for advertising for unregistered users)
    void getmegaachievements(AchievementsDetails *details);

    // get welcome pdf
    void getwelcomepdf();

    // report an event to the API logger
    void reportevent(const char*, const char* = NULL);
    void reportevent(const char*, const char*, int tag);

    // set max download speed
    bool setmaxdownloadspeed(m_off_t bpslimit);

    // set max upload speed
    bool setmaxuploadspeed(m_off_t bpslimit);

    // get max download speed
    m_off_t getmaxdownloadspeed();

    // get max upload speed
    m_off_t getmaxuploadspeed();

    // get the handle of the older version for a NewNode
    handle getovhandle(Node *parent, string *name);

    // use HTTPS for all communications
    bool usehttps;

    // use an alternative port for downloads (8080)
    bool usealtdownport;

    // select the download port automatically
    bool autodownport;

    // use an alternative port for uploads (8080)
    bool usealtupport;

    // select the upload port automatically
    bool autoupport;

    // finish downloaded chunks in order
    bool orderdownloadedchunks;

    // retry API_ESSL errors
    bool retryessl;

    // flag to request an extra loop of the SDK to finish something pending
    bool looprequested;

    // timestamp until the bandwidth is overquota in deciseconds, related to Waiter::ds
    m_time_t overquotauntil;

    // storage status
    storagestatus_t ststatus;

    class CacheableStatusMap : private map<int64_t, CacheableStatus>
    {
    public:
        CacheableStatusMap(MegaClient *client) { mClient = client; }

        // returns the cached value for type, or defaultValue if not found
        int64_t lookup(CacheableStatus::Type type, int64_t defaultValue);

        // add/update cached status, both in memory and DB
        bool addOrUpdate(CacheableStatus::Type type, int64_t value);

        // adds a new item to the map. It also initializes dedicated vars in the client (used to load from DB)
        void loadCachedStatus(CacheableStatus::Type type, int64_t value);

        // for unserialize
        CacheableStatus *getPtr(CacheableStatus::Type type);

        void clear() { map::clear(); }

    private:
        MegaClient *mClient = nullptr;
    };

    // cacheable status
    CacheableStatusMap mCachedStatus;

    // warning timestamps related to storage overquota in paywall mode
    vector<m_time_t> mOverquotaWarningTs;

    // deadline timestamp related to storage overquota in paywall mode
    m_time_t mOverquotaDeadlineTs;

    // minimum bytes per second for streaming (0 == no limit, -1 == use default)
    int minstreamingrate;

    // root URL for chat stats
    static const string SFUSTATSURL;

    // root URL for Website
    static const string MEGAURL;

    // stats id
    std::string statsid;

    // number of ongoing asynchronous fopen
    int asyncfopens;

    // list of notifications to display to the user; includes items already seen
    UserAlerts useralerts;

    // true if user data is cached
    bool cachedug;

    // backoff for the expiration of cached user data
    BackoffTimer btugexpiration;

    // if logged into public folder (which might optionally be writable)
    bool loggedIntoFolder() const;

    // if logged into writable folder
    bool loggedIntoWritableFolder() const;

    // start receiving external drive [dis]connect notifications
    bool startDriveMonitor();

    // stop receiving external drive [dis]connect notifications
    void stopDriveMonitor();

    // returns true if drive monitor is started
    bool driveMonitorEnabled();

private:
#ifdef USE_DRIVE_NOTIFICATIONS
    DriveInfoCollector mDriveInfoCollector;
#endif
    BackoffTimer btcs;
    BackoffTimer btbadhost;
    BackoffTimer btworkinglock;


    vector<TimerWithBackoff *> bttimers;

    // server-client command trigger connection
    std::unique_ptr<HttpReq> pendingsc;
    std::unique_ptr<HttpReq> pendingscUserAlerts;
    BackoffTimer btsc;

    // account is blocked: stops querying for action packets, pauses transfer & removes transfer slot availability
    bool mBlocked = false;
    bool mBlockedSet = false; //value set in current execution

    bool pendingscTimedOut = false;

    // badhost report
    HttpReq* badhostcs;

    // Working lock
    unique_ptr<HttpReq> workinglockcs;

    // notify URL for new server-client commands
    string scnotifyurl;

    // unique request ID
    char reqid[10];

    // lang URI component for API requests
    string lang;

    struct FolderLink {
        // public handle of the folder link ('&n=' param in the POST)
        handle mPublicHandle = UNDEF;

        // auth token that enables writing into the folder link (appended to the `n` param in POST)
        string mWriteAuth;      // (optional, only for writable links)

        // auth token that relates the usage of the folder link to a user's session id ('&sid=' param in the POST)
        string mAccountAuth;    // (optional, set by the app)
    };
    FolderLink mFolderLink;

    // API response JSON object
    JSON response;

    // response record processing issue
    bool warned;

    // next local user record identifier to use
    int userid;

    // backoff for file attributes
    BackoffTimer btpfa;
    bool faretrying;

    // next internal upload handle (call UploadHandle::next() to update value)
    UploadHandle mUploadHandle;

    // just one notification after fetchnodes and catch-up actionpackets
    bool notifyStorageChangeOnStateCurrent = false;

    // maximum number of concurrent transfers (uploads + downloads)
    static const unsigned MAXTOTALTRANSFERS;

    // maximum number of concurrent transfers (uploads or downloads)
    static const unsigned MAXTRANSFERS;

    // maximum number of queued putfa before halting the upload queue
    static const int MAXQUEUEDFA;

    // maximum number of concurrent putfa
    static const int MAXPUTFA;

    // update time at which next deferred transfer retry kicks in
    void nexttransferretry(direction_t d, dstime*);

    // a TransferSlot chunk failed
    bool chunkfailed;

    // fetch state serialize from local cache
    bool fetchsc(DbTable*);

    // fetch statusTable from local cache
    bool fetchStatusTable(DbTable*);

    // open/create status database table
    void doOpenStatusTable();

    // remove old (2 days or more) transfers from cache, if they were not resumed
    void purgeOrphanTransfers(bool remove = false);

    // close the local transfer cache
    void closetc(bool remove = false);

    // server-client command processing
    bool sc_checkSequenceTag(const string& tag);
    bool sc_checkActionPacket(Node* lastAPDeletedNode);

    void sc_updatenode();
    Node* sc_deltree();
    handle sc_newnodes(Node* priorActionpacketDeletedNode, bool& firstHandleMismatchedDelete);
    void sc_contacts();
    void sc_keys();
    void sc_fileattr();
    void sc_userattr();
    bool sc_shares();
    bool sc_upgrade();
    void sc_paymentreminder();
    void sc_opc();
    void sc_ipc();
    void sc_upc(bool incoming);
    void sc_ph();
    void sc_se();
#ifdef ENABLE_CHAT
    void sc_chatupdate(bool readingPublicChat);
    void sc_chatnode();
    void sc_chatflags();
#endif
    void sc_uac();
    void sc_la();
    void sc_ub();
    void sc_sqac();

    void init();

    // remove caches
    void removeCaches();

    // add node to vector and return index
    unsigned addnode(node_vector*, Node*) const;

    // crypto request response
    void cr_response(node_vector*, node_vector*, JSON*);

    // read node tree from JSON object
    void readtree(JSON*, Node* priorActionpacketDeletedNode, bool& firstHandleMatchedDelete);

    // used by wait() to handle event timing
    void checkevent(dstime, dstime*, dstime*);

    // converts UTF-8 to 32-bit word array
    static char* utf8_to_a32forjs(const char*, int*);

    // was the app notified of a retrying CS request?
    bool csretrying;

    // encode/query handle type
    void encodehandletype(handle*, bool);
    bool isprivatehandle(handle*);

    // add direct read
    void queueread(handle, bool, SymmCipher*, int64_t, m_off_t, m_off_t, void*, const char* = NULL, const char* = NULL, const char* = NULL);

    // execute pending direct reads
    bool execdirectreads();

    // maximum number parallel connections for the direct read subsystem
    static const int MAXDRSLOTS = 16;

    // abort queued direct read(s)
    void abortreads(handle, bool, m_off_t, m_off_t);

    static const char PAYMENT_PUBKEY[];

public:
    void enabletransferresumption(const char *loggedoutid = NULL);
    void disabletransferresumption(const char *loggedoutid = NULL);

    // application callbacks
    struct MegaApp* app;

    // event waiter
    Waiter* waiter;

    // HTTP access
    HttpIO* httpio;

    // directory change notification
    struct FileSystemAccess* fsaccess;

    // bitmap graphics handling
    GfxProc* gfx;

    // enable / disable the gfx layer
    bool gfxdisabled;

    // DB access
    DbAccess* dbaccess = nullptr;

    // state cache table for logged in user
    unique_ptr<DbTable> sctable;

    // there is data to commit to the database when possible
    bool pendingsccommit;

    // transfer cache table
    unique_ptr<DbTable> tctable;

    // during processing of request responses, transfer table updates can be wrapped up in a single begin/commit
    DBTableTransactionCommitter* mTctableRequestCommitter = nullptr;

    // status cache table for logged in user. For data pertaining status which requires immediate commits
    unique_ptr<DbTable> statusTable;

    // scsn as read from sctable
    handle cachedscsn;

    // initial state load in progress?  initial state can come from the database cache or via an 'f' command to the API.
    // Either way there can still be a lot of historic actionpackets to follow since that snaphot, especially if the user has not been online for a long time.
    bool fetchingnodes;
    int fetchnodestag;

    // have we just completed fetching new nodes?  (ie, caught up on all the historic actionpackets since the fetchnodes)
    bool statecurrent;

    // actionpackets are up to date (similar to statecurrent but false if in the middle of spoonfeeding etc)
    bool actionpacketsCurrent;

    // pending file attribute writes
    putfa_list queuedfa;

    // current file attributes being sent
    putfa_list activefa;

    // API request queue double buffering:
    // reqs[r] is open for adding commands
    // reqs[r^1] is being processed on the API server
    HttpReq* pendingcs;

    // Only queue the "Server busy" event once, until the current cs completes, otherwise we may DDOS
    // ourselves in cases where many clients get 500s for a while and then recover at the same time
    bool pendingcs_serverBusySent = false;

    // pending HTTP requests
    pendinghttp_map pendinghttp;

    // record type indicator for sctable
    enum { CACHEDSCSN, CACHEDNODE, CACHEDUSER, CACHEDLOCALNODE, CACHEDPCR, CACHEDTRANSFER, CACHEDFILE, CACHEDCHAT} sctablerectype;

    // record type indicator for statusTable
    enum StatusTableRecType { CACHEDSTATUS };

    // open/create state cache database table
    void opensctable();

    // opens (or creates if non existing) a status database table.
    //   if loadFromCache is true, it will load status from the table.
    void openStatusTable(bool loadFromCache);

    // initialize/update state cache referenced sctable
    void initsc();
    void updatesc();
    void finalizesc(bool);

    // truncates status table
    void initStatusTable();

    // flag to pause / resume the processing of action packets
    bool scpaused;

    // MegaClient-Server response JSON
    JSON json;

    // actionpacket sequence tags
    string mCurrentSeqtag;
    string mPriorSeqTag;
    bool mCurrentSeqtagSeen = false;
    int mCurrentSeqtagCmdtag = 0;

    // Server-MegaClient request JSON and processing state flag ("processing a element")
    JSON jsonsc;
    bool insca;
    bool insca_notlast;

    // no two interrelated client instances should ever have the same sessionid
    char sessionid[10];

    // session key to protect local storage
    string sessionkey;

    // key protecting non-shareable GPS coordinates in nodes (currently used only by CUv2 in iOS)
    string unshareablekey;

    // application key
    char appkey[16];

    // incoming shares to be attached to a corresponding node
    newshare_list newshares;

    // current request tag
    int reqtag;

    // user maps: by handle and by case-normalized e-mail address
    uh_map uhindex;
    um_map umindex;

    // mapping of pending contact handles to their structure
    handlepcr_map pcrindex;

    // pending file attributes
    fa_map pendingfa;

    // upload waiting for file attributes
    uploadhandletransfer_map faputcompletion;

    // file attribute fetch channels
    fafc_map fafcs;

    // generate attribute string based on the pending attributes for this upload
    void pendingattrstring(UploadHandle, string*);

    // active/pending direct reads
    handledrn_map hdrns;   // DirectReadNodes, main ownership.  One per file, each with one DirectRead per client request.
    dsdrn_map dsdrns;      // indicates the time at which DRNs should be retried
    dr_list drq;           // DirectReads that are in DirectReadNodes which have fectched URLs
    drs_list drss;         // DirectReadSlot for each DR in drq, up to Max

    // merge newly received share into nodes
    void mergenewshares(bool);
    void mergenewshare(NewShare *s, bool notify);    // merge only the given share

    // transfer queues (PUT/GET)
    transfer_map transfers[2];
    BackoffTimerGroupTracker transferRetryBackoffs[2];

    // transfer list to manage the priority of transfers
    TransferList transferlist;

    // cached transfers (PUT/GET)
    transfer_map cachedtransfers[2];

    // cached files and their dbids
    vector<string> cachedfiles;
    vector<uint32_t> cachedfilesdbids;

    // database IDs of cached files and transfers
    // waiting for the completion of a putnodes
    pendingdbid_map pendingtcids;

    // path of temporary files
    // waiting for the completion of a putnodes
    pendingfiles_map pendingfiles;

    // transfer tslots
    transferslot_list tslots;

    // keep track of next transfer slot timeout
    BackoffTimerGroupTracker transferSlotsBackoff;

    // next TransferSlot to doio() on
    transferslot_list::iterator slotit;

    // FileFingerprint to node mapping
    Fingerprints mFingerprints;

    // flag to skip removing nodes from mFingerprints when all nodes get deleted
    bool mOptimizePurgeNodes = false;

    // send updates to app when the storage size changes
    int64_t mNotifiedSumSize = 0;

    // asymmetric to symmetric key rewriting
    handle_vector nodekeyrewrite;
    handle_vector sharekeyrewrite;

    static const char* const EXPORTEDLINK;

    // default number of seconds to wait after a bandwidth overquota
    static dstime DEFAULT_BW_OVERQUOTA_BACKOFF_SECS;

    // number of seconds to invalidate the cached user data
    static dstime USER_DATA_EXPIRATION_BACKOFF_SECS;

    // total number of Node objects
    long long totalNodes;

    // tracks how many nodes have had a successful applykey()
    long long mAppliedKeyNodeCount = 0;

    // server-client request sequence number
    SCSN scsn;

    void purgenodes(node_vector* = NULL);
    void purgeusers(user_vector* = NULL);
    bool readusers(JSON*, bool actionpackets);

    user_vector usernotify;
    void notifyuser(User*);

    pcr_vector pcrnotify;
    void notifypcr(PendingContactRequest*);

    node_vector nodenotify;
    void notifynode(Node*);

    // update transfer in the persistent cache
    void transfercacheadd(Transfer*, DBTableTransactionCommitter*);

    // remove a transfer from the persistent cache
    void transfercachedel(Transfer*, DBTableTransactionCommitter* committer);

    // add a file to the persistent cache
    void filecacheadd(File*, DBTableTransactionCommitter& committer);

    // remove a file from the persistent cache
    void filecachedel(File*, DBTableTransactionCommitter* committer);

#ifdef ENABLE_CHAT
    textchat_map chatnotify;
    void notifychat(TextChat *);
#endif

#ifdef USE_MEDIAINFO
    MediaFileInfo mediaFileInfo;
#endif

    // write changed/added/deleted users to the DB cache and notify the
    // application
    void notifypurge();

    // remove node subtree
    void deltree(handle);

    Node* nodeByHandle(NodeHandle, bool fileVersionOk = false) const;
    Node* nodeByPath(const char* path, Node* node = nullptr);

    Node* nodebyhandle(handle, bool fileVersionOk = false) const;
    Node* nodebyfingerprint(FileFingerprint*);
#ifdef ENABLE_SYNC
    Node* nodebyfingerprint(LocalNode*);
#endif /* ENABLE_SYNC */

    node_vector *nodesbyfingerprint(FileFingerprint* fingerprint);
    void nodesbyoriginalfingerprint(const char* fingerprint, Node* parent, node_vector *nv);

    // get up to "maxcount" nodes, not older than "since", ordered by creation time
    node_vector getRecentNodes(unsigned maxcount, m_time_t since, bool includerubbishbin);

    // get a vector of recent actions in the account
    recentactions_vector getRecentActions(unsigned maxcount, m_time_t since);

    // determine if the file is a video, photo, or media (video or photo).  If the extension (with trailing .) is not precalculated, pass null
    bool nodeIsMedia(const Node*, bool *isphoto, bool *isvideo) const;

    // determine if the file is a photo.
    bool nodeIsPhoto(const Node *n, bool checkPreview) const;

    // determine if the file is a video.
    bool nodeIsVideo(const Node *n) const;

    // determine if the file is an audio.
    bool nodeIsAudio(const Node *n) const;

    // determine if the file is a document.
    bool nodeIsDocument(const Node *n) const;

    // maps node handle to public handle
    std::map<handle, handle> mPublicLinks;

#ifdef ENABLE_SYNC

    // one unified structure for SyncConfigs, the Syncs that are running, and heartbeat data
    Syncs syncs;

    // indicates whether all startup syncs have been fully scanned
    bool syncsup;

    // sync debris folder name in //bin
    static const char* const SYNCDEBRISFOLDERNAME;

    // we are adding the //bin/SyncDebris/yyyy-mm-dd subfolder(s)
    bool syncdebrisadding;

    // minute of the last created folder in SyncDebris (don't attempt creation more frequently than once per minute)
    m_time_t syncdebrisminute;

    // sync PUT Nagle timer
    //bool syncnagleretry;
    //BackoffTimer syncnaglebt;

    //dstime filesystemNotificationsQuietTime = 0;

    // timer for extra notifications
    // (workaround for buggy network filesystems)
    //bool syncextraretry;
    //BackoffTimer syncextrabt;

    // rescan timer if fs notification unavailable or broken
    //bool syncscanfailed;
    //BackoffTimer syncscanbt;

    // Sync monitor timer.
    //
    // Meaningful only to backup syncs.
    //
    // Set when a backup is mirroring and syncdown(...) returned after
    // having made changes to bring the cloud in line with local disk.
    //
    // That is, the backup remains in the mirror state.
    //
    // The timer is used to force another call to syncdown(...) so that we
    // can give the sync a chance to transition into the monitor state,
    // regardless of whether the local disk has changed.
    //bool mSyncMonitorRetry;
    //BackoffTimer mSyncMonitorTimer;


    // local nodes that need to be added remotely
//    localnode_vector synccreate;

    // sync id dispatch
    //handle nextsyncid();
    //handle currsyncid;

    // if no sync putnodes operation is in progress, apply the updates stored
    // in syncadded/syncdeleted/syncoverwritten to the remote tree
    void syncupdate();

    // sync putnodes() completion
    void putnodes_sync_result(error, vector<NewNode>&);

    // move nodes to //bin/SyncDebris/yyyy-mm-dd/ or unlink directly
    void movetosyncdebris(Node*, bool unlink, std::function<void(NodeHandle, Error)>&& completion);

    // move queued nodes to SyncDebris (for syncing into the user's own cloud drive)
    void execmovetosyncdebris(Node* n, std::function<void(NodeHandle, Error)>&& completion);

    Node* getOrCreateSyncdebrisFolder();
    struct pendingDebrisRecord {
        NodeHandle nodeHandle;
        std::function<void(NodeHandle, Error)> completion;
        pendingDebrisRecord(NodeHandle h, std::function<void(NodeHandle, Error)> c) : nodeHandle(h), completion(c) {}
    };
    list<pendingDebrisRecord> pendingDebris;

    // unlink queued nodes directly (for inbound share syncing)
    void execsyncunlink(Node* n, std::function<void(NodeHandle, Error)>&& completion);

    // unlink the LocalNode from the corresponding node
    // if the associated local file or folder still exists
    void unlinkifexists(LocalNode*, FileAccess*, LocalPath& reuseBuffer);
#endif

    // recursively cancel transfers in a subtree
    //void stopSyncXfers(LocalNode*, DBTableTransactionCommitter& committer);

    // update paths of all PUT transfers
    void updateputs();

    // determine if all transfer slots are full
    bool slotavail() const;

    // transfer queue dispatch/retry handling
    void dispatchTransfers();

    void defer(direction_t, int td, int = 0);
    void freeq(direction_t);

    dstime transferretrydelay();

    // client-server request double-buffering
    RequestDispatcher reqs;

    // returns if the current pendingcs includes a fetch nodes command
    bool isFetchingNodesPendingCS();

    // upload handle -> node handle map (filled by upload completion)
    set<pair<UploadHandle, NodeHandle>> uhnh;

    // transfer chunk failed
    void setchunkfailed(string*);
    string badhosts;

    bool requestLock;
    dstime disconnecttimestamp;
    dstime nextDispatchTransfersDs = 0;

    // process object arrays by the API server
    int readnodes(JSON*, int, putsource_t, vector<NewNode>*, int, bool applykeys, Node* priorActionpacketDeletedNode, bool* firstHandleMismatchedDelete);

    void readok(JSON*);
    void readokelement(JSON*);
    void readoutshares(JSON*);
    void readoutshareelement(JSON*);

    void readipc(JSON*);
    void readopc(JSON*);

    error readmiscflags(JSON*);

    void procph(JSON*);

    void readcr();
    void readsr();

    void procsnk(JSON*);
    void procsuk(JSON*);

    void procmcf(JSON*);
    void procmcna(JSON*);

    void setkey(SymmCipher*, const char*);
    bool decryptkey(const char*, byte*, int, SymmCipher*, int, handle);

    void handleauth(handle, byte*);

    bool procsc();

    // API warnings
    void warn(const char*);
    bool warnlevel();

    Node* childnodebyname(Node*, const char*, bool = false);
    Node* childnodebynametype(Node*, const char*, nodetype_t mustBeType);
    Node* childnodebyattribute(Node*, nameid, const char*);
    void honorPreviousVersionAttrs(Node *previousNode, AttrMap &attrs);
    vector<Node*> childnodesbyname(Node*, const char*, bool = false);

    // purge account state and abort server-client connection
    void purgenodesusersabortsc(bool keepOwnUser);

    static const int USERHANDLE = 8;
    static const int PCRHANDLE = 8;
    static const int NODEHANDLE = 6;
    static const int CHATHANDLE = 8;
    static const int SESSIONHANDLE = 8;
    static const int PURCHASEHANDLE = 8;
    static const int BACKUPHANDLE = 8;
    static const int DRIVEHANDLE = 8;
    static const int CONTACTLINKHANDLE = 6;
    static const int CHATLINKHANDLE = 6;

    // max new nodes per request
    static const int MAX_NEWNODES = 2000;

    // session ID length (binary)
    static const unsigned SIDLEN = 2 * SymmCipher::KEYLENGTH + USERHANDLE * 4 / 3 + 1;

    void proccr(JSON*);
    void procsr(JSON*);

    // account access: master key
    // folder link access: folder key
    SymmCipher key;

    // dummy key to obfuscate non protected cache
    SymmCipher tckey;

    // account access (full account): RSA private key
    AsymmCipher asymkey;
    string mPrivKey;    // serialized version for apps

    // RSA public key
    AsymmCipher pubk;

    // EdDSA signing key (Ed25519 private key seed).
    EdDSA *signkey;

    // ECDH key (x25519 private key).
    ECDH *chatkey;

    // set when keys for every current contact have been checked
    AuthRingsMap mAuthRings;

    // used during initialization to accumulate required updates to authring (to send them all atomically)
    AuthRingsMap mAuthRingsTemp;

    // true while authrings are being fetched
    bool mFetchingAuthrings;

    // actual state of keys
    bool fetchingkeys;

    // invalidate received keys (when fail to load)
    void clearKeys();

    // delete chatkey and signing key
    void resetKeyring();

    // binary session ID
    string sid;

    // distinguish activity from different MegaClients in logs
    string clientname;

    // number our http requests so we can distinguish them (and the curl debug logging for them) in logs
    unsigned transferHttpCounter = 0;

    // apply keys
    void applykeys();

    // send andy key rewrites prepared when keys were applied
    void sendkeyrewrites();

    // symmetric password challenge
    int checktsid(byte* sidbuf, unsigned len);

    // locate user by e-mail address or by handle
    User* finduser(const char*, int = 0);
    User* finduser(handle, int = 0);
    User* ownuser();
    void mapuser(handle, const char*);
    void discarduser(handle, bool = true);
    void discarduser(const char*);
    void mappcr(handle, unique_ptr<PendingContactRequest>&&);
    bool discardnotifieduser(User *);

    PendingContactRequest* findpcr(handle);

    // queue public key request for user
    void queuepubkeyreq(User*, std::unique_ptr<PubKeyAction>);
    void queuepubkeyreq(const char*, std::unique_ptr<PubKeyAction>);

    // rewrite foreign keys of the node (tree)
    void rewriteforeignkeys(Node* n);

    // simple string hash
    static void stringhash(const char*, byte*, SymmCipher*);
    static uint64_t stringhash64(string*, SymmCipher*);

    // builds the authentication URI to be sent in POST requests
    string getAuthURI(bool supressSID = false);

    bool setlang(string *code);

    // sets the auth token to be used when logged into a folder link
    void setFolderLinkAccountAuth(const char *auth);

    // returns the public handle of the folder link if the account is logged into a public folder, otherwise UNDEF.
    handle getFolderLinkPublicHandle();

    // check if there is a valid folder link (rootnode received and the valid key)
    bool isValidFolderLink();

    //returns the top-level node for a node
    Node *getrootnode(Node*);

    //returns true if the node referenced by the handle belongs to the logged-in account
    bool isPrivateNode(NodeHandle h);

    //returns true if the node referenced by the handle belongs to other account than the logged-in account
    bool isForeignNode(NodeHandle h);

    // process node subtree
    void proctree(Node*, TreeProc*, bool skipinshares = false, bool skipversions = false);

    // hash password
    error pw_key(const char*, byte*) const;

    // returns a pointer to tmptransfercipher setting its key to the one provided
    // tmptransfercipher key will change: to be used right away: this is not a dedicated SymmCipher for the transfer!
    SymmCipher *getRecycledTemporaryTransferCipher(const byte *key, int type = 1);

    // returns a pointer to tmpnodecipher setting its key to the one provided
    // tmpnodecipher key will change: to be used right away: this is not a dedicated SymmCipher for the node!
    SymmCipher *getRecycledTemporaryNodeCipher(const string *key);
    SymmCipher *getRecycledTemporaryNodeCipher(const byte *key);

    // request a link to recover account
    void getrecoverylink(const char *email, bool hasMasterkey);

    // query information about recovery link
    void queryrecoverylink(const char *link);

    // request private key for integrity checking the masterkey
    void getprivatekey(const char *code);

    // confirm a recovery link to restore the account
    void confirmrecoverylink(const char *code, const char *email, const char *password, const byte *masterkey = NULL, int accountversion = 1);

    // request a link to cancel the account
    void getcancellink(const char *email, const char* = NULL);

    // confirm a link to cancel the account
    void confirmcancellink(const char *code);

    // get a link to change the email address
    void getemaillink(const char *email, const char *pin = NULL);

    // confirm a link to change the email address
    void confirmemaillink(const char *code, const char *email, const byte *pwkey);

    // create contact link
    void contactlinkcreate(bool renew);

    // query contact link
    void contactlinkquery(handle);

    // delete contact link
    void contactlinkdelete(handle);

    // multi-factor authentication setup
    void multifactorauthsetup(const char* = NULL);

    // multi-factor authentication get
    void multifactorauthcheck(const char*);

    // multi-factor authentication disable
    void multifactorauthdisable(const char*);

    // fetch time zone
    void fetchtimezone();

    void keepmealive(int, bool enable = true);

    void getpsa(bool urlSupport);

    // tells the API the user has seen existing alerts
    void acknowledgeuseralerts();

    // manage overquota errors
    void activateoverquota(dstime timeleft, bool isPaywall);

    // achievements enabled for the account
    bool achievements_enabled;

    // non-zero if login with user+pwd was done (reset upon fetchnodes completion)
    bool isNewSession;

    // timestamp of the last login with user and password
    m_time_t tsLogin;

    // true if user has disabled fileversioning
    bool versions_disabled;

    // the SDK is trying to log out
    int loggingout = 0;

    bool executingLocalLogout = false;

    // the logout request succeeded, time to clean up localy once returned from CS response processing
    std::function<void(MegaClient*)> mOnCSCompletion;

    // true if the account is a master business account, false if it's a sub-user account
    BizMode mBizMode;

    // -1: expired, 0: inactive (no business subscription), 1: active, 2: grace-period
    BizStatus mBizStatus;

    // list of handles of the Master business account/s
    std::set<handle> mBizMasters;

    // timestamp when a business account will enter into Grace Period
    m_time_t mBizGracePeriodTs;

    // timestamp when a business account will finally expire
    m_time_t mBizExpirationTs;

    // whether the destructor has started running yet
    bool destructorRunning = false;

    // Keep track of high level operation counts and times, for performance analysis
    struct PerformanceStats
    {
        CodeCounter::ScopeStats execFunction = { "MegaClient_exec" };
        CodeCounter::ScopeStats transferslotDoio = { "TransferSlot_doio" };
        CodeCounter::ScopeStats execdirectreads = { "execdirectreads" };
        CodeCounter::ScopeStats transferComplete = { "transfer_complete" };
        CodeCounter::ScopeStats prepareWait = { "MegaClient_prepareWait" };
        CodeCounter::ScopeStats doWait = { "MegaClient_doWait" };
        CodeCounter::ScopeStats checkEvents = { "MegaClient_checkEvents" };
        CodeCounter::ScopeStats applyKeys = { "MegaClient_applyKeys" };
        CodeCounter::ScopeStats dispatchTransfers = { "dispatchTransfers" };
        CodeCounter::ScopeStats csResponseProcessingTime = { "cs batch response processing" };
        CodeCounter::ScopeStats scProcessingTime = { "sc processing" };
#ifdef ENABLE_SYNC
        CodeCounter::ScopeStats recursiveSyncTime = { "recursiveSync" };
        CodeCounter::ScopeStats computeSyncTripletsTime = { "computeSyncTriplets" };
        CodeCounter::ScopeStats inferSyncTripletsTime = { "inferSyncTriplets" };
        CodeCounter::ScopeStats syncItem = { "syncItem" };
        CodeCounter::ScopeStats syncItemCheckMove = { "syncItemCheckMove" };
        CodeCounter::ScopeStats syncItemXXX = { "syncItemXXX" };
        CodeCounter::ScopeStats syncItemXXF = { "syncItemXXF" };
        CodeCounter::ScopeStats syncItemXSX = { "syncItemXSX" };
        CodeCounter::ScopeStats syncItemXSF = { "syncItemXSF" };
        CodeCounter::ScopeStats syncItemCXX = { "syncItemCXX" };
        CodeCounter::ScopeStats syncItemCXF = { "syncItemCXF" };
        CodeCounter::ScopeStats syncItemCSX = { "syncItemCSX" };
        CodeCounter::ScopeStats syncItemCSF = { "syncItemCSF" };
#endif
        uint64_t transferStarts = 0, transferFinishes = 0;
        uint64_t transferTempErrors = 0, transferFails = 0;
        uint64_t prepwaitImmediate = 0, prepwaitZero = 0, prepwaitHttpio = 0, prepwaitFsaccess = 0, nonzeroWait = 0;
        CodeCounter::DurationSum csRequestWaitTime;
        CodeCounter::DurationSum transfersActiveTime;
        std::string report(bool reset, HttpIO* httpio, Waiter* waiter, const RequestDispatcher& reqs);
    } performanceStats;

    std::string getDeviceidHash();

    // generate a new drive id
    handle generateDriveId();

    // return API_OK if success and set driveId handle to the drive id read from the drive,
    // otherwise return error code and set driveId to UNDEF
    error readDriveId(const char *pathToDrive, handle &driveId) const;

    // return API_OK if success, otherwise error code
    error writeDriveId(const char *pathToDrive, handle driveId);

    MegaClient(MegaApp*, Waiter*, HttpIO*, FileSystemAccess*, DbAccess*, GfxProc*, const char*, const char*, unsigned workerThreadCount);
    ~MegaClient();

    void filenameAnomalyDetected(FilenameAnomalyType type, const string& localPath, const string& remotePath);
    unique_ptr<FilenameAnomalyReporter> mFilenameAnomalyReporter;

private:
    // Since it's quite expensive to create a SymmCipher, this are provided to use for quick operations - just set the key and use.
    SymmCipher tmpnodecipher;

    // Since it's quite expensive to create a SymmCipher, this is provided to use for quick operation - just set the key and use.
    SymmCipher tmptransfercipher;
};
} // namespace

#if __cplusplus < 201100L
#define char_is_not_digit std::not1(std::ptr_fun(static_cast<int(*)(int)>(std::isdigit)))
#define char_is_not_space std::not1(std::ptr_fun<int, int>(std::isspace))
#else
#define char_is_not_digit [](char c) { return !std::isdigit(c); }
#define char_is_not_space [](char c) { return !std::isspace(c); }
#endif

#endif<|MERGE_RESOLUTION|>--- conflicted
+++ resolved
@@ -523,14 +523,7 @@
     // pause flags
     bool xferpaused[2];
 
-<<<<<<< HEAD
-#ifdef ENABLE_SYNC
-    // one unified structure for SyncConfigs, the Syncs that are running, and heartbeat data
-    Syncs syncs;
-#endif
-=======
     MegaClientAsyncQueue mAsyncQueue;
->>>>>>> 8498e200
 
     // if set, symlinks will be followed except in recursive deletions
     // (give the user ample warning about possible sync repercussions)
