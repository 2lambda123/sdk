--- conflicted
+++ resolved
@@ -43,13 +43,9 @@
 
 namespace mega {
 
-<<<<<<< HEAD
 // Defined in sync.h.
 class ScanService;
-=======
 class Logger;
-class SyncConfigBag;
->>>>>>> 5690971a
 
 class MEGA_API FetchNodesStats
 {
