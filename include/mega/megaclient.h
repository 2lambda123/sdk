/**
 * @file mega/megaclient.h
 * @brief Client access engine core logic
 *
 * (c) 2013-2014 by Mega Limited, Auckland, New Zealand
 *
 * This file is part of the MEGA SDK - Client Access Engine.
 *
 * Applications using the MEGA API must present a valid application key
 * and comply with the the rules set forth in the Terms of Service.
 *
 * The MEGA SDK is distributed in the hope that it will be useful,
 * but WITHOUT ANY WARRANTY; without even the implied warranty of
 * MERCHANTABILITY or FITNESS FOR A PARTICULAR PURPOSE.
 *
 * @copyright Simplified (2-clause) BSD License.
 *
 * You should have received a copy of the license along with this
 * program.
 */

#ifndef MEGACLIENT_H
#define MEGACLIENT_H 1

#include "json.h"
#include "db.h"
#include "gfx.h"
#include "filefingerprint.h"
#include "request.h"
#include "transfer.h"
#include "treeproc.h"
#include "sharenodekeys.h"
#include "account.h"
#include "backofftimer.h"
#include "http.h"
#include "pubkeyaction.h"
#include "pendingcontactrequest.h"
#include "mediafileattribute.h"
#include "useralerts.h"
#include "user.h"
#include "sync.h"
#include "drivenotify.h"

namespace mega {

class Logger;
class SyncConfigBag;

class MEGA_API FetchNodesStats
{
public:
    enum {
        MODE_DB = 0,
        MODE_API = 1,
        MODE_NONE = 2
    };

    enum {
        TYPE_ACCOUNT = 0,
        TYPE_FOLDER = 1,
        TYPE_NONE = 2
    };

    enum {
        API_CACHE = 0,
        API_NO_CACHE = 1,    // use this for DB mode
        API_NONE = 2
    };

    FetchNodesStats();
    void init();
    void toJsonArray(string *json);

    //////////////////
    // General info //
    //////////////////
    int mode; // DB = 0, API = 1
    int cache; // no-cache = 0, no-cache = 1
    int type; // Account = 0, Folder = 1
    dstime startTime; // startup time (ds)

    /**
     * \brief Number of nodes in the cached filesystem
     *
     * From DB: number on nodes in the local database
     * From API: number of nodes in the response to the fetchnodes command
     */
    long long nodesCached;

    /**
     * @brief Number of nodes in the current filesystem, after the reception of action packets
     */
    long long nodesCurrent;

    /**
     * @brief Number of action packets to complete the cached filesystem
     *
     * From DB: Number of action packets to complete the local cache
     * From API: Number of action packets to complete the server-side cache
     */
    int actionPackets;

    ////////////
    // Errors //
    ////////////

    /**
     * @brief Number of error -3 or -4 received during the process (including cs and sc requests)
     */
    int eAgainCount;

    /**
     * @brief Number of HTTP 500 errors received during the process (including cs and sc requests)
     */
    int e500Count;

    /**
     * @brief Number of other errors received during the process (including cs and sc requests)
     *
     * The most common source of these errors are connectivity problems (no Internet, timeouts...)
     */
    int eOthersCount;

    ////////////////////////////////////////////////////////////////////
    // Time elapsed until different steps since the startup time (ds) //
    ////////////////////////////////////////////////////////////////////

    /**
     * @brief Time until the first byte read
     *
     * From DB: time until the first record read from the database
     * From API: time until the first byte read in response to the fetchnodes command (errors excluded)
     */
    dstime timeToFirstByte;

    /**
     * @brief Time until the last byte read
     *
     * From DB: time until the last record is read from the database
     * From API: time until the whole response to the fetchnodes command has been received
     */
    dstime timeToLastByte;

    /**
     * @brief Time until the cached filesystem is ready
     *
     * From DB: time until the database has been read and processed
     * From API: time until the fetchnodes command is processed
     */
    dstime timeToCached;

    /**
     * @brief Time until the filesystem is ready to be used
     *
     * From DB: this time is the same as timeToCached
     * From API: time until action packets have been processed
     * It's needed to wait until the reception of action packets due to
     * server-side caches.
     */
    dstime timeToResult;

    /**
     * @brief Time until synchronizations have been resumed
     *
     * This involves the load of the local cache and the scan of known
     * files. Files that weren't cached are scanned later.
     */
    dstime timeToSyncsResumed;

    /**
     * @brief Time until the filesystem is current
     *
     * From DB: time until action packets have been processed
     * From API: this time is the same as timeToResult
     */
    dstime timeToCurrent;

    /**
     * @brief Time until the resumption of transfers has finished
     *
     * The resumption of transfers is done after the filesystem is current
     */
    dstime timeToTransfersResumed;
};

/**
 * @brief A helper class that keeps the SN (sequence number) members in sync and well initialized.
 *  The server-client sequence number is updated along with every batch of actionpackets received from API
 *  It is used to commit the open transaction in DB, so the account's local state is persisted. Upon resumption,
 *  the scsn is sent to API, which provides the possible updates missing while the client was not running
 */
class SCSN
{
    // scsn that we are sending in sc requests (ie, where we are up to with the persisted node data)
    char scsn[12];

    // sc inconsistency: stop querying for action packets
    bool stopsc = false;

public:

    bool setScsn(JSON*);
    void setScsn(handle);
    void stopScsn();

    bool ready() const;
    bool stopped() const;

    const char* text() const;
    handle getHandle() const;

    friend std::ostream& operator<<(std::ostream& os, const SCSN& scsn);

    SCSN();
    void clear();
};

std::ostream& operator<<(std::ostream &os, const SCSN &scsn);

struct SyncdownContext
{
    bool mBackupActionsPerformed = false;
    bool mBackupForeignChangeDetected = false;
}; // SyncdownContext


// Class to help with upload of file attributes
struct UploadWaitingForFileAttributes
{
    struct FileAttributeValues {
        handle fileAttributeHandle = UNDEF;
        bool valueIsSet = false;
    };

    mapWithLookupExisting<fatype, FileAttributeValues> pendingfa;

    // The transfer must always be known, so we can check for cancellation
    Transfer* transfer = nullptr;

    // This flag is set true if its data upload completes, and we removed it from transfers[]
    // In which case, this is now the "owning" object for the transfer
    bool uploadCompleted = false;
};

// Class to help with upload of file attributes
// One entry for each active upload that has file attribute involvement
// Should the transfer be cancelled, this data structure is easily cleaned.
struct FileAttributesPending : public mapWithLookupExisting<UploadHandle, UploadWaitingForFileAttributes>
{
    void setFileAttributePending(UploadHandle h, fatype type, Transfer* t, bool alreadyavailable = false)
    {
        auto& entry = operator[](h);
        entry.pendingfa[type].valueIsSet = alreadyavailable;
        assert(entry.transfer == t || entry.transfer == nullptr);
        entry.transfer = t;
    }
};


class MEGA_API MegaClient
{
public:
    // own identity
    handle me;
    string uid;

    // root nodes (files, vault, rubbish)
    struct Rootnodes
    {
        NodeHandle files;
        NodeHandle vault;
        NodeHandle rubbish;

        // returns true if the 'h' provided matches any of the rootnodes.
        // (when logged into folder links, the handle of the folder is set to 'files')
        bool isRootNode(NodeHandle h) { return (h == files || h == vault || h == rubbish); }
    } rootnodes;


    // all nodes
    node_map nodes;

    // keep track of user storage, inshare storage, file/folder counts per root node.
    NodeCounterMap mNodeCounters;

    // all users
    user_map users;

    // encrypted master key
    string k;

    // version of the account
    int accountversion;

    // salt of the account (for v2 accounts)
    string accountsalt;

    // timestamp of the creation of the account
    m_time_t accountsince;

    // Global Multi-Factor Authentication enabled
    bool gmfa_enabled;

    // Server-Side Rubbish-bin Scheduler enabled (autopurging)
    bool ssrs_enabled;

    // Account has VOIP push enabled (only for Apple)
    bool aplvp_enabled;

    // Use new format to generate Mega links
    bool mNewLinkFormat = false;

    // Don't start showing the cookie banner until API says so
    bool mCookieBannerEnabled = false;

    // 2 = Opt-in and unblock SMS allowed 1 = Only unblock SMS allowed 0 = No SMS allowed  -1 = flag was not received
    SmsVerificationState mSmsVerificationState;

    // the verified account phone number, filled in from 'ug'
    string mSmsVerifiedPhone;

    // pseudo-random number generator
    PrnGen rng;

    bool ephemeralSession = false;
    bool ephemeralSessionPlusPlus = false;

    static string publicLinkURL(bool newLinkFormat, nodetype_t type, handle ph, const char *key);

    string getWritableLinkAuthKey(handle node);

#ifdef ENABLE_CHAT
    // all chats
    textchat_map chats;
#endif

    // process API requests and HTTP I/O
    void exec();

    // wait for I/O or other events
    int wait();

    // splitted implementation of wait() for a better thread management
    int preparewait();
    int dowait();
    int checkevents();

    // abort exponential backoff
    bool abortbackoff(bool = true);

    // ID tag of the next request
    int nextreqtag();

    // corresponding ID tag of the currently executing callback
    int restag;

    // ephemeral session support
    void createephemeral();
    void createephemeralPlusPlus();
    void resumeephemeral(handle, const byte*, int = 0);
    void resumeephemeralPlusPlus(const std::string& session);
    void cancelsignup();

    // full account confirmation/creation support
    string sendsignuplink2(const char*, const char *, const char*);
    void resendsignuplink2(const char*, const char *);

    void confirmsignuplink2(const byte*, unsigned);
    void setkeypair();

    // prelogin: e-mail
    void prelogin(const char*);

    // user login: e-mail, pwkey
    void login(const char*, const byte*, const char* = NULL);

    // user login: e-mail, password, salt
    void login2(const char*, const char*, string *, const char* = NULL);

    // user login: e-mail, derivedkey, 2FA pin
    void login2(const char*, const byte*, const char* = NULL);

    // user login: e-mail, pwkey, emailhash
    void fastlogin(const char*, const byte*, uint64_t);

    // session login: binary session, bytecount
    void login(string session);

    // check password
    error validatepwd(const byte *);

    // get user data
    void getuserdata(int tag, std::function<void(string*, string*, string*, error)> = nullptr);

    // get miscelaneous flags
    void getmiscflags();

    // get the public key of an user
    void getpubkey(const char* user);

    // check if logged in
    sessiontype_t loggedin();

    // provide state by change callback
    void reportLoggedInChanges();
    sessiontype_t mLastLoggedInReportedState = NOTLOGGEDIN;
    handle mLastLoggedInMeHandle = UNDEF;

    // check if logged in a folder link
    bool loggedinfolderlink();

    // check the reason of being blocked
    void whyamiblocked();

    // sets block state: stops querying for action packets, pauses transfer & removes transfer slot availability
    void block(bool fromServerClientResponse = false);

    // unsets block state
    void unblock();

    // dump current session
    int dumpsession(string&);

    // create a copy of the current session. EACCESS for not fully confirmed accounts
    error copysession();

    // resend the verification email to the same email address as it was previously sent to
    void resendverificationemail();

    // reset the verified phone number
    void resetSmsVerifiedPhoneNumber();

    // get the data for a session transfer
    // the caller takes the ownership of the returned value
    string sessiontransferdata(const char*, string*);

    // Kill session id
    void killsession(handle session);
    void killallsessions();

    // extract public handle and key from a public file/folder link
    error parsepubliclink(const char *link, handle &ph, byte *key, bool isFolderLink);

    // open the SC database and get the SCSN from it
    void checkForResumeableSCDatabase();

    // set folder link: node, key. authKey is the authentication key to be able to write into the folder
    error folderaccess(const char*folderlink, const char* authKey);

    // open exported file link (op=0 -> download, op=1 fetch data)
    void openfilelink(handle ph, const byte *key);

    // decrypt password-protected public link
    // the caller takes the ownership of the returned value in decryptedLink parameter
    error decryptlink(const char* link, const char* pwd, string *decryptedLink);

    // encrypt public link with password
    // the caller takes the ownership of the returned value
    error encryptlink(const char* link, const char* pwd, string *encryptedLink);

    // change login password
    error changepw(const char *password, const char *pin = NULL);

    // load all trees: nodes, shares, contacts
    void fetchnodes(bool nocache = false);

    // fetchnodes stats
    FetchNodesStats fnstats;

    // load cryptographic keys: RSA, Ed25519, Cu25519 and their signatures
    void fetchkeys();

    // check existence and integrity of keys and signatures, initialize if missing
    void initializekeys();

    // to be called after resumption from cache (user attributes loaded)
    void loadAuthrings();

    // load cryptographic keys for contacts: RSA, Ed25519, Cu25519
    void fetchContactsKeys();

    // fetch keys related to authrings for a given contact
    void fetchContactKeys(User *user);

    // track a public key in the authring for a given user
    error trackKey(attr_t keyType, handle uh, const std::string &key);

    // track the signature of a public key in the authring for a given user
    error trackSignature(attr_t signatureType, handle uh, const std::string &signature);

    // set the Ed25519 public key as verified for a given user in the authring (done by user manually by comparing hash of keys)
    error verifyCredentials(handle uh);

    // reset the tracking of public keys in the authrings for a given user
    error resetCredentials(handle uh);

    // check credentials are verified for a given user
    bool areCredentialsVerified(handle uh);

    // retrieve user details
    void getaccountdetails(std::shared_ptr<AccountDetails>, bool, bool, bool, bool, bool, bool, int source = -1);

    // check if the available bandwidth quota is enough to transfer an amount of bytes
    void querytransferquota(m_off_t size);

    // update node attributes
    error setattr(Node*, attr_map&& updates, int reqtag, const char* prevattr, CommandSetAttr::Completion&& c, bool canChangeVault);

    // prefix and encrypt attribute json
    static void makeattr(SymmCipher*, string*, const char*, int = -1);

    // convenience version of the above (frequently we are passing a NodeBase's attrstring)
    static void makeattr(SymmCipher*, const std::unique_ptr<string>&, const char*, int = -1);

    // check node access level
    int checkaccess(Node*, accesslevel_t);

    // check if a move operation would succeed
    error checkmove(Node*, Node*);

    // delete node
    error unlink(Node*, bool keepversions, int tag, bool canChangeVault, std::function<void(NodeHandle, Error)>&& resultFunction = nullptr);

    // delete all versions
    void unlinkversions();

    // move node to new parent folder
    error rename(Node*, Node*, syncdel_t, NodeHandle prevparent, const char *newName, bool canChangeVault, CommandMoveNode::Completion&& c);

    // Queue commands (if needed) to remvoe any outshares (or pending outshares) below the specified node
    void removeOutSharesFromSubtree(Node* n, int tag);

    // start/stop/pause file transfer
    bool startxfer(direction_t, File*, TransferDbCommitter&, bool skipdupes, bool startfirst, bool donotpersist, VersioningOption, error* cause = nullptr);
    void stopxfer(File* f, TransferDbCommitter* committer);
    void pausexfers(direction_t, bool pause, bool hard, TransferDbCommitter& committer);

    // maximum number of connections per transfer
    static const unsigned MAX_NUM_CONNECTIONS = 6;

    // set max connections per transfer
    void setmaxconnections(direction_t, int);

    // updates business status
    void setBusinessStatus(BizStatus newBizStatus);

    // updates block boolean
    void setBlocked(bool value);

    // enqueue/abort direct read
    void pread(Node*, m_off_t, m_off_t, void*);
    void pread(handle, SymmCipher* key, int64_t, m_off_t, m_off_t, void*, bool = false,  const char* = NULL, const char* = NULL, const char* = NULL);
    void preadabort(Node*, m_off_t = -1, m_off_t = -1);
    void preadabort(handle, m_off_t = -1, m_off_t = -1);

    // pause flags
    bool xferpaused[2];

    MegaClientAsyncQueue mAsyncQueue;

    // number of parallel connections per transfer (PUT/GET)
    unsigned char connections[2];

    // helpfer function for preparing a putnodes call for new node
    error putnodes_prepareOneFile(NewNode* newnode, Node* parentNode, const char *utf8Name, const UploadToken& binaryUploadToken,
                                  byte *theFileKey, char *megafingerprint, const char *fingerprintOriginal,
                                  std::function<error(AttrMap&)> addNodeAttrsFunc = nullptr,
                                  std::function<error(std::string *)> addFileAttrsFunc = nullptr);

    // helper function for preparing a putnodes call for new folders
    void putnodes_prepareOneFolder(NewNode* newnode, std::string foldername, bool canChangeVault, std::function<void (AttrMap&)> addAttrs = nullptr);

    // static version to be used from worker threads, which cannot rely on the MegaClient::tmpnodecipher as SymCipher (not thread-safe))
    static void putnodes_prepareOneFolder(NewNode* newnode, std::string foldername, PrnGen& rng, SymmCipher &tmpnodecipher, bool canChangeVault, std::function<void(AttrMap&)> addAttrs = nullptr);

    // add nodes to specified parent node (complete upload, copy files, make
    // folders)
    void putnodes(NodeHandle, VersioningOption vo, vector<NewNode>&&, const char *, int tag, bool canChangeVault, CommandPutNodes::Completion&& completion = nullptr);

    // send files/folders to user
    void putnodes(const char*, vector<NewNode>&&, int tag, CommandPutNodes::Completion&& completion = nullptr);

    // attach file attribute to upload or node handle
    void putfa(NodeOrUploadHandle, fatype, SymmCipher*, int tag, std::unique_ptr<string>);

    // queue file attribute retrieval
    error getfa(handle h, string *fileattrstring, const string &nodekey, fatype, int = 0);

    // notify delayed upload completion subsystem about new file attribute
    void checkfacompletion(UploadHandle, Transfer* = NULL, bool uploadCompleted = false);

    // attach/update/delete a user attribute
    void putua(attr_t at, const byte* av = NULL, unsigned avl = 0, int ctag = -1, handle lastPublicHandle = UNDEF, int phtype = 0, int64_t ts = 0,
        std::function<void(Error)> completion = nullptr);

    // attach/update multiple versioned user attributes at once
    void putua(userattr_map *attrs, int ctag = -1);

    // queue a user attribute retrieval
    void getua(User* u, const attr_t at = ATTR_UNKNOWN, int ctag = -1);

    // queue a user attribute retrieval (for non-contacts)
    void getua(const char* email_handle, const attr_t at = ATTR_UNKNOWN, const char *ph = NULL, int ctag = -1);

    // retrieve the email address of a user
    void getUserEmail(const char *uid);

#ifdef DEBUG
    // queue a user attribute removal
    void delua(const char* an);

    // send dev command for testing
    void senddevcommand(const char *command, const char *email, long long q = 0, int bs = 0, int us = 0);
#endif

    // delete or block an existing contact
    error removecontact(const char*, visibility_t = HIDDEN, CommandRemoveContact::Completion completion = nullptr);

    // add/remove/update outgoing share
    void setshare(Node*, const char*, accesslevel_t, bool writable, const char*,
        int tag, std::function<void(Error, bool writable)> completion);

    // Add/delete/remind outgoing pending contact request
    void setpcr(const char*, opcactions_t, const char* = NULL, const char* = NULL, handle = UNDEF, CommandSetPendingContact::Completion completion = nullptr);
    void updatepcr(handle, ipcactions_t, CommandUpdatePendingContact::Completion completion = nullptr);

    // export node link or remove existing exported link for this node
    error exportnode(Node*, int, m_time_t, bool writable, bool megaHosted,
        int tag, std::function<void(Error, handle, handle)> completion);
    void requestPublicLink(Node* n, int del, m_time_t ets, bool writable, bool megaHosted,
	    int tag, std::function<void(Error, handle, handle)> completion); // auxiliar method to add req

    // add timer
    error addtimer(TimerWithBackoff *twb);

#ifdef ENABLE_SYNC
    /**
     * @brief is node syncable
     * @param isinshare filled with whether the node is within an inshare.
     * @param syncError filled with SyncError with the sync error that makes the node unsyncable
     * @return API_OK if syncable. (regular) error otherwise
     */
    error isnodesyncable(Node*, bool * isinshare = NULL, SyncError *syncError = nullptr);

    /**
     * @brief is local path syncable
     * @param newPath path to check
     * @param excludeBackupId backupId to exclude in checking (that of the new sync)
     * @param syncError filled with SyncError with the sync error that makes the node unsyncable
     * @return API_OK if syncable. (regular) error otherwise
     */
    error isLocalPathSyncable(const LocalPath& newPath, handle excludeBackupId = UNDEF, SyncError *syncError = nullptr);

    /**
     * @brief check config. Will fill syncError in the SyncConfig in case there is one.
     * Will fill syncWarning in the SyncConfig in case there is one.
     * Does not persist the sync configuration.
     * Does not add the syncConfig.
     * Reference parameters are filled in while checking syncConfig, for the benefit of addSync() which calls it.
     * @return And error code if there are problems serious enough with the syncconfig that it should not be added.
     *         Otherwise, API_OK
     */
    error checkSyncConfig(SyncConfig& syncConfig, LocalPath& rootpath, std::unique_ptr<FileAccess>& openedLocalFolder, string& rootNodeName, bool& inshare, bool& isnetwork);

    /**
     * @brief add sync. Will fill syncError/syncWarning in the SyncConfig in case there are any.
     * It will persist the sync configuration if its call to checkSyncConfig succeeds
     * @param syncConfig the Config to attempt to add (takes ownership)
     * @param notifyApp whether the syncupdate_stateconfig callback should be called at this stage or not
     * @param completion Completion function
     * @return API_OK if added to active syncs. (regular) error otherwise (with detail in syncConfig's SyncError field).
     * Completion is used to signal success/failure.  That may occur during this call, or in future (after server request/reply etc)
     */
<<<<<<< HEAD
    error addsync(SyncConfig&& syncConfig, bool notifyApp, std::function<void(error, SyncError, handle)> completion, const string& logname);
=======
    void addsync(SyncConfig&& syncConfig, bool notifyApp, std::function<void(error, SyncError, handle)> completion, const string& logname);
>>>>>>> 949c0477

    /**
     * @brief
     * Create the remote backup dir under //in/"My Backups"/`DEVICE_NAME`/. If `DEVICE-NAME` folder is missing, create that first.
     *
     * @param bkpName
     * The name of the remote backup dir (desired final outcome is //in/"My Backups"/`DEVICE_NAME`/bkpName)
     *
     * @param extDriveRoot
     * Drive root in case backup is from external drive; empty otherwise
     *
     * @param completion
     * Completion function
     *
     * @return
     * API_OK if remote backup dir has been successfully created.
     * API_EACCESS if "My Backups" handle could not be obtained from user attribute, or if `DEVICE_NAME` was not a dir,
     * or if remote backup dir already existed.
     * API_ENOENT if "My Backups" handle was invalid or its Node was missing.
     * API_EINCOMPLETE if device-id or device-name could not be obtained
     * Any error returned by readDriveId(), in case of external drive.
<<<<<<< HEAD
     */
    error registerbackup(const string& bkpName, const string& extDriveRoot, CommandPutNodes::Completion completion = nullptr);
=======
     * Registration occurs later, during addsync(), not in this function.
     * UndoFunction will be passed on completion, the caller can use it to remove the new backup cloud node if there is a later failure.
     */
    typedef std::function<void(std::function<void()> continuation)> UndoFunction;
    void preparebackup(SyncConfig, std::function<void(Error, SyncConfig, UndoFunction revertOnError)>);
>>>>>>> 949c0477

    void copySyncConfig(const SyncConfig& config, std::function<void(handle, error)> completion);

    /**
     * @brief
     * Import sync configs from JSON.
     *
     * @param configs
     * A JSON string encoding the sync configs to import.
     *
     * @param completion
     * The function to call when we've completed importing the configs.
     *
     * @see MegaApi::exportSyncConfigs
     * @see MegaApi::importSyncConfigs
     * @see Syncs::exportSyncConfig
     * @see Syncs::exportSyncConfigs
     * @see Syncs::importSyncConfig
     * @see Syncs::importSyncConfigs
     */
    void importSyncConfigs(const char* configs, std::function<void(error)> completion);

    /**
     * @brief This method ensures that sync user attributes are available.
     *
     * This method calls \c completion function when it finishes, with the
     * corresponding error if was not possible to ensure the attrs are available.
     *
     * Note that it may also need to create certain attributes, like *~jscd, if they
     * don't exist yet.
     *
     * @param completion Function that is called when completed
     */
    void ensureSyncUserAttributes(std::function<void(Error)> completion);

private:
    void ensureSyncUserAttributesCompleted(Error e);
    std::function<void(Error)> mOnEnsureSyncUserAttributesComplete;

    // remove the backup folder created for a new backup, when creation fails
    // (no-op if folder not found, not empty, not in Vault or backup restrictions are disabled)
    void cleanupFailedBackup(const string& remotePath);

public:

    // disable synchronization. syncError specifies why we are disabling it.
    // newEnabledFlag specifies whether we will try to auto-resume it on eg. app restart
    void disableSyncContainingNode(NodeHandle nodeHandle, SyncError syncError, bool newEnabledFlag);

#endif  // ENABLE_SYNC

    /**
     * @brief creates a tlv with one record and returns it encrypted with master key
     * @param name name of the record
     * @param text value of the record
     * @return encrypted base64 string with the tlv contents
     */
    std::string cypherTLVTextWithMasterKey(const char* name, const std::string& text);
    std::string decypherTLVTextWithMasterKey(const char* name, const std::string& text);

    // close all open HTTP connections
    void disconnect();

    // close server-client HTTP connection
    void catchup();
    // abort lock request
    void abortlockrequest();

    // abort session and free all state information
    void logout(bool keepSyncConfigsFile, CommandLogout::Completion completion = nullptr);

    // free all state information
    void locallogout(bool removecaches, bool keepSyncsConfigFile);

    // SDK version
    const char* version();

    // get the last available version of the app
    void getlastversion(const char *appKey);

    // get a local ssl certificate for communications with the webclient
    void getlocalsslcertificate();

    // send a DNS request to resolve a hostname
    void dnsrequest(const char*);

    // send chat stats
    void sendchatstats(const char*, int port);

    // send chat logs with user's annonymous id
    void sendchatlogs(const char*, mega::handle userid, mega::handle callid, int port);

    // send a HTTP request
    void httprequest(const char*, int, bool = false, const char* = NULL, int = 1);

    // maximum outbound throughput (per target server)
    int putmbpscap;

    // User-Agent header for HTTP requests
    string useragent;

    // Issuer of a detected fake SSL certificate
    string sslfakeissuer;

    // shopping basket
    handle_vector purchase_basket;

    // enumerate Pro account purchase options
    void purchase_enumeratequotaitems();

    // clear shopping basket
    void purchase_begin();

    // add item to basket
    void purchase_additem(int, handle, unsigned, const char *, unsigned, const char *, handle = UNDEF, int = 0, int64_t = 0);

    // submit purchased products for payment
    void purchase_checkout(int);

    // submit purchase receipt for verification
    void submitpurchasereceipt(int, const char*, handle lph = UNDEF, int phtype = 0, int64_t ts = 0);

    // store credit card
    error creditcardstore(const char *);

    // get credit card subscriptions
    void creditcardquerysubscriptions();

    // cancel credit card subscriptions
    void creditcardcancelsubscriptions(const char *reason = NULL);

    // get payment methods
    void getpaymentmethods();

    // store user feedback
    void userfeedbackstore(const char *);

    // send event
    void sendevent(int, const char *);
    void sendevent(int, const char *, int tag);

    // create support ticket
    void supportticket(const char *message, int type);

    // clean rubbish bin
    void cleanrubbishbin();

    // change the storage status
    bool setstoragestatus(storagestatus_t);

    // get info about a folder link
    void getpubliclinkinfo(handle h);

    // send an sms to verificate a phone number (returns EARGS if phone number has invalid format)
    error smsverificationsend(const string& phoneNumber, bool reVerifyingWhitelisted = false);

    // check the verification code received by sms is valid (returns EARGS if provided code has invalid format)
    error smsverificationcheck(const string& verificationCode);

#ifdef ENABLE_CHAT

    // create a new chat with multiple users and different privileges
    void createChat(bool group, bool publicchat, const userpriv_vector* userpriv = NULL, const string_map* userkeymap = NULL, const char* title = NULL, bool meetingRoom = false, int chatOptions = ChatOptions::kEmpty);

    // invite a user to a chat
    void inviteToChat(handle chatid, handle uh, int priv, const char *unifiedkey = NULL, const char *title = NULL);

    // remove a user from a chat
    void removeFromChat(handle chatid, handle uh);

    // get the URL of a chat
    void getUrlChat(handle chatid);

    // process object arrays by the API server (users + privileges)
    userpriv_vector * readuserpriv(JSON* j);

    // grant access to a chat peer to one specific node
    void grantAccessInChat(handle chatid, handle h, const char *uid);

    // revoke access to a chat peer to one specific node
    void removeAccessInChat(handle chatid, handle h, const char *uid);

    // update permissions of a peer in a chat
    void updateChatPermissions(handle chatid, handle uh, int priv);

    // truncate chat from message id
    void truncateChat(handle chatid, handle messageid);

    // set title of the chat
    void setChatTitle(handle chatid, const char *title = NULL);

    // get the URL of the presence server
    void getChatPresenceUrl();

    // register a token device to route push notifications
    void registerPushNotification(int deviceType, const char *token = NULL);

    void archiveChat(handle chatid, bool archived);

    // request meta information from an url (title, description, icon)
    void richlinkrequest(const char*);

    // create/get or delete chat-link
    void chatlink(handle chatid, bool del, bool createifmissing);

    // get the URL for chat-link
    void chatlinkurl(handle publichandle);

    // convert public chat into private chat
    void chatlinkclose(handle chatid, const char *title);

    // auto-join publicchat
    void chatlinkjoin(handle publichandle, const char *unifiedkey);

    // set retention time for a chatroom in seconds, after which older messages in the chat are automatically deleted
    void setchatretentiontime(handle chatid, unsigned period);
#endif

    // get mega achievements
    void getaccountachievements(AchievementsDetails *details);

    // get mega achievements list (for advertising for unregistered users)
    void getmegaachievements(AchievementsDetails *details);

    // get welcome pdf
    void getwelcomepdf();

    // report an event to the API logger
    void reportevent(const char*, const char* = NULL);
    void reportevent(const char*, const char*, int tag);

    // set max download speed
    bool setmaxdownloadspeed(m_off_t bpslimit);

    // set max upload speed
    bool setmaxuploadspeed(m_off_t bpslimit);

    // get max download speed
    m_off_t getmaxdownloadspeed();

    // get max upload speed
    m_off_t getmaxuploadspeed();

    // get the handle of the older version for a NewNode
    Node* getovnode(Node *parent, string *name);

    // use HTTPS for all communications
    bool usehttps;

    // use an alternative port for downloads (8080)
    bool usealtdownport;

    // select the download port automatically
    bool autodownport;

    // use an alternative port for uploads (8080)
    bool usealtupport;

    // select the upload port automatically
    bool autoupport;

    // finish downloaded chunks in order
    bool orderdownloadedchunks;

    // retry API_ESSL errors
    bool retryessl;

    // flag to request an extra loop of the SDK to finish something pending
    bool looprequested;

    // timestamp until the bandwidth is overquota in deciseconds, related to Waiter::ds
    m_time_t overquotauntil;

    // storage status
    storagestatus_t ststatus;

    class CacheableStatusMap : private map<int64_t, CacheableStatus>
    {
    public:
        CacheableStatusMap(MegaClient *client) { mClient = client; }

        // returns the cached value for type, or defaultValue if not found
        int64_t lookup(CacheableStatus::Type type, int64_t defaultValue);

        // add/update cached status, both in memory and DB
        bool addOrUpdate(CacheableStatus::Type type, int64_t value);

        // adds a new item to the map. It also initializes dedicated vars in the client (used to load from DB)
        void loadCachedStatus(CacheableStatus::Type type, int64_t value);

        // for unserialize
        CacheableStatus *getPtr(CacheableStatus::Type type);

        void clear() { map::clear(); }

    private:
        MegaClient *mClient = nullptr;
    };

    // cacheable status
    CacheableStatusMap mCachedStatus;

    // warning timestamps related to storage overquota in paywall mode
    vector<m_time_t> mOverquotaWarningTs;

    // deadline timestamp related to storage overquota in paywall mode
    m_time_t mOverquotaDeadlineTs;

    // minimum bytes per second for streaming (0 == no limit, -1 == use default)
    int minstreamingrate;

    // user handle for customer support user
    static const string SUPPORT_USER_HANDLE;

    // root URL for chat stats
    static const string SFUSTATSURL;

    // root URL for Website
    static const string MEGAURL;

    // newsignup link URL prefix
    static const char* newsignupLinkPrefix();

    // confirm link URL prefix
    static const char* confirmLinkPrefix();

    // verify link URL prefix
    static const char* verifyLinkPrefix();

    // recover link URL prefix
    static const char* recoverLinkPrefix();

    // cancel link URL prefix
    static const char* cancelLinkPrefix();

    // file that is blocking the sync engine
    LocalPath blockedfile;

    // stats id
    std::string statsid;

    // number of ongoing asynchronous fopen
    int asyncfopens;

    // list of notifications to display to the user; includes items already seen
    UserAlerts useralerts;

    // true if user data is cached
    bool cachedug;

    // backoff for the expiration of cached user data
    BackoffTimer btugexpiration;

    // if logged into public folder (which might optionally be writable)
    bool loggedIntoFolder() const;

    // if logged into writable folder
    bool loggedIntoWritableFolder() const;

    // start receiving external drive [dis]connect notifications
    bool startDriveMonitor();

    // stop receiving external drive [dis]connect notifications
    void stopDriveMonitor();

    // returns true if drive monitor is started
    bool driveMonitorEnabled();

private:
#ifdef USE_DRIVE_NOTIFICATIONS
    DriveInfoCollector mDriveInfoCollector;
#endif
    BackoffTimer btcs;
    BackoffTimer btbadhost;
    BackoffTimer btworkinglock;

    vector<TimerWithBackoff *> bttimers;

    // server-client command trigger connection
    std::unique_ptr<HttpReq> pendingsc;
    std::unique_ptr<HttpReq> pendingscUserAlerts;
    BackoffTimer btsc;

    // account is blocked: stops querying for action packets, pauses transfer & removes transfer slot availability
    bool mBlocked = false;
    bool mBlockedSet = false; //value set in current execution

    bool pendingscTimedOut = false;

    // badhost report
    HttpReq* badhostcs;

    // Working lock
    unique_ptr<HttpReq> workinglockcs;

    // notify URL for new server-client commands
    string scnotifyurl;

    // unique request ID
    char reqid[10];

    // lang URI component for API requests
    string lang;

    struct FolderLink {
        // public handle of the folder link ('&n=' param in the POST)
        handle mPublicHandle = UNDEF;

        // auth token that enables writing into the folder link (appended to the `n` param in POST)
        string mWriteAuth;      // (optional, only for writable links)

        // auth token that relates the usage of the folder link to a user's session id ('&sid=' param in the POST)
        string mAccountAuth;    // (optional, set by the app)
    };
    FolderLink mFolderLink;

    // API response JSON object
    JSON response;

    // response record processing issue
    bool warned;

    // next local user record identifier to use
    int userid;

    // backoff for file attributes
    BackoffTimer btpfa;
    bool faretrying;

    // next internal upload handle (call UploadHandle::next() to update value)
    UploadHandle mUploadHandle;

    // just one notification after fetchnodes and catch-up actionpackets
    bool notifyStorageChangeOnStateCurrent = false;

    // maximum number of concurrent transfers (uploads + downloads)
    static const unsigned MAXTOTALTRANSFERS;

    // maximum number of concurrent transfers (uploads or downloads)
    static const unsigned MAXTRANSFERS;

    // maximum number of queued putfa before halting the upload queue
    static const int MAXQUEUEDFA;

    // maximum number of concurrent putfa
    static const int MAXPUTFA;

    // update time at which next deferred transfer retry kicks in
    void nexttransferretry(direction_t d, dstime*);

    // a TransferSlot chunk failed
    bool chunkfailed;

    // fetch state serialize from local cache
    bool fetchsc(DbTable*);

    // fetch statusTable from local cache
    bool fetchStatusTable(DbTable*);

    // open/create status database table
    void doOpenStatusTable();

    // remove old (2 days or more) transfers from cache, if they were not resumed
    void purgeOrphanTransfers(bool remove = false);

    // close the local transfer cache
    void closetc(bool remove = false);

    // server-client command processing
    void sc_updatenode();
    Node* sc_deltree();
    handle sc_newnodes();
    void sc_contacts();
    void sc_keys();
    void sc_fileattr();
    void sc_userattr();
    bool sc_shares();
    bool sc_upgrade();
    void sc_paymentreminder();
    void sc_opc();
    void sc_ipc();
    void sc_upc(bool incoming);
    void sc_ph();
    void sc_se();
#ifdef ENABLE_CHAT
    void sc_chatupdate(bool readingPublicChat);
    void sc_chatnode();
    void sc_chatflags();
#endif
    void sc_uac();
    void sc_la();
    void sc_ub();
    void sc_sqac();

    void init();

    // remove caches
    void removeCaches(bool keepSyncsConfigFile);

    // add node to vector and return index
    unsigned addnode(node_vector*, Node*) const;

    // add child for consideration in syncup()/syncdown()
    void addchild(remotenode_map*, string*, Node*, list<string>*, FileSystemType fsType) const;

    // crypto request response
    void cr_response(node_vector*, node_vector*, JSON*);

    // read node tree from JSON object
    void readtree(JSON*);

    // converts UTF-8 to 32-bit word array
    static char* utf8_to_a32forjs(const char*, int*);

    // was the app notified of a retrying CS request?
    bool csretrying;

    // encode/query handle type
    void encodehandletype(handle*, bool);
    bool isprivatehandle(handle*);

    // add direct read
    void queueread(handle, bool, SymmCipher*, int64_t, m_off_t, m_off_t, void*, const char* = NULL, const char* = NULL, const char* = NULL);

    // execute pending direct reads
    bool execdirectreads();

    // maximum number parallel connections for the direct read subsystem
    static const int MAXDRSLOTS = 16;

    // abort queued direct read(s)
    void abortreads(handle, bool, m_off_t, m_off_t);

    static const char PAYMENT_PUBKEY[];

    void dodiscarduser(User* u, bool discardnotified);

public:
    void enabletransferresumption(const char *loggedoutid = NULL);
    void disabletransferresumption(const char *loggedoutid = NULL);

    // application callbacks
    struct MegaApp* app;

    // event waiter
    Waiter* waiter;

    // HTTP access
    HttpIO* httpio;

    // directory change notification
    unique_ptr<FileSystemAccess> fsaccess;

    // bitmap graphics handling
    GfxProc* gfx;

    // enable / disable the gfx layer
    bool gfxdisabled;

    // DB access
    DbAccess* dbaccess = nullptr;

    // state cache table for logged in user
    unique_ptr<DbTable> sctable;

    // there is data to commit to the database when possible
    bool pendingsccommit;

    // transfer cache table
    unique_ptr<DbTable> tctable;

    // during processing of request responses, transfer table updates can be wrapped up in a single begin/commit
    TransferDbCommitter* mTctableRequestCommitter = nullptr;

    // status cache table for logged in user. For data pertaining status which requires immediate commits
    unique_ptr<DbTable> statusTable;

    // scsn as read from sctable
    handle cachedscsn;

    // initial state load in progress?  initial state can come from the database cache or via an 'f' command to the API.
    // Either way there can still be a lot of historic actionpackets to follow since that snaphot, especially if the user has not been online for a long time.
    bool fetchingnodes;
    int fetchnodestag;

    // have we just completed fetching new nodes?  (ie, caught up on all the historic actionpackets since the fetchnodes)
    bool statecurrent;

    // File Attribute upload system.  These can come from:
    //  - upload transfers
    //  - app requests to attach a thumbnail/preview to a node
    //  - app requests for media upload (which return the fa handle)
    // initially added to queuedfa, and up to 10 moved to activefa.
    putfa_list queuedfa;
    putfa_list activefa;

    // API request queue double buffering:
    // reqs[r] is open for adding commands
    // reqs[r^1] is being processed on the API server
    HttpReq* pendingcs;

    // Only queue the "Server busy" event once, until the current cs completes, otherwise we may DDOS
    // ourselves in cases where many clients get 500s for a while and then recover at the same time
    bool pendingcs_serverBusySent = false;

    // pending HTTP requests
    pendinghttp_map pendinghttp;

    // record type indicator for sctable
    enum { CACHEDSCSN, CACHEDNODE, CACHEDUSER, CACHEDLOCALNODE, CACHEDPCR, CACHEDTRANSFER, CACHEDFILE, CACHEDCHAT} sctablerectype;

    // record type indicator for statusTable
    enum StatusTableRecType { CACHEDSTATUS };

    // open/create state cache database table
    void opensctable();

    // opens (or creates if non existing) a status database table.
    //   if loadFromCache is true, it will load status from the table.
    void openStatusTable(bool loadFromCache);

    // initialize/update state cache referenced sctable
    void initsc();
    void updatesc();
    void finalizesc(bool);

    // truncates status table
    void initStatusTable();

    // flag to pause / resume the processing of action packets
    bool scpaused;

    // MegaClient-Server response JSON
    JSON json;

    // Server-MegaClient request JSON and processing state flag ("processing a element")
    JSON jsonsc;
    bool insca;
    bool insca_notlast;

    // no two interrelated client instances should ever have the same sessionid
    char sessionid[10];

    // session key to protect local storage
    string sessionkey;

    // key protecting non-shareable GPS coordinates in nodes (currently used only by CUv2 in iOS)
    string unshareablekey;

    // application key
    char appkey[16];

    // incoming shares to be attached to a corresponding node
    newshare_list newshares;

    // current request tag
    int reqtag;

    // user maps: by handle and by case-normalized e-mail address
    uh_map uhindex;
    um_map umindex;

    // mapping of pending contact handles to their structure
    handlepcr_map pcrindex;

    // A record of which file attributes are needed (or now available) per upload transfer
    FileAttributesPending fileAttributesUploading;

    // file attribute fetch channels
    fafc_map fafcs;

    // generate attribute string based on the pending attributes for this upload
    void pendingattrstring(UploadHandle, string*);

    // active/pending direct reads
    handledrn_map hdrns;   // DirectReadNodes, main ownership.  One per file, each with one DirectRead per client request.
    dsdrn_map dsdrns;      // indicates the time at which DRNs should be retried
    dr_list drq;           // DirectReads that are in DirectReadNodes which have fectched URLs
    drs_list drss;         // DirectReadSlot for each DR in drq, up to Max

    // merge newly received share into nodes
    void mergenewshares(bool);
    void mergenewshare(NewShare *s, bool notify);    // merge only the given share

    // transfer queues (PUT/GET)
    transfer_map transfers[2];
    BackoffTimerGroupTracker transferRetryBackoffs[2];
    uint32_t lastKnownCancelCount = 0;

    // transfer list to manage the priority of transfers
    TransferList transferlist;

    // cached transfers (PUT/GET)
    transfer_map cachedtransfers[2];

    // cached files and their dbids
    vector<string> cachedfiles;
    vector<uint32_t> cachedfilesdbids;

    // database IDs of cached files and transfers
    // waiting for the completion of a putnodes
    pendingdbid_map pendingtcids;

    // path of temporary files
    // waiting for the completion of a putnodes
    pendingfiles_map pendingfiles;

    // transfer tslots
    transferslot_list tslots;

    // keep track of next transfer slot timeout
    BackoffTimerGroupTracker transferSlotsBackoff;

    // next TransferSlot to doio() on
    transferslot_list::iterator slotit;

    // FileFingerprint to node mapping
    Fingerprints mFingerprints;

    // flag to skip removing nodes from mFingerprints when all nodes get deleted
    bool mOptimizePurgeNodes = false;

    // send updates to app when the storage size changes
    int64_t mNotifiedSumSize = 0;

    // asymmetric to symmetric key rewriting
    handle_vector nodekeyrewrite;
    handle_vector sharekeyrewrite;

    static const char* const EXPORTEDLINK;

    // default number of seconds to wait after a bandwidth overquota
    static dstime DEFAULT_BW_OVERQUOTA_BACKOFF_SECS;

    // number of seconds to invalidate the cached user data
    static dstime USER_DATA_EXPIRATION_BACKOFF_SECS;

    // total number of Node objects
    long long totalNodes;

    // tracks how many nodes have had a successful applykey()
    long long mAppliedKeyNodeCount = 0;

    // server-client request sequence number
    SCSN scsn;

    bool readusers(JSON*, bool actionpackets);

    user_vector usernotify;
    void notifyuser(User*);

    pcr_vector pcrnotify;
    void notifypcr(PendingContactRequest*);

    node_vector nodenotify;
    void notifynode(Node*);

    // update transfer in the persistent cache
    void transfercacheadd(Transfer*, TransferDbCommitter*);

    // remove a transfer from the persistent cache
    void transfercachedel(Transfer*, TransferDbCommitter* committer);

    // add a file to the persistent cache
    void filecacheadd(File*, TransferDbCommitter& committer);

    // remove a file from the persistent cache
    void filecachedel(File*, TransferDbCommitter* committer);

#ifdef ENABLE_CHAT
    textchat_map chatnotify;
    void notifychat(TextChat *);
#endif

#ifdef USE_MEDIAINFO
    MediaFileInfo mediaFileInfo;
#endif

    // write changed/added/deleted users to the DB cache and notify the
    // application
    void notifypurge();

    Node* nodeByHandle(NodeHandle) const;
    Node* nodeByPath(const char* path, Node* node = nullptr);

    Node* nodebyhandle(handle) const;
    Node* nodebyfingerprint(FileFingerprint*);
#ifdef ENABLE_SYNC
    Node* nodebyfingerprint(LocalNode*);
#endif /* ENABLE_SYNC */

    node_vector *nodesbyfingerprint(FileFingerprint* fingerprint);
    void nodesbyoriginalfingerprint(const char* fingerprint, Node* parent, node_vector *nv);

    // get up to "maxcount" nodes, not older than "since", ordered by creation time
    node_vector getRecentNodes(unsigned maxcount, m_time_t since, bool includerubbishbin);

    // get a vector of recent actions in the account
    recentactions_vector getRecentActions(unsigned maxcount, m_time_t since);

    // determine if the file is a video, photo, or media (video or photo).  If the extension (with trailing .) is not precalculated, pass null
    bool nodeIsMedia(const Node*, bool *isphoto, bool *isvideo) const;

    // determine if the file is a photo.
    bool nodeIsPhoto(const Node *n, bool checkPreview) const;

    // determine if the file is a video.
    bool nodeIsVideo(const Node *n) const;

    // determine if the file is an audio.
    bool nodeIsAudio(const Node *n) const;

    // determine if the file is a document.
    bool nodeIsDocument(const Node *n) const;

    // maps node handle to public handle
    std::map<handle, handle> mPublicLinks;

#ifdef ENABLE_SYNC

    // one unified structure for SyncConfigs, the Syncs that are running, and heartbeat data
    Syncs syncs;

    // indicates whether all startup syncs have been fully scanned
    bool syncsup;

    // sync debris folder name in //bin
    static const char* const SYNCDEBRISFOLDERNAME;

    // we are adding the //bin/SyncDebris/yyyy-mm-dd subfolder(s)
    bool syncdebrisadding;

    // minute of the last created folder in SyncDebris
    m_time_t syncdebrisminute;

    // activity flag
    bool syncactivity;

    // syncops indicates that a sync-relevant tree update may be pending
    bool syncops;

    // app scanstate flag
    bool syncscanstate;

    // scan required flag
    bool syncdownrequired;

    bool syncuprequired;

    // block local fs updates processing while locked ops are in progress
    bool syncfsopsfailed;

    // retry accessing temporarily locked filesystem items
    bool syncfslockretry;
    BackoffTimer syncfslockretrybt;

    // retry of transiently failed local filesystem ops
    bool syncdownretry;
    BackoffTimer syncdownbt;

    // sync PUT Nagle timer
    bool syncnagleretry;
    BackoffTimer syncnaglebt;

    // timer for extra notifications
    // (workaround for buggy network filesystems)
    bool syncextraretry;
    BackoffTimer syncextrabt;

    // rescan timer if fs notification unavailable or broken
    bool syncscanfailed;
    BackoffTimer syncscanbt;

    // Sync monitor timer.
    //
    // Meaningful only to backup syncs.
    //
    // Set when a backup is mirroring and syncdown(...) returned after
    // having made changes to bring the cloud in line with local disk.
    //
    // That is, the backup remains in the mirror state.
    //
    // The timer is used to force another call to syncdown(...) so that we
    // can give the sync a chance to transition into the monitor state,
    // regardless of whether the local disk has changed.
    bool mSyncMonitorRetry;
    BackoffTimer mSyncMonitorTimer;

    // vanished from a local synced folder
    localnode_set localsyncnotseen;

    // maps local fsid to corresponding LocalNode*
    handlelocalnode_map fsidnode;

    // local nodes that need to be added remotely
    // we need to distinguish those that are allowed to alter vault
    // since the node create command applies the vw flag for all contained nodes
    localnode_vector synccreateForVault;
    localnode_vector synccreateGeneral;

    // number of sync-initiated putnodes() in progress
    int syncadding;

    // total number of LocalNode objects
    long long totalLocalNodes;

    // sync id dispatch
    handle nextsyncid();
    handle currsyncid;

    // SyncDebris folder addition result
    void putnodes_syncdebris_result(error, vector<NewNode>&);

    // if no sync putnodes operation is in progress, apply the updates stored
    // in syncadded/syncdeleted/syncoverwritten to the remote tree
    void syncupdate();
    void syncupdate(localnode_vector&, bool canChangeVault);

    // create missing folders, copy/start uploading missing files
    bool syncup(LocalNode* l, dstime* nds, size_t& parentPending);
    bool syncup(LocalNode* l, dstime* nds);

    // sync putnodes() completion
    void putnodes_sync_result(error, vector<NewNode>&);

    // start downloading/copy missing files, create missing directories
    bool syncdown(LocalNode*, LocalPath&, SyncdownContext& cxt);
    bool syncdown(LocalNode*, LocalPath&);

    // move nodes to //bin/SyncDebris/yyyy-mm-dd/ or unlink directly
    void movetosyncdebris(Node*, bool unlink, bool canChangeVault);

    // move queued nodes to SyncDebris (for syncing into the user's own cloud drive)
    void execmovetosyncdebris();
    unlink_or_debris_set toDebris;

    // unlink queued nodes directly (for inbound share syncing)
    void execsyncunlink();
    unlink_or_debris_set toUnlink;

    // commit all queueud deletions
    void execsyncdeletions();

    // process localnode subtree
    void proclocaltree(LocalNode*, LocalTreeProc*);

    // unlink the LocalNode from the corresponding node
    // if the associated local file or folder still exists
    void unlinkifexists(LocalNode*, FileAccess*);
#endif

    // recursively cancel transfers in a subtree
    void stopxfers(LocalNode*, TransferDbCommitter& committer);

    // update paths of all PUT transfers
    void updateputs();

    // determine if all transfer slots are full
    bool slotavail() const;

    // transfer queue dispatch/retry handling
    void dispatchTransfers();

    void freeq(direction_t);

    // client-server request double-buffering
    RequestDispatcher reqs;

    // returns if the current pendingcs includes a fetch nodes command
    bool isFetchingNodesPendingCS();

    // transfer chunk failed
    void setchunkfailed(string*);
    string badhosts;

    bool requestLock;
    dstime disconnecttimestamp;
    dstime nextDispatchTransfersDs = 0;

    // process object arrays by the API server
    int readnodes(JSON*, int, putsource_t, vector<NewNode>*, int, bool applykeys);

    void readok(JSON*);
    void readokelement(JSON*);
    void readoutshares(JSON*);
    void readoutshareelement(JSON*);

    void readipc(JSON*);
    void readopc(JSON*);

    error readmiscflags(JSON*);

    void procph(JSON*);

    void procsnk(JSON*);
    void procsuk(JSON*);

    void procmcf(JSON*);
    void procmcna(JSON*);

    void setkey(SymmCipher*, const char*);
    bool decryptkey(const char*, byte*, int, SymmCipher*, int, handle);

    void handleauth(handle, byte*);

    bool procsc();

    // API warnings
    void warn(const char*);
    bool warnlevel();

    const Node* childnodebyname(const Node*, const char*, bool = false) const;
    Node* childnodebyname(Node*, const char*, bool = false);
    Node* childnodebynametype(Node*, const char*, nodetype_t mustBeType);
    Node* childnodebyattribute(Node*, nameid, const char*);
    static void honorPreviousVersionAttrs(Node *previousNode, AttrMap &attrs);
    vector<Node*> childnodesbyname(Node*, const char*, bool = false);
    Node* childNodeTypeByName(Node *p, const char *name, nodetype_t type);

    // purge account state and abort server-client connection
    void purgenodesusersabortsc(bool keepOwnUser);

    static const int USERHANDLE = 8;
    static const int PCRHANDLE = 8;
    static const int NODEHANDLE = 6;
    static const int CHATHANDLE = 8;
    static const int SESSIONHANDLE = 8;
    static const int PURCHASEHANDLE = 8;
    static const int BACKUPHANDLE = 8;
    static const int DRIVEHANDLE = 8;
    static const int CONTACTLINKHANDLE = 6;
    static const int CHATLINKHANDLE = 6;

    // max new nodes per request
    static const int MAX_NEWNODES = 2000;

    // session ID length (binary)
    static const unsigned SIDLEN = 2 * SymmCipher::KEYLENGTH + USERHANDLE * 4 / 3 + 1;

    void proccr(JSON*);
    void procsr(JSON*);

    // account access: master key
    // folder link access: folder key
    SymmCipher key;

    // dummy key to obfuscate non protected cache
    SymmCipher tckey;

    // account access (full account): RSA private key
    AsymmCipher asymkey;
    string mPrivKey;    // serialized version for apps

    // RSA public key
    AsymmCipher pubk;

    // EdDSA signing key (Ed25519 private key seed).
    EdDSA *signkey;

    // ECDH key (x25519 private key).
    ECDH *chatkey;

    // set when keys for every current contact have been checked
    AuthRingsMap mAuthRings;

    // used during initialization to accumulate required updates to authring (to send them all atomically)
    AuthRingsMap mAuthRingsTemp;

    // true while authrings are being fetched
    bool mFetchingAuthrings;

    // actual state of keys
    bool fetchingkeys;

    // invalidate received keys (when fail to load)
    void clearKeys();

    // delete chatkey and signing key
    void resetKeyring();

    // binary session ID
    string sid;

    // distinguish activity from different MegaClients in logs
    string clientname;

    // number our http requests so we can distinguish them (and the curl debug logging for them) in logs
    unsigned transferHttpCounter = 0;

    // apply keys
    void applykeys();

    // send andy key rewrites prepared when keys were applied
    void sendkeyrewrites();

    // symmetric password challenge
    int checktsid(byte* sidbuf, unsigned len);

    // locate user by e-mail address or by handle
    User* finduser(const char*, int = 0);
    User* finduser(handle, int = 0);
    User* ownuser();
    void mapuser(handle, const char*);
    void discarduser(handle, bool = true);
    void discarduser(const char*);
    void mappcr(handle, unique_ptr<PendingContactRequest>&&);
    bool discardnotifieduser(User *);

    PendingContactRequest* findpcr(handle);

    // queue public key request for user
    void queuepubkeyreq(User*, std::unique_ptr<PubKeyAction>);
    void queuepubkeyreq(const char*, std::unique_ptr<PubKeyAction>);

    // rewrite foreign keys of the node (tree)
    void rewriteforeignkeys(Node* n);

    // simple string hash
    static void stringhash(const char*, byte*, SymmCipher*);
    static uint64_t stringhash64(string*, SymmCipher*);

    // builds the authentication URI to be sent in POST requests
    string getAuthURI(bool supressSID = false, bool supressAuthKey = false);

    bool setlang(string *code);

    // create a new folder with given name and stores its node's handle into the user's attribute ^!bak
    error setbackupfolder(const char* foldername, int tag, std::function<void(Error)> addua_completion);

    // sets the auth token to be used when logged into a folder link
    void setFolderLinkAccountAuth(const char *auth);

    // returns the public handle of the folder link if the account is logged into a public folder, otherwise UNDEF.
    handle getFolderLinkPublicHandle();

    // check if end call reason is valid
    bool isValidEndCallReason(int reason);

    // check if there is a valid folder link (rootnode received and the valid key)
    bool isValidFolderLink();

    //returns the top-level node for a node
    Node *getrootnode(Node*);

    //returns true if the node referenced by the handle belongs to the logged-in account
    bool isPrivateNode(NodeHandle h);

    //returns true if the node referenced by the handle belongs to other account than the logged-in account
    bool isForeignNode(NodeHandle h);

    // process node subtree
    void proctree(Node*, TreeProc*, bool skipinshares = false, bool skipversions = false);

    // hash password
    error pw_key(const char*, byte*) const;

    // returns a pointer to tmptransfercipher setting its key to the one provided
    // tmptransfercipher key will change: to be used right away: this is not a dedicated SymmCipher for the transfer!
    SymmCipher *getRecycledTemporaryTransferCipher(const byte *key, int type = 1);

    // returns a pointer to tmpnodecipher setting its key to the one provided
    // tmpnodecipher key will change: to be used right away: this is not a dedicated SymmCipher for the node!
    SymmCipher *getRecycledTemporaryNodeCipher(const string *key);
    SymmCipher *getRecycledTemporaryNodeCipher(const byte *key);

    // request a link to recover account
    void getrecoverylink(const char *email, bool hasMasterkey);

    // query information about recovery link
    void queryrecoverylink(const char *link);

    // request private key for integrity checking the masterkey
    void getprivatekey(const char *code);

    // confirm a recovery link to restore the account
    void confirmrecoverylink(const char *code, const char *email, const char *password, const byte *masterkey = NULL, int accountversion = 1);

    // request a link to cancel the account
    void getcancellink(const char *email, const char* = NULL);

    // confirm a link to cancel the account
    void confirmcancellink(const char *code);

    // get a link to change the email address
    void getemaillink(const char *email, const char *pin = NULL);

    // confirm a link to change the email address
    void confirmemaillink(const char *code, const char *email, const byte *pwkey);

    // create contact link
    void contactlinkcreate(bool renew);

    // query contact link
    void contactlinkquery(handle);

    // delete contact link
    void contactlinkdelete(handle);

    // multi-factor authentication setup
    void multifactorauthsetup(const char* = NULL);

    // multi-factor authentication get
    void multifactorauthcheck(const char*);

    // multi-factor authentication disable
    void multifactorauthdisable(const char*);

    // fetch time zone
    void fetchtimezone();

    void keepmealive(int, bool enable = true);

    void getpsa(bool urlSupport);

    // tells the API the user has seen existing alerts
    void acknowledgeuseralerts();

    // manage overquota errors
    void activateoverquota(dstime timeleft, bool isPaywall);

    // achievements enabled for the account
    bool achievements_enabled;

    // non-zero if login with user+pwd was done (reset upon fetchnodes completion)
    bool isNewSession;

    // timestamp of the last login with user and password
    m_time_t tsLogin;

    // true if user has disabled fileversioning
    bool versions_disabled;

    // the SDK is trying to log out
    int loggingout = 0;

    // the logout request succeeded, time to clean up localy once returned from CS response processing
    std::function<void(MegaClient*)> mOnCSCompletion;

    // true if the account is a master business account, false if it's a sub-user account
    BizMode mBizMode;

    // -1: expired, 0: inactive (no business subscription), 1: active, 2: grace-period
    BizStatus mBizStatus;

    // list of handles of the Master business account/s
    std::set<handle> mBizMasters;

    // timestamp when a business account will enter into Grace Period
    m_time_t mBizGracePeriodTs;

    // timestamp when a business account will finally expire
    m_time_t mBizExpirationTs;

    // whether the destructor has started running yet
    bool destructorRunning = false;

    // Keep track of high level operation counts and times, for performance analysis
    struct PerformanceStats
    {
        CodeCounter::ScopeStats execFunction = { "MegaClient_exec" };
        CodeCounter::ScopeStats transferslotDoio = { "TransferSlot_doio" };
        CodeCounter::ScopeStats execdirectreads = { "execdirectreads" };
        CodeCounter::ScopeStats transferComplete = { "transfer_complete" };
        CodeCounter::ScopeStats megaapiSendPendingTransfers = { "megaapi_sendtransfers" };
        CodeCounter::ScopeStats prepareWait = { "MegaClient_prepareWait" };
        CodeCounter::ScopeStats doWait = { "MegaClient_doWait" };
        CodeCounter::ScopeStats checkEvents = { "MegaClient_checkEvents" };
        CodeCounter::ScopeStats applyKeys = { "MegaClient_applyKeys" };
        CodeCounter::ScopeStats dispatchTransfers = { "dispatchTransfers" };
        CodeCounter::ScopeStats csResponseProcessingTime = { "cs batch response processing" };
        CodeCounter::ScopeStats csSuccessProcessingTime = { "cs batch received processing" };
        CodeCounter::ScopeStats scProcessingTime = { "sc processing" };
        uint64_t transferStarts = 0, transferFinishes = 0;
        uint64_t transferTempErrors = 0, transferFails = 0;
        uint64_t prepwaitImmediate = 0, prepwaitZero = 0, prepwaitHttpio = 0, prepwaitFsaccess = 0, nonzeroWait = 0;
        CodeCounter::DurationSum csRequestWaitTime;
        CodeCounter::DurationSum transfersActiveTime;
        std::string report(bool reset, HttpIO* httpio, Waiter* waiter, const RequestDispatcher& reqs);
    } performanceStats;

    std::string getDeviceidHash();

    /**
     * @brief This function calculates the time (in deciseconds) that a user
     * transfer request must wait for a retry.
     *
     * A pro user who has reached the limit must wait for the renewal or
     * an upgrade on the pro plan.
     *
     * @param req Pointer to HttpReq object
     * @note a 99408 event is sent for non-pro clients with a negative
     * timeleft in the request header
     *
     * @return returns the backoff time in dstime
     */
    dstime overTransferQuotaBackoff(HttpReq* req);

    MegaClient(MegaApp*, Waiter*, HttpIO*, unique_ptr<FileSystemAccess>&&, DbAccess*, GfxProc*, const char*, const char*, unsigned workerThreadCount);
    ~MegaClient();

    void filenameAnomalyDetected(FilenameAnomalyType type, const LocalPath& localPath, const string& remotePath);
    unique_ptr<FilenameAnomalyReporter> mFilenameAnomalyReporter;

struct MyAccountData
{
    void setProLevel(AccountType prolevel) { mProLevel = prolevel; }
    AccountType getProLevel() { return mProLevel; };
    void setProUntil(m_time_t prountil) { mProUntil = prountil; }

    // returns remaining time for the current pro-level plan
    // keep in mind that free plans do not have a remaining time; instead, the IP bandwidth is reset after a back off period
    m_time_t getTimeLeft();

private:
    AccountType mProLevel = AccountType::ACCOUNT_TYPE_UNKNOWN;
    m_time_t mProUntil = -1;
} mMyAccount;

private:
    // Since it's quite expensive to create a SymmCipher, this are provided to use for quick operations - just set the key and use.
    SymmCipher tmpnodecipher;

    // Since it's quite expensive to create a SymmCipher, this is provided to use for quick operation - just set the key and use.
    SymmCipher tmptransfercipher;

    // creates a new id filling `id` with random bytes, up to `length`
    void resetId(char *id, size_t length);
};
} // namespace

#if __cplusplus < 201100L
#define char_is_not_digit std::not1(std::ptr_fun(static_cast<int(*)(int)>(std::isdigit)))
#define char_is_not_space std::not1(std::ptr_fun<int, int>(std::isspace))
#else
#define char_is_not_digit [](char c) { return !std::isdigit(c); }
#define char_is_not_space [](char c) { return !std::isspace(c); }
#endif

#endif<|MERGE_RESOLUTION|>--- conflicted
+++ resolved
@@ -671,11 +671,7 @@
      * @return API_OK if added to active syncs. (regular) error otherwise (with detail in syncConfig's SyncError field).
      * Completion is used to signal success/failure.  That may occur during this call, or in future (after server request/reply etc)
      */
-<<<<<<< HEAD
-    error addsync(SyncConfig&& syncConfig, bool notifyApp, std::function<void(error, SyncError, handle)> completion, const string& logname);
-=======
     void addsync(SyncConfig&& syncConfig, bool notifyApp, std::function<void(error, SyncError, handle)> completion, const string& logname);
->>>>>>> 949c0477
 
     /**
      * @brief
@@ -697,16 +693,11 @@
      * API_ENOENT if "My Backups" handle was invalid or its Node was missing.
      * API_EINCOMPLETE if device-id or device-name could not be obtained
      * Any error returned by readDriveId(), in case of external drive.
-<<<<<<< HEAD
-     */
-    error registerbackup(const string& bkpName, const string& extDriveRoot, CommandPutNodes::Completion completion = nullptr);
-=======
      * Registration occurs later, during addsync(), not in this function.
      * UndoFunction will be passed on completion, the caller can use it to remove the new backup cloud node if there is a later failure.
      */
     typedef std::function<void(std::function<void()> continuation)> UndoFunction;
     void preparebackup(SyncConfig, std::function<void(Error, SyncConfig, UndoFunction revertOnError)>);
->>>>>>> 949c0477
 
     void copySyncConfig(const SyncConfig& config, std::function<void(handle, error)> completion);
 
@@ -745,10 +736,6 @@
 private:
     void ensureSyncUserAttributesCompleted(Error e);
     std::function<void(Error)> mOnEnsureSyncUserAttributesComplete;
-
-    // remove the backup folder created for a new backup, when creation fails
-    // (no-op if folder not found, not empty, not in Vault or backup restrictions are disabled)
-    void cleanupFailedBackup(const string& remotePath);
 
 public:
 
