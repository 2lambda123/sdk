
/**
 * @file mega/node.h
 * @brief Classes for accessing local and remote nodes
 *
 * (c) 2013-2014 by Mega Limited, Auckland, New Zealand
 *
 * This file is part of the MEGA SDK - Client Access Engine.
 *
 * Applications using the MEGA API must present a valid application key
 * and comply with the the rules set forth in the Terms of Service.
 *
 * The MEGA SDK is distributed in the hope that it will be useful,
 * but WITHOUT ANY WARRANTY; without even the implied warranty of
 * MERCHANTABILITY or FITNESS FOR A PARTICULAR PURPOSE.
 *
 * @copyright Simplified (2-clause) BSD License.
 *
 * You should have received a copy of the license along with this
 * program.
 */

#ifndef MEGA_NODE_H
#define MEGA_NODE_H 1

#include "filefingerprint.h"
#include "file.h"
#include "attrmap.h"
<<<<<<< HEAD
#include "syncfilter.h"
#include "backofftimer.h"
=======
#include <bitset>
>>>>>>> 0dbd811a

namespace mega {

typedef map<LocalPath, LocalNode*> localnode_map;

struct MEGA_API NodeCore
{
    // node's own handle
    handle nodehandle = UNDEF;

    // inline convenience function to get a typed version that ensures we use the 6 bytes of a node handle, and not 8
    NodeHandle nodeHandle() const { return NodeHandle().set6byte(nodehandle); }

    // parent node handle (in a Node context, temporary placeholder until parent is set)
    handle parenthandle = UNDEF;

    // inline convenience function to get a typed version that ensures we use the 6 bytes of a node handle, and not 8
    NodeHandle parentHandle() const { return NodeHandle().set6byte(parenthandle); }

    // node type
    nodetype_t type = TYPE_UNKNOWN;

    // node attributes
    std::unique_ptr<string> attrstring;
};

struct CloudNode
{
    // We can't use Node* directly on the sync thread,as such pointers
    // may be rendered dangling (and changes in Nodes thread-unsafe)
    // by actionpackets on the MegaClient thread.
    // So, we take temporary copies of the minimally needed aspects.
    // These are only used while recursing the LocalNode tree.

    string name;
    nodetype_t type = TYPE_UNKNOWN;
    NodeHandle handle;
    NodeHandle parentHandle;
    nodetype_t parentType = TYPE_UNKNOWN;
    FileFingerprint fingerprint;

    CloudNode() {}
    CloudNode(const Node& n);

    // Query whether this cloud node represents an ignore file.
    bool isIgnoreFile() const;
};

// new node for putnodes()
struct MEGA_API NewNode : public NodeCore
{
    static const int OLDUPLOADTOKENLEN = 27;

    string nodekey;

    newnodesource_t source = NEW_NODE;

    NodeHandle ovhandle;
    UploadHandle uploadhandle;
    UploadToken uploadtoken;

    std::unique_ptr<string> fileattributes;

    // versioning used for this new node, forced at server's side regardless the account's value
    VersioningOption mVersioningOption = NoVersioning;
    bool added = false;           // set true when the actionpacket arrives
    bool canChangeVault = false;
    handle mAddedHandle = UNDEF;  // updated as actionpacket arrives
    error mError = API_OK;        // per-node error (updated in cs response)
};

struct MEGA_API PublicLink
{
    handle ph;
    m_time_t cts;
    m_time_t ets;
    bool takendown;
    string mAuthKey;

    PublicLink(handle ph, m_time_t cts, m_time_t ets, bool takendown, const char *authKey = nullptr);
    PublicLink(PublicLink *plink);

    bool isExpired();
};

struct NodeCounter
{
    m_off_t storage = 0;
    m_off_t versionStorage = 0;
    size_t files = 0;
    size_t folders = 0;
    size_t versions = 0;
    void operator += (const NodeCounter&);
    void operator -= (const NodeCounter&);
    std::string serialize() const;
    NodeCounter(const std::string& blob);
    NodeCounter() = default;
};

typedef std::multiset<FileFingerprint*, FileFingerprintCmp> fingerprint_set;
typedef fingerprint_set::iterator FingerprintPosition;


class NodeManagerNode
{
public:
    // Instances of this class cannot be copied
    std::unique_ptr<Node> mNode;
    std::unique_ptr<std::map<NodeHandle, Node*>> mChildren;
    bool mAllChildrenHandleLoaded = false;
};
typedef std::map<NodeHandle, NodeManagerNode>::iterator NodePosition;

struct CommandChain
{
    // convenience functions, hides the unique_ptr aspect, removes it when empty
    bool empty()
    {
        return !chain || chain->empty();
    }

    void push_back(Command* c)
    {
        if (!chain)
        {
            chain.reset(new std::list<Command*>);
        }
        chain->push_back(c);
    }

    void erase(Command* c)
    {
        if (chain)
        {
            for (auto i = chain->begin(); i != chain->end(); ++i)
            {
                if (*i == c)
                {
                    chain->erase(i);
                    if (chain->empty())
                    {
                        chain.reset();
                    }
                    return;
                }
            }
        }
    }

private:
    friend class CommandSetAttr;

    // most nodes don't have commands in progress so keep representation super small
    std::unique_ptr<std::list<Command*>> chain;
};


// filesystem node
struct MEGA_API Node : public NodeCore, FileFingerprint
{
    MegaClient* client = nullptr;

    // supplies the nodekey (which is private to ensure we track changes to it)
    const string& nodekey() const;

    // Also returns the key but does not assert that the key has been applied.  Only use it where we don't need the node to be readable.
    const string& nodekeyUnchecked() const;

    // check if the key is present and is the correct size for this node
    bool keyApplied() const;

    // change parent node association. updateNodeCounters is false when called from NodeManager::unserializeNode
    bool setparent(Node*, bool updateNodeCounters = true);

    // follow the parent links all the way to the top
    const Node* firstancestor() const;

    // If this is a file, and has a file for a parent, it's not the latest version
    const Node* latestFileVersion() const;

    // Node's depth, counting from the cloud root.
    unsigned depth() const;

    // try to resolve node key string
    bool applykey();

    // Returns false if the share key can't correctly decrypt the key and the
    // attributes of the node. Otherwise, it returns true. There are cases in
    // which it's not possible to check if the key is valid (for example when
    // the node is already decrypted). In those cases, this function returns
    // true, because it is intended to discard outdated share keys that could
    // make nodes undecryptable until the next full reload. That way, nodes
    // can be decrypted when the updated share key is received.
    bool testShareKey(const byte* shareKey);

    // set up nodekey in a static SymmCipher
    SymmCipher* nodecipher();

    // decrypt attribute string, set fileattrs and save fingerprint
    void setattr();

    // display name (UTF-8)
    const char* displayname() const;

    // check if the name matches (UTF-8)
    bool hasName(const string&) const;

    // check if this node has a name.
    bool hasName() const;

    // display path from its root in the cloud (UTF-8)
    string displaypath() const;

    // return mimetype type
    MimeType_t getMimeType(bool checkPreview = false) const;

    // node attributes
    AttrMap attrs;

    static const vector<string> attributesToCopyIntoPreviousVersions;
    
    // 'sen' attribute
    bool isMarkedSensitive() const;
    bool isSensitiveInherited() const;

    // {backup-id, state} pairs received in "sds" node attribute
    vector<pair<handle, int>> getSdsBackups() const;
    static nameid sdsId();
    static string toSdsString(const vector<pair<handle, int>>&);

    // track upcoming attribute changes for this node, so we can reason about current vs future state
    CommandChain mPendingChanges;

    // owner
    handle owner = mega::UNDEF;

    // actual time this node was created (cannot be set by user)
    m_time_t ctime = 0;

    // file attributes
    string fileattrstring;

    // check presence of file attribute
    int hasfileattribute(fatype) const;
    static int hasfileattribute(const string *fileattrstring, fatype);

    // decrypt node attribute string
    static byte* decryptattr(SymmCipher*, const char*, size_t);

    // parse node attributes from an incoming buffer, this function must be called after call decryptattr
    static void parseattr(byte*, AttrMap&, m_off_t, m_time_t&, string&, string&, FileFingerprint&);

    // inbound share
    Share* inshare = nullptr;

    // outbound shares by user
    share_map* outshares = nullptr;

    // outbound pending shares
    share_map* pendingshares = nullptr;

    // incoming/outgoing share key
    SymmCipher* sharekey = nullptr;

    // app-private pointer
    void* appdata = nullptr;

    bool foreignkey = false;

    struct
    {
        bool removed : 1;
        bool attrs : 1;
        bool owner : 1;
        bool ctime : 1;
        bool fileattrstring : 1;
        bool inshare : 1;
        bool outshares : 1;
        bool pendingshares : 1;
        bool parent : 1;
        bool publiclink : 1;
        bool newnode : 1;
        bool name : 1;
        bool favourite : 1;

#ifdef ENABLE_SYNC
        // this field is only used internally in syncdown()
        bool syncdown_node_matched_here : 1;
#endif
        bool counter : 1;
        bool sensitive : 1;

        // this field also only used internally, for reporting new NO_KEY occurrences
        bool modifiedByThisClient : 1;

    } changed;

    void setkey(const byte* = NULL);

    void setkeyfromjson(const char*);

    void setUndecryptedKey(const std::string &undecryptedKey);

    void setfingerprint();

    void faspec(string*);

    NodeCounter getCounter() const;
    void setCounter(const NodeCounter &counter, bool notify);

    // parent
    // nullptr if is root node or top node of an inshare
    Node* parent = nullptr;

    // own position in NodeManager::mFingerPrints (only valid for file nodes)
    // It's used for speeding up node removing at NodeManager::removeFingerprint
    FingerprintPosition mFingerPrintPosition;
    // own position in NodeManager::mNodes. The map can have an element of type NodeManagerNode
    // previously Node exists
    // It's used for speeding up get children when Node parent is known
    NodePosition mNodePosition;


    // check if node is below this node
    bool isbelow(Node*) const;
    bool isbelow(NodeHandle) const;

    // handle of public link for the node
    PublicLink* plink = nullptr;

    void setpubliclink(handle, m_time_t, m_time_t, bool, const string &authKey = {});

    bool serialize(string*) override;
    static Node* unserialize(MegaClient& client, const string*, bool fromOldCache, std::list<std::unique_ptr<NewShare>>& ownNewshares);

    Node(MegaClient&, NodeHandle, NodeHandle, nodetype_t, m_off_t, handle, const char*, m_time_t);
    ~Node();

    int getShareType() const;

    bool isAncestor(NodeHandle ancestorHandle) const;

<<<<<<< HEAD
=======
    // true for outshares, pending outshares and folder links (which are shared folders internally)
    bool isShared() const { return  (outshares && !outshares->empty()) || (pendingshares && !pendingshares->empty()); }

#ifdef ENABLE_SYNC
    void detach(const bool recreate = false);
#endif // ENABLE_SYNC

>>>>>>> 0dbd811a
    // Returns true if this node has a child with the given name.
    bool hasChildWithName(const string& name) const;


    // values that are used to populate the flags column in the database
    // for efficent searching
    enum
    {
        FLAGS_IS_VERSION = 0,        // This bit is active if node is a version
        // i.e. the parent is a file not a folder
        FLAGS_IS_IN_RUBBISH = 1,     // This bit is active if node is in rubbish bin
        // i.e. the root ansestor is the rubbish bin
        FLAGS_IS_MARKED_SENSTIVE = 2,// This bit is active if node is marked as sensitive
        // that is it and every descendent is to be considered
        // sensitive
        // i.e. the 'sen' attribute is set
        FLAGS_SIZE = 3
    };

    typedef std::bitset<FLAGS_SIZE> Flags; 

    // check if any of the flags are set in any of the anesestors
    bool anyExcludeRecursiveFlag(Flags excludeRecursiveFlags) const;

    // should we keep the node
    // requiredFlags are flags that must be set
    // excludeFlags are flags that must not be set
    // excludeRecursiveFlags are flags that must not be set or set in a ansestor
    bool areFlagsValid(Flags requiredFlags, Flags excludeFlags, Flags excludeRecursiveFlags = Flags()) const;

    Flags getDBFlagsBitset() const;
    uint64_t getDBFlags() const;

    static uint64_t getDBFlags(uint64_t oldFlags, bool isInRubbish, bool isVersion, bool isSensitive);

private:
    // full folder/file key, symmetrically or asymmetrically encrypted
    // node crypto keys (raw or cooked -
    // cooked if size() == FOLDERNODEKEYLENGTH or FILEFOLDERNODEKEYLENGTH)
    string nodekeydata;

    // keeps track of counts of files, folder, versions, storage and version's storage
    NodeCounter mCounter;

public:
    bool getExtension(std::string& ext) const;
private:
    bool isPhoto(const std::string& ext, bool checkPreview) const;
    bool isVideo(const std::string& ext) const;
    bool isAudio(const std::string& ext) const;
    bool isDocument(const std::string& ext) const;

    static nameid getExtensionNameId(const std::string& ext);
};

inline const string& Node::nodekey() const
{
    assert(keyApplied() || type == ROOTNODE || type == VAULTNODE || type == RUBBISHNODE);
    return nodekeydata;
}

inline const string& Node::nodekeyUnchecked() const
{
    return nodekeydata;
}

inline bool Node::keyApplied() const
{
    return nodekeydata.size() == size_t((type == FILENODE) ? FILENODEKEYLENGTH : FOLDERNODEKEYLENGTH);
}

#ifdef ENABLE_SYNC

enum TreeState
{
    TREE_RESOLVED = 0,
    TREE_DESCENDANT_FLAGGED = 1,
    TREE_ACTION_HERE = 2,           // And also check if any children have flags set (ie, implicitly TREE_DESCENDANT_FLAGGED)
    TREE_ACTION_SUBTREE = 3         // overrides any children so the whole subtree is processed
};

inline TreeState updateTreestateFromChild(TreeState oldFlag, TreeState childFlag)
{
    return oldFlag == TREE_RESOLVED && childFlag != TREE_RESOLVED ? TREE_DESCENDANT_FLAGGED : oldFlag;
}

inline TreeState propagateSubtreeFlag(TreeState nodeFlag, TreeState childFlag)
{
    return nodeFlag == TREE_ACTION_SUBTREE ? TREE_ACTION_SUBTREE : TreeState(childFlag);
}

struct syncRow;
struct SyncPath;

struct MEGA_API LocalNode;

struct MEGA_API LocalNodeCore
  : public Cacheable
{
    // deserialize attributes from binary storage.
    bool read(const string& source, uint32_t& parentID);

    // serialize attributes to binary for storage.
    bool write(string& destination, uint32_t parentID);

    // local filesystem node ID (inode...) for rename/move detection
    handle fsid_lastSynced = ::mega::UNDEF;

    // The exact name of the file we are synced with, if synced
    // If not synced then it's the to-local (escaped) version of the CloudNode's name
    // This is also the key in the parent LocalNode's children map
    // (if this is the sync root node, it is an absolute path - otherwise just a leaf name)
    LocalPath localname;

    // for botched filesystems with legacy secondary ("short") names
    // Filesystem notifications could arrive with long or short names, and we need to recognise which LocalNode corresponds.
    // null means either the entry has no shortname or it's the same as the (normal) longname
    std::unique_ptr<LocalPath> slocalname = nullptr;

    // whether this node knew its shortname (otherwise it was loaded from an old db)
    bool slocalname_in_db = false;

    // related cloud node, if any
    NodeHandle syncedCloudNodeHandle;

    // The fingerprint of the node and/or file we are synced with
    FileFingerprint syncedFingerprint;

    // FILENODE or FOLDERNODE
    nodetype_t type = TYPE_UNKNOWN;

    // Once the local and remote names match exactly (taking into account escaping), we will keep them matching
    // This is so users can, for example, change uppercase/lowercase and have that synchronized.
    bool namesSynchronized = false;

}; // LocalNodeCore

struct MEGA_API LocalNode
  : public LocalNodeCore
{
    class Sync* sync = nullptr;

    // UTF8 NFC version of LocalNodeCore::localname.
    // Not serialized.
    // Should be updated whenever localname is.
    // Does not match the corresponding Node's name,
    // as escapes/case may be involved.
    string toName_of_localname;

    // parent linkage
    LocalNode* parent = nullptr;

    // children by name
    localnode_map children;

    unique_ptr<LocalPath> cloneShortname() const;
    localnode_map schildren;

    // The last scan of the folder (for folders).
    // Removed again when the folder is fully synced.
    std::unique_ptr<vector<FSNode>> lastFolderScan;

    // If we can regenerate the filsystem data at this node, no need to store it, save some RAM
    void clearRegeneratableFolderScan(SyncPath& fullPath, vector<syncRow>& childRows);

    fsid_localnode_map::iterator fsid_lastSynced_it;

    // we also need to track what fsid corresponded to our FSNode last time, even if not synced (not serialized)
    // if it changes, we should rescan, in case of LocalNode pre-existing with no FSNode, then one appears.  Or, now it's different
    handle fsid_asScanned = ::mega::UNDEF;
    fsid_localnode_map::iterator fsid_asScanned_it;

    // Fingerprint of the file as of the last scan.  TODO: does this make LocalNode too large?
    FileFingerprint scannedFingerprint;

    // related cloud node, if any
    nodehandle_localnode_map::iterator syncedCloudNodeHandle_it;

    // using a per-Localnode scan delay prevents self-notifications delaying the whole sync
    dstime scanDelayUntil = 0;
    unsigned expectedSelfNotificationCount = 0;
    //dstime lastScanTime = 0;

    struct
    {
        // Already-synced syncs on startup should not re-fingerprint files that match the synced fingerprint by fsid/size/mtime
        bool oneTimeUseSyncedFingerprintInScan : 1;

        // Determines whether we refingerprint a file when it is scanned.
        bool recomputeFingerprint : 1;

        // needs another recursiveSync for scanning at this level after pending changes
        TreeState scanAgain : 3;

        // needs another recursiveSync() to check moves at this level after pending changes
        // (can only be cleared if all scanAgain flags are clear)
        TreeState checkMovesAgain : 3;

        // needs another recursiveSync() for deletes/uploads/downloads at this level after pending changes
        // (can only be cleared if all checkMoveAgain flags are clear)
        TreeState syncAgain : 3;

        // whether any name conflicts have been detected.
        TreeState conflicts : 3;

        // fsids have been assigned in this node.
        bool unstableFsidAssigned : 1;

        // disappeared from local FS; we are moving the cloud node to the trash.
        bool deletedFS : 1;

        // we saw this node moved/renamed in the cloud, local move expected (or active)
        bool moveApplyingToLocal : 1;    // todo: do we need these anymore?
        bool moveAppliedToLocal : 1;

        unsigned scanInProgress : 1;
        unsigned scanObsolete : 1;

        // When recursing the tree, sometimes we need a node to set a flag in its parent
        // but, on other runs we skip over some nodes (eg. syncHere flag false)
        // however, we still need to compute the required flags for the parent node.
        // these flags record what the node still needs its parent to do in case it's not visited
        unsigned parentSetScanAgain : 1;
        unsigned parentSetCheckMovesAgain : 1;
        unsigned parentSetSyncAgain : 1;
        unsigned parentSetContainsConflicts : 1;

        // Set when we've created a new directory (say, as part of downsync)
        // that has reused this node's FSID.
        unsigned fsidSyncedReused : 1;
        unsigned fsidScannedReused : 1;

        // we can't delete a node immediately in case it's involved in a move
        // that we haven't detected yet.  So we increment this counter
        // Once it's big enough then we are sure and can delete the LocalNode.
        unsigned confirmDeleteCount : 2;

        // If we detected+actioned a move, and this is the old node
        // we can't delete it directly as there may be references on the stack
        unsigned certainlyOrphaned : 1;

        // track whether we have ever scanned this folder
        // folders never scanned can issue a second scan request for this sync
        unsigned neverScanned : 1;

        // if we write a file with this name, and then checking the filename given back, it's different
        // that makes it impossible to sync properly.  The user must be informed.
        // eg. Synology SMB network drive from windows, and filenames with trailing spaces
        unsigned localFSCannotStoreThisName : 1;
    };

    // Fields which are hardly ever used.
    // We keep the average memory use by only alloating these when used.
    struct RareFields
    {
        shared_ptr<ScanService::ScanRequest> scanRequest;

        struct ScanBlocked
        {
            BackoffTimer scanBlockedTimer;
            LocalPath scanBlockedLocalPath;

            bool folderUnreadable = false;
            bool filesUnreadable = false;

            // There is only one shared_ptr so if the node is gone,
            // we can't look this up by weak_ptr.  So this ptr is not dangling
            LocalNode* localNode = nullptr;

            ScanBlocked(PrnGen &rng, const LocalPath& lp, LocalNode* ln);
        };

        shared_ptr<ScanBlocked> scanBlocked;

        struct BadlyFormedIgnore
        {
            LocalPath localPath;

            // There is only one shared_ptr so if the node is gone,
            // we can't look this up by weak_ptr.  So this ptr is not dangling
            Sync* sync = nullptr;

            BadlyFormedIgnore(const LocalPath& lp, Sync* s) : localPath(lp), sync(s) {}
        };

        shared_ptr<BadlyFormedIgnore> badlyFormedIgnoreFilePath;

        struct MoveInProgress
        {
            bool succeeded = false;
            bool failed = false;
            bool syncCodeProcessedResult = false;

            bool inProgress() { return !succeeded && !failed; }

            handle sourceFsid = UNDEF;
            nodetype_t sourceType = FILENODE;
            FileFingerprint sourceFingerprint;
            NodeHandle movedHandle;
            const void* sourcePtr = nullptr; // for ptr comparison only - could be dangling (actually LocalNode*)
            map<LocalPath, LocalNode*> priorChildrenToRemove;
        };

        struct MovePending
        {
            MovePending(LocalPath&& sourcePath)
              : sourcePath(std::move(sourcePath))
            {
            }

            LocalPath sourcePath;
        };

        struct CreateFolderInProgress
        {
        };

        struct DeleteToDebrisInProgress
        {
            // (actually if it's an inshare, we unlink() as there's no debris
            string pathDeleting;
        };

        struct UnlinkInProgress
        {
            bool failed = false;
            bool succeeded = false;

            handle sourceFsid = UNDEF;
            nodetype_t sourceType = FILENODE;
            FileFingerprint sourceFingerprint;
            LocalNode* sourcePtr = nullptr;
        };

        weak_ptr<MovePending> movePendingFrom;
        shared_ptr<MovePending> movePendingTo;

        shared_ptr<MoveInProgress> moveFromHere;
        shared_ptr<MoveInProgress> moveToHere;
        weak_ptr<CreateFolderInProgress> createFolderHere;
        weak_ptr<DeleteToDebrisInProgress> removeNodeHere;
        weak_ptr<UnlinkInProgress> unlinkHere;

        // Filter rules applicable below this node.
        unique_ptr<FilterChain> filterChain;

        // If we can tell what the filesystem renamed a downloaded file to
        LocalPath localFSRenamedToThisName;
    };

    bool hasRare() { return !!rareFields; }
    RareFields& rare();
    void trimRareFields();

    // use this one to skip the hasRare check, if it doesn't exist a reference to a blank one is returned
    const RareFields& rareRO() const;

    // set the syncupTargetedAction for this, and parents
    void setScanAgain(bool doParent, bool doHere, bool doBelow, dstime delayds);
    void setCheckMovesAgain(bool doParent, bool doHere, bool doBelow);
    void setSyncAgain(bool doParent, bool doHere, bool doBelow);

    void setContainsConflicts(bool doParent, bool doHere, bool doBelow);

    void initiateScanBlocked(bool folderBlocked, bool containsFingerprintBlocked);
    bool checkForScanBlocked(FSNode* fsnode);

    // True if this subtree requires scanning.
    bool scanRequired() const;

    // True if this subtree could contain move sources or targets
    bool mightHaveMoves() const;

    // True if this subtree requires syncing.
    bool syncRequired() const;

    // Pass any TREE_ACTION_SUBTREE flags on to child nodes, so we can clear the flag at this level
    void propagateAnySubtreeFlags();

    // Queue a scan request for this node if needed, and if a slot is available (just one per sync)
    // Also receive the results if they are ready
    bool processBackgroundFolderScan(syncRow& row, SyncPath& fullPath);

    void reassignUnstableFsidsOnceOnly(const FSNode* fsnode);

    // current subtree sync state as last notified to OS
    treestate_t mReportedSyncState = TREESTATE_NONE;

    // check the current state (only useful for folders)
    treestate_t checkTreestate(bool notifyChangeToApp);
    void recursiveSetAndReportTreestate(treestate_t ts, bool recurse, bool reportToApp);

    // timer to delay upload start
    dstime nagleds = 0;
    void bumpnagleds();

    // build full local path to this node
    void getlocalpath(LocalPath&) const;
    LocalPath getLocalPath() const;

    // build full remote path to this node (might not exist anymore, of course)
    string getCloudPath(bool guessLeafName) const;

    // For debugging duplicate LocalNodes from older SDK versions
    string debugGetParentList();

    // return child node by name   (TODO: could this be ambiguous, especially with case insensitive filesystems)
    LocalNode* childbyname(LocalPath*);

    LocalNode* findChildWithSyncedNodeHandle(NodeHandle h);

    FSNode getLastSyncedFSDetails() const;
    FSNode getScannedFSDetails() const;

    // Each LocalNode can be either uploading or downloading a file.
    // These functions manage that
    void queueClientUpload(shared_ptr<SyncUpload_inClient> upload, VersioningOption vo, bool queueFirst, NodeHandle ovHandleIfShortcut);
    void queueClientDownload(shared_ptr<SyncDownload_inClient> upload, bool queueFirst);
    void resetTransfer(shared_ptr<SyncTransfer_inClient> p);
    void checkTransferCompleted(syncRow& row, syncRow& parentRow, SyncPath& fullPath);
    void updateTransferLocalname();
    bool transferResetUnlessMatched(direction_t, const FileFingerprint& fingerprint);
    shared_ptr<SyncTransfer_inClient> transferSP;

    void updateMoveInvolvement();

    void setSyncedFsid(handle newfsid, fsid_localnode_map& fsidnodes, const LocalPath& fsName, std::unique_ptr<LocalPath> newshortname);
    void setScannedFsid(handle newfsid, fsid_localnode_map& fsidnodes, const LocalPath& fsName, const FileFingerprint& scanfp);

    void setSyncedNodeHandle(NodeHandle h);

    void setnameparent(LocalNode*, const LocalPath& newlocalpath, std::unique_ptr<LocalPath>);
    void moveContentTo(LocalNode*, LocalPath&, bool setScanAgain);

    LocalNode(Sync*);
    void init(nodetype_t, LocalNode*, const LocalPath&, std::unique_ptr<LocalPath>);

    bool serialize(string* d) override;
    static unique_ptr<LocalNode> unserialize(Sync& sync, const string& source, uint32_t& parentID);

    void deleteChildren();

    ~LocalNode();

    //// True if any name conflicts have been detected in this subtree.
    bool conflictsDetected() const;

    // Are we above other?
    bool isAbove(const LocalNode& other) const;

    // Are we below other?
    bool isBelow(const LocalNode& other) const;

    // Create a watch for this node if necessary.
    WatchResult watch(const LocalPath& path, handle fsid);

    void ignoreFilterPresenceChanged(bool present, FSNode* fsNode);

    void setSubtreeNeedsRefingerprint();

private:
    struct
    {
        // The node's exclusion state.
        ExclusionState mExclusionState;

        // Whether we're an ignore file.
        bool mIsIgnoreFile : 1;

        // Whether we need to reload this node's ignore file.
        bool mWaitingForIgnoreFileLoad : 1;
    };

    // Query whether a file is excluded by a name filter.
    ExclusionState calcExcluded(RemotePathPair namePath, nodetype_t type, bool inherited) const;

    // Query whether a file is excluded by a size filter.
    ExclusionState calcExcluded(const RemotePathPair& namePath, m_off_t size) const;

    // Signal that LocalNodes in this subtree must recompute their exclusion state.
    void setRecomputeExclusionState(bool includingThisOne, bool scan);

public:
    // Clears the filters defined by this node.
    void clearFilters();

    // Returns a reference to this node's filter chain.
    const FilterChain& filterChainRO() const;

    // Load filters from the ignore file identified by path.
    bool loadFiltersIfChanged(const FileFingerprint& fingerprint, const LocalPath& path);

    // Signal whether this node needs to load its ignore file.
    //void setWaitingForIgnoreFileLoad(bool waiting);

    // Query whether this node needs to load its ignore file.
    bool waitingForIgnoreFileLoad() const;

    // Query whether a file is excluded by this node or one of its parents.
    template<typename PathType>
    typename std::enable_if<IsPath<PathType>::value, ExclusionState>::type
    exclusionState(const PathType& path, nodetype_t type, m_off_t size) const;

    // Specialization of above intended for cloud name queries.
    ExclusionState exclusionState(const string& name, nodetype_t type, m_off_t size) const;

    // Query this node's exclusion state.
    ExclusionState exclusionState() const;

    // Query whether this node represents an ignore file.
    bool isIgnoreFile() const;

    // Recompute this node's exclusion state.
    bool recomputeExclusionState();

private:
    unique_ptr<RareFields> rareFields;

#ifdef USE_INOTIFY
    class WatchHandle
    {
    public:
        WatchHandle();

        ~WatchHandle();

        MEGA_DISABLE_COPY_MOVE(WatchHandle);

        auto operator=(WatchMap::iterator entry) -> WatchHandle&;
        auto operator=(std::nullptr_t) -> WatchHandle&;

        bool operator==(handle fsid) const;

        void invalidate();

    private:
        WatchMap::iterator mEntry;

        static WatchMap mSentinel;
    }; // WatchHandle

public:
    WatchHandle mWatchHandle;
#endif // USE_INOTIFY
};

bool isDoNotSyncFileName(const string& name);
#endif  // ENABLE_SYNC

bool isPhotoVideoAudioByName(const string& filenameExtensionLowercaseNoDot);

} // namespace



#endif<|MERGE_RESOLUTION|>--- conflicted
+++ resolved
@@ -26,12 +26,9 @@
 #include "filefingerprint.h"
 #include "file.h"
 #include "attrmap.h"
-<<<<<<< HEAD
 #include "syncfilter.h"
 #include "backofftimer.h"
-=======
 #include <bitset>
->>>>>>> 0dbd811a
 
 namespace mega {
 
@@ -374,16 +371,9 @@
 
     bool isAncestor(NodeHandle ancestorHandle) const;
 
-<<<<<<< HEAD
-=======
     // true for outshares, pending outshares and folder links (which are shared folders internally)
     bool isShared() const { return  (outshares && !outshares->empty()) || (pendingshares && !pendingshares->empty()); }
 
-#ifdef ENABLE_SYNC
-    void detach(const bool recreate = false);
-#endif // ENABLE_SYNC
-
->>>>>>> 0dbd811a
     // Returns true if this node has a child with the given name.
     bool hasChildWithName(const string& name) const;
 
