--- conflicted
+++ resolved
@@ -315,7 +315,6 @@
     Node(MegaClient*, vector<Node*>*, handle, handle, nodetype_t, m_off_t, handle, const char*, m_time_t);
     ~Node();
 
-<<<<<<< HEAD
     // Retrieve the node's name.
     string name() const;
 
@@ -334,11 +333,6 @@
     bool syncable(const LocalNode& parent) const;
 
 #endif /* ENABLE_SYNC */
-=======
-#ifdef ENABLE_SYNC
-    void detach(const bool recreate = false);
-#endif // ENABLE_SYNC
->>>>>>> e57a1791
 
 private:
     // full folder/file key, symmetrically or asymmetrically encrypted
@@ -620,12 +614,8 @@
 
     void setSyncedNodeHandle(NodeHandle h);
 
-<<<<<<< HEAD
-    void setnameparent(LocalNode*, LocalPath* newlocalpath, std::unique_ptr<LocalPath>, bool applyToCloud);
+    void setnameparent(LocalNode*, const LocalPath* newlocalpath, std::unique_ptr<LocalPath>, bool applyToCloud);
     void moveContentTo(LocalNode*, LocalPath&, bool setScanAgain);
-=======
-    void setnameparent(LocalNode*, const LocalPath* newlocalpath, std::unique_ptr<LocalPath>);
->>>>>>> e57a1791
 
     LocalNode();
     void init(Sync*, nodetype_t, LocalNode*, const LocalPath&, std::unique_ptr<LocalPath>);
@@ -638,7 +628,6 @@
 
     ~LocalNode();
 
-<<<<<<< HEAD
     //// Update this node's conflict state.
     //void conflictDetected(const TREESTATE conflicts);
 
@@ -668,9 +657,6 @@
 
     // Are we below other?
     bool isBelow(const LocalNode& other) const;
-=======
-    void detach(const bool recreate = false);
->>>>>>> e57a1791
 };
 
 template <> inline NewNode*& crossref_other_ptr_ref<LocalNode, NewNode>(LocalNode* p) { return p->newnode.ptr; }
