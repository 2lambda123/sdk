/**
 * @file mega/nodemanager.h
 * @brief Client access engine core logic
 *
 * (c) 2013-2023 by Mega Limited, Auckland, New Zealand
 *
 * This file is part of the MEGA SDK - Client Access Engine.
 *
 * Applications using the MEGA API must present a valid application key
 * and comply with the the rules set forth in the Terms of Service.
 *
 * The MEGA SDK is distributed in the hope that it will be useful,
 * but WITHOUT ANY WARRANTY; without even the implied warranty of
 * MERCHANTABILITY or FITNESS FOR A PARTICULAR PURPOSE.
 *
 * @copyright Simplified (2-clause) BSD License.
 *
 * You should have received a copy of the license along with this
 * program.
 */

#include <thread>
#ifndef NODEMANAGER_H
#define NODEMANAGER_H 1

#include <map>
#include <set>
#include "node.h"
#include "types.h"

namespace mega {

class DBTableNodes;
struct FileFingerprint;
class FingerprintContainer;
class MegaClient;
class NodeSerialized;

class NodeSearchFilter
{
public:
    NodeSearchFilter(ShareType_t st = NO_SHARES) : mShareType(st) {}

    template<class T>
    void copyFrom(const T& f, ShareType_t shareType = NO_SHARES)
    {
        mNameFilter = f.byName() ? f.byName() : std::string(); // get it as const char*
        mMimeCategory = static_cast<MimeType_t>(f.byCategory()); // get it as int
        mExcludeSensitive = f.bySensitivity();
        mLocationHandle = f.byLocationHandle();
        mShareType = shareType;
        mCreationLowerLimit = f.byCreationTimeLowerLimit();
        mCreationUpperLimit = f.byCreationTimeUpperLimit();
    }

    const std::string& byName() const { return mNameFilter; }
    MimeType_t byCategory() const { return mMimeCategory; }
    bool bySensitivity() const { return mExcludeSensitive; }

    // recursive look-ups (searchNodes): represents 'ancestor';
    // non-recursive look-ups (getChildren): represents 'parent'.
    handle byLocationHandle() const { return mLocationHandle; }

    // recursive look-ups (searchNodes): type of share where search is restricted to;
    // non-recursive look-ups (getChildren): ignored.
    ShareType_t byShareType() const { return mShareType; }

    int64_t byCreationTimeLowerLimit() const { return mCreationLowerLimit; }
    int64_t byCreationTimeUpperLimit() const { return mCreationUpperLimit; }

private:
    std::string mNameFilter;
    MimeType_t mMimeCategory = MIME_TYPE_UNKNOWN;
    bool mExcludeSensitive = false;
    handle mLocationHandle = UNDEF;
    ShareType_t mShareType = NO_SHARES;
    int64_t mCreationLowerLimit = 0;
    int64_t mCreationUpperLimit = 0;
};

/**
 * @brief The NodeManager class
 *
 * This class encapsulates the access to nodes. It hides the details to
 * access to the Node object: in case it's not loaded in RAM, it will
 * load it from the "nodes" DB table.
 *
 * The same DB file is used for the "statecache" and the "nodes" table, and
 * both tables need to follow the same domain for transactions: a commit is
 * triggered by the reception of a sequence-number in the actionpacket (scsn).
 */
class MEGA_API NodeManager
{
public:
    NodeManager(MegaClient& client);

    // set interface to access to "nodes" table
    void setTable(DBTableNodes *table);

    // set interface to access to "nodes" table to nullptr, it's called just after sctable.reset()
    void reset();

    // Take node ownership
    typedef map<NodeHandle,  set<std::shared_ptr<Node>>> MissingParentNodes;
    bool addNode(std::shared_ptr<Node> node, bool notify, bool isFetching, MissingParentNodes& missingParentNodes);
    bool updateNode(Node* node);
    // removeNode() --> it's done through notifypurge()

    // if node is not available in memory, it's loaded from DB
    std::shared_ptr<Node> getNodeByHandle(NodeHandle handle);

    // read children from DB and load them in memory
    sharedNode_list getChildren(const Node *parent, CancelToken cancelToken = CancelToken());

    node_vector getChildren(const NodeSearchFilter& filter, CancelToken cancelFlag);

    // read children from type (folder or file) from DB and load them in memory
    sharedNode_vector getChildrenFromType(const NodeHandle &parent, nodetype_t type, CancelToken cancelToken);

    // get up to "maxcount" nodes, not older than "since", ordered by creation time
    // Note: nodes are read from DB and loaded in memory
    sharedNode_vector getRecentNodes(unsigned maxcount, m_time_t since);

    // Search nodes containing 'searchString' in its name
    // Returned nodes are children of 'nodeHandle' (at any level)
    // If 'nodeHandle' is UNDEF, search includes the whole account
    // If a cancelFlag is passed, it must be kept alive until this method returns
<<<<<<< HEAD
    sharedNode_vector search(NodeHandle ancestorHandle, const char* searchString, bool recursive, Node::Flags requiredFlags, Node::Flags excludeFlags, Node::Flags excludeRecursiveFlags, CancelToken cancelFlag);

    sharedNode_vector getInSharesWithName(const char *searchString, CancelToken cancelFlag);
    sharedNode_vector getOutSharesWithName(const char *searchString, CancelToken cancelFlag);
    sharedNode_vector getPublicLinksWithName(const char *searchString, CancelToken cancelFlag);
=======
    /** @deprecated Use searchNodes(const NodeSearchFilter...) instead */
    node_vector search(NodeHandle ancestorHandle, const char* searchString, bool recursive, Node::Flags requiredFlags, Node::Flags excludeFlags, Node::Flags excludeRecursiveFlags, CancelToken cancelFlag);

    node_vector searchNodes(const NodeSearchFilter& filter, CancelToken cancelFlag);

    /** @deprecated Use searchNodes(const NodeSearchFilter...) instead */
    node_vector getInSharesWithName(const char *searchString, CancelToken cancelFlag);
    /** @deprecated Use searchNodes(const NodeSearchFilter...) instead */
    node_vector getOutSharesWithName(const char *searchString, CancelToken cancelFlag);
    /** @deprecated Use searchNodes(const NodeSearchFilter...) instead */
    node_vector getPublicLinksWithName(const char *searchString, CancelToken cancelFlag);
>>>>>>> 93e6e4e4


    sharedNode_vector getNodesByFingerprint(FileFingerprint& fingerprint);
    sharedNode_vector getNodesByOrigFingerprint(const std::string& fingerprint, Node *parent);
    std::shared_ptr<Node> getNodeByFingerprint(FileFingerprint &fingerprint);

    // Return a first level child node whose name matches with 'name'
    // Valid values for nodeType: FILENODE, FOLDERNODE
    // Note: if not found among children loaded in RAM (and not all children are loaded), it will search in DB
    // Hint: ensure all children are loaded if this method is called for all children of a folder
    std::shared_ptr<Node> childNodeByNameType(const Node *parent, const std::string& name, nodetype_t nodeType);

    // Returns ROOTNODE, INCOMINGNODE, RUBBISHNODE (In case of logged into folder link returns only ROOTNODE)
    // Load from DB if it's necessary
    sharedNode_vector getRootNodes();

<<<<<<< HEAD
    sharedNode_vector getNodesWithInShares(); // both, top-level and nested ones
    sharedNode_vector getNodesWithOutShares();
    sharedNode_vector getNodesWithPendingOutShares();
    sharedNode_vector getNodesWithLinks();

    sharedNode_vector getNodesByMimeType(MimeType_t mimeType, NodeHandle ancestorHandle, Node::Flags requiredFlags, Node::Flags excludeFlags, Node::Flags excludeRecursiveFlags, CancelToken cancelFlag);
=======
    /** @deprecated Use searchNodes(const NodeSearchFilter...) instead */
    node_vector getNodesWithInShares(); // both, top-level and nested ones
    /** @deprecated Use searchNodes(const NodeSearchFilter...) instead */
    node_vector getNodesWithOutShares();

    node_vector getNodesWithPendingOutShares();

    /** @deprecated Use searchNodes(const NodeSearchFilter...) instead */
    node_vector getNodesWithLinks();
    /** @deprecated Use searchNodes(const NodeSearchFilter...) instead */
    node_vector getNodesByMimeType(MimeType_t mimeType, NodeHandle ancestorHandle, Node::Flags requiredFlags, Node::Flags excludeFlags, Node::Flags excludeRecursiveFlags, CancelToken cancelFlag);
>>>>>>> 93e6e4e4

    std::vector<NodeHandle> getFavouritesNodeHandles(NodeHandle node, uint32_t count);
    size_t getNumberOfChildrenFromNode(NodeHandle parentHandle);

    // Returns the number of children nodes of specific node type with a query to DB
    // Valid types are FILENODE and FOLDERNODE
    size_t getNumberOfChildrenByType(NodeHandle parentHandle, nodetype_t nodeType);

    // true if 'node' is a child node of 'ancestor', false otherwise.
    bool isAncestor(NodeHandle nodehandle, NodeHandle ancestor, CancelToken cancelFlag);

    // Clean 'changed' flag from all nodes
    void removeChanges();

    // Remove all nodes from all caches
    void cleanNodes();

    // Use blob received as parameter to generate a node
    // Used to generate nodes from old cache
    std::shared_ptr<Node> getNodeFromBlob(const string* nodeSerialized);

    // attempt to apply received keys to decrypt node's keys
    void applyKeys(uint32_t appliedKeys);

    // add node to the notification queue
    void notifyNode(std::shared_ptr<Node> node, sharedNode_vector* nodesToReport = nullptr);

    // for consistently notifying when updating node counters
    void setNodeCounter(std::shared_ptr<Node> n, const NodeCounter &counter, bool notify, sharedNode_vector* nodesToReport);

    // process notified/changed nodes from 'mNodeNotify': dump changes to DB
    void notifyPurge();

    size_t nodeNotifySize() const;

    // Returns if cache has been loaded
    bool hasCacheLoaded();

    // Load rootnodes (ROOTNODE, INCOMING, RUBBISH), its first-level children
    // and root of incoming shares. Return true if success, false if error
    bool loadNodes();

    // Returns total of nodes in the account (cloud+inbox+rubbish AND inshares), including versions
    uint64_t getNodeCount();

    // return the counter for all root nodes (cloud+inbox+rubbish)
    NodeCounter getCounterOfRootNodes();

    // update the counter of 'n' when its parent is updated (from 'oldParent' to 'n.parent')
    void updateCounter(std::shared_ptr<Node> n, std::shared_ptr<Node> oldParent);

    // true if 'h' is a rootnode: cloud, inbox or rubbish bin
    bool isRootNode(NodeHandle h) const;

    // Set values to mClient.rootnodes for ROOTNODE, INBOX and RUBBISH
    bool setrootnode(std::shared_ptr<Node> node);

    // Add fingerprint to mFingerprint. If node isn't going to keep in RAM
    // node isn't added
    FingerprintPosition insertFingerprint(Node* node);
    // Remove fingerprint from mFingerprint
    void removeFingerprint(Node* node, bool unloadNode = false);
    FingerprintPosition invalidFingerprintPos();

    // Node has received last updates and it's ready to store in DB
    void saveNodeInDb(Node *node);

    // write all nodes into DB (used for migration from legacy to NOD DB schema)
    void dumpNodes();

    // This method only can be used in Megacli for testing purposes
    uint64_t getNumberNodesInRam() const;

    // Add new relationship between parent and child
    void addChild(NodeHandle parent, NodeHandle child, Node *node);
    // remove relationship between parent and child
    void removeChild(Node *parent, NodeHandle child);

    // Returns the number of versions for a node (including the current version)
    int getNumVersions(NodeHandle nodeHandle);

    NodeHandle getRootNodeFiles() const;
    NodeHandle getRootNodeVault() const;
    NodeHandle getRootNodeRubbish() const;
    void setRootNodeFiles(NodeHandle h);
    void setRootNodeVault(NodeHandle h);
    void setRootNodeRubbish(NodeHandle h);

    // In case of orphans send an event
    void checkOrphanNodes(MissingParentNodes& nodesWithMissingParent);

    // This method is called when initial fetch nodes is finished
    // Initialize node counters and create indexes at DB
    void initCompleted();

    std::shared_ptr<Node> getNodeFromNodeManagerNode(NodeManagerNode& nodeManagerNode);

    // true when the filesystem has been initialized
    bool ready();

private:
    MegaClient& mClient;

#if defined(DEBUG)
    using MutexType = CheckableMutex<std::recursive_mutex>;
#else // DEBUG
    using MutexType = std::recursive_mutex;
#endif // ! DEBUG

    using LockGuard = std::lock_guard<MutexType>;

    mutable MutexType mMutex;

    // interface to handle accesses to "nodes" table
    DBTableNodes* mTable = nullptr;

    // root nodes (files, vault, rubbish)
    struct Rootnodes
    {
        NodeHandle files;
        NodeHandle vault;
        NodeHandle rubbish;
        std::map<nodetype_t, std::shared_ptr<Node> > mRootNodes;

        // returns true if the 'h' provided matches any of the rootnodes.
        // (when logged into folder links, the handle of the folder is set to 'files')
        bool isRootNode(NodeHandle h) const { return (h == files || h == vault || h == rubbish); }
        void clear();
    } rootnodes;

    class FingerprintContainer : public fingerprint_set
    {
    public:
        bool allFingerprintsAreLoaded(const FileFingerprint *fingerprint) const;
        void setAllFingerprintLoaded(const FileFingerprint *fingerprint);
        void removeAllFingerprintLoaded(const FileFingerprint *fingerprint);
        void clear();

    private:
        // it stores all FileFingerprint that have been looked up in DB, so it
        // avoid the DB query for future lookups (includes non-existing (yet) fingerprints)
        std::set<FileFingerprint, FileFingerprintCmp> mAllFingerprintsLoaded;
    };

    // Stores nodes that have been loaded in RAM from DB (not necessarily all of them)
    std::map<NodeHandle, NodeManagerNode> mNodes;

    uint64_t mNodesInRam = 0;

    // nodes that have changed and are pending to notify to app and dump to DB
    sharedNode_vector mNodeNotify;

<<<<<<< HEAD
    shared_ptr<Node> getNodeInRAM(NodeHandle handle);
    void saveNodeInRAM(std::shared_ptr<Node> node, bool isRootnode, MissingParentNodes& missingParentNodes);    // takes ownership
    sharedNode_vector getNodesWithSharesOrLink_internal(ShareType_t shareType);
=======
    Node* getNodeInRAM(NodeHandle handle);
    void saveNodeInRAM(Node* node, bool isRootnode, MissingParentNodes& missingParentNodes);    // takes ownership

    /** @deprecated */
    node_vector getNodesWithSharesOrLink_internal(ShareType_t shareType);
>>>>>>> 93e6e4e4

    enum OperationType
    {
        INCREASE = 0,
        DECREASE,
    };

    // Update a node counter for 'origin' and its subtree (recursively)
    // If operationType is INCREASE, nc is added, in other case is decreased (ie. upon deletion)
    void updateTreeCounter(std::shared_ptr<Node> origin, NodeCounter nc, OperationType operation, sharedNode_vector* nodesToReport);

    // returns nullptr if there are unserialization errors. Also triggers a full reload (fetchnodes)
    shared_ptr<Node> getNodeFromNodeSerialized(const NodeSerialized& nodeSerialized);

    // reads from DB and loads the node in memory
    shared_ptr<Node> unserializeNode(const string*, bool fromOldCache);

    // returns the counter for the specified node, calculating it recursively and accessing to DB if it's neccesary
    NodeCounter calculateNodeCounter(const NodeHandle &nodehandle, nodetype_t parentType, std::shared_ptr<Node> node, bool isInRubbish);

    // Container storing FileFingerprint* (Node* in practice) ordered by fingerprint
    FingerprintContainer mFingerPrints;

    // Return a node from Data base, node shouldn't be in RAM previously
    shared_ptr<Node> getNodeFromDataBase(NodeHandle handle);

    // Returns root nodes without nested in-shares
    sharedNode_vector getRootNodesAndInshares();

    // Process unserialized nodes read from DB
    // Avoid loading nodes whose ancestor is not ancestorHandle. If ancestorHandle is undef load all nodes
    // If a valid cancelFlag is passed and takes true value, this method returns without complete operation
    // If a valid object is passed, it must be kept alive until this method returns.
    sharedNode_vector processUnserializedNodes(const std::vector<std::pair<NodeHandle, NodeSerialized>>& nodesFromTable, NodeHandle ancestorHandle = NodeHandle(), CancelToken cancelFlag = CancelToken());

    node_vector searchNodes_internal(const NodeSearchFilter& filter, CancelToken cancelFlag);
    node_vector processUnserializedNodes(const std::vector<std::pair<NodeHandle, NodeSerialized>>& nodesFromTable, const NodeSearchFilter& filter, CancelToken cancelFlag = CancelToken());
    node_vector getChildren_internal(const NodeSearchFilter& filter, CancelToken cancelFlag);
    node_vector processUnserializedChildren(const std::vector<std::pair<NodeHandle, NodeSerialized>>& childrenFromTable, const NodeSearchFilter& filter, CancelToken cancelFlag = CancelToken());

    // node temporary in memory, which will be removed upon write to DB
    std::shared_ptr<Node> mNodeToWriteInDb;

    // Stores (or updates) the node in the DB. It also tries to decrypt it for the last time before storing it.
    void putNodeInDb(Node* node) const;

    // true when the NodeManager has been inicialized and contains a valid filesystem
    bool mInitialized = false;

    // These are all the "internal" versions of the public interfaces.
    // This is to avoid confusion where public functions used to call other public functions
    // but that introudces confusion about where the mutex gets locked.
    // Now the public interfaces lock the mutex once, and call these internal functions
    // which have all the original code in them.
    // Internal functions only call other internal fucntions, and that keeps things simple
    // We would use a non-recursive mutex for more precise control, and to make sure we can unlock
    // it when we need to make callbacks to the app.
    // It's quite a verbose approach, but at least simple, easy to understand, and easy to get right.
    void setTable_internal(DBTableNodes *table);
    void reset_internal();
    bool addNode_internal(std::shared_ptr<Node> node, bool notify, bool isFetching, MissingParentNodes& missingParentNodes);
    bool updateNode_internal(Node* node);
<<<<<<< HEAD
    std::shared_ptr<Node> getNodeByHandle_internal(NodeHandle handle);
    sharedNode_list getChildren_internal(const Node *parent, CancelToken cancelToken = CancelToken());
    sharedNode_vector getChildrenFromType_internal(const NodeHandle& parent, nodetype_t type, CancelToken cancelToken);
    sharedNode_vector getRecentNodes_internal(unsigned maxcount, m_time_t since);
    sharedNode_vector search_internal(NodeHandle ancestorHandle, const char* searchString, bool recursive, Node::Flags requiredFlags, Node::Flags excludeFlags, Node::Flags excludeRecursiveFlags, CancelToken cancelFlag);
    sharedNode_vector getInSharesWithName_internal(const char *searchString, CancelToken cancelFlag);
    sharedNode_vector getOutSharesWithName_internal(const char *searchString, CancelToken cancelFlag);
    sharedNode_vector getPublicLinksWithName_internal(const char *searchString, CancelToken cancelFlag);
    sharedNode_vector getNodesByFingerprint_internal(FileFingerprint& fingerprint);
    sharedNode_vector getNodesByOrigFingerprint_internal(const std::string& fingerprint, Node *parent);
    std::shared_ptr<Node> getNodeByFingerprint_internal(FileFingerprint &fingerprint);
    std::shared_ptr<Node> childNodeByNameType_internal(const Node *parent, const std::string& name, nodetype_t nodeType);
    sharedNode_vector getRootNodes_internal();
    sharedNode_vector getNodesWithInShares_internal(); // both, top-level and nested ones
    sharedNode_vector getNodesByMimeType_internal(MimeType_t mimeType, NodeHandle ancestorHandle, Node::Flags requiredFlags, Node::Flags excludeFlags, Node::Flags excludeRecursiveFlags, CancelToken cancelFlag);
=======
    Node *getNodeByHandle_internal(NodeHandle handle);
    node_list getChildren_internal(const Node *parent, CancelToken cancelToken = CancelToken());
    node_vector getChildrenFromType_internal(const NodeHandle& parent, nodetype_t type, CancelToken cancelToken);
    node_vector getRecentNodes_internal(unsigned maxcount, m_time_t since);

    /** @deprecated */
    node_vector search_internal(NodeHandle ancestorHandle, const char* searchString, bool recursive, Node::Flags requiredFlags, Node::Flags excludeFlags, Node::Flags excludeRecursiveFlags, CancelToken cancelFlag);
    /** @deprecated */
    node_vector getInSharesWithName_internal(const char *searchString, CancelToken cancelFlag);
    /** @deprecated */
    node_vector getOutSharesWithName_internal(const char *searchString, CancelToken cancelFlag);
    /** @deprecated */
    node_vector getPublicLinksWithName_internal(const char *searchString, CancelToken cancelFlag);

    node_vector getNodesByFingerprint_internal(FileFingerprint& fingerprint);
    node_vector getNodesByOrigFingerprint_internal(const std::string& fingerprint, Node *parent);
    Node *getNodeByFingerprint_internal(FileFingerprint &fingerprint);
    Node* childNodeByNameType_internal(const Node *parent, const std::string& name, nodetype_t nodeType);
    node_vector getRootNodes_internal();

    /** @deprecated */
    node_vector getNodesWithInShares_internal(); // both, top-level and nested ones
    /** @deprecated */
    node_vector getNodesByMimeType_internal(MimeType_t mimeType, NodeHandle ancestorHandle, Node::Flags requiredFlags, Node::Flags excludeFlags, Node::Flags excludeRecursiveFlags, CancelToken cancelFlag);

>>>>>>> 93e6e4e4
    std::vector<NodeHandle> getFavouritesNodeHandles_internal(NodeHandle node, uint32_t count);
    size_t getNumberOfChildrenFromNode_internal(NodeHandle parentHandle);
    size_t getNumberOfChildrenByType_internal(NodeHandle parentHandle, nodetype_t nodeType);
    bool isAncestor_internal(NodeHandle nodehandle, NodeHandle ancestor, CancelToken cancelFlag);
    void removeChanges_internal();
    void cleanNodes_internal();
    std::shared_ptr<Node> getNodeFromBlob_internal(const string* nodeSerialized);
    void applyKeys_internal(uint32_t appliedKeys);
    void notifyNode_internal(std::shared_ptr<Node> node, sharedNode_vector* nodesToReport);
    bool loadNodes_internal();
    uint64_t getNodeCount_internal();
    NodeCounter getCounterOfRootNodes_internal();
    void updateCounter_internal(std::shared_ptr<Node> n, std::shared_ptr<Node> oldParent);
    bool setrootnode_internal(std::shared_ptr<Node> node);
    FingerprintPosition insertFingerprint_internal(Node* node);
    void removeFingerprint_internal(Node* node, bool unloadNode);
    void saveNodeInDb_internal(Node *node);
    void dumpNodes_internal();
    void addChild_internal(NodeHandle parent, NodeHandle child, Node *node);
    void removeChild_internal(Node *parent, NodeHandle child);
    void setRootNodeFiles_internal(NodeHandle h);
    void setRootNodeVault_internal(NodeHandle h);
    void setRootNodeRubbish_internal(NodeHandle h);
    void initCompleted_internal();
};

} // namespace

#endif<|MERGE_RESOLUTION|>--- conflicted
+++ resolved
@@ -112,7 +112,7 @@
     // read children from DB and load them in memory
     sharedNode_list getChildren(const Node *parent, CancelToken cancelToken = CancelToken());
 
-    node_vector getChildren(const NodeSearchFilter& filter, CancelToken cancelFlag);
+    sharedNode_vector getChildren(const NodeSearchFilter& filter, CancelToken cancelFlag);
 
     // read children from type (folder or file) from DB and load them in memory
     sharedNode_vector getChildrenFromType(const NodeHandle &parent, nodetype_t type, CancelToken cancelToken);
@@ -125,25 +125,18 @@
     // Returned nodes are children of 'nodeHandle' (at any level)
     // If 'nodeHandle' is UNDEF, search includes the whole account
     // If a cancelFlag is passed, it must be kept alive until this method returns
-<<<<<<< HEAD
+
+    /** @deprecated Use searchNodes(const NodeSearchFilter...) instead */
     sharedNode_vector search(NodeHandle ancestorHandle, const char* searchString, bool recursive, Node::Flags requiredFlags, Node::Flags excludeFlags, Node::Flags excludeRecursiveFlags, CancelToken cancelFlag);
 
+    sharedNode_vector searchNodes(const NodeSearchFilter& filter, CancelToken cancelFlag);
+
+    /** @deprecated Use searchNodes(const NodeSearchFilter...) instead */
     sharedNode_vector getInSharesWithName(const char *searchString, CancelToken cancelFlag);
+    /** @deprecated Use searchNodes(const NodeSearchFilter...) instead */
     sharedNode_vector getOutSharesWithName(const char *searchString, CancelToken cancelFlag);
+    /** @deprecated Use searchNodes(const NodeSearchFilter...) instead */
     sharedNode_vector getPublicLinksWithName(const char *searchString, CancelToken cancelFlag);
-=======
-    /** @deprecated Use searchNodes(const NodeSearchFilter...) instead */
-    node_vector search(NodeHandle ancestorHandle, const char* searchString, bool recursive, Node::Flags requiredFlags, Node::Flags excludeFlags, Node::Flags excludeRecursiveFlags, CancelToken cancelFlag);
-
-    node_vector searchNodes(const NodeSearchFilter& filter, CancelToken cancelFlag);
-
-    /** @deprecated Use searchNodes(const NodeSearchFilter...) instead */
-    node_vector getInSharesWithName(const char *searchString, CancelToken cancelFlag);
-    /** @deprecated Use searchNodes(const NodeSearchFilter...) instead */
-    node_vector getOutSharesWithName(const char *searchString, CancelToken cancelFlag);
-    /** @deprecated Use searchNodes(const NodeSearchFilter...) instead */
-    node_vector getPublicLinksWithName(const char *searchString, CancelToken cancelFlag);
->>>>>>> 93e6e4e4
 
 
     sharedNode_vector getNodesByFingerprint(FileFingerprint& fingerprint);
@@ -160,26 +153,17 @@
     // Load from DB if it's necessary
     sharedNode_vector getRootNodes();
 
-<<<<<<< HEAD
+    /** @deprecated Use searchNodes(const NodeSearchFilter...) instead */
     sharedNode_vector getNodesWithInShares(); // both, top-level and nested ones
+    /** @deprecated Use searchNodes(const NodeSearchFilter...) instead */
     sharedNode_vector getNodesWithOutShares();
+
     sharedNode_vector getNodesWithPendingOutShares();
+
+    /** @deprecated Use searchNodes(const NodeSearchFilter...) instead */
     sharedNode_vector getNodesWithLinks();
-
+    /** @deprecated Use searchNodes(const NodeSearchFilter...) instead */
     sharedNode_vector getNodesByMimeType(MimeType_t mimeType, NodeHandle ancestorHandle, Node::Flags requiredFlags, Node::Flags excludeFlags, Node::Flags excludeRecursiveFlags, CancelToken cancelFlag);
-=======
-    /** @deprecated Use searchNodes(const NodeSearchFilter...) instead */
-    node_vector getNodesWithInShares(); // both, top-level and nested ones
-    /** @deprecated Use searchNodes(const NodeSearchFilter...) instead */
-    node_vector getNodesWithOutShares();
-
-    node_vector getNodesWithPendingOutShares();
-
-    /** @deprecated Use searchNodes(const NodeSearchFilter...) instead */
-    node_vector getNodesWithLinks();
-    /** @deprecated Use searchNodes(const NodeSearchFilter...) instead */
-    node_vector getNodesByMimeType(MimeType_t mimeType, NodeHandle ancestorHandle, Node::Flags requiredFlags, Node::Flags excludeFlags, Node::Flags excludeRecursiveFlags, CancelToken cancelFlag);
->>>>>>> 93e6e4e4
 
     std::vector<NodeHandle> getFavouritesNodeHandles(NodeHandle node, uint32_t count);
     size_t getNumberOfChildrenFromNode(NodeHandle parentHandle);
@@ -332,17 +316,11 @@
     // nodes that have changed and are pending to notify to app and dump to DB
     sharedNode_vector mNodeNotify;
 
-<<<<<<< HEAD
     shared_ptr<Node> getNodeInRAM(NodeHandle handle);
     void saveNodeInRAM(std::shared_ptr<Node> node, bool isRootnode, MissingParentNodes& missingParentNodes);    // takes ownership
+
+    /** @deprecated */
     sharedNode_vector getNodesWithSharesOrLink_internal(ShareType_t shareType);
-=======
-    Node* getNodeInRAM(NodeHandle handle);
-    void saveNodeInRAM(Node* node, bool isRootnode, MissingParentNodes& missingParentNodes);    // takes ownership
-
-    /** @deprecated */
-    node_vector getNodesWithSharesOrLink_internal(ShareType_t shareType);
->>>>>>> 93e6e4e4
 
     enum OperationType
     {
@@ -378,10 +356,10 @@
     // If a valid object is passed, it must be kept alive until this method returns.
     sharedNode_vector processUnserializedNodes(const std::vector<std::pair<NodeHandle, NodeSerialized>>& nodesFromTable, NodeHandle ancestorHandle = NodeHandle(), CancelToken cancelFlag = CancelToken());
 
-    node_vector searchNodes_internal(const NodeSearchFilter& filter, CancelToken cancelFlag);
-    node_vector processUnserializedNodes(const std::vector<std::pair<NodeHandle, NodeSerialized>>& nodesFromTable, const NodeSearchFilter& filter, CancelToken cancelFlag = CancelToken());
-    node_vector getChildren_internal(const NodeSearchFilter& filter, CancelToken cancelFlag);
-    node_vector processUnserializedChildren(const std::vector<std::pair<NodeHandle, NodeSerialized>>& childrenFromTable, const NodeSearchFilter& filter, CancelToken cancelFlag = CancelToken());
+    sharedNode_vector searchNodes_internal(const NodeSearchFilter& filter, CancelToken cancelFlag);
+    sharedNode_vector processUnserializedNodes(const std::vector<std::pair<NodeHandle, NodeSerialized>>& nodesFromTable, const NodeSearchFilter& filter, CancelToken cancelFlag = CancelToken());
+    sharedNode_vector getChildren_internal(const NodeSearchFilter& filter, CancelToken cancelFlag);
+    sharedNode_vector processUnserializedChildren(const std::vector<std::pair<NodeHandle, NodeSerialized>>& childrenFromTable, const NodeSearchFilter& filter, CancelToken cancelFlag = CancelToken());
 
     // node temporary in memory, which will be removed upon write to DB
     std::shared_ptr<Node> mNodeToWriteInDb;
@@ -405,49 +383,32 @@
     void reset_internal();
     bool addNode_internal(std::shared_ptr<Node> node, bool notify, bool isFetching, MissingParentNodes& missingParentNodes);
     bool updateNode_internal(Node* node);
-<<<<<<< HEAD
+
     std::shared_ptr<Node> getNodeByHandle_internal(NodeHandle handle);
     sharedNode_list getChildren_internal(const Node *parent, CancelToken cancelToken = CancelToken());
     sharedNode_vector getChildrenFromType_internal(const NodeHandle& parent, nodetype_t type, CancelToken cancelToken);
     sharedNode_vector getRecentNodes_internal(unsigned maxcount, m_time_t since);
+
+    /** @deprecated */
     sharedNode_vector search_internal(NodeHandle ancestorHandle, const char* searchString, bool recursive, Node::Flags requiredFlags, Node::Flags excludeFlags, Node::Flags excludeRecursiveFlags, CancelToken cancelFlag);
+    /** @deprecated */
     sharedNode_vector getInSharesWithName_internal(const char *searchString, CancelToken cancelFlag);
+    /** @deprecated */
     sharedNode_vector getOutSharesWithName_internal(const char *searchString, CancelToken cancelFlag);
+    /** @deprecated */
     sharedNode_vector getPublicLinksWithName_internal(const char *searchString, CancelToken cancelFlag);
+
     sharedNode_vector getNodesByFingerprint_internal(FileFingerprint& fingerprint);
     sharedNode_vector getNodesByOrigFingerprint_internal(const std::string& fingerprint, Node *parent);
     std::shared_ptr<Node> getNodeByFingerprint_internal(FileFingerprint &fingerprint);
     std::shared_ptr<Node> childNodeByNameType_internal(const Node *parent, const std::string& name, nodetype_t nodeType);
     sharedNode_vector getRootNodes_internal();
+
+    /** @deprecated */
     sharedNode_vector getNodesWithInShares_internal(); // both, top-level and nested ones
+    /** @deprecated */
     sharedNode_vector getNodesByMimeType_internal(MimeType_t mimeType, NodeHandle ancestorHandle, Node::Flags requiredFlags, Node::Flags excludeFlags, Node::Flags excludeRecursiveFlags, CancelToken cancelFlag);
-=======
-    Node *getNodeByHandle_internal(NodeHandle handle);
-    node_list getChildren_internal(const Node *parent, CancelToken cancelToken = CancelToken());
-    node_vector getChildrenFromType_internal(const NodeHandle& parent, nodetype_t type, CancelToken cancelToken);
-    node_vector getRecentNodes_internal(unsigned maxcount, m_time_t since);
-
-    /** @deprecated */
-    node_vector search_internal(NodeHandle ancestorHandle, const char* searchString, bool recursive, Node::Flags requiredFlags, Node::Flags excludeFlags, Node::Flags excludeRecursiveFlags, CancelToken cancelFlag);
-    /** @deprecated */
-    node_vector getInSharesWithName_internal(const char *searchString, CancelToken cancelFlag);
-    /** @deprecated */
-    node_vector getOutSharesWithName_internal(const char *searchString, CancelToken cancelFlag);
-    /** @deprecated */
-    node_vector getPublicLinksWithName_internal(const char *searchString, CancelToken cancelFlag);
-
-    node_vector getNodesByFingerprint_internal(FileFingerprint& fingerprint);
-    node_vector getNodesByOrigFingerprint_internal(const std::string& fingerprint, Node *parent);
-    Node *getNodeByFingerprint_internal(FileFingerprint &fingerprint);
-    Node* childNodeByNameType_internal(const Node *parent, const std::string& name, nodetype_t nodeType);
-    node_vector getRootNodes_internal();
-
-    /** @deprecated */
-    node_vector getNodesWithInShares_internal(); // both, top-level and nested ones
-    /** @deprecated */
-    node_vector getNodesByMimeType_internal(MimeType_t mimeType, NodeHandle ancestorHandle, Node::Flags requiredFlags, Node::Flags excludeFlags, Node::Flags excludeRecursiveFlags, CancelToken cancelFlag);
-
->>>>>>> 93e6e4e4
+
     std::vector<NodeHandle> getFavouritesNodeHandles_internal(NodeHandle node, uint32_t count);
     size_t getNumberOfChildrenFromNode_internal(NodeHandle parentHandle);
     size_t getNumberOfChildrenByType_internal(NodeHandle parentHandle, nodetype_t nodeType);
