/**
 * @file mega/posix/megafs.h
 * @brief POSIX filesystem/directory access/notification
 *
 * (c) 2013-2014 by Mega Limited, Auckland, New Zealand
 *
 * This file is part of the MEGA SDK - Client Access Engine.
 *
 * Applications using the MEGA API must present a valid application key
 * and comply with the the rules set forth in the Terms of Service.
 *
 * The MEGA SDK is distributed in the hope that it will be useful,
 * but WITHOUT ANY WARRANTY; without even the implied warranty of
 * MERCHANTABILITY or FITNESS FOR A PARTICULAR PURPOSE.
 *
 * @copyright Simplified (2-clause) BSD License.
 *
 * You should have received a copy of the license along with this
 * program.
 */
#ifndef MEGA_POSIX_FS_H
#define MEGA_POSIX_FS_H

#ifdef  __APPLE__
// Apple calls it sendfile, but it isn't
#undef HAVE_SENDFILE
#define O_DIRECT 0
#include <sys/param.h>
#include <sys/mount.h>
#elif defined(__FreeBSD__)
#include <sys/mount.h>
#else
#include <sys/vfs.h>
#include <dirent.h>
#endif

#ifdef HAVE_AIO_RT
#include <aio.h>
#endif

#include "mega.h"

#define DEBRISFOLDER ".debris"

namespace mega {
struct MEGA_API PosixDirAccess : public DirAccess
{
    DIR* dp;
    bool globbing;
    glob_t globbuf;
    unsigned globindex;

    struct stat currentItemStat;
    bool currentItemFollowedSymlink;

    bool dopen(LocalPath*, FileAccess*, bool) override;
    bool dnext(LocalPath&, LocalPath&, bool, nodetype_t*) override;

    PosixDirAccess();
    virtual ~PosixDirAccess();
};

class MEGA_API PosixFileSystemAccess : public FileSystemAccess
{
public:
    using FileSystemAccess::getlocalfstype;

#ifdef USE_IOS
    static char *appbasepath;
#endif

    int defaultfilepermissions;
    int defaultfolderpermissions;

<<<<<<< HEAD
    std::unique_ptr<FileAccess> newfileaccess(bool followSymLinks = true) override;
    DirAccess* newdiraccess() override;
=======
    unique_ptr<FileAccess> newfileaccess(bool followSymLinks = true) override;
    unique_ptr<DirAccess>  newdiraccess() override;
#ifdef ENABLE_SYNC
    DirNotify* newdirnotify(const LocalPath&, const LocalPath&, Waiter*, LocalNode* syncroot) override;
#endif
>>>>>>> af7de0b6

    bool getlocalfstype(const LocalPath& path, FileSystemType& type) const override;
    bool issyncsupported(const LocalPath& localpathArg, bool& isnetwork, SyncError& syncError, SyncWarning& syncWarning) override;

    bool getsname(const LocalPath&, LocalPath&) const override;

    bool renamelocal(const LocalPath&, const LocalPath&, bool) override;
    bool copylocal(const LocalPath&, const LocalPath&, m_time_t) override;
    bool rubbishlocal(string*);
    bool unlinklocal(const LocalPath&) override;
    bool rmdirlocal(const LocalPath&) override;
    bool mkdirlocal(const LocalPath&, bool hidden, bool logAlreadyExistsError) override;
    bool setmtimelocal(const LocalPath&, m_time_t) override;
    bool chdirlocal(LocalPath&) const override;
    bool getextension(const LocalPath&, std::string&) const override;
    bool expanselocalpath(LocalPath& path, LocalPath& absolutepath) override;

    void osversion(string*, bool includeArchitecture) const override;
    void statsid(string*) const override;

    static void emptydirlocal(const LocalPath&, dev_t = 0);

    int getdefaultfilepermissions();
    void setdefaultfilepermissions(int);
    int getdefaultfolderpermissions();
    void setdefaultfolderpermissions(int);

    PosixFileSystemAccess();

    static bool cwd_static(LocalPath& path);
    bool cwd(LocalPath& path) const override;

#ifdef ENABLE_SYNC
    fsfp_t fsFingerprint(const LocalPath& path) const override;

    bool fsStableIDs(const LocalPath& path) const override;
#endif // ENABLE_SYNC
};

#ifdef HAVE_AIO_RT
struct MEGA_API PosixAsyncIOContext : public AsyncIOContext
{
    PosixAsyncIOContext();
    virtual ~PosixAsyncIOContext();
    virtual void finish();

    struct aiocb *aiocb;
};
#endif

class MEGA_API PosixFileAccess : public FileAccess
{
private:
    int fd;
public:
    int stealFileDescriptor();
    int defaultfilepermissions;

    static bool mFoundASymlink;

#ifndef HAVE_FDOPENDIR
    DIR* dp;
#endif

    bool fopen(const LocalPath&, bool read, bool write, DirAccess* iteratingDir = nullptr, bool ignoreAttributes = false, bool skipcasecheck = false) override;

    void updatelocalname(const LocalPath&, bool force) override;
    bool fread(string *, unsigned, unsigned, m_off_t);
    bool fwrite(const byte *, unsigned, m_off_t) override;

    bool ftruncate() override;

    bool sysread(byte *, unsigned, m_off_t) override;
    bool sysstat(m_time_t*, m_off_t*) override;
    bool sysopen(bool async = false) override;
    void sysclose() override;

    PosixFileAccess(Waiter *w, int defaultfilepermissions = 0600, bool followSymLinks = true);

    // async interface
    bool asyncavailable() override;
    void asyncsysopen(AsyncIOContext* context) override;
    void asyncsysread(AsyncIOContext* context) override;
    void asyncsyswrite(AsyncIOContext* context) override;

    ~PosixFileAccess();

#ifdef HAVE_AIO_RT
protected:
    virtual AsyncIOContext* newasynccontext();
    static void asyncopfinished(union sigval sigev_value);
#endif

private:
    bool mFollowSymLinks = true;

};

#ifdef __linux__

#define FSACCESS_CLASS LinuxFileSystemAccess

class LinuxFileSystemAccess
  : public PosixFileSystemAccess
{
public:
    friend class LinuxDirNotify;

    ~LinuxFileSystemAccess();

    void addevents(Waiter* waiter, int flags) override;

    int checkevents(Waiter* waiter) override;

#ifdef ENABLE_SYNC

    bool initFilesystemNotificationSystem() override;

    DirNotify* newdirnotify(LocalNode& root,
                            const LocalPath& rootPath,
                            Waiter* waiter) override;

private:
    // Tracks which notifiers were created by this instance.
    list<DirNotify*> mNotifiers;

    // Inotify descriptor.
    int mNotifyFd = -EINVAL;

    // Tracks which nodes are associated with what inotify handle.
    WatchMap mWatches;

#endif // ENABLE_SYNC
}; // LinuxFileSystemAccess

#ifdef ENABLE_SYNC

// Convenience.
using AddWatchResult = pair<WatchMapIterator, WatchResult>;

class LinuxDirNotify
  : public DirNotify
{
public:
    LinuxDirNotify(LinuxFileSystemAccess& owner,
                   LocalNode& root,
                   const LocalPath& rootPath);

    ~LinuxDirNotify();

    AddWatchResult addWatch(LocalNode& node,
                            const LocalPath& path,
                            handle fsid);

    void removeWatch(WatchMapIterator entry);

private:
    // The LFSA that we are associated with.
    LinuxFileSystemAccess& mOwner;

    // Our position in our owner's mNotifiers list.
    list<DirNotify*>::iterator mNotifiersIt;
}; // LinuxDirNotify

#endif // ENABLE_SYNC

#endif // __linux__

} // namespace

#endif<|MERGE_RESOLUTION|>--- conflicted
+++ resolved
@@ -72,16 +72,8 @@
     int defaultfilepermissions;
     int defaultfolderpermissions;
 
-<<<<<<< HEAD
-    std::unique_ptr<FileAccess> newfileaccess(bool followSymLinks = true) override;
-    DirAccess* newdiraccess() override;
-=======
     unique_ptr<FileAccess> newfileaccess(bool followSymLinks = true) override;
     unique_ptr<DirAccess>  newdiraccess() override;
-#ifdef ENABLE_SYNC
-    DirNotify* newdirnotify(const LocalPath&, const LocalPath&, Waiter*, LocalNode* syncroot) override;
-#endif
->>>>>>> af7de0b6
 
     bool getlocalfstype(const LocalPath& path, FileSystemType& type) const override;
     bool issyncsupported(const LocalPath& localpathArg, bool& isnetwork, SyncError& syncError, SyncWarning& syncWarning) override;
