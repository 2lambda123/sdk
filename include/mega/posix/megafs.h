/**
 * @file mega/posix/megafs.h
 * @brief POSIX filesystem/directory access/notification
 *
 * (c) 2013-2014 by Mega Limited, Auckland, New Zealand
 *
 * This file is part of the MEGA SDK - Client Access Engine.
 *
 * Applications using the MEGA API must present a valid application key
 * and comply with the the rules set forth in the Terms of Service.
 *
 * The MEGA SDK is distributed in the hope that it will be useful,
 * but WITHOUT ANY WARRANTY; without even the implied warranty of
 * MERCHANTABILITY or FITNESS FOR A PARTICULAR PURPOSE.
 *
 * @copyright Simplified (2-clause) BSD License.
 *
 * You should have received a copy of the license along with this
 * program.
 */

#ifndef MEGA_POSIX_FS_H
#define MEGA_POSIX_FS_H
<<<<<<< HEAD
=======

#ifndef FSACCESS_CLASS
#define FSACCESS_CLASS PosixFileSystemAccess
#endif // ! FSACCESS_CLASS
>>>>>>> 8d005f5b

#ifdef  __APPLE__
// Apple calls it sendfile, but it isn't
#undef HAVE_SENDFILE
#define O_DIRECT 0
#include <sys/param.h>
#include <sys/mount.h>
#elif defined(__FreeBSD__)
#include <sys/mount.h>
#else
#include <sys/vfs.h>
#include <dirent.h>
#endif

#ifdef HAVE_AIO_RT
#include <aio.h>
#endif

#include "mega.h"

#define DEBRISFOLDER ".debris"

namespace mega {
struct MEGA_API PosixDirAccess : public DirAccess
{
    DIR* dp;
    bool globbing;
    glob_t globbuf;
    unsigned globindex;

    struct stat currentItemStat;
    bool currentItemFollowedSymlink;

    bool dopen(LocalPath*, FileAccess*, bool) override;
    bool dnext(LocalPath&, LocalPath&, bool, nodetype_t*) override;

    PosixDirAccess();
    virtual ~PosixDirAccess();
};

class MEGA_API PosixFileSystemAccess : public FileSystemAccess
{
public:
    using FileSystemAccess::getlocalfstype;

#ifdef USE_IOS
    static char *appbasepath;
#endif

    int defaultfilepermissions;
    int defaultfolderpermissions;

    unique_ptr<FileAccess> newfileaccess(bool followSymLinks = true) override;
    unique_ptr<DirAccess>  newdiraccess() override;

    bool getlocalfstype(const LocalPath& path, FileSystemType& type) const override;
    bool issyncsupported(const LocalPath& localpathArg, bool& isnetwork, SyncError& syncError, SyncWarning& syncWarning) override;

    bool getsname(const LocalPath&, LocalPath&) const override;

    bool renamelocal(const LocalPath&, const LocalPath&, bool) override;
    bool copylocal(const LocalPath&, const LocalPath&, m_time_t) override;
    bool rubbishlocal(string*);
    bool unlinklocal(const LocalPath&) override;
    bool rmdirlocal(const LocalPath&) override;
    bool mkdirlocal(const LocalPath&, bool hidden, bool logAlreadyExistsError) override;
    bool setmtimelocal(const LocalPath&, m_time_t) override;
    bool chdirlocal(LocalPath&) const override;
    bool getextension(const LocalPath&, std::string&) const override;
    bool expanselocalpath(LocalPath& path, LocalPath& absolutepath) override;

    void osversion(string*, bool includeArchitecture) const override;
    void statsid(string*) const override;

    static void emptydirlocal(const LocalPath&, dev_t = 0);

    int getdefaultfilepermissions();
    void setdefaultfilepermissions(int);
    int getdefaultfolderpermissions();
    void setdefaultfolderpermissions(int);

    PosixFileSystemAccess();
<<<<<<< HEAD
=======
    ~PosixFileSystemAccess();
>>>>>>> 8d005f5b

    static bool cwd_static(LocalPath& path);
    bool cwd(LocalPath& path) const override;

#ifdef ENABLE_SYNC
<<<<<<< HEAD
    ScanResult directoryScan(const LocalPath& path,
                             handle expectedFsid,
                             map<LocalPath, FSNode>& known,
                             std::vector<FSNode>& results,
                             bool followSymLinks,
                             unsigned& nFingerprinted) override;

    fsfp_t fsFingerprint(const LocalPath& path) const override;

    bool fsStableIDs(const LocalPath& path) const override;
=======
    fsfp_t fsFingerprint(const LocalPath& path) const override;

    bool fsStableIDs(const LocalPath& path) const override;

    bool initFilesystemNotificationSystem() override;
>>>>>>> 8d005f5b
#endif // ENABLE_SYNC

    bool hardLink(const LocalPath& source, const LocalPath& target) override;
};

#ifdef HAVE_AIO_RT
struct MEGA_API PosixAsyncIOContext : public AsyncIOContext
{
    PosixAsyncIOContext();
    virtual ~PosixAsyncIOContext();
    virtual void finish();

    struct aiocb *aiocb;
};
#endif

class MEGA_API PosixFileAccess : public FileAccess
{
private:
    int fd;
public:
    int stealFileDescriptor();
    int defaultfilepermissions;

    static bool mFoundASymlink;

#ifndef HAVE_FDOPENDIR
    DIR* dp;
#endif

    bool fopen(const LocalPath&, bool read, bool write, DirAccess* iteratingDir = nullptr, bool ignoreAttributes = false, bool skipcasecheck = false) override;

    void updatelocalname(const LocalPath&, bool force) override;
    bool fread(string *, unsigned, unsigned, m_off_t);
    bool fwrite(const byte *, unsigned, m_off_t) override;

    bool ftruncate() override;

    bool sysread(byte *, unsigned, m_off_t) override;
    bool sysstat(m_time_t*, m_off_t*) override;
    bool sysopen(bool async = false) override;
    void sysclose() override;

    PosixFileAccess(Waiter *w, int defaultfilepermissions = 0600, bool followSymLinks = true);

    // async interface
    bool asyncavailable() override;
    void asyncsysopen(AsyncIOContext* context) override;
    void asyncsysread(AsyncIOContext* context) override;
    void asyncsyswrite(AsyncIOContext* context) override;

    ~PosixFileAccess();

#ifdef HAVE_AIO_RT
protected:
    virtual AsyncIOContext* newasynccontext();
    static void asyncopfinished(union sigval sigev_value);
#endif

private:
    bool mFollowSymLinks = true;

};

#ifdef __linux__

#define FSACCESS_CLASS LinuxFileSystemAccess

class LinuxFileSystemAccess
  : public PosixFileSystemAccess
{
public:
    friend class LinuxDirNotify;

    ~LinuxFileSystemAccess();

    void addevents(Waiter* waiter, int flags) override;

    int checkevents(Waiter* waiter) override;

#ifdef ENABLE_SYNC

    bool initFilesystemNotificationSystem() override;

    DirNotify* newdirnotify(LocalNode& root,
                            const LocalPath& rootPath,
                            Waiter* waiter) override;

private:
    // Tracks which notifiers were created by this instance.
    list<DirNotify*> mNotifiers;

    // Inotify descriptor.
    int mNotifyFd = -EINVAL;

    // Tracks which nodes are associated with what inotify handle.
    WatchMap mWatches;

#endif // ENABLE_SYNC
}; // LinuxFileSystemAccess

#ifdef ENABLE_SYNC

// Convenience.
using AddWatchResult = pair<WatchMapIterator, WatchResult>;

class LinuxDirNotify
  : public DirNotify
{
public:
    LinuxDirNotify(LinuxFileSystemAccess& owner,
                   LocalNode& root,
                   const LocalPath& rootPath);

    ~LinuxDirNotify();

<<<<<<< HEAD
    AddWatchResult addWatch(LocalNode& node,
                            const LocalPath& path,
                            handle fsid);

    void removeWatch(WatchMapIterator entry);

private:
    // The LFSA that we are associated with.
    LinuxFileSystemAccess& mOwner;

    // Our position in our owner's mNotifiers list.
    list<DirNotify*>::iterator mNotifiersIt;
}; // LinuxDirNotify

#endif // ENABLE_SYNC

#endif // __linux__
=======
    PosixDirNotify(const LocalPath&, const LocalPath&, Sync* s);
};
#endif
>>>>>>> 8d005f5b

} // namespace

#endif<|MERGE_RESOLUTION|>--- conflicted
+++ resolved
@@ -21,13 +21,10 @@
 
 #ifndef MEGA_POSIX_FS_H
 #define MEGA_POSIX_FS_H
-<<<<<<< HEAD
-=======
 
 #ifndef FSACCESS_CLASS
 #define FSACCESS_CLASS PosixFileSystemAccess
 #endif // ! FSACCESS_CLASS
->>>>>>> 8d005f5b
 
 #ifdef  __APPLE__
 // Apple calls it sendfile, but it isn't
@@ -110,16 +107,11 @@
     void setdefaultfolderpermissions(int);
 
     PosixFileSystemAccess();
-<<<<<<< HEAD
-=======
-    ~PosixFileSystemAccess();
->>>>>>> 8d005f5b
 
     static bool cwd_static(LocalPath& path);
     bool cwd(LocalPath& path) const override;
 
 #ifdef ENABLE_SYNC
-<<<<<<< HEAD
     ScanResult directoryScan(const LocalPath& path,
                              handle expectedFsid,
                              map<LocalPath, FSNode>& known,
@@ -130,13 +122,8 @@
     fsfp_t fsFingerprint(const LocalPath& path) const override;
 
     bool fsStableIDs(const LocalPath& path) const override;
-=======
-    fsfp_t fsFingerprint(const LocalPath& path) const override;
-
-    bool fsStableIDs(const LocalPath& path) const override;
 
     bool initFilesystemNotificationSystem() override;
->>>>>>> 8d005f5b
 #endif // ENABLE_SYNC
 
     bool hardLink(const LocalPath& source, const LocalPath& target) override;
@@ -253,7 +240,6 @@
 
     ~LinuxDirNotify();
 
-<<<<<<< HEAD
     AddWatchResult addWatch(LocalNode& node,
                             const LocalPath& path,
                             handle fsid);
@@ -271,11 +257,6 @@
 #endif // ENABLE_SYNC
 
 #endif // __linux__
-=======
-    PosixDirNotify(const LocalPath&, const LocalPath&, Sync* s);
-};
-#endif
->>>>>>> 8d005f5b
 
 } // namespace
 
