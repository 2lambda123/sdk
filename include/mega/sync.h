--- conflicted
+++ resolved
@@ -507,12 +507,6 @@
     bool collectScanBlocked(list<LocalPath>& paths) const;
     void collectScanBlocked(const LocalNode& node, list<LocalPath>& paths) const;
 
-<<<<<<< HEAD
-    bool collectUseBlocked(list<LocalPath>& paths) const;
-    void collectUseBlocked(const LocalNode& node, list<LocalPath>& paths) const;
-    
-=======
->>>>>>> 57af1b6f
     // debris path component relative to the base path
     string debris;
     LocalPath localdebris;
