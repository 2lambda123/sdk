/**
 * @file mega/sync.h
 * @brief Class for synchronizing local and remote trees
 *
 * (c) 2013-2014 by Mega Limited, Auckland, New Zealand
 *
 * This file is part of the MEGA SDK - Client Access Engine.
 *
 * Applications using the MEGA API must present a valid application key
 * and comply with the rules set forth in the Terms of Service.
 *
 * The MEGA SDK is distributed in the hope that it will be useful,
 * but WITHOUT ANY WARRANTY; without even the implied warranty of
 * MERCHANTABILITY or FITNESS FOR A PARTICULAR PURPOSE.
 *
 * @copyright Simplified (2-clause) BSD License.
 *
 * You should have received a copy of the license along with this
 * program.
 */

#ifndef MEGA_SYNC_H
#define MEGA_SYNC_H 1

#include <future>

#include "db.h"
#include "megawaiter.h"

#ifdef ENABLE_SYNC
#include "node.h"

namespace mega {

struct MegaApp;
class HeartBeatSyncInfo;
class BackupInfoSync;
class BackupMonitor;
class MegaClient;
struct JSON;
class JSONWriter;

// How should the sync engine detect filesystem changes?
enum ChangeDetectionMethod
{
    // Via filesystem event notifications.
    //
    // If the filesystem notification subsystem encounters an unrecoverable
    // error then all asssociated syncs will be failed unless the user has
    // specified a scan frequency.
    CDM_NOTIFICATIONS,
    // Via periodic rescanning.
    //
    // The user must specify a scan frequency in order to use this mode.
    CDM_PERIODIC_SCANNING,
    // Unknown change detection method.
    //
    // A possible result of importing a user-edited sync config.
    CDM_UNKNOWN
}; // ChangeDetectionMethod

ChangeDetectionMethod changeDetectionMethodFromString(const string& method);

string changeDetectionMethodToString(const ChangeDetectionMethod method);

class SyncConfig
{
public:

    enum Type
    {
        TYPE_UP = 0x01, // sync up from local to remote
        TYPE_DOWN = 0x02, // sync down from remote to local
        TYPE_TWOWAY = TYPE_UP | TYPE_DOWN, // Two-way sync
        TYPE_BACKUP, // special sync up from local to remote, automatically disabled when remote changed
    };

    SyncConfig() = default;

    SyncConfig(LocalPath localPath,
        string syncName,
        NodeHandle remoteNode,
        const string& remotePath,
        const fsfp_t localFingerprint,
        const LocalPath& externalDrivePath,
        const bool enabled = true,
        const Type syncType = TYPE_TWOWAY,
        const SyncError error = NO_SYNC_ERROR,
        const SyncWarning warning = NO_SYNC_WARNING,
        handle hearBeatID = UNDEF
    );

    // the local path of the sync root folder
    const LocalPath& getLocalPath() const;

    // returns the type of the sync
    Type getType() const;

    // If the sync is enabled, we will auto-start it
    bool getEnabled() const;
    void setEnabled(bool enabled);

    // Whether this is a backup sync.
    bool isBackup() const;

    // Whether this sync is backed by an external device.
    bool isExternal() const;
    bool isInternal() const;

    // check if we need to notify the App about error/enable flag changes
    bool stateFieldsChanged();

    string syncErrorToStr();
    static string syncErrorToStr(SyncError errorCode);

    void setBackupState(SyncBackupState state);
    SyncBackupState getBackupState() const;

    // enabled/disabled by the user
    bool mEnabled = true;

    // the local path of the sync
    LocalPath mLocalPath;

    // name of the sync (if localpath is not adequate)
    string mName;

    // the remote handle of the sync
    NodeHandle mRemoteNode;

    // the path to the remote node, as last known (not definitive)
    string mOriginalPathOfRemoteRootNode;

    // uniquely identifies the filesystem, we check this is unchanged.
    fsfp_t mFilesystemFingerprint;

    // uniquely identifies the local folder.  This ID is also a component of the sync database's filename
    // so if it changes, we would lose sync state.  So, we cannot allow that
    handle mLocalPathFsid = UNDEF;

    // type of the sync, defaults to bidirectional
    Type mSyncType;

    // failure cause (disable/failure cause).
    SyncError mError;

    // Warning if creation was successful but the user should know something
    SyncWarning mWarning;

    // Unique identifier. any other field can change (even remote handle),
    // and we want to keep disabled configurations saved: e.g: remote handle changed
    // id for heartbeating
    handle mBackupId;

    // Path to the volume containing this backup (only for external backups).
    // This one is not serialized
    LocalPath mExternalDrivePath;

    // Whether this backup is monitoring or mirroring.
    SyncBackupState mBackupState;

    // Prevent applying old settings dialog based exclusion when creating .megaignore, for newer syncs.  We set this true for new syncs or after upgrade.
    bool mLegacyExclusionsIneligigble = true;

    // Whether recursiveSync() is called.  This one is not serialized, it just makes it convenient to deliver thread-safe sync state data back to client apps.
    bool mTemporarilyPaused = false;

    // If the database exists then its running/paused/suspended.  Not serialized.
    bool mDatabaseExists = false;

    // Maintained as we transition
    SyncRunState mRunState = SyncRunState::Pending;

    // not serialized.  Prevent re-enabling sync after removal
    bool mSyncDeregisterSent = false;

    // not serialized.  Prevent notifying the client app for this sync's state changes
    bool mRemovingSyncBySds = false;

    // not serialized.  Prevent notifying the client app for this sync's state changes
    bool mFinishedInitialScanning = false;

    // Name of this sync's state cache.
    string getSyncDbStateCacheName(handle fsid, NodeHandle nh, handle userId) const;

    // How should the engine detect filesystem changes?
    ChangeDetectionMethod mChangeDetectionMethod = CDM_NOTIFICATIONS;

    // Only meaningful when a sync is in CDM_PERIODIC_SCANNING mode.
    unsigned mScanIntervalSec = 0;

    // enum to string conversion
    static const char* synctypename(const Type type);
    static bool synctypefromname(const string& name, Type& type);

    SyncError knownError() const;

    // True if this sync is operating in scan-only mode.
    bool isScanOnly() const;

private:
    // If mError or mEnabled have changed from these values, we need to notify the app.
    SyncError mKnownError = NO_SYNC_ERROR;
    bool mKnownEnabled = false;
    SyncRunState mKnownRunState = SyncRunState::Pending;
};

// Convenience.
using SyncConfigVector = vector<SyncConfig>;
struct Syncs;

struct PerSyncStats
{
    // Data that we report per running sync for display alongside the sync
    bool scanning = false;
    bool syncing = false;
    int32_t numFiles = 0;
    int32_t numFolders = 0;
    int32_t numUploads = 0;
    int32_t numDownloads = 0;

    bool operator==(const PerSyncStats&);
    bool operator!=(const PerSyncStats&);
};

struct UnifiedSync
{
    // Reference to containing Syncs object
    Syncs& syncs;

    // We always have a config
    SyncConfig mConfig;

    // If the config is good, the sync can be running
    unique_ptr<Sync> mSync;

    // High level info about this sync, sent to backup centre
    std::unique_ptr<BackupInfoSync> mBackupInfo;

    // The next detail heartbeat to send to the backup centre
    std::shared_ptr<HeartBeatSyncInfo> mNextHeartbeat;

    // ctor/dtor
    UnifiedSync(Syncs&, const SyncConfig&);

    // Update state and signal to application
    void changeState(SyncError newSyncError, bool newEnableFlag, bool notifyApp, bool keepSyncDb);

    shared_ptr<bool> sdsUpdateInProgress;

    PerSyncStats lastReportedDisplayStats;

private:
    friend class Sync;
    friend struct Syncs;
    void changedConfigState(bool save, bool notifyApp);
};

enum SyncRowType : unsigned {
    SRT_XXX,
    SRT_XXF,
    SRT_XSX,
    SRT_XSF,
    SRT_CXX,
    SRT_CXF,
    SRT_CSX,
    SRT_CSF
}; // C(cloud) S(sync) F(file) as elements of the triplet. X means that element of the triplet is missing

struct SyncRow
{
    SyncRow(CloudNode* node, LocalNode* syncNode, FSNode* fsNode)
        : cloudNode(node)
        , syncNode(syncNode)
        , fsNode(fsNode)
    {
    };

    // needs to be move constructable/assignable for sorting (note std::list of non-copyable below)
    SyncRow(SyncRow&&) = default;
    SyncRow& operator=(SyncRow&&) = default;

    CloudNode* cloudNode;
    LocalNode* syncNode;
    FSNode* fsNode;

    vector<CloudNode*> cloudClashingNames;
    vector<FSNode*> fsClashingNames;

    // True if we've recorded any clashing names.
    bool hasClashes() const;

    // True if this row exists in the cloud.
    bool hasCloudPresence() const;

    // True if this row exists on disk.
    bool hasLocalPresence() const;

    bool suppressRecursion = false;
    bool itemProcessed = false;

    bool recurseBelowRemovedCloudNode = false;
    bool recurseBelowRemovedFsNode = false;

    vector<SyncRow>* rowSiblings = nullptr;
    const LocalPath& comparisonLocalname() const;

    // This list stores "synthesized" FSNodes: That is, nodes that we
    // haven't scanned yet but we know must exist.
    //
    // An example would be when we download a directory from the cloud.
    // Here, we create directory locally and push an FSNode representing it
    // to this list so that we recurse into it immediately.
    list<FSNode> fsAddedSiblings;

    void inferOrCalculateChildSyncRows(bool wasSynced, vector<SyncRow>& childRows, vector<FSNode>& fsInferredChildren, vector<FSNode>& fsChildren, vector<CloudNode>& cloudChildren,
            bool belowRemovedFsNode, fsid_localnode_map& localnodeByScannedFsid);

    bool empty() { return !cloudNode && !syncNode && !fsNode && cloudClashingNames.empty() && fsClashingNames.empty(); }

    // What type of sync row is this?
    SyncRowType type() const;

<<<<<<< HEAD
    // Does our ignore file require exclusive processing?
    bool ignoreFileChanged() const;

    // Signals that our ignore file is changing and requires exclusive processing.
    void ignoreFileChanging();

    // Can our ignore file be processed alongside other rows?
    bool ignoreFileStable() const;

=======
>>>>>>> 1651436b
    // Convenience specializations.
    ExclusionState exclusionState(const CloudNode& node) const;
    ExclusionState exclusionState(const FSNode& node) const;
    ExclusionState exclusionState(const LocalPath& name, nodetype_t type, m_off_t size) const;

    bool hasCaseInsensitiveLocalNameChange() const;
    bool hasCaseInsensitiveCloudNameChange() const;

    // Does this row represent an ignore file?
    bool isIgnoreFile() const;
<<<<<<< HEAD

    // Does this row represent a "no name" triplet?
    bool isNoName() const;

private:
    // Whether our ignore file requires exclusive processing.
    bool mIgnoreFileChanged = false;
=======
    bool isLocalOnlyIgnoreFile() const;

    // Does this row represent a "no name" triplet?
    bool isNoName() const;
>>>>>>> 1651436b
};

struct SyncPath
{
    // Tracks both local and remote absolute paths (whether they really exist or not) as we recurse the sync nodes
    LocalPath localPath;
    string cloudPath;

    // this one purely from the sync root (using cloud name, to avoid escaped names)
    string syncPath;

    bool appendRowNames(const SyncRow& row, FileSystemType filesystemType);

    SyncPath(Syncs& s, const LocalPath& fs, const string& cloud) : localPath(fs), cloudPath(cloud), syncs(s) {}
private:
    Syncs& syncs;
};

struct SyncStatusInfo
{
    handle mBackupID = UNDEF;
    string mName;
    size_t mTotalSyncedBytes = 0;
    size_t mTotalSyncedNodes = 0;
    SyncTransferCounts mTransferCounts;
}; // SyncStatusInfo

class SyncThreadsafeState
{
    // This class contains things that are read/written from either the Syncs thread,
    // or the MegaClient thread.  A mutex is used to keep the data consistent.
    // Referred to by shared_ptr so transfers etc don't have awkward lifetime issues.
    mutable mutex mMutex;

    // If we make a LocalNode for an upload we created ourselves,
    // it's because the local file is no longer at the matching position
    // and we need to set it up to be moved correspondingly
    map<string, weak_ptr<SyncUpload_inClient>> mExpectedUploads;

    // Transfers update these from the client thread
    void adjustTransferCounts(bool upload, int32_t adjustQueued, int32_t adjustCompleted, m_off_t adjustQueuedBytes, m_off_t adjustCompletedBytes);

    // track uploads/downloads
    SyncTransferCounts mTransferCounts;

    int32_t mFolderCount = 0;
    int32_t mFileCount = 0;

    // know where the sync's tmp folder is
    LocalPath mSyncTmpFolder;

    MegaClient* mClient = nullptr;
    handle mBackupId = 0;

public:

    const bool mCanChangeVault;

    // Remember which Nodes we created from upload,
    // until the corresponding LocalNodes are updated.
    void addExpectedUpload(NodeHandle parentHandle, const string& name, weak_ptr<SyncUpload_inClient>);
    void removeExpectedUpload(NodeHandle parentHandle, const string& name);
    shared_ptr<SyncUpload_inClient> isNodeAnExpectedUpload(NodeHandle parentHandle, const string& name);

    void transferBegin(direction_t direction, m_off_t numBytes);
    void transferComplete(direction_t direction, m_off_t numBytes);
    void transferFailed(direction_t direction, m_off_t numBytes);

    // Return a snapshot of this sync's current transfer counts.
    SyncTransferCounts transferCounts() const;

    void incrementSyncNodeCount(nodetype_t type, int32_t count);
    void getSyncNodeCounts(int32_t& files, int32_t& folders);

    std::atomic<unsigned> neverScannedFolderCount{};

    LocalPath syncTmpFolder() const;
    void setSyncTmpFolder(const LocalPath&);

    SyncThreadsafeState(handle backupId, MegaClient* client, bool canChangeVault) : mClient(client), mBackupId(backupId), mCanChangeVault(canChangeVault)  {}
    handle backupId() const { return mBackupId; }
    MegaClient* client() const { return mClient; }
};

class MEGA_API Sync
{
public:

    // returns the sync config
    SyncConfig& getConfig();
    const SyncConfig& getConfig() const;

    Syncs& syncs;

    // for logging
    string syncname;

    // sync-wide directory notification provider
    std::unique_ptr<DirNotify> dirnotify;

    // track how recent the last received fs noticiation was
    dstime lastFSNotificationTime = 0;

    // root of local filesystem tree, holding the sync's root folder.  Never null except briefly in the destructor (to ensure efficient db usage)
    unique_ptr<LocalNode> localroot;

    // Cloud node to sync to
    CloudNode cloudRoot;
    string cloudRootPath;
    handle cloudRootOwningUser;

    FileSystemType mFilesystemType = FS_UNKNOWN;

    // We test the sync root folder, and assume the rest of the filesystem tree has the same case sensitivity
    bool mCaseInsensitive = false;

    // syncing to an inbound share?
    bool inshare = false;

    // insertion/update queue
    localnode_set insertq;

    // adds an entry to the delete queue - removes it from insertq
    void statecachedel(LocalNode*);

    // adds an entry to the insert queue - removes it from deleteq
    void statecacheadd(LocalNode*);

    // recursively add children
    void addstatecachechildren(uint32_t, idlocalnode_map*, LocalPath&, LocalNode*, int);

    // Caches all synchronized LocalNode
    void cachenodes();

    // change state, signal to application
    void changestate(SyncError newSyncError, bool newEnableFlag, bool notifyApp, bool keepSyncDb);

    // process all outstanding filesystem notifications (mark sections of the sync tree to visit)
    dstime procscanq();

    // helper for checking moves etc
    bool checkIfFileIsChanging(FSNode& fsNode, const LocalPath& fullPath);

    // look up LocalNode relative to localroot
    LocalNode* localnodebypath(LocalNode*, const LocalPath&, LocalNode** parent, LocalPath* outpath, bool fromOutsideThreadAlreadyLocked);
<<<<<<< HEAD

    void combineTripletSet(vector<SyncRow>::iterator a, vector<SyncRow>::iterator b) const;

    vector<SyncRow> computeSyncTriplets(
        vector<CloudNode>& cloudNodes,
        const LocalNode& root,
        vector<FSNode>& fsNodes) const;
    bool inferRegeneratableTriplets(
        vector<CloudNode>& cloudNodes,
        const LocalNode& root,
        vector<FSNode>& fsNodes,
        vector<SyncRow>& inferredRows) const;

    struct PerFolderLogSummaryCounts
    {
        // in order to not swamp the logs, but still be able to diagnose.
        // mention one specfic item, then the count of the rest
        int alreadySyncedCount = 0;
        int alreadyUploadingCount = 0;
        int alreadyDownloadingCount = 0;
        bool report(string&);
    };

    bool recursiveSync(SyncRow& row, SyncPath& fullPath, bool belowRemovedCloudNode, bool belowRemovedFsNode, unsigned depth);
    bool syncItem_checkMoves(SyncRow& row, SyncRow& parentRow, SyncPath& fullPath, bool belowRemovedCloudNode, bool belowRemovedFsNode);
=======

    void combineTripletSet(vector<SyncRow>::iterator a, vector<SyncRow>::iterator b) const;

    vector<SyncRow> computeSyncTriplets(
        vector<CloudNode>& cloudNodes,
        const LocalNode& root,
        vector<FSNode>& fsNodes) const;
    bool inferRegeneratableTriplets(
        vector<CloudNode>& cloudNodes,
        const LocalNode& root,
        vector<FSNode>& fsNodes,
        vector<SyncRow>& inferredRows) const;

    struct PerFolderLogSummaryCounts
    {
        // in order to not swamp the logs, but still be able to diagnose.
        // mention one specfic item, then the count of the rest
        int alreadySyncedCount = 0;
        int alreadyUploadingCount = 0;
        int alreadyDownloadingCount = 0;
        bool report(string&);
    };

    bool recursiveSync(SyncRow& row, SyncPath& fullPath, bool belowRemovedCloudNode, bool belowRemovedFsNode, unsigned depth);
    bool syncItem_checkMoves(SyncRow& row, SyncRow& parentRow, SyncPath& fullPath, bool belowRemovedCloudNode, bool belowRemovedFsNode);
    bool syncItem_checkFilenameClashes(SyncRow& row, SyncRow& parentRow, SyncPath& fullPath);
>>>>>>> 1651436b
    bool syncItem_checkDownloadCompletion(SyncRow& row, SyncRow& parentRow, SyncPath& fullPath);
    bool syncItem(SyncRow& row, SyncRow& parentRow, SyncPath& fullPath, PerFolderLogSummaryCounts& pflsc);

    string logTriplet(SyncRow& row, SyncPath& fullPath);

    // resolve_* functions are to do with managing the various cases syncing a single item
    // they all return true/false depending on whether the node is now in sync
    // and therefore does not need to be visited again (until another change arrives).
    bool resolve_checkMoveDownloadComplete(SyncRow& row, SyncPath& fullPath);
    bool resolve_checkMoveComplete(SyncRow& row, SyncRow& parentRow, SyncPath& fullPath);
    bool resolve_rowMatched(SyncRow& row, SyncRow& parentRow, SyncPath& fullPath, PerFolderLogSummaryCounts& pflsc);
    bool resolve_userIntervention(SyncRow& row, SyncRow& parentRow, SyncPath& fullPath);
    bool resolve_makeSyncNode_fromFS(SyncRow& row, SyncRow& parentRow, SyncPath& fullPath, bool considerSynced);
    bool resolve_makeSyncNode_fromCloud(SyncRow& row, SyncRow& parentRow, SyncPath& fullPath, bool considerSynced);
    bool resolve_delSyncNode(SyncRow& row, SyncRow& parentRow, SyncPath& fullPath, unsigned deleteCounter);
    bool resolve_upsync(SyncRow& row, SyncRow& parentRow, SyncPath& fullPath, PerFolderLogSummaryCounts& pflsc);
    bool resolve_downsync(SyncRow& row, SyncRow& parentRow, SyncPath& fullPath, bool alreadyExists, PerFolderLogSummaryCounts& pflsc);
    bool resolve_cloudNodeGone(SyncRow& row, SyncRow& parentRow, SyncPath& fullPath);
    bool resolve_fsNodeGone(SyncRow& row, SyncRow& parentRow, SyncPath& fullPath);

    bool syncEqual(const CloudNode&, const FSNode&);
    bool syncEqual(const CloudNode&, const LocalNode&);
    bool syncEqual(const FSNode&, const LocalNode&);

    bool checkLocalPathForMovesRenames(SyncRow& row, SyncRow& parentRow, SyncPath& fullPath, bool& rowResult, bool belowRemovedCloudNode);
    bool checkCloudPathForMovesRenames(SyncRow& row, SyncRow& parentRow, SyncPath& fullPath, bool& rowResult, bool belowRemovedFsNode);
    bool checkForCompletedCloudMoveToHere(SyncRow& row, SyncRow& parentRow, SyncPath& fullPath, bool& rowResult);
    bool processCompletedUploadFromHere(SyncRow& row, SyncRow& parentRow, SyncPath& fullPath, bool& rowResult, shared_ptr<SyncUpload_inClient>);
    bool checkForCompletedFolderCreateHere(SyncRow& row, SyncRow& parentRow, SyncPath& fullPath, bool& rowResult);
    bool checkForCompletedCloudMovedToDebris(SyncRow& row, SyncRow& parentRow, SyncPath& fullPath, bool& rowResult);

    void recursiveCollectNameConflicts(SyncRow& row, list<NameConflict>& nc, SyncPath& fullPath);
    bool recursiveCollectNameConflicts(list<NameConflict>& nc);

    void purgeStaleDownloads();
    bool makeSyncNode_fromFS(SyncRow& row, SyncRow& parentRow, SyncPath& fullPath, bool considerSynced);

    // debris path component relative to the base path
    string debris;
    LocalPath localdebris;
    LocalPath localdebrisname;

    // state cache table
    unique_ptr<DbTable> statecachetable;

    // move file or folder to localdebris
    bool movetolocaldebris(const LocalPath& localpath);
    bool movetolocaldebrisSubfolder(const LocalPath& localpath, const LocalPath& targetFolder, bool logFailReason, bool& failedDueToTargetExists);

private:
    string mLastDailyDateTimeDebrisName;
    unsigned mLastDailyDateTimeDebrisCounter = 0;

public:
    // original filesystem fingerprint
    fsfp_t fsfp;

    // does the filesystem have stable IDs? (FAT does not)
    bool fsstableids = false;

    // true if the local synced folder is a network folder
    bool isnetwork = false;

    // flag to optimize destruction by skipping calls to treestate()
    bool mDestructorRunning = false;

    // How deep is this sync's cloud root?
    unsigned mCurrentRootDepth = 0;

    Sync(UnifiedSync&, const string&, const LocalPath&, bool, const string& logname, SyncError& e);
    ~Sync();

    // pause synchronization.  Syncs are still "active" but we don't call recursiveSync for them.
    void setSyncPaused(bool pause);
    bool isSyncPaused();

    // Asynchronous scan request / result.
    std::shared_ptr<ScanService::ScanRequest> mActiveScanRequestGeneral;

    // we can additionally be scanning one more yet-unscanned folder
    // in order to always be progressing even when downloads are
    // triggering rescans of their target folder
    std::shared_ptr<ScanService::ScanRequest> mActiveScanRequestUnscanned;

    static const int SCANNING_DELAY_DS;
    static const int EXTRA_SCANNING_DELAY_DS;
    static const int FILE_UPDATE_DELAY_DS;
    static const int FILE_UPDATE_MAX_DELAY_SECS;
    static const dstime RECENT_VERSION_INTERVAL_SECS;

    // We don't officially support the synchronization of trees greater than this depth.
    // Note that the depth is from the cloud root, not from the sync root.
    static const unsigned MAX_CLOUD_DEPTH;

    // Whether this is a backup sync.
    bool isBackup() const;

    // Whether this is a backup sync and it is mirroring.
    bool isBackupAndMirroring() const;

    // Whether this is a backup sync and it is monitoring.
    bool isBackupMonitoring() const;

    // Move the sync into the monitoring state.
    void setBackupMonitoring();

    // True if this sync should have a state cache database.
    bool shouldHaveDatabase() const;

    UnifiedSync& mUnifiedSync;

    // timer for whole-sync rescan in case of notifications failing or not being available
    BackoffTimer syncscanbt;

    shared_ptr<SyncThreadsafeState> threadSafeState;

protected :
    void readstatecache();

private:
    LocalPath mLocalPath;

    // permanent lock on the debris/tmp folder
    void createDebrisTmpLockOnce();

    // actually test the filesystem to be sure
    bool determineCaseInsenstivity(bool secondTry);

    // permanent lock on the debris/tmp folder
    unique_ptr<FileAccess> tmpfa;
    LocalPath tmpfaPath;
};

class SyncConfigIOContext;

class SyncConfigStore {
public:
    // How we compare drive paths.
    struct DrivePathComparator
    {
        bool operator()(const LocalPath& lhs, const LocalPath& rhs) const
        {
            return platformCompareUtf(lhs, false, rhs, false) < 0;
        }
    }; // DrivePathComparator

    using DriveSet = set<LocalPath, DrivePathComparator>;

    SyncConfigStore(const LocalPath& dbPath, SyncConfigIOContext& ioContext);
    ~SyncConfigStore();

    // Remember whether we need to update the file containing configs on this drive.
    void markDriveDirty(const LocalPath& drivePath);

    // Retrieve a drive's unique backup ID.
    handle driveID(const LocalPath& drivePath) const;

    // Whether any config data has changed and needs to be written to disk
    bool dirty() const;

    // Reads a database from disk.
    error read(const LocalPath& drivePath, SyncConfigVector& configs, bool isExternal);

    // Write the configs with this drivepath to disk.
    error write(const LocalPath& drivePath, const SyncConfigVector& configs);

    // Check whether we read configs from a particular drive
    bool driveKnown(const LocalPath& drivePath) const;

    // What drives do we know about?
    vector<LocalPath> knownDrives() const;

    // Remove a known drive.
    bool removeDrive(const LocalPath& drivePath);

    // update configs on disk for any drive marked as dirty
    auto writeDirtyDrives(const SyncConfigVector& configs) -> DriveSet;

private:
    // Metadata regarding a given drive.
    struct DriveInfo
    {
        // Path to the drive itself.
        LocalPath drivePath;

        // The drive's unique backup ID.
        // Meaningful only for external backups.
        handle driveID = UNDEF;

        // Tracks which 'slot' we're writing to.
        unsigned int slot = 0;

        bool dirty = false;
    }; // DriveInfo

    using DriveInfoMap = map<LocalPath, DriveInfo, DrivePathComparator>;

    // Checks whether two paths are equal.
    bool equal(const LocalPath& lhs, const LocalPath& rhs) const;

    // Computes a suitable DB path for a given drive.
    LocalPath dbPath(const LocalPath& drivePath) const;

    // Reads a database from the specified slot on disk.
    error read(DriveInfo& driveInfo, SyncConfigVector& configs, unsigned int slot, bool isExternal);

    // Where we store databases for internal syncs.
    const LocalPath mInternalSyncStorePath;

    // What drives are known to the store.
    DriveInfoMap mKnownDrives;

    // IO context used to read and write from disk.
    SyncConfigIOContext& mIOContext;
}; // SyncConfigStore


class MEGA_API SyncConfigIOContext
{
public:
    SyncConfigIOContext(FileSystemAccess& fsAccess,
                            const string& authKey,
                            const string& cipherKey,
                            const string& name,
                            PrnGen& rng);

    virtual ~SyncConfigIOContext();

    MEGA_DISABLE_COPY_MOVE(SyncConfigIOContext)

    // Deserialize configs from JSON (with logging.)
    bool deserialize(const LocalPath& dbPath,
                     SyncConfigVector& configs,
                     JSON& reader,
                     unsigned int slot,
                     bool isExternal) const;

    bool deserialize(SyncConfigVector& configs,
                     JSON& reader,
                     bool isExternal) const;

    // Retrieve a drive's unique backup ID.
    virtual handle driveID(const LocalPath& drivePath) const;

    // Return a reference to this context's filesystem access.
    FileSystemAccess& fsAccess() const;

    // Determine which slots are present.
    virtual error getSlotsInOrder(const LocalPath& dbPath,
                                  vector<unsigned int>& confSlots);

    // Read data from the specified slot.
    virtual error read(const LocalPath& dbPath,
                       string& data,
                       unsigned int slot);

    // Remove an existing slot from disk.
    virtual error remove(const LocalPath& dbPath,
                         unsigned int slot);

    // Remove all existing slots from disk.
    virtual error remove(const LocalPath& dbPath);

    // Serialize configs to JSON.
    void serialize(const SyncConfigVector &configs,
                   JSONWriter& writer) const;

    // Write data to the specified slot.
    virtual error write(const LocalPath& dbPath,
                        const string& data,
                        unsigned int slot);

    // Prefix applied to configuration database names.
    static const string NAME_PREFIX;

private:
    // Generate complete database path.
    LocalPath dbFilePath(const LocalPath& dbPath,
                         unsigned int slot) const;

    // Decrypt data.
    bool decrypt(const string& in, string& out);

    // Deserialize a config from JSON.
    bool deserialize(SyncConfig& config, JSON& reader, bool isExternal) const;

    // Encrypt data.
    string encrypt(const string& data);

    // Serialize a config to JSON.
    void serialize(const SyncConfig& config, JSONWriter& writer) const;

    // The cipher protecting the user's configuration databases.
    SymmCipher mCipher;

    // How we access the filesystem.
    FileSystemAccess& mFsAccess;

    // Name of this user's configuration databases.
    LocalPath mName;

    // Pseudo-random number generator.
    PrnGen& mRNG;

    // Hash used to authenticate configuration databases.
    HMACSHA256 mSigner;
}; // SyncConfigIOContext

/**
 * A Synchronization operation detected a problem and is
 * not able to continue (a stall)
 */
struct SyncStallEntry
{
    // Gives an overall reason for the stall
    // There may be a more specific pathProblem in one of the paths
    SyncWaitReason reason = SyncWaitReason::NoReason;

    // Set this true if there's no way this stall will be resolved
    // automatically.  That way, we can alert the user at the first
    // opportunity, instead of waiting until we run out of sync
    // activity that can occur.
    bool alertUserImmediately = false;

    // Indicates if we detected the issue from a user change in the cloud
    // otherwise, it was from a local change.
    // Showing it in the GUI helps the user understand what happened, especially for moves.
    bool detectionSideIsMEGA = false;

    struct StallCloudPath
    {
        PathProblem problem = PathProblem::NoProblem;
        string cloudPath;

        StallCloudPath() {}

        StallCloudPath(const string& cp, PathProblem pp = PathProblem::NoProblem)
            : problem(pp), cloudPath(cp)
        {
        }

        string debugReport()
        {
            string r = cloudPath;
            if (problem != PathProblem::NoProblem)
                r += " (" + string(syncPathProblemDebugString(problem)) + ")";
            return r;
        }
    };

    struct StallLocalPath
    {
        PathProblem problem = PathProblem::NoProblem;
        LocalPath localPath;

        StallLocalPath() {}

        StallLocalPath(const LocalPath& lp, PathProblem pp = PathProblem::NoProblem)
            : problem(pp), localPath(lp)
        {
        }

        string debugReport()
        {
            string r = localPath.toPath(false);
            if (problem != PathProblem::NoProblem)
                r += " (" + string(syncPathProblemDebugString(problem)) + ")";
            return r;
        }
    };

    // These are the paths involved with the stall case.
    // If a path is empty, it's irrelevant to the case
    // The problem might be local or remote, check the correpsonding PathProblem.
    // Typically we tried to do something on the problem side
    // The paths on the other side are what motivated the attempt.
    // Eg. Saw in the cloud cloudPath1 moved to cloudPath2
    //     Tried to move localPath1 to localPath2, got error localPath2Problem.
    StallCloudPath cloudPath1;
    StallCloudPath cloudPath2;
    StallLocalPath localPath1;
    StallLocalPath localPath2;

    SyncStallEntry(SyncWaitReason r, bool immediate, bool dueTocloudSideChange, StallCloudPath&& cp1, StallCloudPath&& cp2, StallLocalPath&& lp1, StallLocalPath&& lp2)
        : reason(r)
        , alertUserImmediately(immediate)
        , detectionSideIsMEGA(dueTocloudSideChange)
        , cloudPath1(move(cp1))
        , cloudPath2(move(cp2))
        , localPath1(move(lp1))
        , localPath2(move(lp2))
    {
    }
};

struct SyncStallInfo
{
    using CloudStallInfoMap = map<string, SyncStallEntry>;
    using LocalStallInfoMap = map<LocalPath, SyncStallEntry>;

    /** No stalls detected */
    bool empty() const;

    bool waitingCloud(const string& mapKeyPath,
                      SyncStallEntry&& e);

    bool waitingLocal(const LocalPath& mapKeyPath,
                      SyncStallEntry&& e);

    CloudStallInfoMap cloud;
    LocalStallInfoMap local;

    /** Requires user action to resolve */
    bool hasImmediateStallReason() const;
};

struct SyncProblems
{
    list<NameConflict> mConflicts;
    SyncStallInfo mStalls;
    bool mConflictsDetected = false;
    bool mStallsDetected = false;
}; // SyncProblems

struct SyncFlags
{
    // we can only perform moves after scanning is complete
    bool scanningWasComplete = false;

    // track whether all our reachable nodes have been scanned
    bool reachableNodesAllScannedThisPass = true;
    bool reachableNodesAllScannedLastPass = true;

    // true anytime we have just added a new sync, or unpaused one
    bool isInitialPass = true;

    // we can only delete/upload/download after moves are complete
    bool movesWereComplete = false;

    // stall detection (for incompatible local and remote changes, eg file added locally in a folder removed remotely)
    bool noProgress = true;
    int noProgressCount = 0;

    bool earlyRecurseExitRequested = false;

    // to help with slowing down retries in stall state
    dstime recursiveSyncLastCompletedDs = 0;

    SyncStallInfo stall;
};


struct Syncs
{
    // Retrieve a copy of configured sync settings (thread safe)
    SyncConfigVector getConfigs(bool onlyActive) const;
    bool configById(handle backupId, SyncConfig&) const;
    SyncConfigVector configsForDrive(const LocalPath& drive) const;
    SyncConfigVector selectedSyncConfigs(std::function<bool(SyncConfig&, Sync*)> selector) const;
    handle getSyncIdContainingActivePath(const LocalPath& lp) const;

    // Add new sync setups
    void appendNewSync(const SyncConfig&, bool startSync, bool notifyApp, std::function<void(error, SyncError, handle)> completion, bool completionInClient, const string& logname, const string& excludedPath = string());


    // only for use in tests; not really thread safe
    Sync* runningSyncByBackupIdForTests(handle backupId) const;

    void transferPauseFlagsUpdated(bool downloadsPaused, bool uploadsPaused);

    // returns a copy of the config, for thread safety
    bool syncConfigByBackupId(handle backupId, SyncConfig&) const;

    void purgeRunningSyncs();
    void loadSyncConfigsOnFetchnodesComplete(bool resetSyncConfigStore);
    void resumeSyncsOnStateCurrent();

    void enableSyncByBackupId(handle backupId, bool paused, bool notifyApp, bool setOriginalPath, std::function<void(error, SyncError, handle)> completion, bool completionInClient, const string& logname);
    void disableSyncByBackupId(handle backupId, SyncError syncError, bool newEnabledFlag, bool keepSyncDb, std::function<void()> completion);

    // disable all active syncs.  Cache is kept
    void disableSyncs(SyncError syncError, bool newEnabledFlag, bool keepSyncDb);

    // Called via MegaApi::removeSync - cache files are deleted and syncs unregistered.  Synchronous (for now)
    void deregisterThenRemoveSync(handle backupId, std::function<void(Error)> completion, bool removingSyncBySds, std::function<void(MegaClient&, TransferDbCommitter&)> clientRemoveSdsEntryFunction);

    // async, callback on client thread
    void renameSync(handle backupId, const string& newname, std::function<void(Error e)> result);

    void prepareForLogout(bool keepSyncsConfigFile, std::function<void()> clientCompletion);

    void locallogout(bool removecaches, bool keepSyncsConfigFile, bool reopenStoreAfter);

    // get snapshots of the sync configs

    // synchronous for now as that's a constraint from the intermediate layer
    NodeHandle getSyncedNodeForLocalPath(const LocalPath&);

    // synchronous and requires first locking mLocalNodeChangeMutex
    treestate_t getSyncStateForLocalPath(handle backupId, const LocalPath&);

    // a variant for recovery after not being able to lock the mutex in time, all on the sync thread
    bool getSyncStateForLocalPath(const LocalPath& lp, treestate_t& ts, nodetype_t& nt, SyncConfig& sc);

    Syncs(MegaClient& mc);
    ~Syncs();

    void getSyncProblems(std::function<void(unique_ptr<SyncProblems>)> completion,
                         bool completionInClient);

    // Retrieve status information about sync(s).
    using SyncStatusInfoCompletion =
      std::function<void(vector<SyncStatusInfo>)>;

    void getSyncStatusInfo(handle backupID,
                           SyncStatusInfoCompletion completion,
                           bool completionInClient);

    void getSyncStatusInfoInThread(handle backupID,
                                   SyncStatusInfoCompletion completion);

    /**
     * @brief
     * Removes previously opened backup databases from that drive from memory.
     *
     * Note that this function will:
     * - Flush any pending database changes.
     * - Remove all contained backup configs from memory.
     * - Remove the database itself from memory.
     *
     * @param drivePath
     * The drive containing the database to remove.
     */
    void backupCloseDrive(const LocalPath& drivePath, std::function<void(Error)> clientCallback);

    /**
     * @brief
     * Restores backups from an external drive.
     */
    void backupOpenDrive(const LocalPath& drivePath, std::function<void(Error)> clientCallback);


    // Add a config directly to the internal sync config DB.
    //
    // Note that configs added in this way bypass the usual sync mechanism.
    // That is, they are added directly to the JSON DB on disk.
    error syncConfigStoreAdd(const SyncConfig& config);

private:  // anything to do with loading/saving/storing configs etc is done on the sync thread

    // Returns a reference to this user's internal configuration database.
    SyncConfigStore* syncConfigStore();

    // Whether the internal database has changes that need to be written to disk.
    bool syncConfigStoreDirty();

    // Attempts to flush the internal configuration database to disk.
    bool syncConfigStoreFlush();

    // Load internal sync configs from disk.
    error syncConfigStoreLoad(SyncConfigVector& configs);

    // updates in state & error
    void saveSyncConfig(const SyncConfig& config);


public:

    string exportSyncConfigs(const SyncConfigVector configs) const;
    string exportSyncConfigs() const;

    void importSyncConfigs(const char* data, std::function<void(error)> completion);

    // maps local fsid to corresponding LocalNode* (s)
    fsid_localnode_map localnodeBySyncedFsid;
    fsid_localnode_map localnodeByScannedFsid;
    LocalNode* findLocalNodeBySyncedFsid(fsfp_t, mega::handle fsid, const LocalPath& originalpath, nodetype_t type, const FileFingerprint& fp, std::function<bool(LocalNode* ln)> extraCheck, handle owningUser);
    LocalNode* findLocalNodeByScannedFsid(fsfp_t, mega::handle fsid, const LocalPath& originalpath, nodetype_t type, const FileFingerprint* fp, std::function<bool(LocalNode* ln)> extraCheck, handle owningUser);

    void setSyncedFsidReused(fsfp_t, mega::handle fsid);
    void setScannedFsidReused(fsfp_t, mega::handle fsid);

    // maps nodehandle to corresponding LocalNode* (s)
    nodehandle_localnode_map localnodeByNodeHandle;
    bool findLocalNodeByNodeHandle(NodeHandle h, LocalNode*& sourceSyncNodeOriginal, LocalNode*& sourceSyncNodeCurrent, bool& unsureDueToIncompleteScanning);

    // manage syncdown flags inside the syncs
    // backupId of UNDEF to rescan all
    void setSyncsNeedFullSync(bool andFullScan, bool andReFingerprint, handle backupId);

    // retrieves information about any detected name conflicts.
    bool conflictsDetected(list<NameConflict>* conflicts) const;

    bool syncStallDetected(SyncStallInfo& si) const;

    // Get name conficts - pass UNDEF to collect for all syncs.
    void collectSyncNameConflicts(handle backupId, std::function<void(list<NameConflict>&& nc)>, bool completionInClient);

    list<weak_ptr<LocalNode::RareFields::ScanBlocked>> scanBlockedPaths;
    list<weak_ptr<LocalNode::RareFields::BadlyFormedIgnore>> badlyFormedIgnoreFilePaths;

    typedef std::function<void(MegaClient&, TransferDbCommitter&)> QueuedClientFunc;
    ThreadSafeDeque<QueuedClientFunc> clientThreadActions;

    typedef std::pair<std::function<void()>, string> QueuedSyncFunc;
    ThreadSafeDeque<QueuedSyncFunc> syncThreadActions;

    void syncRun(std::function<void()>, const string& actionName);
    void queueSync(std::function<void()>&&, const string& actionName);
    void queueClient(QueuedClientFunc&&, bool fromAnyThread = false);

    bool onSyncThread() const { return std::this_thread::get_id() == syncThreadId; }

    // Update remote location
    bool checkSyncRemoteLocationChange(UnifiedSync&, bool exists, string cloudPath);

    // Cause periodic-scan syncs to scan now (waiting for the next periodic scan is impractical for tests)
    std::future<size_t> triggerPeriodicScanEarly(handle backupID);

    // mark nodes as needing to be checked for sync actions
    void triggerSync(NodeHandle, bool recurse = false);
    void triggerSync(const LocalPath& lp, bool scan);

    // set default permission for file system access
    void setdefaultfilepermissions(int permissions);
    void setdefaultfolderpermissions(int permissions);

    // ------ public data members (thread safe)

    // waiter for sync loop on thread
    shared_ptr<Waiter> waiter;
    bool skipWait = false;

    // These rules are used to generate ignore files for newly added syncs.
    DefaultFilterChain mNewSyncFilterChain;
    DefaultFilterChain mLegacyUpgradeFilterChain;

    // todo: move relevant code to this class later
    // this mutex protects the LocalNode trees while MEGAsync receives requests from the filesystem browser for icon indicators
    std::timed_mutex mLocalNodeChangeMutex;  // needs to be locked when making changes on this thread; or when accessing from another thread

    // flags matching the state we have reported to the app via callbacks
    bool syncscanstate = false;
    bool syncBusyState = false;
    bool syncStallState = false;
    bool syncConflictState = false;

    bool mSyncsLoaded = false;
    bool mSyncsResumed = false;

    // for quick lock free reference by MegaApiImpl::syncPathState (don't slow down windows explorer)
    bool mSyncVecIsEmpty = true;

    // directly accessed flag that makes sync-related logging a lot more detailed
    bool mDetailedSyncLogging = true;

    // total number of LocalNode objects (only updated by syncs thread)
    std::atomic<int32_t> totalLocalNodes{0};

    // backup rework implies certain restrictions that can be skipped
    // by setting this flag
    bool mBackupRestrictionsEnabled = true;

    std::atomic<int> completedPassCount{0};

private:

    // functions for internal use on-thread only
    void stopSyncsInErrorState();

    void processTriggerHandles();
    void processTriggerLocalpaths();

    void exportSyncConfig(JSONWriter& writer, const SyncConfig& config) const;

    bool importSyncConfig(JSON& reader, SyncConfig& config);
    bool importSyncConfigs(const string& data, SyncConfigVector& configs);

    // Returns a reference to this user's sync config IO context.
    SyncConfigIOContext* syncConfigIOContext();

    void proclocaltree(LocalNode* n, LocalTreeProc* tp);

    bool mightAnySyncsHaveMoves(bool includePausedSyncs);
    bool isAnySyncSyncing(bool includePausedSyncs);
    bool isAnySyncScanning_inThread(bool includePausedSyncs);

    // actually start the sync (on sync thread)
    void startSync_inThread(UnifiedSync& us, const string& debris, const LocalPath& localdebris,
        bool inshare, bool isNetwork, const LocalPath& rootpath,
        std::function<void(error, SyncError, handle)> completion, const string& logname);
    void prepareForLogout_inThread(bool keepSyncsConfigFile, std::function<void()> clientCompletion);
    void locallogout_inThread(bool removecaches, bool keepSyncsConfigFile, bool reopenStoreAfter);
    void loadSyncConfigsOnFetchnodesComplete_inThread(bool resetSyncConfigStore);
    void resumeSyncsOnStateCurrent_inThread();
    void enableSyncByBackupId_inThread(handle backupId, bool paused, bool notifyApp, bool setOriginalPath, std::function<void(error, SyncError, handle)> completion, const string& logname, const string& excludedPath = string());
    void disableSyncByBackupId_inThread(handle backupId, SyncError syncError, bool newEnabledFlag, bool keepSyncDb, std::function<void()> completion);
    void appendNewSync_inThread(const SyncConfig&, bool startSync, bool notifyApp, std::function<void(error, SyncError, handle)> completion, const string& logname, const string& excludedPath = string());
    void removeSyncAfterDeregistration_inThread(handle backupId, std::function<void(Error)> clientCompletion, std::function<void(MegaClient&, TransferDbCommitter&)> clientRemoveSdsEntryFunction);
    void syncConfigStoreAdd_inThread(const SyncConfig& config, std::function<void(error)> completion);
    void clear_inThread();
    void purgeRunningSyncs_inThread();
    void renameSync_inThread(handle backupId, const string& newname, std::function<void(Error e)> result);
    error backupOpenDrive_inThread(const LocalPath& drivePath);
    error backupCloseDrive_inThread(LocalPath drivePath);
    void getSyncProblems_inThread(SyncProblems& problems);
    bool checkSdsCommandsForDelete(UnifiedSync& us, vector<pair<handle, int>>& sdsBackups, std::function<void(MegaClient&, TransferDbCommitter&)>& clientRemoveSdsEntryFunction);

    void syncLoop();

    enum WhichCloudVersion
    {
        EXACT_VERSION,
        LATEST_VERSION,
        LATEST_VERSION_ONLY,
        FOLDER_ONLY
    };

    bool lookupCloudNode(NodeHandle h, CloudNode& cn,
            string* cloudPath,
            bool* isInTrash,
            bool* nodeIsInActiveSync,
            bool* nodeIsDefinitelyExcluded,
            unsigned* depth,
            WhichCloudVersion,
            handle* owningUser = nullptr,
            vector<pair<handle, int>>* sdsBackups = nullptr);

    bool lookupCloudChildren(NodeHandle h, vector<CloudNode>& cloudChildren);

    // Query whether a specified child is definitely excluded.
    //
    // A node is definitely excluded if:
    // - The node itself is excluded.
    // - One of the node's parents are definitely excluded.
    //
    // It is the caller's responsibility to ensure that:
    // - Necessary locks are acquired such that this function has exclusive
    //   access to both the local and remote node trees.
    // - The node specified by child is below root.
    bool isDefinitelyExcluded(const pair<Node*, Sync*>& root, const Node* child);

    template<typename Predicate>
    Sync* syncMatching(Predicate&& predicate, bool includePaused)
    {
        // Sanity.
        assert(onSyncThread());

        lock_guard<mutex> guard(mSyncVecMutex);

        for (auto& i : mSyncVec)
        {
            // Skip inactive syncs.
            if (!i->mSync)
                continue;

            // Optionally skip paused syncs.
            if (!includePaused && i->mConfig.mTemporarilyPaused)
                continue;

            // Have we found our lucky sync?
            if (predicate(*i))
                return i->mSync.get();
        }

        // No syncs match our search criteria.
        return nullptr;
    }

    Sync* syncContainingPath(const LocalPath& path, bool includePaused);
    Sync* syncContainingPath(const string& path, bool includePaused);

    // Signal that an ignore file failed to load.
    void ignoreFileLoadFailure(const Sync& sync, const LocalPath& path);

    // Records which ignore file failed to load and under which sync.
    struct IgnoreFileFailureContext
    {
        // Clear the context if the associated sync:
        // - Is disabled (or failed.)
        // - Is paused.
        // - No longer exists.
        void reset(Syncs& syncs)
        {
            if (mBackupID == UNDEF)
                return;

            auto predicate = [&](const UnifiedSync& us) {
                return us.mConfig.mBackupId == mBackupID
                       && !!us.mSync;
            };

            if (syncs.syncMatching(std::move(predicate), false))
                return;

            reset();
        }

        // Clear the context.
        void reset()
        {
            mBackupID = UNDEF;
            mFilterChain.clear();
            mPath.clear();
        }

        // Report the load failure as a stall.
        void report(SyncStallInfo& stallInfo)
        {
            stallInfo.waitingLocal(mPath, SyncStallEntry(
                SyncWaitReason::FileIssue, true, false,
                {},
                {},
                {mPath, PathProblem::IgnoreFileMalformed},
                {}));
        }

        // Has the ignore file failure been resolved?
        bool resolve(FileSystemAccess& fsAccess)
        {
            // No failures to resolve so we're all good.
            if (mBackupID == UNDEF)
                return true;

            // Try and load the ignore file.
            auto result = mFilterChain.load(fsAccess, mPath);

            // Resolved if the file's been deleted or corrected.
            if (result == FLR_FAILED)
                return false;

            // Clear the failure condition.
            reset();

            // Let the caller know the situation's resolved.
            return true;
        }

        // Has an ignore file failure been signalled?
        bool signalled() const
        {
            return mBackupID != UNDEF;
        }

        // Used to load the ignore file specified below.
        FilterChain mFilterChain;

        // What ignore file failed to load?
        LocalPath mPath;

        // What sync contained the broken ignore file?
        handle mBackupID = UNDEF;
    }; // IgnoreFileFailureContext

    // Check if the sync described by config contains an ignore file.
    bool hasIgnoreFile(const SyncConfig& config);

    // ------ private data members

    MegaClient& mClient;

    // Syncs should have a separate fsaccess for thread safety
    unique_ptr<FileSystemAccess> fsaccess;

    // pseudo-random number generator
    PrnGen rng;

    // Track some state during and between recursiveSync runs
    unique_ptr<SyncFlags> mSyncFlags;

    // This user's internal sync configuration store.
    unique_ptr<SyncConfigStore> mSyncConfigStore;

    // Responsible for securely writing config databases to disk.
    unique_ptr<SyncConfigIOContext> mSyncConfigIOContext;

    // Sometimes the Client needs a list of the sync configs, we provide it by copy (mutex for thread safety of course)
    mutable mutex mSyncVecMutex;
    vector<unique_ptr<UnifiedSync>> mSyncVec;

    // unload the Sync (remove from RAM and data structures), its config will be flushed to disk
    bool unloadSyncByBackupID(handle id, bool newEnabledFlag, SyncConfig&);

    // used to asynchronously perform scans.
    unique_ptr<ScanService> mScanService;

    // Separate key to avoid threading issues
    SymmCipher syncKey;

    // data structure with mutex to interchange stall info
    SyncStallInfo stallReport;
    mutable mutex stallReportMutex;

    // When the node tree changes, this structure lets the sync code know which LocalNodes need to be flagged
    map<NodeHandle, bool> triggerHandles;
    map<LocalPath, bool> triggerLocalpaths;
    mutex triggerMutex;

    // Keep track of files that we can't move yet because they are changing
    struct FileChangingState
    {
        // values related to possible files being updated
        m_off_t updatedfilesize = ~0;
        m_time_t updatedfilets = 0;
        m_time_t updatedfileinitialts = 0;
    };
    std::map<LocalPath, FileChangingState> mFileChangingCheckState;

    // Keep track of which LocalNodes are involved in moves
    // Sometimes we can't find the other end by fsid for example, if both Cloud and FSNode moved.
    std::set<LocalNode*> mMoveInvolvedLocalNodes;
    LocalNode* findMoveFromLocalNode(const shared_ptr<LocalNode::RareFields::MoveInProgress>&);

    // shutdown safety
    bool mExecutingLocallogout = false;

    // local record of client's state for thread safety
    std::atomic<bool> mDownloadsPaused {false};
    std::atomic<bool> mUploadsPaused {false};
    std::atomic<bool> mTransferPauseFlagsChanged {false};

    // Responsible for tracking when to send sync/backup heartbeats
    unique_ptr<BackupMonitor> mHeartBeatMonitor;

    // Tracks the last recorded ignore file failure.
    IgnoreFileFailureContext mIgnoreFileFailureContext;

    // for clarifying and confirming which functions run on which threads
    std::thread::id syncThreadId;

    // declared last; would be auto-destructed first.
    std::thread syncThread;


    // structs and classes that are private to the thread, and need access to some internals that should not be generally public
    friend struct LocalNode;
    friend class Sync;
    friend struct SyncPath;
    friend struct UnifiedSync;
    friend class BackupInfoSync;
    friend class BackupMonitor;
    friend struct ProgressingMonitor;
};

class OverlayIconCachedPaths
{
    // This class is to help with reporting the status of synced files to the OS filesystem shell app
    // We can't always immediately look up the status instantly, due to mutex lock waits
    // and we don't want to stall the OS shell and make it wait.
    // So,
    // - remember the last (say) 512 paths the shell wanted to know about, and keep those up to date as we notify about them so we can reply instantly for those
    // - remember the last (say) 512 paths that we notified anyway, so that when the OS shell comes back to ask what the status of that notified path is, we can reply instantly
    // 512 should be enough as it would be tough to have that many files on screen at any one time

    typedef map<LocalPath, int> Map;
    Map paths;
    deque<Map::iterator> recentOrder;
    size_t sizeLimit = 512;
    mutex mMutex;
public:
    void addOrUpdate(const LocalPath& lp, int value)
    {
        lock_guard<mutex> g(mMutex);
        auto it_bool = paths.insert(Map::value_type(lp, value));
        if (it_bool.second)
        {
            recentOrder.push_back(it_bool.first);
        }
        else
        {
            it_bool.first->second = value;
        }
        if (recentOrder.size() > sizeLimit)
        {
            paths.erase(recentOrder.front());
            recentOrder.pop_front();
        }
    }
    void overwriteExisting(const LocalPath& lp, int value)
    {
        lock_guard<mutex> g(mMutex);
        auto it = paths.find(lp);
        if (it != paths.end())
        {
            it->second = value;
        }
    }
    bool lookup(const LocalPath& lp, int& value)
    {
        lock_guard<mutex> g(mMutex);
        auto it = paths.find(lp);
        if (it == paths.end()) return false;
        value = it->second;
        return true;
    }
    void clear()
    {
        lock_guard<mutex> g(mMutex);
        recentOrder.clear();
        paths.clear();
    }
};


} // namespace

#endif
#endif<|MERGE_RESOLUTION|>--- conflicted
+++ resolved
@@ -321,18 +321,6 @@
     // What type of sync row is this?
     SyncRowType type() const;
 
-<<<<<<< HEAD
-    // Does our ignore file require exclusive processing?
-    bool ignoreFileChanged() const;
-
-    // Signals that our ignore file is changing and requires exclusive processing.
-    void ignoreFileChanging();
-
-    // Can our ignore file be processed alongside other rows?
-    bool ignoreFileStable() const;
-
-=======
->>>>>>> 1651436b
     // Convenience specializations.
     ExclusionState exclusionState(const CloudNode& node) const;
     ExclusionState exclusionState(const FSNode& node) const;
@@ -343,20 +331,10 @@
 
     // Does this row represent an ignore file?
     bool isIgnoreFile() const;
-<<<<<<< HEAD
+    bool isLocalOnlyIgnoreFile() const;
 
     // Does this row represent a "no name" triplet?
     bool isNoName() const;
-
-private:
-    // Whether our ignore file requires exclusive processing.
-    bool mIgnoreFileChanged = false;
-=======
-    bool isLocalOnlyIgnoreFile() const;
-
-    // Does this row represent a "no name" triplet?
-    bool isNoName() const;
->>>>>>> 1651436b
 };
 
 struct SyncPath
@@ -502,7 +480,6 @@
 
     // look up LocalNode relative to localroot
     LocalNode* localnodebypath(LocalNode*, const LocalPath&, LocalNode** parent, LocalPath* outpath, bool fromOutsideThreadAlreadyLocked);
-<<<<<<< HEAD
 
     void combineTripletSet(vector<SyncRow>::iterator a, vector<SyncRow>::iterator b) const;
 
@@ -528,34 +505,7 @@
 
     bool recursiveSync(SyncRow& row, SyncPath& fullPath, bool belowRemovedCloudNode, bool belowRemovedFsNode, unsigned depth);
     bool syncItem_checkMoves(SyncRow& row, SyncRow& parentRow, SyncPath& fullPath, bool belowRemovedCloudNode, bool belowRemovedFsNode);
-=======
-
-    void combineTripletSet(vector<SyncRow>::iterator a, vector<SyncRow>::iterator b) const;
-
-    vector<SyncRow> computeSyncTriplets(
-        vector<CloudNode>& cloudNodes,
-        const LocalNode& root,
-        vector<FSNode>& fsNodes) const;
-    bool inferRegeneratableTriplets(
-        vector<CloudNode>& cloudNodes,
-        const LocalNode& root,
-        vector<FSNode>& fsNodes,
-        vector<SyncRow>& inferredRows) const;
-
-    struct PerFolderLogSummaryCounts
-    {
-        // in order to not swamp the logs, but still be able to diagnose.
-        // mention one specfic item, then the count of the rest
-        int alreadySyncedCount = 0;
-        int alreadyUploadingCount = 0;
-        int alreadyDownloadingCount = 0;
-        bool report(string&);
-    };
-
-    bool recursiveSync(SyncRow& row, SyncPath& fullPath, bool belowRemovedCloudNode, bool belowRemovedFsNode, unsigned depth);
-    bool syncItem_checkMoves(SyncRow& row, SyncRow& parentRow, SyncPath& fullPath, bool belowRemovedCloudNode, bool belowRemovedFsNode);
     bool syncItem_checkFilenameClashes(SyncRow& row, SyncRow& parentRow, SyncPath& fullPath);
->>>>>>> 1651436b
     bool syncItem_checkDownloadCompletion(SyncRow& row, SyncRow& parentRow, SyncPath& fullPath);
     bool syncItem(SyncRow& row, SyncRow& parentRow, SyncPath& fullPath, PerFolderLogSummaryCounts& pflsc);
 
