--- conflicted
+++ resolved
@@ -145,17 +145,12 @@
 
 private:
     void toggleport(HttpReqXfer* req);
-<<<<<<< HEAD
-    bool tryRaidRecoveryFromHttpGetError(unsigned i);
     bool checkDownloadTransferFinished(DBTableTransactionCommitter& committer, MegaClient* client);
     bool checkMetaMacWithMissingLateEntries();
-=======
     bool tryRaidRecoveryFromHttpGetError(unsigned i, bool incrementErrors);
-    bool checkTransferFinished(DBTableTransactionCommitter& committer, MegaClient* client);
 
     // returns true if connection haven't received data recently (set incrementErrors) or if slower than other connections (reset incrementErrors)
     bool testForSlowRaidConnection(unsigned connectionNum, bool& incrementErrors);
->>>>>>> aa35a14d
 };
 } // namespace
 
