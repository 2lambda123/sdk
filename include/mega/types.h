--- conflicted
+++ resolved
@@ -431,17 +431,6 @@
 
 
 enum class SyncRunState { Pending, Loading, Run, Pause, Suspend, Disable };
-<<<<<<< HEAD
-=======
-
-typedef enum {
-    SYNC_DISABLED = -3, //user disabled (if no syncError, otherwise automatically disabled . i.e SYNC_TEMPORARY_DISABLED)
-    SYNC_FAILED = -2,
-    SYNC_CANCELED = -1, // being deleted
-    SYNC_INITIALSCAN = 0,
-    SYNC_ACTIVE
-} syncstate_t;
->>>>>>> 0932cacc
 
 typedef enum
 {
@@ -534,7 +523,6 @@
 
 typedef multimap<uint32_t, LocalNode*> idlocalnode_map;
 
-<<<<<<< HEAD
 #ifdef USE_INOTIFY
 
 using WatchEntry = pair<LocalNode*, handle>;
@@ -552,17 +540,8 @@
     // Successfully added a watch.
     WR_SUCCESS
 }; // WatchResult
-=======
-struct UnlinkOrDebris {
-    bool unlink = false;
-    bool debris = false;
-    bool canChangeVault = false;
-    UnlinkOrDebris(bool u, bool d, bool v) : unlink(u), debris(d), canChangeVault(v) {}
-};
-
-typedef map<Node*, UnlinkOrDebris> unlink_or_debris_set;
->>>>>>> 0932cacc
-
+
+typedef set<Node*> node_set;
 
 // enumerates a node's children
 // FIXME: switch to forward_list once C++11 becomes more widely available
