/**
 * @file mega/user.h
 * @brief Class for manipulating user / contact data
 *
 * (c) 2013-2014 by Mega Limited, Auckland, New Zealand
 *
 * This file is part of the MEGA SDK - Client Access Engine.
 *
 * Applications using the MEGA API must present a valid application key
 * and comply with the the rules set forth in the Terms of Service.
 *
 * The MEGA SDK is distributed in the hope that it will be useful,
 * but WITHOUT ANY WARRANTY; without even the implied warranty of
 * MERCHANTABILITY or FITNESS FOR A PARTICULAR PURPOSE.
 *
 * @copyright Simplified (2-clause) BSD License.
 *
 * You should have received a copy of the license along with this
 * program.
 */

#ifndef MEGA_USER_H
#define MEGA_USER_H 1

#include "attrmap.h"

namespace mega {
// user/contact
struct MEGA_API User : public Cachable
{
    // user handle
    handle userhandle;

    // string identifier for API requests (either e-mail address or ASCII user
    // handle)
    string uid;

    // e-mail address
    string email;

    // visibility status
    visibility_t show;

    // shares by this user
    handle_set sharing;

    // contact establishment timestamp
    m_time_t ctime;

    struct
    {
        bool keyring : 1;   // private keys
        bool authring : 1;  // authentication information of the contact
        bool lstint : 1;    // last interaction with the contact
        bool puEd255 : 1;   // public key for Ed25519
        bool puCu255 : 1;   // public key for Cu25519
        bool avatar : 1;    // avatar image
        bool firstname : 1;
        bool lastname : 1;
<<<<<<< HEAD
        bool country : 1;
        bool birthday : 1;  // wraps status of birthday, birthmonth, birthyear
=======
        bool email : 1;
>>>>>>> acc8dcd4
    } changed;

    // user's public key
    AsymmCipher pubk;
    int pubkrequested;

    // actions to take after arrival of the public key
    deque<class PubKeyAction*> pkrs;

private:
    // persistent attributes (keyring, firstname...)
    string_map attrs;

    // version of each attribute
    string_map attrsv;

public:
    void set(visibility_t, m_time_t);

    bool serialize(string*);
    static User* unserialize(class MegaClient *, string*);

    // attribute methods: set/get/invalidate...
    void setattr(string *an, string *av, string *v);
    const string *getattr(string an);
    const string *getattrversion(string an);
    void invalidateattr(string an);
    bool isattrvalid(string an);

    bool setChanged(const char*);

    User(const char* = NULL);
};
} // namespace

#endif<|MERGE_RESOLUTION|>--- conflicted
+++ resolved
@@ -57,12 +57,9 @@
         bool avatar : 1;    // avatar image
         bool firstname : 1;
         bool lastname : 1;
-<<<<<<< HEAD
         bool country : 1;
         bool birthday : 1;  // wraps status of birthday, birthmonth, birthyear
-=======
         bool email : 1;
->>>>>>> acc8dcd4
     } changed;
 
     // user's public key
