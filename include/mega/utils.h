--- conflicted
+++ resolved
@@ -349,7 +349,6 @@
      */
     static bool utf8toUnicode(const uint8_t *src, unsigned srclen, string *result);
 
-<<<<<<< HEAD
     /**
      * @brief This function is analogous to a32_to_str in js version.
      * Converts a vector of <T> elements into a std::string
@@ -390,10 +389,9 @@
         }
         return data32;
     }
-=======
+
     static std::string stringToHex(const std::string& input);
     static std::string hexToString(const std::string& input);
->>>>>>> 51d1da53
 };
 
 // for pre-c++11 where this version is not defined yet.  
