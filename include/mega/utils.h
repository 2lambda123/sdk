--- conflicted
+++ resolved
@@ -907,14 +907,13 @@
 // gets a safe url by replacing private parts to be used in logs
 std::string getSafeUrl(const std::string &posturl);
 
-<<<<<<< HEAD
 bool readLines(FileAccess& ifAccess, string_vector& destination);
 bool readLines(InputStreamAccess& isAccess, string_vector& destination);
 bool readLines(const std::string& input, string_vector& destination);
 
 bool wildcardMatch(const string& text, const string& pattern);
 bool wildcardMatch(const char* text, const char* pattern);
-=======
+
 struct MEGA_API FileSystemAccess;
 
 // generate a new drive id
@@ -931,7 +930,6 @@
 int platformGetRLimitNumFile();
 
 bool platformSetRLimitNumFile(int newNumFileLimit = -1);
->>>>>>> 588e95e4
 
 } // namespace
 
