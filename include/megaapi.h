--- conflicted
+++ resolved
@@ -2027,11 +2027,7 @@
             TYPE_GET_USER_EMAIL, TYPE_APP_VERSION, TYPE_GET_LOCAL_SSL_CERT, TYPE_SEND_SIGNUP_LINK,
             TYPE_QUERY_DNS, TYPE_QUERY_GELB, TYPE_CHAT_STATS, TYPE_DOWNLOAD_FILE,
             TYPE_QUERY_TRANSFER_QUOTA, TYPE_PASSWORD_LINK, TYPE_GET_ACHIEVEMENTS,
-<<<<<<< HEAD
-            TYPE_RESTORE, TYPE_REMOVE_VERSIONS, TYPE_WHY_AM_I_BLOCKED,
-=======
-            TYPE_RESTORE, TYPE_REMOVE_VERSIONS, TYPE_CHAT_ARCHIVE,
->>>>>>> cab01233
+            TYPE_RESTORE, TYPE_REMOVE_VERSIONS, TYPE_CHAT_ARCHIVE, TYPE_WHY_AM_I_BLOCKED,
             TOTAL_OF_REQUEST_TYPES
         };
 
