/**
 * @file megaapi_impl.h
 * @brief Private header file of the intermediate layer for the MEGA C++ SDK.
 *
 * (c) 2013-2014 by Mega Limited, Auckland, New Zealand
 *
 * This file is part of the MEGA SDK - Client Access Engine.
 *
 * Applications using the MEGA API must present a valid application key
 * and comply with the the rules set forth in the Terms of Service.
 *
 * The MEGA SDK is distributed in the hope that it will be useful,
 * but WITHOUT ANY WARRANTY; without even the implied warranty of
 * MERCHANTABILITY or FITNESS FOR A PARTICULAR PURPOSE.
 *
 * @copyright Simplified (2-clause) BSD License.
 *
 * You should have received a copy of the license along with this
 * program.
 */

#ifndef MEGAAPI_IMPL_H
#define MEGAAPI_IMPL_H

#include <atomic>
#include <memory>

#include "mega.h"
#include "mega/gfx/external.h"
#include "megaapi.h"

#include "mega/heartbeats.h"

#define CRON_USE_LOCAL_TIME 1
#include "mega/mega_ccronexpr.h"

#ifdef USE_PCRE
#include <pcre.h>
#endif

#ifdef HAVE_LIBUV
#include "uv.h"
#include "mega/mega_http_parser.h"
#include "mega/mega_evt_tls.h"

#endif

#ifndef _WIN32
#include <curl/curl.h>
#include <fcntl.h>
#endif

////////////////////////////// SETTINGS //////////////////////////////
////////// Support for threads and mutexes
//Choose one of these options.
//Otherwise, C++11 threads and mutexes will be used
//#define USE_PTHREAD
//#define USE_QT

////////// Support for thumbnails and previews.
//If you selected QT for threads and mutexes, it will be also used for thumbnails and previews
//You can create a subclass of MegaGfxProcessor and pass it to the constructor of MegaApi
//#define USE_FREEIMAGE

//Define WINDOWS_PHONE if you want to build the MEGA SDK for Windows Phone
//#define WINDOWS_PHONE
/////////////////////////// END OF SETTINGS ///////////////////////////

namespace mega
{

#ifdef USE_QT
class MegaThread : public QtThread {};
class MegaSemaphore : public QtSemaphore {};
#elif USE_PTHREAD
class MegaThread : public PosixThread {};
class MegaSemaphore : public PosixSemaphore {};
#elif defined(_WIN32) && !defined(USE_CPPTHREAD) && !defined(WINDOWS_PHONE)
class MegaThread : public Win32Thread {};
class MegaSemaphore : public Win32Semaphore {};
#else
class MegaThread : public CppThread {};
class MegaSemaphore : public CppSemaphore {};
#endif

#ifdef USE_QT
class MegaGfxProc : public GfxProcQT {};
#elif USE_FREEIMAGE
class MegaGfxProc : public GfxProcFreeImage {};
#elif TARGET_OS_IPHONE
class MegaGfxProc : public GfxProcCG {};
#else
class MegaGfxProc : public GfxProcExternal {};
#endif

#ifdef WIN32
    #ifndef WINDOWS_PHONE
    #ifdef USE_CURL
    class MegaHttpIO : public CurlHttpIO {};
    #else
    class MegaHttpIO : public WinHttpIO {};
    #endif
    #else
    class MegaHttpIO : public CurlHttpIO {};
    #endif
	class MegaFileSystemAccess : public WinFileSystemAccess {};
	class MegaWaiter : public WinWaiter {};
#else
    #ifdef __APPLE__
    typedef CurlHttpIO MegaHttpIO;
    typedef PosixFileSystemAccess MegaFileSystemAccess;
    typedef PosixWaiter MegaWaiter;
    #else
    class MegaHttpIO : public CurlHttpIO {};
    class MegaFileSystemAccess : public PosixFileSystemAccess {};
    class MegaWaiter : public PosixWaiter {};
    #endif
#endif

#ifdef HAVE_LIBUV
class MegaTCPServer;
class MegaHTTPServer;
class MegaFTPServer;
#endif

class MegaDbAccess : public SqliteDbAccess
{
	public:
		MegaDbAccess(string *basePath = NULL) : SqliteDbAccess(basePath){}
};

class MegaErrorPrivate : public MegaError
{
public:
    MegaErrorPrivate(int errorCode = MegaError::API_OK);
    MegaErrorPrivate(int errorCode, long long value);
    MegaErrorPrivate(const Error &err);
    MegaErrorPrivate(const MegaError &megaError);
    ~MegaErrorPrivate() override;
    MegaError* copy() const override;
    int getErrorCode() const override;
    long long getValue() const override;
    bool hasExtraInfo() const override;
    long long getUserStatus() const override;
    long long getLinkStatus() const override;
    const char* getErrorString() const override;
    const char* toString() const override;
    const char* __str__() const override;
    const char* __toString() const override;

private:
    long long mValue = 0;
    long long mUserStatus = MegaError::UserErrorCode::USER_ETD_UNKNOWN;
    long long mLinkStatus = MegaError::LinkErrorCode::LINK_UNKNOWN;
};

class ExternalLogger : public Logger
{
public:
    ExternalLogger();
    ~ExternalLogger();
    void addMegaLogger(MegaLogger* logger);
    void removeMegaLogger(MegaLogger *logger);
    void setLogLevel(int logLevel);
    void setLogToConsole(bool enable);
    void postLog(int logLevel, const char *message, const char *filename, int line);
    void log(const char *time, int loglevel, const char *source, const char *message
#ifdef ENABLE_LOG_PERFORMANCE
             , const char **directMessages, size_t *directMessagesSizes, unsigned numberMessages
#endif
            ) override;

private:
    std::recursive_mutex mutex;
    set <MegaLogger *> megaLoggers;
    bool logToConsole;
};

class MegaTransferPrivate;
class MegaTreeProcCopy : public MegaTreeProcessor
{
public:
    vector<NewNode> nn;
    unsigned nc = 0;
    bool allocated = false;

    MegaTreeProcCopy(MegaClient *client);
    bool processMegaNode(MegaNode* node) override;
    void allocnodes(void);

protected:
    MegaClient *client;
};


class MegaSizeProcessor : public MegaTreeProcessor
{
    protected:
        long long totalBytes;

    public:
        MegaSizeProcessor();
        bool processMegaNode(MegaNode* node) override;
        long long getTotalBytes();
};

class MegaRecursiveOperation
{
public:
    virtual ~MegaRecursiveOperation() = default;
    virtual void start(MegaNode* node) = 0;
    virtual void cancel() = 0;

protected:
    MegaApiImpl *megaApi;
    MegaClient *client;
    MegaTransferPrivate *transfer;
    MegaTransferListener *listener;
    int recursive;
    int tag;
    int pendingTransfers;
    bool cancelled = false;
    std::set<MegaTransferPrivate*> subTransfers;
    int mIncompleteTransfers = { 0 };
    MegaErrorPrivate mLastError = { API_OK };
};

class MegaFolderUploadController : public MegaRequestListener, public MegaTransferListener, public MegaRecursiveOperation
{
public:
    MegaFolderUploadController(MegaApiImpl *megaApi, MegaTransferPrivate *transfer);
    void start(MegaNode* node) override;
    void cancel() override;

protected:
    void onFolderAvailable(MegaHandle handle);
    void checkCompletion();

    std::list<LocalPath> pendingFolders;

public:
    void onRequestFinish(MegaApi* api, MegaRequest *request, MegaError *e) override;
    void onTransferStart(MegaApi *api, MegaTransfer *transfer) override;
    void onTransferUpdate(MegaApi *api, MegaTransfer *transfer) override;
    void onTransferFinish(MegaApi* api, MegaTransfer *transfer, MegaError *e) override;
    ~MegaFolderUploadController();
};


class MegaBackupController : public MegaBackup, public MegaRequestListener, public MegaTransferListener
{
public:
    MegaBackupController(MegaApiImpl *megaApi, int tag, int folderTransferTag, handle parenthandle, const char *filename, bool attendPastBackups, const char *speriod, int64_t period=-1, int maxBackups = 10);
    MegaBackupController(MegaBackupController *backup);
    ~MegaBackupController();

    void update();
    void start(bool skip = false);
    void removeexceeding(bool currentoneOK);
    void abortCurrent();

    // MegaBackup interface
    MegaBackup *copy() override;
    const char *getLocalFolder() const override;
    MegaHandle getMegaHandle() const override;
    int getTag() const override;
    int64_t getPeriod() const override;
    const char *getPeriodString() const override;
    int getMaxBackups() const override;
    int getState() const override;
    long long getNextStartTime(long long oldStartTimeAbsolute = -1) const override;
    bool getAttendPastBackups() const override;
    MegaTransferList *getFailedTransfers() override;


    // MegaBackup setters
    void setLocalFolder(const std::string &value);
    void setMegaHandle(const MegaHandle &value);
    void setTag(int value);
    void setPeriod(const int64_t &value);
    void setPeriodstring(const std::string &value);
    void setMaxBackups(int value);
    void setState(int value);
    void setAttendPastBackups(bool value);

    //getters&setters
    int64_t getStartTime() const;
    void setStartTime(const int64_t &value);
    std::string getBackupName() const;
    void setBackupName(const std::string &value);
    int64_t getOffsetds() const;
    void setOffsetds(const int64_t &value);
    int64_t getLastbackuptime() const;
    void setLastbackuptime(const int64_t &value);
    int getFolderTransferTag() const;
    void setFolderTransferTag(int value);

    //convenience methods
    bool isBackup(std::string localname, std::string backupname) const;
    int64_t getTimeOfBackup(std::string localname) const;

protected:

    // common variables
    MegaApiImpl *megaApi;
    MegaClient *client;
    MegaBackupListener *backupListener;

    int state;
    int tag;
    int64_t lastwakeuptime;
    int64_t lastbackuptime; //ds absolute
    int pendingremovals;
    int folderTransferTag; //reused between backup instances
    std::string basepath;
    std::string backupName;
    handle parenthandle;
    int maxBackups;
    int64_t period;
    std::string periodstring;
    cron_expr ccronexpr;
    bool valid;
    int64_t offsetds; //times offset with epoch time?
    int64_t startTime; // when shall the next backup begin
    bool attendPastBackups;

    // backup instance related
    handle currentHandle;
    std::string currentName;
    std::list<LocalPath> pendingFolders;
    std::vector<MegaTransfer *> failedTransfers;
    int recursive;
    int pendingTransfers;
    int pendingTags;
    // backup instance stats
    int64_t currentBKStartTime;
    int64_t updateTime;
    long long transferredBytes;
    long long totalBytes;
    long long speed;
    long long meanSpeed;
    long long numberFiles; //number of files successfully uploaded
    long long totalFiles;
    long long numberFolders;


    // internal methods
    void onFolderAvailable(MegaHandle handle);
    bool checkCompletion();
    bool isBusy() const;
    int64_t getLastBackupTime();
    long long getNextStartTimeDs(long long oldStartTimeds = -1) const;

    std::string epochdsToString(int64_t rawtimeds) const;
    int64_t stringTimeTods(string stime) const;

    void clearCurrentBackupData();

public:
    void onRequestFinish(MegaApi* api, MegaRequest *request, MegaError *e) override;
    void onTransferStart(MegaApi *api, MegaTransfer *transfer) override;
    void onTransferUpdate(MegaApi *api, MegaTransfer *transfer) override;
    void onTransferTemporaryError(MegaApi *, MegaTransfer *t, MegaError* e) override;
    void onTransferFinish(MegaApi* api, MegaTransfer *transfer, MegaError *e) override;

    long long getNumberFolders() const override;
    void setNumberFolders(long long value);
    long long getNumberFiles() const override;
    void setNumberFiles(long long value);
    long long getMeanSpeed() const override;
    void setMeanSpeed(long long value);
    long long getSpeed() const override;
    void setSpeed(long long value);
    long long getTotalBytes() const override;
    void setTotalBytes(long long value);
    long long getTransferredBytes() const override;
    void setTransferredBytes(long long value);
    int64_t getUpdateTime() const override;
    void setUpdateTime(const int64_t &value);
    int64_t getCurrentBKStartTime() const override;
    void setCurrentBKStartTime(const int64_t &value);
    long long getTotalFiles() const override;
    void setTotalFiles(long long value);
    MegaBackupListener *getBackupListener() const;
    void setBackupListener(MegaBackupListener *value);
    cron_expr getCcronexpr() const;
    void setCcronexpr(const cron_expr &value);
    bool isValid() const;
    void setValid(bool value);
};

class MegaFolderDownloadController : public MegaTransferListener, public MegaRecursiveOperation
{
public:
    MegaFolderDownloadController(MegaApiImpl *megaApi, MegaTransferPrivate *transfer);
    void start(MegaNode *node) override;
    void cancel() override;

protected:
    void downloadFolderNode(MegaNode *node, LocalPath& path, FileSystemType fsType);
    void checkCompletion();

public:
    void onTransferStart(MegaApi *, MegaTransfer *t) override;
    void onTransferUpdate(MegaApi *, MegaTransfer *t) override;
    void onTransferFinish(MegaApi*, MegaTransfer *t, MegaError *e) override;
};

class MegaNodePrivate : public MegaNode, public Cacheable
{
    public:
        MegaNodePrivate(const char *name, int type, int64_t size, int64_t ctime, int64_t mtime,
                        MegaHandle nodeMegaHandle, std::string *nodekey, std::string *attrstring, std::string *fileattrstring,
                        const char *fingerprint, const char *originalFingerprint, MegaHandle owner, MegaHandle parentHandle = INVALID_HANDLE,
                        const char *privateauth = NULL, const char *publicauth = NULL, bool isPublic = true,
                        bool isForeign = false, const char *chatauth = NULL);

        MegaNodePrivate(MegaNode *node);
        ~MegaNodePrivate() override;
        int getType() override;
        const char* getName() override;
        const char* getFingerprint() override;
        const char* getOriginalFingerprint() override;
        bool hasCustomAttrs() override;
        MegaStringList *getCustomAttrNames() override;
        const char *getCustomAttr(const char* attrName) override;
        int getDuration() override;
        int getWidth() override;
        bool isFavourite() override;
        int getLabel() override;
        int getHeight() override;
        int getShortformat() override;
        int getVideocodecid() override;
        double getLatitude() override;
        double getLongitude() override;
        char *getBase64Handle() override;
        int64_t getSize() override;
        int64_t getCreationTime() override;
        int64_t getModificationTime() override;
        MegaHandle getHandle() override;
        MegaHandle getRestoreHandle() override;
        MegaHandle getParentHandle() override;
        std::string* getNodeKey() override;
        char *getBase64Key() override;
        std::string* getAttrString() override;
        char* getFileAttrString() override;
        int getTag() override;
        int64_t getExpirationTime() override;
        MegaHandle getPublicHandle() override;
        MegaNode* getPublicNode() override;
        char *getPublicLink(bool includeKey = true) override;
        int64_t getPublicLinkCreationTime() override;
        bool isNewLinkFormat();
        bool isFile() override;
        bool isFolder() override;
        bool isRemoved() override;
        bool hasChanged(int changeType) override;
        int getChanges() override;
        bool hasThumbnail() override;
        bool hasPreview() override;
        bool isPublic() override;
        bool isExported() override;
        bool isExpired() override;
        bool isTakenDown() override;
        bool isForeign() override;
        std::string* getPrivateAuth() override;
        MegaNodeList *getChildren() override;
        void setPrivateAuth(const char *privateAuth) override;
        void setPublicAuth(const char *publicAuth);
        void setChatAuth(const char *chatAuth);
        void setForeign(bool foreign);
        void setChildren(MegaNodeList *children);
        void setName(const char *newName);
        std::string* getPublicAuth() override;
        const char *getChatAuth() override;
        bool isShared() override;
        bool isOutShare() override;
        bool isInShare() override;
        std::string* getSharekey();
        MegaHandle getOwner() const override;

#ifdef ENABLE_SYNC
        bool isSyncDeleted() override;
        std::string getLocalPath() override;
#endif

        static MegaNode *fromNode(Node *node);
        MegaNode *copy() override;

        char *serialize() override;
        bool serialize(string*) override;
        static MegaNodePrivate* unserialize(string*);

    protected:
        MegaNodePrivate(Node *node);
        int type;
        const char *name;
        const char *fingerprint;
        const char *originalfingerprint;
        attr_map *customAttrs;
        int64_t size;
        int64_t ctime;
        int64_t mtime;
        MegaHandle nodehandle;
        MegaHandle parenthandle;
        MegaHandle restorehandle;
        std::string nodekey;
        std::string attrstring;
        std::string fileattrstring;
        std::string privateAuth;
        std::string publicAuth;
        const char *chatAuth;
        int tag;
        int changed;
        struct {
            bool thumbnailAvailable : 1;
            bool previewAvailable : 1;
            bool isPublicNode : 1;
            bool outShares : 1;
            bool inShare : 1;
            bool foreign : 1;
        };
        PublicLink *plink;
        bool mNewLinkFormat;
        std::string *sharekey;   // for plinks of folders
        int duration;
        int width;
        int height;
        int shortformat;
        int videocodecid;
        double latitude;
        double longitude;
        MegaNodeList *children;
        MegaHandle owner;
        bool mFavourite;
        nodelabel_t mLabel;

#ifdef ENABLE_SYNC
        bool syncdeleted;
        std::string localPath;
#endif
};


class MegaUserPrivate : public MegaUser
{
	public:
		MegaUserPrivate(User *user);
		MegaUserPrivate(MegaUser *user);
		static MegaUser *fromUser(User *user);
        virtual MegaUser *copy();

		~MegaUserPrivate();
        virtual const char* getEmail();
        virtual MegaHandle getHandle();
        virtual int getVisibility();
        virtual int64_t getTimestamp();
        virtual bool hasChanged(int changeType);
        virtual int getChanges();
        virtual int isOwnChange();

	protected:
		const char *email;
        MegaHandle handle;
        int visibility;
        int64_t ctime;
        int changed;
        int tag;
};

class MegaUserAlertPrivate : public MegaUserAlert
{
public:
    MegaUserAlertPrivate(UserAlert::Base* user, MegaClient* mc);
    //MegaUserAlertPrivate(const MegaUserAlertPrivate&); // default copy works for this type
    virtual MegaUserAlert* copy() const;

    virtual unsigned getId() const;
    virtual bool getSeen() const;
    virtual bool getRelevant() const;
    virtual int getType() const;
    virtual const char *getTypeString() const;
    virtual MegaHandle getUserHandle() const;
    virtual MegaHandle getNodeHandle() const;
    virtual const char* getEmail() const;
    virtual const char* getPath() const;
    virtual const char* getName() const;
    virtual const char* getHeading() const;
    virtual const char* getTitle() const;
    virtual int64_t getNumber(unsigned index) const;
    virtual int64_t getTimestamp(unsigned index) const;
    virtual const char* getString(unsigned index) const;
    virtual bool isOwnChange() const;

protected:
    unsigned id;
    bool seen;
    bool relevant;
    int type;
    int tag;
    string heading;
    string title;
    handle userHandle;
    string email;
    handle nodeHandle;
    string nodePath;
    string nodeName;
    vector<int64_t> numbers;
    vector<int64_t> timestamps;
    vector<string> extraStrings;
};

class MegaHandleListPrivate : public MegaHandleList
{
public:
    MegaHandleListPrivate();
    MegaHandleListPrivate(const MegaHandleListPrivate *hList);
    virtual ~MegaHandleListPrivate();

    virtual MegaHandleList *copy() const;
    virtual MegaHandle get(unsigned int i) const;
    virtual unsigned int size() const;
    virtual void addMegaHandle(MegaHandle megaHandle);

private:
    std::vector<MegaHandle> mList;
};

class MegaIntegerListPrivate : public MegaIntegerList
{
public:
    MegaIntegerListPrivate(const vector<int64_t> &integers);
    virtual ~MegaIntegerListPrivate();

    MegaIntegerList *copy() const override;
    int64_t get(int i) const override;
    int size() const override;

private:
    vector<int64_t> mIntegers;
};

class MegaSharePrivate : public MegaShare
{
	public:
        static MegaShare *fromShare(MegaHandle nodeMegaHandle, Share *share);
        virtual MegaShare *copy();
        virtual ~MegaSharePrivate();
        virtual const char *getUser();
        virtual MegaHandle getNodeHandle();
        virtual int getAccess();
        virtual int64_t getTimestamp();
        virtual bool isPending();

	protected:
        MegaSharePrivate(MegaHandle nodehandle, Share *share);
		MegaSharePrivate(MegaShare *share);

		MegaHandle nodehandle;
		const char *user;
		int access;
		int64_t ts;
        bool pending;
};

class MegaTransferPrivate : public MegaTransfer, public Cacheable
{
	public:
		MegaTransferPrivate(int type, MegaTransferListener *listener = NULL);
        MegaTransferPrivate(const MegaTransferPrivate *transfer);
        virtual ~MegaTransferPrivate();

        MegaTransfer *copy() override;
	    Transfer *getTransfer() const;
        void setTransfer(Transfer *transfer);
        void setStartTime(int64_t startTime);
		void setTransferredBytes(long long transferredBytes);
		void setTotalBytes(long long totalBytes);
		void setPath(const char* path);
		void setParentPath(const char* path);
        void setNodeHandle(MegaHandle nodeHandle);
        void setParentHandle(MegaHandle parentHandle);
		void setNumConnections(int connections);
		void setStartPos(long long startPos);
		void setEndPos(long long endPos);
		void setNumRetry(int retry);
		void setMaxRetries(int retry);
        void setTime(int64_t time);
		void setFileName(const char* fileName);
		void setSlot(int id);
		void setTag(int tag);
		void setSpeed(long long speed);
        void setMeanSpeed(long long meanSpeed);
		void setDeltaSize(long long deltaSize);
        void setUpdateTime(int64_t updateTime);
        void setPublicNode(MegaNode *publicNode, bool copyChildren = false);
        void setSyncTransfer(bool syncTransfer);
        void setSourceFileTemporary(bool temporary);
        void setStartFirst(bool startFirst);
        void setBackupTransfer(bool backupTransfer);
        void setForeignOverquota(bool backupTransfer);
        void setStreamingTransfer(bool streamingTransfer);
        void setLastBytes(char *lastBytes);
        void setLastError(const MegaError *e);
        void setFolderTransferTag(int tag);
        void setNotificationNumber(long long notificationNumber);
        void setListener(MegaTransferListener *listener);

        int getType() const override;
        const char * getTransferString() const override;
        const char* toString() const override;
        const char* __str__() const override;
        const char* __toString() const override;
        virtual int64_t getStartTime() const override;
        long long getTransferredBytes() const override;
        long long getTotalBytes() const override;
        const char* getPath() const override;
        const char* getParentPath() const override;
        MegaHandle getNodeHandle() const override;
        MegaHandle getParentHandle() const override;
        long long getStartPos() const override;
        long long getEndPos() const override;
        const char* getFileName() const override;
        MegaTransferListener* getListener() const override;
        int getNumRetry() const override;
        int getMaxRetries() const override;
        virtual int64_t getTime() const;
        int getTag() const override;
        long long getSpeed() const override;
        long long getMeanSpeed() const override;
        long long getDeltaSize() const override;
        int64_t getUpdateTime() const override;
        virtual MegaNode *getPublicNode() const;
        MegaNode *getPublicMegaNode() const override;
        bool isSyncTransfer() const override;
        bool isStreamingTransfer() const override;
        bool isFinished() const override;
        virtual bool isSourceFileTemporary() const;
        virtual bool shouldStartFirst() const;
        bool isBackupTransfer() const override;
        bool isForeignOverquota() const override;
        char *getLastBytes() const override;
        MegaError getLastError() const override;
        const MegaError *getLastErrorExtended() const override;
        bool isFolderTransfer() const override;
        int getFolderTransferTag() const override;
        virtual void setAppData(const char *data);
        const char* getAppData() const override;
        virtual void setState(int state);
        int getState() const override;
        virtual void setPriority(unsigned long long p);
        unsigned long long getPriority() const override;
        long long getNotificationNumber() const override;

        bool serialize(string*) override;
        static MegaTransferPrivate* unserialize(string*);

        void startRecursiveOperation(unique_ptr<MegaRecursiveOperation>, MegaNode* node); // takes ownership of both

        long long getPlaceInQueue() const;
        void setPlaceInQueue(long long value);

protected:
        int type;
        int tag;
        int state;
        uint64_t priority;

        struct
        {
            bool syncTransfer : 1;
            bool streamingTransfer : 1;
            bool temporarySourceFile : 1;
            bool startFirst : 1;
            bool backupTransfer : 1;
            bool foreignOverquota : 1;
        };

        int64_t startTime;
        int64_t updateTime;
        int64_t time;
        long long transferredBytes;
        long long totalBytes;
        long long speed;
        long long meanSpeed;
        long long deltaSize;
        long long notificationNumber;
        MegaHandle nodeHandle;
        MegaHandle parentHandle;
        const char* path;
        const char* parentPath; //used as targetUser for uploads
        const char* fileName;
        char *lastBytes;
        MegaNode *publicNode;
        long long startPos;
        long long endPos;
        int retry;
        int maxRetries;

        long long placeInQueue = 0;

        MegaTransferListener *listener;
        Transfer *transfer = nullptr;
        std::unique_ptr<MegaError> lastError;
        int folderTransferTag;
        const char* appData;
        unique_ptr<MegaRecursiveOperation> recursiveOperation;
};

class MegaTransferDataPrivate : public MegaTransferData
{
public:
    MegaTransferDataPrivate(TransferList *transferList, long long notificationNumber);
    MegaTransferDataPrivate(const MegaTransferDataPrivate *transferData);

    virtual ~MegaTransferDataPrivate();
    virtual MegaTransferData *copy() const;
    virtual int getNumDownloads() const;
    virtual int getNumUploads() const;
    virtual int getDownloadTag(int i) const;
    virtual int getUploadTag(int i) const;
    virtual unsigned long long getDownloadPriority(int i) const;
    virtual unsigned long long getUploadPriority(int i) const;
    virtual long long getNotificationNumber() const;

protected:
    int numDownloads;
    int numUploads;
    long long notificationNumber;
    vector<int> downloadTags;
    vector<int> uploadTags;
    vector<uint64_t> downloadPriorities;
    vector<uint64_t> uploadPriorities;
};

class MegaFolderInfoPrivate : public MegaFolderInfo
{
public:
    MegaFolderInfoPrivate(int numFiles, int numFolders, int numVersions, long long currentSize, long long versionsSize);
    MegaFolderInfoPrivate(const MegaFolderInfoPrivate *folderData);

    virtual ~MegaFolderInfoPrivate();

    virtual MegaFolderInfo *copy() const;

    virtual int getNumVersions() const;
    virtual int getNumFiles() const;
    virtual int getNumFolders() const;
    virtual long long getCurrentSize() const;
    virtual long long getVersionsSize() const;

protected:
    int numFiles;
    int numFolders;
    int numVersions;
    long long currentSize;
    long long versionsSize;
};

class MegaTimeZoneDetailsPrivate : public MegaTimeZoneDetails
{
public:
    MegaTimeZoneDetailsPrivate(vector<string>* timeZones, vector<int> *timeZoneOffsets, int defaultTimeZone);
    MegaTimeZoneDetailsPrivate(const MegaTimeZoneDetailsPrivate *timeZoneDetails);

    virtual ~MegaTimeZoneDetailsPrivate();
    virtual MegaTimeZoneDetails *copy() const;

    virtual int getNumTimeZones() const;
    virtual const char *getTimeZone(int index) const;
    virtual int getTimeOffset(int index) const;
    virtual int getDefault() const;

protected:
    int defaultTimeZone;
    vector<string> timeZones;
    vector<int> timeZoneOffsets;
};

class MegaPushNotificationSettingsPrivate : public MegaPushNotificationSettings
{
public:
    MegaPushNotificationSettingsPrivate(const std::string &settingsJSON);
    MegaPushNotificationSettingsPrivate();
    MegaPushNotificationSettingsPrivate(const MegaPushNotificationSettingsPrivate *settings);

    std::string generateJson() const;
    bool isValid() const;

    virtual ~MegaPushNotificationSettingsPrivate();
    MegaPushNotificationSettings *copy() const override;

private:
    m_time_t mGlobalDND = -1;        // defaults to -1 if not defined
    int mGlobalScheduleStart = -1;   // defaults to -1 if not defined
    int mGlobalScheduleEnd = -1;     // defaults to -1 if not defined
    std::string mGlobalScheduleTimezone;

    std::map<MegaHandle, m_time_t> mChatDND;
    std::map<MegaHandle, bool> mChatAlwaysNotify;

    m_time_t mContactsDND = -1;      // defaults to -1 if not defined
    m_time_t mSharesDND = -1;        // defaults to -1 if not defined
    m_time_t mGlobalChatsDND = -1;        // defaults to -1 if not defined

    bool mJsonInvalid = false;  // true if ctor from JSON find issues

public:

    // getters

    bool isGlobalEnabled() const override;
    bool isGlobalDndEnabled() const override;
    bool isGlobalChatsDndEnabled() const override;
    int64_t getGlobalDnd() const override;
    int64_t getGlobalChatsDnd() const override;
    bool isGlobalScheduleEnabled() const override;
    int getGlobalScheduleStart() const override;
    int getGlobalScheduleEnd() const override;
    const char *getGlobalScheduleTimezone() const override;

    bool isChatEnabled(MegaHandle chatid) const override;
    bool isChatDndEnabled(MegaHandle chatid) const override;
    int64_t getChatDnd(MegaHandle chatid) const override;
    bool isChatAlwaysNotifyEnabled(MegaHandle chatid) const override;

    bool isContactsEnabled() const override;
    bool isSharesEnabled() const override;
    bool isChatsEnabled() const override;

    // setters

    void enableGlobal(bool enable) override;
    void setGlobalDnd(int64_t timestamp) override;
    void disableGlobalDnd() override;
    void setGlobalSchedule(int start, int end, const char *timezone) override;
    void disableGlobalSchedule() override;

    void enableChat(MegaHandle chatid, bool enable) override;
    void setChatDnd(MegaHandle chatid, int64_t timestamp) override;
    void setGlobalChatsDnd(int64_t timestamp) override;
    void enableChatAlwaysNotify(MegaHandle chatid, bool enable) override;

    void enableContacts(bool enable) override;
    void enableShares(bool enable) override;
    void enableChats(bool enable) override;
};

class MegaContactRequestPrivate : public MegaContactRequest
{
public:
    MegaContactRequestPrivate(PendingContactRequest *request);
    MegaContactRequestPrivate(const MegaContactRequest *request);
    virtual ~MegaContactRequestPrivate();

    static MegaContactRequest *fromContactRequest(PendingContactRequest *request);
    virtual MegaContactRequest *copy() const;

    virtual MegaHandle getHandle() const;
    virtual char* getSourceEmail() const;
    virtual char* getSourceMessage() const;
    virtual char* getTargetEmail() const;
    virtual int64_t getCreationTime() const;
    virtual int64_t getModificationTime() const;
    virtual int getStatus() const;
    virtual bool isOutgoing() const;
    virtual bool isAutoAccepted() const;

protected:
    MegaHandle handle;
    char* sourceEmail;
    char* sourceMessage;
    char* targetEmail;
    int64_t creationTime;
    int64_t modificationTime;
    int status;
    bool outgoing;
    bool autoaccepted;
};

#ifdef ENABLE_SYNC

class MegaSyncEventPrivate: public MegaSyncEvent
{
public:
    explicit MegaSyncEventPrivate(int type);

    MegaSyncEvent *copy() override;

    int getType() const override;
    const char *getPath() const override;
    MegaHandle getNodeHandle() const override;
    const char *getNewPath() const override;
    const char* getPrevName() const override;
    MegaHandle getPrevParent() const override;

    void setPath(const char* path);
    void setNodeHandle(MegaHandle nodeHandle);
    void setNewPath(const char* newPath);
    void setPrevName(const char* prevName);
    void setPrevParent(MegaHandle prevParent);

protected:
    int type;
    std::unique_ptr<char[]> path;
    std::unique_ptr<char[]> newPath;
    std::unique_ptr<char[]> prevName;
    MegaHandle nodeHandle = INVALID_HANDLE;
    MegaHandle prevParent = INVALID_HANDLE;
};

class MegaRegExpPrivate
{
public:
    MegaRegExpPrivate();
    ~MegaRegExpPrivate();

    MegaRegExpPrivate *copy();

    bool addRegExp(const char *regExp);
    int getNumRegExp();
    const char *getRegExp(int index);
    bool match(const char *s);
    const char *getFullPattern();

private:
    enum{
        REGEXP_NO_ERROR = 0,
        REGEXP_COMPILATION_ERROR,
        REGEXP_OPTIMIZATION_ERROR,
        REGEXP_EMPTY
    };
    int compile();
    bool updatePattern();
    bool checkRegExp(const char *regExp);
    bool isPatternUpdated();

private:
    std::vector<std::string> regExps;
    std::string pattern;
    bool patternUpdated;

#ifdef USE_PCRE
    int options;
    pcre* reCompiled;
    pcre_extra* reOptimization;
#endif
};

class MegaSyncPrivate : public MegaSync
{
public:
    MegaSyncPrivate(const char *path, const char *name, handle nodehandle, int tag);
    MegaSyncPrivate(MegaSyncPrivate *sync);

    virtual ~MegaSyncPrivate();

    virtual MegaSync *copy();

    virtual MegaHandle getMegaHandle() const;
    void setMegaHandle(MegaHandle handle);
    virtual const char* getLocalFolder() const;
    void setLocalFolder(const char*path);
    virtual const char* getName() const;
    void setName(const char*name);
    virtual const char* getMegaFolder() const;
    void setMegaFolder(const char *path);
    void setMegaFolderYielding(char *path); //MEGAsync acquires the ownership of path
    virtual long long getLocalFingerprint() const;
    void setLocalFingerprint(long long fingerprint);
    virtual int getTag() const;
    void setTag(int tag);
    void setListener(MegaSyncListener *listener);
    MegaSyncListener *getListener();
    virtual int getState() const;

    void setState(int state);
    virtual MegaRegExp* getRegExp() const;
    void setRegExp(MegaRegExp *regExp);

    virtual int getError() const;
    void setError(int error);

    void disable(int error = NO_SYNC_ERROR); //disable. NO_SYNC_ERROR = user disable

    virtual bool isEnabled() const; //enabled by user
    virtual bool isActive() const; //not disabled by user nor failed (nor being removed)
    virtual bool isTemporaryDisabled() const; //disabled automatically for a transient reason

protected:
    MegaHandle megaHandle;
    char *localFolder;
    char *mName;
    char *megaFolder;
    MegaRegExp *regExp;
    int tag;
    long long fingerprint;
    MegaSyncListener *listener;
    int state; //this refers to status (initialscan/active/failed/canceled/disabled)

    //holds error cause
    int mError;

};


class MegaSyncListPrivate : public MegaSyncList
{
    public:
        MegaSyncListPrivate();
        MegaSyncListPrivate(MegaSyncPrivate **newlist, int size);
        MegaSyncListPrivate(const MegaSyncListPrivate *syncList);
        virtual ~MegaSyncListPrivate();
        MegaSyncList *copy() const override;
        MegaSync* get(int i) const override;
        int size() const override;

        void addSync(MegaSync* sync) override;

    protected:
        MegaSync** list;
        int s;
};

#endif


class MegaPricingPrivate;
class MegaBannerListPrivate;
class MegaRequestPrivate : public MegaRequest
{
	public:
        MegaRequestPrivate(int type, MegaRequestListener *listener = NULL);
        MegaRequestPrivate(MegaRequestPrivate *request);

        virtual ~MegaRequestPrivate();
        MegaRequest *copy() override;
        void setNodeHandle(MegaHandle nodeHandle);
        void setLink(const char* link);
        void setParentHandle(MegaHandle parentHandle);
        void setSessionKey(const char* sessionKey);
        void setName(const char* name);
        void setEmail(const char* email);
        void setPassword(const char* email);
        void setNewPassword(const char* email);
        void setPrivateKey(const char* privateKey);
        void setAccess(int access);
        void setNumRetry(int ds);
        void setNextRetryDelay(int delay);
        void setPublicNode(MegaNode* publicNode, bool copyChildren = false);
        void setNumDetails(int numDetails);
        void setFile(const char* file);
        void setParamType(int type);
        void setText(const char* text);
        void setNumber(long long number);
        void setFlag(bool flag);
        void setTransferTag(int transfer);
        void setListener(MegaRequestListener *listener);
        void setTotalBytes(long long totalBytes);
        void setTransferredBytes(long long transferredBytes);
        void setTag(int tag);
        void addProduct(unsigned int type, handle product, int proLevel, int gbStorage, int gbTransfer,
                        int months, int amount, int amountMonth, const char *currency, const char *description, const char *iosid, const char *androidid);
        void setProxy(Proxy *proxy);
        Proxy *getProxy();
        void setTimeZoneDetails(MegaTimeZoneDetails *timeZoneDetails);

        int getType() const override;
        const char *getRequestString() const override;
        const char* toString() const override;
        const char* __str__() const override;
        const char* __toString() const override;
        MegaHandle getNodeHandle() const override;
        const char* getLink() const override;
        MegaHandle getParentHandle() const override;
        const char* getSessionKey() const override;
        const char* getName() const override;
        const char* getEmail() const override;
        const char* getPassword() const override;
        const char* getNewPassword() const override;
        const char* getPrivateKey() const override;
        int getAccess() const override;
        const char* getFile() const override;
        int getNumRetry() const override;
        MegaNode *getPublicNode() const override;
        MegaNode *getPublicMegaNode() const override;
        int getParamType() const override;
        const char *getText() const override;
        long long getNumber() const override;
        bool getFlag() const override;
        long long getTransferredBytes() const override;
        long long getTotalBytes() const override;
        MegaRequestListener *getListener() const override;
        MegaAccountDetails *getMegaAccountDetails() const override;
        int getTransferTag() const override;
        int getNumDetails() const override;
        int getTag() const override;
        MegaPricing *getPricing() const override;
        AccountDetails * getAccountDetails() const;
        MegaAchievementsDetails *getMegaAchievementsDetails() const override;
        AchievementsDetails *getAchievementsDetails() const;
        MegaTimeZoneDetails *getMegaTimeZoneDetails () const override;

#ifdef ENABLE_CHAT
        MegaTextChatPeerList *getMegaTextChatPeerList() const override;
        void setMegaTextChatPeerList(MegaTextChatPeerList *chatPeers);
        MegaTextChatList *getMegaTextChatList() const override;
        void setMegaTextChatList(MegaTextChatList *chatList);
#endif
        MegaStringMap *getMegaStringMap() const override;
        void setMegaStringMap(const MegaStringMap *);
        MegaStringListMap *getMegaStringListMap() const override;
        void setMegaStringListMap(const MegaStringListMap *stringListMap);
        MegaStringTable *getMegaStringTable() const override;
        void setMegaStringTable(const MegaStringTable *stringTable);
        MegaFolderInfo *getMegaFolderInfo() const override;
        void setMegaFolderInfo(const MegaFolderInfo *);
        const MegaPushNotificationSettings *getMegaPushNotificationSettings() const override;
        void setMegaPushNotificationSettings(const MegaPushNotificationSettings *settings);
        MegaBackgroundMediaUpload *getMegaBackgroundMediaUploadPtr() const override;
        void setMegaBackgroundMediaUploadPtr(MegaBackgroundMediaUpload *);  // non-owned pointer

#ifdef ENABLE_SYNC
        void setSyncListener(MegaSyncListener *syncListener);
        MegaSyncListener *getSyncListener() const;
        void setRegExp(MegaRegExp *regExp);
        virtual MegaRegExp *getRegExp() const;
#endif

        MegaBackupListener *getBackupListener() const;
        void setBackupListener(MegaBackupListener *value);

        MegaBannerList* getMegaBannerList() const override;
        void setBanners(vector< tuple<int, string, string, string, string, string, string> >&& banners);

protected:
        AccountDetails *accountDetails;
        MegaPricingPrivate *megaPricing;
        AchievementsDetails *achievementsDetails;
        MegaTimeZoneDetails *timeZoneDetails;
        int type;
        MegaHandle nodeHandle;
        const char* link;
        const char* name;
        MegaHandle parentHandle;
        const char* sessionKey;
        const char* email;
        const char* password;
        const char* newPassword;
        const char* privateKey;
        const char* text;
        long long number;
        int access;
        const char* file;
        int attrType;
        bool flag;
        long long totalBytes;
        long long transferredBytes;
        MegaRequestListener *listener;
#ifdef ENABLE_SYNC
        MegaSyncListener *syncListener;
        MegaRegExp *regExp;
#endif
        MegaBackupListener *backupListener;

        int transfer;
        int numDetails;
        MegaNode* publicNode;
        int numRetry;
        int tag;
        Proxy *proxy;

#ifdef ENABLE_CHAT
        MegaTextChatPeerList *chatPeerList;
        MegaTextChatList *chatList;
#endif
        MegaStringMap *stringMap;
        MegaStringListMap *mStringListMap;
        MegaStringTable *mStringTable;
        MegaFolderInfo *folderInfo;
        MegaPushNotificationSettings *settings;
        MegaBackgroundMediaUpload* backgroundMediaUpload;  // non-owned pointer

    private:
        unique_ptr<MegaBannerListPrivate> mBannerList;
};

class MegaEventPrivate : public MegaEvent
{
public:
    MegaEventPrivate(int type);
    MegaEventPrivate(MegaEventPrivate *event);
    virtual ~MegaEventPrivate();
    MegaEvent *copy() override;

    int getType() const override;
    const char *getText() const override;
    int64_t getNumber() const override;
    MegaHandle getHandle() const override;
    const char *getEventString() const override;

    static const char* getEventString(int type);

    void setText(const char* text);
    void setNumber(int64_t number);
    void setHandle(const MegaHandle &handle);

protected:
    int type;
    const char* text;
    int64_t number;
    MegaHandle mHandle;
};

class MegaAccountBalancePrivate : public MegaAccountBalance
{
public:
    static MegaAccountBalance *fromAccountBalance(const AccountBalance *balance);
    virtual ~MegaAccountBalancePrivate() ;
    virtual MegaAccountBalance* copy();

    virtual double getAmount() const;
    virtual char* getCurrency() const;

protected:
    MegaAccountBalancePrivate(const AccountBalance *balance);
    AccountBalance balance;
};

class MegaAccountSessionPrivate : public MegaAccountSession
{
public:
    static MegaAccountSession *fromAccountSession(const AccountSession *session);
    virtual ~MegaAccountSessionPrivate() ;
    virtual MegaAccountSession* copy();

    virtual int64_t getCreationTimestamp() const;
    virtual int64_t getMostRecentUsage() const;
    virtual char *getUserAgent() const;
    virtual char *getIP() const;
    virtual char *getCountry() const;
    virtual bool isCurrent() const;
    virtual bool isAlive() const;
    virtual MegaHandle getHandle() const;

private:
    MegaAccountSessionPrivate(const AccountSession *session);
    AccountSession session;
};

class MegaAccountPurchasePrivate : public MegaAccountPurchase
{
public:
    static MegaAccountPurchase *fromAccountPurchase(const AccountPurchase *purchase);
    virtual ~MegaAccountPurchasePrivate() ;
    virtual MegaAccountPurchase* copy();

    virtual int64_t getTimestamp() const;
    virtual char *getHandle() const;
    virtual char *getCurrency() const;
    virtual double getAmount() const;
    virtual int getMethod() const;

private:
    MegaAccountPurchasePrivate(const AccountPurchase *purchase);
    AccountPurchase purchase;
};

class MegaAccountTransactionPrivate : public MegaAccountTransaction
{
public:
    static MegaAccountTransaction *fromAccountTransaction(const AccountTransaction *transaction);
    virtual ~MegaAccountTransactionPrivate() ;
    virtual MegaAccountTransaction* copy();

    virtual int64_t getTimestamp() const;
    virtual char *getHandle() const;
    virtual char *getCurrency() const;
    virtual double getAmount() const;

private:
    MegaAccountTransactionPrivate(const AccountTransaction *transaction);
    AccountTransaction transaction;
};

class MegaAccountDetailsPrivate : public MegaAccountDetails
{
    public:
        static MegaAccountDetails *fromAccountDetails(AccountDetails *details);
        virtual ~MegaAccountDetailsPrivate();

        virtual int getProLevel();
        virtual int64_t getProExpiration();
        virtual int getSubscriptionStatus();
        virtual int64_t getSubscriptionRenewTime();
        virtual char* getSubscriptionMethod();
        virtual char* getSubscriptionCycle();

        virtual long long getStorageMax();
        virtual long long getStorageUsed();
        virtual long long getVersionStorageUsed();
        virtual long long getTransferMax();
        virtual long long getTransferOwnUsed();
        virtual long long getTransferSrvUsed();
        virtual long long getTransferUsed();

        virtual int getNumUsageItems();
        virtual long long getStorageUsed(MegaHandle handle);
        virtual long long getNumFiles(MegaHandle handle);
        virtual long long getNumFolders(MegaHandle handle);
        virtual long long getVersionStorageUsed(MegaHandle handle);
        virtual long long getNumVersionFiles(MegaHandle handle);

        virtual MegaAccountDetails* copy();

        virtual int getNumBalances() const;
        virtual MegaAccountBalance* getBalance(int i) const;

        virtual int getNumSessions() const;
        virtual MegaAccountSession* getSession(int i) const;

        virtual int getNumPurchases() const;
        virtual MegaAccountPurchase* getPurchase(int i) const;

        virtual int getNumTransactions() const;
        virtual MegaAccountTransaction* getTransaction(int i) const;

        virtual int getTemporalBandwidthInterval();
        virtual long long getTemporalBandwidth();
        virtual bool isTemporalBandwidthValid();

    private:
        MegaAccountDetailsPrivate(AccountDetails *details);
        AccountDetails details;
};

class MegaPricingPrivate : public MegaPricing
{
public:
    virtual ~MegaPricingPrivate();
    virtual int getNumProducts();
    virtual MegaHandle getHandle(int productIndex);
    virtual int getProLevel(int productIndex);
    virtual int getGBStorage(int productIndex);
    virtual int getGBTransfer(int productIndex);
    virtual int getMonths(int productIndex);
    virtual int getAmount(int productIndex);
    virtual const char* getCurrency(int productIndex);
    virtual const char* getDescription(int productIndex);
    virtual const char* getIosID(int productIndex);
    virtual const char* getAndroidID(int productIndex);
    virtual bool isBusinessType(int productIndex);
    virtual int getAmountMonth(int productIndex);
    virtual MegaPricing *copy();

    void addProduct(unsigned int type, handle product, int proLevel, int gbStorage, int gbTransfer,
                    int months, int amount, int amountMonth, const char *currency, const char *description, const char *iosid, const char *androidid);
private:
    vector<unsigned int> type;
    vector<handle> handles;
    vector<int> proLevel;
    vector<int> gbStorage;
    vector<int> gbTransfer;
    vector<int> months;
    vector<int> amount;
    vector<int> amountMonth;
    vector<const char *> currency;
    vector<const char *> description;
    vector<const char *> iosId;
    vector<const char *> androidId;
};

class MegaAchievementsDetailsPrivate : public MegaAchievementsDetails
{
public:
    static MegaAchievementsDetails *fromAchievementsDetails(AchievementsDetails *details);
    virtual ~MegaAchievementsDetailsPrivate();

    virtual MegaAchievementsDetails* copy();

    virtual long long getBaseStorage();
    virtual long long getClassStorage(int class_id);
    virtual long long getClassTransfer(int class_id);
    virtual int getClassExpire(int class_id);
    virtual unsigned int getAwardsCount();
    virtual int getAwardClass(unsigned int index);
    virtual int getAwardId(unsigned int index);
    virtual int64_t getAwardTimestamp(unsigned int index);
    virtual int64_t getAwardExpirationTs(unsigned int index);
    virtual MegaStringList* getAwardEmails(unsigned int index);
    virtual int getRewardsCount();
    virtual int getRewardAwardId(unsigned int index);
    virtual long long getRewardStorage(unsigned int index);
    virtual long long getRewardTransfer(unsigned int index);
    virtual long long getRewardStorageByAwardId(int award_id);
    virtual long long getRewardTransferByAwardId(int award_id);
    virtual int getRewardExpire(unsigned int index);

    virtual long long currentStorage();
    virtual long long currentTransfer();
    virtual long long currentStorageReferrals();
    virtual long long currentTransferReferrals();

private:
    MegaAchievementsDetailsPrivate(AchievementsDetails *details);
    AchievementsDetails details;
};

class MegaCancelTokenPrivate : public MegaCancelToken
{
public:
    ~MegaCancelTokenPrivate() override;

    void cancel(bool newValue = true) override;
    bool isCancelled() const override;

private:
    std::atomic_bool cancelFlag { false };
};

#ifdef ENABLE_CHAT
class MegaTextChatPeerListPrivate : public MegaTextChatPeerList
{
public:
    MegaTextChatPeerListPrivate();
    MegaTextChatPeerListPrivate(userpriv_vector *);

    virtual ~MegaTextChatPeerListPrivate();
    virtual MegaTextChatPeerList *copy() const;
    virtual void addPeer(MegaHandle h, int priv);
    virtual MegaHandle getPeerHandle(int i) const;
    virtual int getPeerPrivilege(int i) const;
    virtual int size() const;

    // returns the list of user-privilege (this object keeps the ownership)
    const userpriv_vector * getList() const;

    void setPeerPrivilege(handle uh, privilege_t priv);

private:
    userpriv_vector list;
};

class MegaTextChatPrivate : public MegaTextChat
{
public:
    MegaTextChatPrivate(const MegaTextChat *);
    MegaTextChatPrivate(const TextChat *);

    virtual ~MegaTextChatPrivate();
    virtual MegaTextChat *copy() const;

    virtual MegaHandle getHandle() const;
    virtual int getOwnPrivilege() const;
    virtual int getShard() const;
    virtual const MegaTextChatPeerList *getPeerList() const;
    virtual void setPeerList(const MegaTextChatPeerList *peers);
    virtual bool isGroup() const;
    virtual MegaHandle getOriginatingUser() const;
    virtual const char *getTitle() const;
    virtual const char *getUnifiedKey() const;
    virtual int64_t getCreationTime() const;
    virtual bool isArchived() const;
    virtual bool isPublicChat() const;

    virtual bool hasChanged(int changeType) const;
    virtual int getChanges() const;
    virtual int isOwnChange() const;

private:
    handle id;
    int priv;
    string url;
    int shard;
    MegaTextChatPeerList *peers;
    bool group;
    handle ou;
    string title;
    string unifiedKey;
    int changed;
    int tag;
    bool archived;
    bool publicchat;
    int64_t ts;
};

class MegaTextChatListPrivate : public MegaTextChatList
{
public:
    MegaTextChatListPrivate();
    MegaTextChatListPrivate(textchat_map *list);

    virtual ~MegaTextChatListPrivate();
    virtual MegaTextChatList *copy() const;
    virtual const MegaTextChat *get(unsigned int i) const;
    virtual int size() const;

    void addChat(MegaTextChatPrivate*);

private:
    MegaTextChatListPrivate(const MegaTextChatListPrivate*);
    vector<MegaTextChat*> list;
};

#endif

class MegaBannerPrivate : public MegaBanner
{
public:
    MegaBannerPrivate(std::tuple<int, std::string, std::string, std::string, std::string, std::string, std::string>&& details);
    MegaBanner* copy() const override;

    int getId() const override;
    const char* getTitle() const override;
    const char* getDescription() const override;
    const char* getImage() const override;
    const char* getUrl() const override;
    const char* getBackgroundImage() const override;
    const char* getImageLocation() const override;

private:
    std::tuple<int, std::string, std::string, std::string, std::string, std::string, std::string> mDetails;
};

class MegaBannerListPrivate : public MegaBannerList
{
public:
    MegaBannerListPrivate* copy() const override; // "different" return type is Covariant
    const MegaBanner* get(int i) const override;
    int size() const override;
    void add(MegaBannerPrivate&&);

private:
    std::vector<MegaBannerPrivate> mVector;
};

class MegaStringMapPrivate : public MegaStringMap
{
public:
    MegaStringMapPrivate();
    MegaStringMapPrivate(const string_map *map, bool toBase64 = false);
    virtual ~MegaStringMapPrivate();
    virtual MegaStringMap *copy() const;
    virtual const char *get(const char* key) const;
    virtual MegaStringList *getKeys() const;
    virtual void set(const char *key, const char *value);
    virtual int size() const;
    const string_map *getMap() const;

protected:
    MegaStringMapPrivate(const MegaStringMapPrivate *megaStringMap);
    string_map strMap;
};


class MegaStringListPrivate : public MegaStringList
{
public:
    MegaStringListPrivate();
    MegaStringListPrivate(char **newlist, int size); // takes ownership
    virtual ~MegaStringListPrivate();
    MEGA_DISABLE_COPY_MOVE(MegaStringListPrivate)
    MegaStringList *copy() const override;
    const char* get(int i) const override;
    int size() const override;
protected:
    MegaStringListPrivate(const MegaStringListPrivate *stringList);
    const char** list;
    int s;
};

bool operator==(const MegaStringList& lhs, const MegaStringList& rhs);

class MegaStringListMapPrivate : public MegaStringListMap
{
public:
    MegaStringListMapPrivate() = default;
    MEGA_DISABLE_COPY_MOVE(MegaStringListMapPrivate)
    MegaStringListMap* copy() const override;
    const MegaStringList* get(const char* key) const override;
    MegaStringList *getKeys() const override;
    void set(const char* key, const MegaStringList* value) override; // takes ownership of value
    int size() const override;
protected:
    struct Compare
    {
        bool operator()(const std::unique_ptr<const char[]>& rhs,
                        const std::unique_ptr<const char[]>& lhs) const;
    };

    map<std::unique_ptr<const char[]>, std::unique_ptr<const MegaStringList>, Compare> mMap;
};

class MegaStringTablePrivate : public MegaStringTable
{
public:
    MegaStringTablePrivate() = default;
    MEGA_DISABLE_COPY_MOVE(MegaStringTablePrivate)
    MegaStringTable* copy() const override;
    void append(const MegaStringList* value) override; // takes ownership of value
    const MegaStringList* get(int i) const override;
    int size() const override;
protected:
    vector<std::unique_ptr<const MegaStringList>> mTable;
};

class MegaNodeListPrivate : public MegaNodeList
{
	public:
        MegaNodeListPrivate();
        MegaNodeListPrivate(node_vector& v);
        MegaNodeListPrivate(Node** newlist, int size);
        MegaNodeListPrivate(const MegaNodeListPrivate *nodeList, bool copyChildren = false);
        virtual ~MegaNodeListPrivate();
        MegaNodeList *copy() const override;
        MegaNode* get(int i) const override;
        int size() const override;

        void addNode(MegaNode* node) override;

	protected:
		MegaNode** list;
		int s;
};

class MegaChildrenListsPrivate : public MegaChildrenLists
{
    public:
        MegaChildrenListsPrivate();
        MegaChildrenListsPrivate(MegaChildrenLists*);
        MegaChildrenListsPrivate(unique_ptr<MegaNodeListPrivate> folderList, unique_ptr<MegaNodeListPrivate> fileList);
        virtual MegaChildrenLists *copy();
        virtual MegaNodeList* getFolderList();
        virtual MegaNodeList* getFileList();

    protected:
        unique_ptr<MegaNodeList> folders;
        unique_ptr<MegaNodeList> files;
};

class MegaUserListPrivate : public MegaUserList
{
	public:
        MegaUserListPrivate();
        MegaUserListPrivate(User** newlist, int size);
        virtual ~MegaUserListPrivate();
        virtual MegaUserList *copy();
        virtual MegaUser* get(int i);
        virtual int size();

	protected:
        MegaUserListPrivate(MegaUserListPrivate *userList);
		MegaUser** list;
		int s;
};

class MegaShareListPrivate : public MegaShareList
{
	public:
        MegaShareListPrivate();
        MegaShareListPrivate(Share** newlist, MegaHandle *MegaHandlelist, int size);
        virtual ~MegaShareListPrivate();
        virtual MegaShare* get(int i);
        virtual int size();

	protected:
		MegaShare** list;
		int s;
};

class MegaTransferListPrivate : public MegaTransferList
{
	public:
        MegaTransferListPrivate();
        MegaTransferListPrivate(MegaTransfer** newlist, int size);
        virtual ~MegaTransferListPrivate();
        virtual MegaTransfer* get(int i);
        virtual int size();

	protected:
		MegaTransfer** list;
		int s;
};

class MegaContactRequestListPrivate : public MegaContactRequestList
{
    public:
        MegaContactRequestListPrivate();
        MegaContactRequestListPrivate(PendingContactRequest ** newlist, int size);
        virtual ~MegaContactRequestListPrivate();
        virtual MegaContactRequestList *copy();
        virtual MegaContactRequest* get(int i);
        virtual int size();

    protected:
        MegaContactRequestListPrivate(MegaContactRequestListPrivate *requestList);
        MegaContactRequest** list;
        int s;
};

class MegaUserAlertListPrivate : public MegaUserAlertList
{
public:
    MegaUserAlertListPrivate();
    MegaUserAlertListPrivate(UserAlert::Base** newlist, int size, MegaClient* mc);
    MegaUserAlertListPrivate(const MegaUserAlertListPrivate &userList);
    virtual ~MegaUserAlertListPrivate();
    virtual MegaUserAlertList *copy() const;
    virtual MegaUserAlert* get(int i) const;
    virtual int size() const;
    virtual void clear();

protected:
    MegaUserAlertListPrivate(MegaUserAlertListPrivate *userList);
    MegaUserAlert** list;
    int s;
};

class MegaRecentActionBucketPrivate : public MegaRecentActionBucket
{
public:
    MegaRecentActionBucketPrivate(recentaction& ra, MegaClient* mc);
    MegaRecentActionBucketPrivate(int64_t timestamp, const string& user, handle parent, bool update, bool media, MegaNodeList*);
    virtual ~MegaRecentActionBucketPrivate();
    virtual MegaRecentActionBucket *copy() const;
    virtual int64_t getTimestamp() const;
    virtual const char* getUserEmail() const;
    virtual MegaHandle getParentHandle() const;
    virtual bool isUpdate() const;
    virtual bool isMedia() const;
    virtual const MegaNodeList* getNodes() const;

private:
    int64_t timestamp;
    string user;
    handle parent;
    bool update, media;
    MegaNodeList* nodes;
};

class MegaRecentActionBucketListPrivate : public MegaRecentActionBucketList
{
public:
    MegaRecentActionBucketListPrivate();
    MegaRecentActionBucketListPrivate(recentactions_vector& v, MegaClient* mc);
    MegaRecentActionBucketListPrivate(const MegaRecentActionBucketListPrivate &userList);
    virtual ~MegaRecentActionBucketListPrivate();
    virtual MegaRecentActionBucketList *copy() const;
    virtual MegaRecentActionBucket* get(int i) const;
    virtual int size() const;

protected:
    MegaRecentActionBucketPrivate** list;
    int s;
};

class EncryptFilePieceByChunks : public EncryptByChunks
{
    // specialisation for encrypting a piece of a file without using too much RAM
    FileAccess* fain;
    FileAccess* faout;
    m_off_t inpos, outpos;
    string buffer;
    unsigned lastsize;

public:

    EncryptFilePieceByChunks(FileAccess* cFain, m_off_t cInPos, FileAccess* cFaout, m_off_t cOutPos,
                             SymmCipher* cipher, chunkmac_map* chunkmacs, uint64_t ctriv);

    byte* nextbuffer(unsigned bufsize) override;
};

class MegaBackgroundMediaUploadPrivate : public MegaBackgroundMediaUpload
{
public:
    MegaBackgroundMediaUploadPrivate(MegaApi* api);
    MegaBackgroundMediaUploadPrivate(const string& serialised, MegaApi* api);
    ~MegaBackgroundMediaUploadPrivate();

    bool analyseMediaInfo(const char* inputFilepath) override;
    char *encryptFile(const char* inputFilepath, int64_t startPos, m_off_t* length, const char *outputFilepath,
                     bool adjustsizeonly) override;

    char *getUploadURL() override;

    bool serialize(string* s);
    char *serialize() override;

    void setThumbnail(MegaHandle h) override;
    void setPreview(MegaHandle h) override;
    void setCoordinates(double lat, double lon, bool unshareable) override;

    SymmCipher* nodecipher(MegaClient*);

    MegaApiImpl* api;
    string url;
    chunkmac_map chunkmacs;
    byte filekey[FILENODEKEYLENGTH];
    MediaProperties mediaproperties;

    double latitude = MegaNode::INVALID_COORDINATE;
    double longitude = MegaNode::INVALID_COORDINATE;
    bool unshareableGPS = false;
    handle thumbnailFA = INVALID_HANDLE;
    handle previewFA = INVALID_HANDLE;
};

struct MegaFile : public File
{
    MegaFile();

    void setTransfer(MegaTransferPrivate *transfer);
    MegaTransferPrivate *getTransfer();
    bool serialize(string*) override;

    static MegaFile* unserialize(string*);

protected:
    MegaTransferPrivate *megaTransfer;
};

struct MegaFileGet : public MegaFile
{
    void prepare() override;
    void updatelocalname() override;
    void progress() override;
    void completed(Transfer*, LocalNode*) override;
    void terminated() override;
    MegaFileGet(MegaClient *client, Node* n, const LocalPath& dstPath, FileSystemType fsType);
    MegaFileGet(MegaClient *client, MegaNode* n, const LocalPath& dstPath);
    ~MegaFileGet() {}

    bool serialize(string*) override;
    static MegaFileGet* unserialize(string*);

private:
    MegaFileGet() {}
};

struct MegaFilePut : public MegaFile
{
    void completed(Transfer* t, LocalNode*) override;
    void terminated() override;
    MegaFilePut(MegaClient *client, LocalPath clocalname, string *filename, handle ch, const char* ctargetuser, int64_t mtime = -1, bool isSourceTemporary = false, Node *pvNode = nullptr);
    ~MegaFilePut() {}

    bool serialize(string*) override;
    static MegaFilePut* unserialize(string*);

protected:
    int64_t customMtime;

private:
    MegaFilePut() {}
};

<<<<<<< HEAD
=======
class TreeProcessor
{
    public:
        virtual bool processNode(Node* node);
        virtual ~TreeProcessor();
};

class SearchTreeProcessor : public TreeProcessor
{
    public:
        SearchTreeProcessor(MegaClient *client, const char *search, int type);
        virtual bool processNode(Node* node);
        bool isValidTypeNode(Node *node);
        virtual ~SearchTreeProcessor() {}
        vector<Node *> &getResults();

    protected:
        int mFileType;
        const char *mSearch;
        vector<Node *> mResults;
        MegaClient *mClient;
};

class OutShareProcessor : public TreeProcessor
{
    public:
        OutShareProcessor(MegaClient&);
        virtual bool processNode(Node* node);
        virtual ~OutShareProcessor() {}
        vector<Share *> getShares();
        vector<handle> getHandles();
        void sortShares(int order);
    protected:
        vector<Share *> mShares;
        node_vector mNodes;
        MegaClient& mClient;
};

class PendingOutShareProcessor : public TreeProcessor
{
    public:
        PendingOutShareProcessor();
        virtual bool processNode(Node* node);
        virtual ~PendingOutShareProcessor() {}
        vector<Share *> &getShares();
        vector<handle> &getHandles();

    protected:
        vector<Share *> shares;
        vector<handle> handles;
};

class SizeProcessor : public TreeProcessor
{
    protected:
        long long totalBytes;

    public:
        SizeProcessor();
        virtual bool processNode(Node* node);
        long long getTotalBytes();
};

class TreeProcFolderInfo : public TreeProc
{
    public:
        TreeProcFolderInfo();
        virtual void proc(MegaClient*, Node*);
        virtual ~TreeProcFolderInfo() {}
        MegaFolderInfo *getResult();

    protected:
        int numFiles;
        int numFolders;
        int numVersions;
        long long currentSize;
        long long versionsSize;
};

>>>>>>> 2d7d41ab
//Thread safe request queue
class RequestQueue
{
    protected:
        std::deque<MegaRequestPrivate *> requests;
        std::mutex mutex;

    public:
        RequestQueue();
        void push(MegaRequestPrivate *request);
        void push_front(MegaRequestPrivate *request);
        MegaRequestPrivate * pop();
        MegaRequestPrivate * front();
        void removeListener(MegaRequestListener *listener);
#ifdef ENABLE_SYNC
        void removeListener(MegaSyncListener *listener);
#endif
        void removeListener(MegaBackupListener *listener);
};


//Thread safe transfer queue
class TransferQueue
{
    protected:
        std::deque<MegaTransferPrivate *> transfers;
        std::mutex mutex;
        int lastPushedTransferTag = 0;

    public:
        TransferQueue();
        void push(MegaTransferPrivate *transfer);
        void push_front(MegaTransferPrivate *transfer);
        MegaTransferPrivate * pop();

        /**
         * @brief pops and returns transfer up to the designated one
         * @param lastQueuedTransfer position of the last transfer to pop
         * @param direction directio of transfers to pop
         * @return
         */
        std::vector<MegaTransferPrivate *> popUpTo(int lastQueuedTransfer, int direction);

        void removeWithFolderTag(int folderTag, std::function<void(MegaTransferPrivate *)> callback);
        void removeListener(MegaTransferListener *listener);
        int getLastPushedTag() const;
};


class MegaApiImpl : public MegaApp
{
    public:
        MegaApiImpl(MegaApi *api, const char *appKey, MegaGfxProcessor* processor, const char *basePath = NULL, const char *userAgent = NULL, unsigned workerThreadCount = 1);
        MegaApiImpl(MegaApi *api, const char *appKey, const char *basePath = NULL, const char *userAgent = NULL, unsigned workerThreadCount = 1);
        MegaApiImpl(MegaApi *api, const char *appKey, const char *basePath, const char *userAgent, int fseventsfd, unsigned workerThreadCount = 1);
        virtual ~MegaApiImpl();

        static MegaApiImpl* ImplOf(MegaApi*);

        //Multiple listener management.
        void addListener(MegaListener* listener);
        void addRequestListener(MegaRequestListener* listener);
        void addTransferListener(MegaTransferListener* listener);
        void addBackupListener(MegaBackupListener* listener);
        void addGlobalListener(MegaGlobalListener* listener);
#ifdef ENABLE_SYNC
        void addSyncListener(MegaSyncListener *listener);
        void removeSyncListener(MegaSyncListener *listener);
#endif
        void removeListener(MegaListener* listener);
        void removeRequestListener(MegaRequestListener* listener);
        void removeTransferListener(MegaTransferListener* listener);
        void removeBackupListener(MegaBackupListener* listener);
        void removeGlobalListener(MegaGlobalListener* listener);

        void cancelPendingTransfersByFolderTag(int folderTag);


        MegaRequest *getCurrentRequest();
        MegaTransfer *getCurrentTransfer();
        MegaError *getCurrentError();
        MegaNodeList *getCurrentNodes();
        MegaUserList *getCurrentUsers();

        //Utils
        long long getSDKtime();
        char *getStringHash(const char* base64pwkey, const char* inBuf);
        void getSessionTransferURL(const char *path, MegaRequestListener *listener);
        static MegaHandle base32ToHandle(const char* base32Handle);
        static handle base64ToHandle(const char* base64Handle);
        static handle base64ToUserHandle(const char* base64Handle);
        static char *handleToBase64(MegaHandle handle);
        static char *userHandleToBase64(MegaHandle handle);
        static char *binaryToBase64(const char* binaryData, size_t length);
        static void base64ToBinary(const char *base64string, unsigned char **binary, size_t* binarysize);
        static const char* ebcEncryptKey(const char* encryptionKey, const char* plainKey);
        void retryPendingConnections(bool disconnect = false, bool includexfers = false, MegaRequestListener* listener = NULL);
        void setDnsServers(const char *dnsServers, MegaRequestListener* listener = NULL);
        void addEntropy(char* data, unsigned int size);
        static string userAttributeToString(int);
        static string userAttributeToLongName(int);
        static int userAttributeFromString(const char *name);
        static char userAttributeToScope(int);
        static void setStatsID(const char *id);

        bool serverSideRubbishBinAutopurgeEnabled();
        bool appleVoipPushEnabled();
        bool newLinkFormatEnabled();
        int smsAllowedState();
        char* smsVerifiedPhoneNumber();
        void resetSmsVerifiedPhoneNumber(MegaRequestListener *listener);

        bool multiFactorAuthAvailable();
        void multiFactorAuthCheck(const char *email, MegaRequestListener *listener = NULL);
        void multiFactorAuthGetCode(MegaRequestListener *listener = NULL);
        void multiFactorAuthEnable(const char *pin, MegaRequestListener *listener = NULL);
        void multiFactorAuthDisable(const char *pin, MegaRequestListener *listener = NULL);
        void multiFactorAuthLogin(const char* email, const char* password, const char* pin, MegaRequestListener *listener = NULL);
        void multiFactorAuthChangePassword(const char *oldPassword, const char *newPassword, const char* pin, MegaRequestListener *listener = NULL);
        void multiFactorAuthChangeEmail(const char *email, const char* pin, MegaRequestListener *listener = NULL);
        void multiFactorAuthCancelAccount(const char* pin, MegaRequestListener *listener = NULL);

        void fetchTimeZone(MegaRequestListener *listener = NULL);

        //API requests
        void login(const char* email, const char* password, MegaRequestListener *listener = NULL);
        char *dumpSession();
        char *getSequenceNumber();
        char *getAccountAuth();
        void setAccountAuth(const char* auth);

        void fastLogin(const char* email, const char *stringHash, const char *base64pwkey, MegaRequestListener *listener = NULL);
        void fastLogin(const char* session, MegaRequestListener *listener = NULL);
        void killSession(MegaHandle sessionHandle, MegaRequestListener *listener = NULL);
        void getUserData(MegaRequestListener *listener = NULL);
        void getUserData(MegaUser *user, MegaRequestListener *listener = NULL);
        void getUserData(const char *user, MegaRequestListener *listener = NULL);
        void getMiscFlags(MegaRequestListener *listener = NULL);
        void sendDevCommand(const char *command, const char *email, long long quota, int businessStatus, int userStatus, MegaRequestListener *listener);
        void getCloudStorageUsed(MegaRequestListener *listener = NULL);
        void getAccountDetails(bool storage, bool transfer, bool pro, bool sessions, bool purchases, bool transactions, int source = -1, MegaRequestListener *listener = NULL);
        void queryTransferQuota(long long size, MegaRequestListener *listener = NULL);
        void createAccount(const char* email, const char* password, const char* firstname, const char* lastname, MegaHandle lastPublicHandle, int lastPublicHandleType, int64_t lastAccessTimestamp, MegaRequestListener *listener = NULL);
        void resumeCreateAccount(const char* sid, MegaRequestListener *listener = NULL);
        void cancelCreateAccount(MegaRequestListener *listener = NULL);
        void sendSignupLink(const char* email, const char *name, const char *password, MegaRequestListener *listener = NULL);
        void fastSendSignupLink(const char *email, const char *base64pwkey, const char *name, MegaRequestListener *listener = NULL);
        void querySignupLink(const char* link, MegaRequestListener *listener = NULL);
        void confirmAccount(const char* link, const char *password, MegaRequestListener *listener = NULL);
        void fastConfirmAccount(const char* link, const char *base64pwkey, MegaRequestListener *listener = NULL);
        void resetPassword(const char *email, bool hasMasterKey, MegaRequestListener *listener = NULL);
        void queryRecoveryLink(const char *link, MegaRequestListener *listener = NULL);
        void confirmResetPasswordLink(const char *link, const char *newPwd, const char *masterKey = NULL, MegaRequestListener *listener = NULL);
        void cancelAccount(MegaRequestListener *listener = NULL);
        void confirmCancelAccount(const char *link, const char *pwd, MegaRequestListener *listener = NULL);
        void resendVerificationEmail(MegaRequestListener *listener = NULL);
        void changeEmail(const char *email, MegaRequestListener *listener = NULL);
        void confirmChangeEmail(const char *link, const char *pwd, MegaRequestListener *listener = NULL);
        void setProxySettings(MegaProxy *proxySettings, MegaRequestListener *listener = NULL);
        MegaProxy *getAutoProxySettings();
        int isLoggedIn();
        void whyAmIBlocked(bool logout, MegaRequestListener *listener = NULL);
        char* getMyEmail();
        char* getMyUserHandle();
        MegaHandle getMyUserHandleBinary();
        MegaUser *getMyUser();
        bool isAchievementsEnabled();
        bool isBusinessAccount();
        bool isMasterBusinessAccount();
        bool isBusinessAccountActive();
        int getBusinessStatus();
        int64_t getOverquotaDeadlineTs();
        MegaIntegerList *getOverquotaWarningsTs();
        bool checkPassword(const char *password);
        char* getMyCredentials();
        void getUserCredentials(MegaUser *user, MegaRequestListener *listener = NULL);
        bool areCredentialsVerified(MegaUser *user);
        void verifyCredentials(MegaUser *user, MegaRequestListener *listener = NULL);
        void resetCredentials(MegaUser *user, MegaRequestListener *listener = NULL);
        char* getMyRSAPrivateKey();
        static void setLogLevel(int logLevel);
        static void setMaxPayloadLogSize(long long maxSize);
        static void addLoggerClass(MegaLogger *megaLogger);
        static void removeLoggerClass(MegaLogger *megaLogger);
        static void setLogToConsole(bool enable);
        static void log(int logLevel, const char* message, const char *filename = NULL, int line = -1);

        void setLoggingName(const char* loggingName);

        bool platformSetRLimitNumFile(int newNumFileLimit) const;

        void createFolder(const char* name, MegaNode *parent, MegaRequestListener *listener = NULL);
        bool createLocalFolder(const char *path);
        void moveNode(MegaNode* node, MegaNode* newParent, MegaRequestListener *listener = NULL);
        void moveNode(MegaNode* node, MegaNode* newParent, const char *newName, MegaRequestListener *listener = NULL);
        void copyNode(MegaNode* node, MegaNode *newParent, MegaRequestListener *listener = NULL);
        void copyNode(MegaNode* node, MegaNode *newParent, const char* newName, MegaRequestListener *listener = NULL);
        void renameNode(MegaNode* node, const char* newName, MegaRequestListener *listener = NULL);
        void remove(MegaNode* node, bool keepversions = false, MegaRequestListener *listener = NULL);
        void removeVersions(MegaRequestListener *listener = NULL);
        void restoreVersion(MegaNode *version, MegaRequestListener *listener = NULL);
        void cleanRubbishBin(MegaRequestListener *listener = NULL);
        void sendFileToUser(MegaNode *node, MegaUser *user, MegaRequestListener *listener = NULL);
        void sendFileToUser(MegaNode *node, const char* email, MegaRequestListener *listener = NULL);
        void share(MegaNode *node, MegaUser* user, int level, MegaRequestListener *listener = NULL);
        void share(MegaNode* node, const char* email, int level, MegaRequestListener *listener = NULL);
        void loginToFolder(const char* megaFolderLink, MegaRequestListener *listener = NULL);
        void importFileLink(const char* megaFileLink, MegaNode* parent, MegaRequestListener *listener = NULL);
        void decryptPasswordProtectedLink(const char* link, const char* password, MegaRequestListener *listener = NULL);
        void encryptLinkWithPassword(const char* link, const char* password, MegaRequestListener *listener = NULL);
        void getPublicNode(const char* megaFileLink, MegaRequestListener *listener = NULL);
        const char *buildPublicLink(const char *publicHandle, const char *key, bool isFolder);
        void getThumbnail(MegaNode* node, const char *dstFilePath, MegaRequestListener *listener = NULL);
		void cancelGetThumbnail(MegaNode* node, MegaRequestListener *listener = NULL);
        void setThumbnail(MegaNode* node, const char *srcFilePath, MegaRequestListener *listener = NULL);
        void putThumbnail(MegaBackgroundMediaUpload* node, const char *srcFilePath, MegaRequestListener *listener = NULL);
        void setThumbnailByHandle(MegaNode* node, MegaHandle attributehandle, MegaRequestListener *listener = NULL);
        void getPreview(MegaNode* node, const char *dstFilePath, MegaRequestListener *listener = NULL);
		void cancelGetPreview(MegaNode* node, MegaRequestListener *listener = NULL);
        void setPreview(MegaNode* node, const char *srcFilePath, MegaRequestListener *listener = NULL);
        void putPreview(MegaBackgroundMediaUpload* node, const char *srcFilePath, MegaRequestListener *listener = NULL);
        void setPreviewByHandle(MegaNode* node, MegaHandle attributehandle, MegaRequestListener *listener = NULL);
        void getUserAvatar(MegaUser* user, const char *dstFilePath, MegaRequestListener *listener = NULL);
        void setAvatar(const char *dstFilePath, MegaRequestListener *listener = NULL);
        void getUserAvatar(const char *email_or_handle, const char *dstFilePath, MegaRequestListener *listener = NULL);
        static char* getUserAvatarColor(MegaUser *user);
        static char *getUserAvatarColor(const char *userhandle);
        static char* getUserAvatarSecondaryColor(MegaUser *user);
        static char *getUserAvatarSecondaryColor(const char *userhandle);
        bool testAllocation(unsigned allocCount, size_t allocSize);
        void getUserAttribute(MegaUser* user, int type, MegaRequestListener *listener = NULL);
        void getUserAttribute(const char* email_or_handle, int type, MegaRequestListener *listener = NULL);
        void getChatUserAttribute(const char* email_or_handle, int type, const char* ph, MegaRequestListener *listener = NULL);
        void getUserAttr(const char* email_or_handle, int type, const char *dstFilePath, int number = 0, MegaRequestListener *listener = NULL);
        void getChatUserAttr(const char* email_or_handle, int type, const char *dstFilePath, const char *ph = NULL, int number = 0, MegaRequestListener *listener = NULL);
        void setUserAttribute(int type, const char* value, MegaRequestListener *listener = NULL);
        void setUserAttribute(int type, const MegaStringMap* value, MegaRequestListener *listener = NULL);
        void getRubbishBinAutopurgePeriod(MegaRequestListener *listener = NULL);
        void setRubbishBinAutopurgePeriod(int days, MegaRequestListener *listener = NULL);
        void getDeviceName(MegaRequestListener *listener = NULL);
        void setDeviceName(const char* deviceName, MegaRequestListener *listener = NULL);
        void getUserEmail(MegaHandle handle, MegaRequestListener *listener = NULL);
        void setCustomNodeAttribute(MegaNode *node, const char *attrName, const char *value, MegaRequestListener *listener = NULL);
        void setNodeDuration(MegaNode *node, int secs, MegaRequestListener *listener = NULL);
        void setNodeLabel(MegaNode *node, int label, MegaRequestListener *listener = NULL);
        void setNodeFavourite(MegaNode *node, bool fav, MegaRequestListener *listener = NULL);
        void setNodeCoordinates(MegaNode *node, bool unshareable, double latitude, double longitude, MegaRequestListener *listener = NULL);
        void exportNode(MegaNode *node, int64_t expireTime, MegaRequestListener *listener = NULL);
        void disableExport(MegaNode *node, MegaRequestListener *listener = NULL);
        void fetchNodes(MegaRequestListener *listener = NULL);
        void getPricing(MegaRequestListener *listener = NULL);
        void getPaymentId(handle productHandle, handle lastPublicHandle, int lastPublicHandleType, int64_t lastAccessTimestamp, MegaRequestListener *listener = NULL);
        void upgradeAccount(MegaHandle productHandle, int paymentMethod, MegaRequestListener *listener = NULL);
        void submitPurchaseReceipt(int gateway, const char *receipt, MegaHandle lastPublicHandle, int lastPublicHandleType, int64_t lastAccessTimestamp, MegaRequestListener *listener = NULL);
        void creditCardStore(const char* address1, const char* address2, const char* city,
                             const char* province, const char* country, const char *postalcode,
                             const char* firstname, const char* lastname, const char* creditcard,
                             const char* expire_month, const char* expire_year, const char* cv2,
                             MegaRequestListener *listener = NULL);

        void creditCardQuerySubscriptions(MegaRequestListener *listener = NULL);
        void creditCardCancelSubscriptions(const char* reason, MegaRequestListener *listener = NULL);
        void getPaymentMethods(MegaRequestListener *listener = NULL);

        char *exportMasterKey();
        void updatePwdReminderData(bool lastSuccess, bool lastSkipped, bool mkExported, bool dontShowAgain, bool lastLogin, MegaRequestListener *listener = NULL);

        void changePassword(const char *oldPassword, const char *newPassword, MegaRequestListener *listener = NULL);
        void inviteContact(const char* email, const char* message, int action, MegaHandle contactLink, MegaRequestListener* listener = NULL);
        void replyContactRequest(MegaContactRequest *request, int action, MegaRequestListener* listener = NULL);
        void respondContactRequest();

        void removeContact(MegaUser *user, MegaRequestListener* listener=NULL);
        void logout(MegaRequestListener *listener = NULL);
        void localLogout(MegaRequestListener *listener = NULL);
        void invalidateCache();
        int getPasswordStrength(const char *password);
        void submitFeedback(int rating, const char *comment, MegaRequestListener *listener = NULL);
        void reportEvent(const char *details = NULL, MegaRequestListener *listener = NULL);
        void sendEvent(int eventType, const char* message, MegaRequestListener *listener = NULL);
        void createSupportTicket(const char* message, int type = 1, MegaRequestListener *listener = NULL);

        void useHttpsOnly(bool httpsOnly, MegaRequestListener *listener = NULL);
        bool usingHttpsOnly();

        //Backups
        MegaStringList *getBackupFolders(int backuptag);
        void setBackup(const char* localPath, MegaNode *parent, bool attendPastBackups, int64_t period, string periodstring, int numBackups, MegaRequestListener *listener=NULL);
        void removeBackup(int tag, MegaRequestListener *listener=NULL);
        void abortCurrentBackup(int tag, MegaRequestListener *listener=NULL);

        //Timer
        void startTimer( int64_t period, MegaRequestListener *listener=NULL);

        //Transfers
        void startUpload(const char* localPath, MegaNode *parent, FileSystemType fsType, MegaTransferListener *listener=NULL);
        void startUpload(const char* localPath, MegaNode *parent, int64_t mtime, FileSystemType fsType, MegaTransferListener *listener=NULL);
        void startUpload(const char* localPath, MegaNode* parent, const char* fileName, FileSystemType fsType, MegaTransferListener *listener = NULL);
        void startUpload(bool startFirst, const char* localPath, MegaNode* parent, const char* fileName, int64_t mtime, int folderTransferTag, bool isBackup, const char *appData, bool isSourceFileTemporary, bool forceNewUpload, FileSystemType fsType, MegaTransferListener *listener);
        void startUpload(bool startFirst, const char* localPath, MegaNode* parent, const char* fileName, const char* targetUser, int64_t mtime, int folderTransferTag, bool isBackup, const char *appData, bool isSourceFileTemporary, bool forceNewUpload, FileSystemType fsType, MegaTransferListener *listener);
        void startUploadForSupport(const char *localPath, bool isSourceTemporary, FileSystemType fsType, MegaTransferListener *listener=NULL);
        void startDownload(MegaNode* node, const char* localPath, MegaTransferListener *listener = NULL);
        void startDownload(bool startFirst, MegaNode *node, const char* target, int folderTransferTag, const char *appData, MegaTransferListener *listener);
        void startStreaming(MegaNode* node, m_off_t startPos, m_off_t size, MegaTransferListener *listener);
        void setStreamingMinimumRate(int bytesPerSecond);
        void retryTransfer(MegaTransfer *transfer, MegaTransferListener *listener = NULL);
        void cancelTransfer(MegaTransfer *transfer, MegaRequestListener *listener=NULL);
        void cancelTransferByTag(int transferTag, MegaRequestListener *listener = NULL);
        void cancelTransfers(int direction, MegaRequestListener *listener=NULL);
        void pauseTransfers(bool pause, int direction, MegaRequestListener* listener=NULL);
        void pauseTransfer(int transferTag, bool pause, MegaRequestListener* listener = NULL);
        void moveTransferUp(int transferTag, MegaRequestListener *listener = NULL);
        void moveTransferDown(int transferTag, MegaRequestListener *listener = NULL);
        void moveTransferToFirst(int transferTag, MegaRequestListener *listener = NULL);
        void moveTransferToLast(int transferTag, MegaRequestListener *listener = NULL);
        void moveTransferBefore(int transferTag, int prevTransferTag, MegaRequestListener *listener = NULL);
        void enableTransferResumption(const char* loggedOutId);
        void disableTransferResumption(const char* loggedOutId);
        bool areTransfersPaused(int direction);
        void setUploadLimit(int bpslimit);
        void setMaxConnections(int direction, int connections, MegaRequestListener* listener = NULL);
        void setDownloadMethod(int method);
        void setUploadMethod(int method);
        bool setMaxDownloadSpeed(m_off_t bpslimit);
        bool setMaxUploadSpeed(m_off_t bpslimit);
        int getMaxDownloadSpeed();
        int getMaxUploadSpeed();
        int getCurrentDownloadSpeed();
        int getCurrentUploadSpeed();
        int getCurrentSpeed(int type);
        int getDownloadMethod();
        int getUploadMethod();
        MegaTransferData *getTransferData(MegaTransferListener *listener = NULL);
        MegaTransfer *getFirstTransfer(int type);
        void notifyTransfer(int transferTag, MegaTransferListener *listener = NULL);
        MegaTransferList *getTransfers();
        MegaTransferList *getStreamingTransfers();
        MegaTransfer* getTransferByTag(int transferTag);
        MegaTransferList *getTransfers(int type);
        MegaTransferList *getChildTransfers(int transferTag);
        MegaTransferList *getTansfersByFolderTag(int folderTransferTag);


#ifdef ENABLE_SYNC
        //Sync
        int syncPathState(string *path);
        MegaNode *getSyncedNode(const LocalPath& path);
        void syncFolder(const char *localFolder, const char *name, MegaHandle megaHandle, MegaRegExp *regExp = NULL, MegaRequestListener* listener = NULL);
        void syncFolder(const char *localFolder, const char *name, MegaNode *megaFolder, MegaRegExp *regExp = NULL, MegaRequestListener* listener = NULL);
        void copySyncDataToCache(const char *localFolder, const char *name, MegaHandle megaHandle, const char *remotePath,
                                          long long localfp, bool enabled, bool temporaryDisabled, MegaRequestListener *listener = NULL);
        void copyCachedStatus(int storageStatus, int blockStatus, int businessStatus, MegaRequestListener *listener = NULL);
        void setKeepSyncsAfterLogout(bool enable);
        void removeSync(handle nodehandle, MegaRequestListener *listener=NULL);
        void removeSync(int syncTag, MegaRequestListener *listener=NULL);
        void disableSync(handle nodehandle, MegaRequestListener *listener=NULL);
        void disableSync(int syncTag, MegaRequestListener *listener = NULL);
        void enableSync(int syncTag, MegaRequestListener *listener = NULL);
        MegaSyncList *getSyncs();

        int getNumActiveSyncs();
        void stopSyncs(MegaRequestListener *listener=NULL);
        bool isSynced(MegaNode *n);
        void setExcludedNames(vector<string> *excludedNames);
        void setExcludedPaths(vector<string> *excludedPaths);
        void setExclusionLowerSizeLimit(long long limit);
        void setExclusionUpperSizeLimit(long long limit);
        bool moveToLocalDebris(const char *path);
        string getLocalPath(MegaNode *node);
        long long getNumLocalNodes();
        bool isSyncable(const char *path, long long size);
        bool isInsideSync(MegaNode *node);
        bool is_syncable(Sync*, const char*, const LocalPath&);
        bool is_syncable(long long size);
        int isNodeSyncable(MegaNode *megaNode);
        bool isIndexing();
        bool isSyncing();

        MegaSync *getSyncByTag(int tag);
        MegaSync *getSyncByNode(MegaNode *node);
        MegaSync *getSyncByPath(const char * localPath);
        char *getBlockedPath();
        void setExcludedRegularExpressions(MegaSync *sync, MegaRegExp *regExp);
#endif

        MegaBackup *getBackupByTag(int tag);
        MegaBackup *getBackupByNode(MegaNode *node);
        MegaBackup *getBackupByPath(const char * localPath);

        void update();
        int isWaiting();
        int areServersBusy();

        //Statistics
        int getNumPendingUploads();
        int getNumPendingDownloads();
        int getTotalUploads();
        int getTotalDownloads();
        void resetTotalDownloads();
        void resetTotalUploads();
        void updateStats();
        long long getNumNodes();
        long long getTotalDownloadedBytes();
        long long getTotalUploadedBytes();
        long long getTotalDownloadBytes();
        long long getTotalUploadBytes();

        //Filesystem
		int getNumChildren(MegaNode* parent);
		int getNumChildFiles(MegaNode* parent);
		int getNumChildFolders(MegaNode* parent);
        MegaNodeList* getChildren(MegaNode *parent, int order);
        MegaNodeList* getVersions(MegaNode *node);
        int getNumVersions(MegaNode *node);
        bool hasVersions(MegaNode *node);
        void getFolderInfo(MegaNode *node, MegaRequestListener *listener);
        MegaChildrenLists* getFileFolderChildren(MegaNode *parent, int order=1);
        bool hasChildren(MegaNode *parent);
        MegaNode *getChildNode(MegaNode *parent, const char* name);
        MegaNode *getParentNode(MegaNode *node);
        char *getNodePath(MegaNode *node);
        char *getNodePathByNodeHandle(MegaHandle handle);
        MegaNode *getNodeByPath(const char *path, MegaNode *n = NULL);
        MegaNode *getNodeByHandle(handle handler);
        MegaContactRequest *getContactRequestByHandle(MegaHandle handle);
        MegaUserList* getContacts();
        MegaUser* getContact(const char* uid);
        MegaUserAlertList* getUserAlerts();
        int getNumUnreadUserAlerts();
        MegaNodeList *getInShares(MegaUser* user, int order);
        MegaNodeList *getInShares(int order);
        MegaShareList *getInSharesList(int order);
        MegaUser *getUserFromInShare(MegaNode *node, bool recurse = false);
        bool isPendingShare(MegaNode *node);
        MegaShareList *getOutSharesOrPending(int order, bool pending);
        MegaShareList *getOutShares(int order);
        MegaShareList *getOutShares(MegaNode *node);
        MegaShareList *getPendingOutShares();
        MegaShareList *getPendingOutShares(MegaNode *megaNode);
        MegaNodeList *getPublicLinks(int order);
        MegaContactRequestList *getIncomingContactRequests();
        MegaContactRequestList *getOutgoingContactRequests();

        int getAccess(MegaNode* node);
        long long getSize(MegaNode *node);
        static void removeRecursively(const char *path);

        //Fingerprint
        char *getFingerprint(const char *filePath);
        char *getFingerprint(MegaNode *node);
        char *getFingerprint(MegaInputStream *inputStream, int64_t mtime);
        MegaNode *getNodeByFingerprint(const char* fingerprint);
        MegaNodeList *getNodesByFingerprint(const char* fingerprint);
        MegaNodeList *getNodesByOriginalFingerprint(const char* originalfingerprint, MegaNode* parent);
        MegaNode *getExportableNodeByFingerprint(const char *fingerprint, const char *name = NULL);
        MegaNode *getNodeByFingerprint(const char *fingerprint, MegaNode* parent);
        bool hasFingerprint(const char* fingerprint);

        //CRC
        char *getCRC(const char *filePath);
        char *getCRCFromFingerprint(const char *fingerprint);
        char *getCRC(MegaNode *node);
        MegaNode* getNodeByCRC(const char *crc, MegaNode* parent);

        //Permissions
        MegaError checkAccess(MegaNode* node, int level);
        MegaError* checkAccessErrorExtended(MegaNode* node, int level);
        MegaError checkMove(MegaNode* node, MegaNode* target);
        MegaError* checkMoveErrorExtended(MegaNode* node, MegaNode* target);

        bool isFilesystemAvailable();
        MegaNode *getRootNode();
        MegaNode* getInboxNode();
        MegaNode *getRubbishNode();
        MegaNode *getRootNode(MegaNode *node);
        bool isInRootnode(MegaNode *node, int index);

        void setDefaultFilePermissions(int permissions);
        int getDefaultFilePermissions();
        void setDefaultFolderPermissions(int permissions);
        int getDefaultFolderPermissions();

        long long getBandwidthOverquotaDelay();

        MegaRecentActionBucketList* getRecentActions(unsigned days = 90, unsigned maxnodes = 10000);

<<<<<<< HEAD
        node_vector searchWithDB(MegaHandle nodeHandle, const char* searchString, MegaCancelToken *cancelToken, int order = MegaApi::ORDER_NONE);
        MegaNodeList* search(MegaNode* node, const char* searchString, MegaCancelToken *cancelToken, bool recursive = 1, int order = MegaApi::ORDER_NONE);
=======
        MegaNodeList* search(MegaNode *node, const char *searchString, MegaCancelToken *cancelToken, bool recursive = true, int order = MegaApi::ORDER_NONE, int type = MegaApi::FILE_TYPE_DEFAULT, int target = MegaApi::SEARCH_TARGET_ALL);
>>>>>>> 2d7d41ab
        bool processMegaTree(MegaNode* node, MegaTreeProcessor* processor, bool recursive = 1);
        MegaNodeList* search(const char* searchString, MegaCancelToken *cancelToken, int order = MegaApi::ORDER_NONE, int type = MegaApi::FILE_TYPE_DEFAULT);

        MegaNode *createForeignFileNode(MegaHandle handle, const char *key, const char *name, m_off_t size, m_off_t mtime,
                                       MegaHandle parentHandle, const char *privateauth, const char *publicauth, const char *chatauth);
        MegaNode *createForeignFolderNode(MegaHandle handle, const char *name, MegaHandle parentHandle,
                                         const char *privateauth, const char *publicauth);

        MegaNode *authorizeNode(MegaNode *node);
        void authorizeMegaNodePrivate(MegaNodePrivate *node);
        MegaNode *authorizeChatNode(MegaNode *node, const char *cauth);

        const char *getVersion();
        char *getOperatingSystemVersion();
        void getLastAvailableVersion(const char *appKey, MegaRequestListener *listener = NULL);
        void getLocalSSLCertificate(MegaRequestListener *listener = NULL);
        void queryDNS(const char *hostname, MegaRequestListener *listener = NULL);
        void queryGeLB(const char *service, int timeoutds, int maxretries, MegaRequestListener *listener = NULL);
        void downloadFile(const char *url, const char *dstpath, MegaRequestListener *listener = NULL);
        const char *getUserAgent();
        const char *getBasePath();

        void contactLinkCreate(bool renew = false, MegaRequestListener *listener = NULL);
        void contactLinkQuery(MegaHandle handle, MegaRequestListener *listener = NULL);
        void contactLinkDelete(MegaHandle handle, MegaRequestListener *listener = NULL);

        void keepMeAlive(int type, bool enable, MegaRequestListener *listener = NULL);
        void acknowledgeUserAlerts(MegaRequestListener *listener = NULL);

        void getPSA(bool urlSupported, MegaRequestListener *listener = NULL);
        void setPSA(int id, MegaRequestListener *listener = NULL);

        void disableGfxFeatures(bool disable);
        bool areGfxFeaturesDisabled();

        void changeApiUrl(const char *apiURL, bool disablepkp = false);

        bool setLanguage(const char* languageCode);
        void setLanguagePreference(const char* languageCode, MegaRequestListener *listener = NULL);
        void getLanguagePreference(MegaRequestListener *listener = NULL);
        bool getLanguageCode(const char* languageCode, std::string* code);

        void setFileVersionsOption(bool disable, MegaRequestListener *listener = NULL);
        void getFileVersionsOption(MegaRequestListener *listener = NULL);

        void setContactLinksOption(bool disable, MegaRequestListener *listener = NULL);
        void getContactLinksOption(MegaRequestListener *listener = NULL);

        void retrySSLerrors(bool enable);
        void setPublicKeyPinning(bool enable);
        void pauseActionPackets();
        void resumeActionPackets();

        static std::function<bool (Node*, Node*)>getComparatorFunction(int order, MegaClient& mc);
        static void sortByComparatorFunction(node_vector&, int order, MegaClient& mc);
        static bool nodeNaturalComparatorASC(Node *i, Node *j);
        static bool nodeNaturalComparatorDESC(Node *i, Node *j);
        static bool nodeComparatorDefaultASC  (Node *i, Node *j);
        static bool nodeComparatorDefaultDESC (Node *i, Node *j);
        static bool nodeComparatorSizeASC  (Node *i, Node *j);
        static bool nodeComparatorSizeDESC (Node *i, Node *j);
        static bool nodeComparatorCreationASC  (Node *i, Node *j);
        static bool nodeComparatorCreationDESC  (Node *i, Node *j);
        static bool nodeComparatorModificationASC  (Node *i, Node *j);
        static bool nodeComparatorModificationDESC  (Node *i, Node *j);
        static bool nodeComparatorPhotoASC(Node *i, Node *j, MegaClient& mc);
        static bool nodeComparatorPhotoDESC(Node *i, Node *j, MegaClient& mc);
        static bool nodeComparatorVideoASC(Node *i, Node *j, MegaClient& mc);
        static bool nodeComparatorVideoDESC(Node *i, Node *j, MegaClient& mc);
        static bool nodeComparatorPublicLinkCreationASC(Node *i, Node *j);
        static bool nodeComparatorPublicLinkCreationDESC(Node *i, Node *j);
        static bool nodeComparatorLabelASC(Node *i, Node *j);
        static bool nodeComparatorLabelDESC(Node *i, Node *j);
        static bool nodeComparatorFavASC(Node *i, Node *j);
        static bool nodeComparatorFavDESC(Node *i, Node *j);
        static int typeComparator(Node *i, Node *j);
        static bool userComparatorDefaultASC (User *i, User *j);

        char* escapeFsIncompatible(const char *filename, const char *dstPath);
        char* unescapeFsIncompatible(const char* name, const char *path);

        bool createThumbnail(const char* imagePath, const char *dstPath);
        bool createPreview(const char* imagePath, const char *dstPath);
        bool createAvatar(const char* imagePath, const char *dstPath);

        void backgroundMediaUploadRequestUploadURL(int64_t fullFileSize, MegaBackgroundMediaUpload* state, MegaRequestListener *listener);
        void backgroundMediaUploadComplete(MegaBackgroundMediaUpload* state, const char* utf8Name, MegaNode *parent, const char* fingerprint, const char* fingerprintoriginal,
            const char *string64UploadToken, MegaRequestListener *listener);

        bool ensureMediaInfo();
        void setOriginalFingerprint(MegaNode* node, const char* originalFingerprint, MegaRequestListener *listener);

        bool isOnline();

#ifdef HAVE_LIBUV
        // start/stop
        bool httpServerStart(bool localOnly = true, int port = 4443, bool useTLS = false, const char *certificatepath = NULL, const char *keypath = NULL, bool useIPv6 = false);
        void httpServerStop();
        int httpServerIsRunning();

        // management
        char *httpServerGetLocalLink(MegaNode *node);
        char *httpServerGetLocalWebDavLink(MegaNode *node);
        MegaStringList *httpServerGetWebDavLinks();
        MegaNodeList *httpServerGetWebDavAllowedNodes();
        void httpServerRemoveWebDavAllowedNode(MegaHandle handle);
        void httpServerRemoveWebDavAllowedNodes();
        void httpServerSetMaxBufferSize(int bufferSize);
        int httpServerGetMaxBufferSize();
        void httpServerSetMaxOutputSize(int outputSize);
        int httpServerGetMaxOutputSize();

        // permissions
        void httpServerEnableFileServer(bool enable);
        bool httpServerIsFileServerEnabled();
        void httpServerEnableFolderServer(bool enable);
        bool httpServerIsFolderServerEnabled();
        bool httpServerIsOfflineAttributeEnabled();
        void httpServerSetRestrictedMode(int mode);
        int httpServerGetRestrictedMode();
        bool httpServerIsLocalOnly();
        void httpServerEnableOfflineAttribute(bool enable);
        void httpServerEnableSubtitlesSupport(bool enable);
        bool httpServerIsSubtitlesSupportEnabled();

        void httpServerAddListener(MegaTransferListener *listener);
        void httpServerRemoveListener(MegaTransferListener *listener);

        void fireOnStreamingStart(MegaTransferPrivate *transfer);
        void fireOnStreamingTemporaryError(MegaTransferPrivate *transfer, unique_ptr<MegaErrorPrivate> e);
        void fireOnStreamingFinish(MegaTransferPrivate *transfer, unique_ptr<MegaErrorPrivate> e);

        //FTP
        bool ftpServerStart(bool localOnly = true, int port = 4990, int dataportBegin = 1500, int dataPortEnd = 1600, bool useTLS = false, const char *certificatepath = NULL, const char *keypath = NULL);
        void ftpServerStop();
        int ftpServerIsRunning();

        // management
        char *ftpServerGetLocalLink(MegaNode *node);
        MegaStringList *ftpServerGetLinks();
        MegaNodeList *ftpServerGetAllowedNodes();
        void ftpServerRemoveAllowedNode(MegaHandle handle);
        void ftpServerRemoveAllowedNodes();
        void ftpServerSetMaxBufferSize(int bufferSize);
        int ftpServerGetMaxBufferSize();
        void ftpServerSetMaxOutputSize(int outputSize);
        int ftpServerGetMaxOutputSize();

        // permissions
        void ftpServerSetRestrictedMode(int mode);
        int ftpServerGetRestrictedMode();
        bool ftpServerIsLocalOnly();

        void ftpServerAddListener(MegaTransferListener *listener);
        void ftpServerRemoveListener(MegaTransferListener *listener);

        void fireOnFtpStreamingStart(MegaTransferPrivate *transfer);
        void fireOnFtpStreamingTemporaryError(MegaTransferPrivate *transfer, unique_ptr<MegaErrorPrivate> e);
        void fireOnFtpStreamingFinish(MegaTransferPrivate *transfer, unique_ptr<MegaErrorPrivate> e);

#endif

#ifdef ENABLE_CHAT
        void createChat(bool group, bool publicchat, MegaTextChatPeerList *peers, const MegaStringMap *userKeyMap = NULL, const char *title = NULL, MegaRequestListener *listener = NULL);
        void inviteToChat(MegaHandle chatid, MegaHandle uh, int privilege, bool openMode, const char *unifiedKey = NULL, const char *title = NULL, MegaRequestListener *listener = NULL);
        void removeFromChat(MegaHandle chatid, MegaHandle uh = INVALID_HANDLE, MegaRequestListener *listener = NULL);
        void getUrlChat(MegaHandle chatid, MegaRequestListener *listener = NULL);
        void grantAccessInChat(MegaHandle chatid, MegaNode *n, MegaHandle uh,  MegaRequestListener *listener = NULL);
        void removeAccessInChat(MegaHandle chatid, MegaNode *n, MegaHandle uh,  MegaRequestListener *listener = NULL);
        void updateChatPermissions(MegaHandle chatid, MegaHandle uh, int privilege, MegaRequestListener *listener = NULL);
        void truncateChat(MegaHandle chatid, MegaHandle messageid, MegaRequestListener *listener = NULL);
        void setChatTitle(MegaHandle chatid, const char *title, MegaRequestListener *listener = NULL);
        void setChatUnifiedKey(MegaHandle chatid, const char *unifiedKey, MegaRequestListener *listener = NULL);
        void getChatPresenceURL(MegaRequestListener *listener = NULL);
        void registerPushNotification(int deviceType, const char *token, MegaRequestListener *listener = NULL);
        void sendChatStats(const char *data, int port, MegaRequestListener *listener = NULL);
        void sendChatLogs(const char *data, const char *aid, int port, MegaRequestListener *listener = NULL);
        MegaTextChatList *getChatList();
        MegaHandleList *getAttachmentAccess(MegaHandle chatid, MegaHandle h);
        bool hasAccessToAttachment(MegaHandle chatid, MegaHandle h, MegaHandle uh);
        const char* getFileAttribute(MegaHandle h);
        void archiveChat(MegaHandle chatid, int archive, MegaRequestListener *listener = NULL);
        void setChatRetentionTime(MegaHandle chatid, int period, MegaRequestListener *listener = NULL);
        void requestRichPreview(const char *url, MegaRequestListener *listener = NULL);
        void chatLinkHandle(MegaHandle chatid, bool del, bool createifmissing, MegaRequestListener *listener = NULL);
        void getChatLinkURL(MegaHandle publichandle, MegaRequestListener *listener = NULL);
        void chatLinkClose(MegaHandle chatid, const char *title, MegaRequestListener *listener = NULL);
        void chatLinkJoin(MegaHandle publichandle, const char *unifiedkey, MegaRequestListener *listener = NULL);
        void enableRichPreviews(bool enable, MegaRequestListener *listener = NULL);
        void isRichPreviewsEnabled(MegaRequestListener *listener = NULL);
        void shouldShowRichLinkWarning(MegaRequestListener *listener = NULL);
        void setRichLinkWarningCounterValue(int value, MegaRequestListener *listener = NULL);
        void enableGeolocation(MegaRequestListener *listener = NULL);
        void isGeolocationEnabled(MegaRequestListener *listener = NULL);
        bool isChatNotifiable(MegaHandle chatid);
#endif

        void setMyChatFilesFolder(MegaHandle nodehandle, MegaRequestListener *listener = NULL);
        void getMyChatFilesFolder(MegaRequestListener *listener = NULL);
        void setCameraUploadsFolder(MegaHandle nodehandle, bool secondary, MegaRequestListener *listener = NULL);
        void setCameraUploadsFolders(MegaHandle primaryFolder, MegaHandle secondaryFolder, MegaRequestListener *listener);
        void getCameraUploadsFolder(bool secondary, MegaRequestListener *listener = NULL);
        void getUserAlias(MegaHandle uh, MegaRequestListener *listener = NULL);
        void setUserAlias(MegaHandle uh, const char *alias, MegaRequestListener *listener = NULL);

        void getPushNotificationSettings(MegaRequestListener *listener = NULL);
        void setPushNotificationSettings(MegaPushNotificationSettings *settings, MegaRequestListener *listener = NULL);

        bool isSharesNotifiable();
        bool isContactsNotifiable();

        void getAccountAchievements(MegaRequestListener *listener = NULL);
        void getMegaAchievements(MegaRequestListener *listener = NULL);

        void catchup(MegaRequestListener *listener = NULL);
        void getPublicLinkInformation(const char *megaFolderLink, MegaRequestListener *listener);

        void sendSMSVerificationCode(const char* phoneNumber, MegaRequestListener *listener = NULL, bool reverifying_whitelisted = false);
        void checkSMSVerificationCode(const char* verificationCode, MegaRequestListener *listener = NULL);

        void getRegisteredContacts(const MegaStringMap* contacts, MegaRequestListener *listener = NULL);

        void getCountryCallingCodes(MegaRequestListener *listener = NULL);

        void getBanners(MegaRequestListener *listener);
        void dismissBanner(int id, MegaRequestListener *listener);

        void setBackup(int backupType, MegaHandle targetNode, const char* localFolder, const char* deviceId, int state, int subState, const char* extraData, MegaRequestListener* listener = nullptr);
        void updateBackup(MegaHandle backupId, int backupType, MegaHandle targetNode, const char* localFolder, const char* deviceId, int state, int subState, const char* extraData, MegaRequestListener* listener = nullptr);
        void removeBackup(MegaHandle backupId, MegaRequestListener *listener = nullptr);
        void sendBackupHeartbeat(MegaHandle backupId, int status, int progress, int ups, int downs, long long ts, MegaHandle lastNode);

        void fireOnTransferStart(MegaTransferPrivate *transfer);
        void fireOnTransferFinish(MegaTransferPrivate *transfer, unique_ptr<MegaErrorPrivate> e, DBTableTransactionCommitter& committer);
        void fireOnTransferUpdate(MegaTransferPrivate *transfer);
        void fireOnTransferTemporaryError(MegaTransferPrivate *transfer, unique_ptr<MegaErrorPrivate> e);
        map<int, MegaTransferPrivate *> transferMap;
        map<int, MegaTransferPrivate *> folderTransferMap; //transferMap includes these, added for speedup


        MegaClient *getMegaClient();
        static FileFingerprint *getFileFingerprintInternal(const char *fingerprint);

        // You take the ownership of the returned value of both functiions
        // It can be NULL if the input parameters are invalid
        static char* getMegaFingerprintFromSdkFingerprint(const char* sdkFingerprint);
        static char* getSdkFingerprintFromMegaFingerprint(const char *megaFingerprint, m_off_t size);

        error processAbortBackupRequest(MegaRequestPrivate *request, error e);
        void fireOnBackupStateChanged(MegaBackupController *backup);
        void fireOnBackupStart(MegaBackupController *backup);
        void fireOnBackupFinish(MegaBackupController *backup, unique_ptr<MegaErrorPrivate> e);
        void fireOnBackupUpdate(MegaBackupController *backup);
        void fireOnBackupTemporaryError(MegaBackupController *backup, unique_ptr<MegaErrorPrivate> e);

        void yield();
        void lockMutex();
        void unlockMutex();
        bool tryLockMutexFor(long long time);

protected:
        static const unsigned int MAX_SESSION_LENGTH;

        void init(MegaApi *api, const char *appKey, MegaGfxProcessor* processor, const char *basePath /*= NULL*/, const char *userAgent /*= NULL*/, int fseventsfd /*= -1*/, unsigned clientWorkerThreadCount /*= 1*/);

        static void *threadEntryPoint(void *param);
        static ExternalLogger externalLogger;

        MegaTransferPrivate* getMegaTransferPrivate(int tag);

        void fireOnRequestStart(MegaRequestPrivate *request);
        void fireOnRequestFinish(MegaRequestPrivate *request, unique_ptr<MegaErrorPrivate> e);
        void fireOnRequestUpdate(MegaRequestPrivate *request);
        void fireOnRequestTemporaryError(MegaRequestPrivate *request, unique_ptr<MegaErrorPrivate> e);
        bool fireOnTransferData(MegaTransferPrivate *transfer);
        void fireOnUsersUpdate(MegaUserList *users);
        void fireOnUserAlertsUpdate(MegaUserAlertList *alerts);
        void fireOnNodesUpdate(MegaNodeList *nodes);
        void fireOnAccountUpdate();
        void fireOnContactRequestsUpdate(MegaContactRequestList *requests);
        void fireOnReloadNeeded();
        void fireOnEvent(MegaEventPrivate *event);

#ifdef ENABLE_SYNC
        void fireOnGlobalSyncStateChanged();
        void fireOnSyncStateChanged(MegaSyncPrivate *sync);
        void fireOnSyncEvent(MegaSyncPrivate *sync, MegaSyncEvent *event);
        void fireOnSyncAdded(MegaSyncPrivate *sync, int additionState);
        void fireOnSyncDisabled(MegaSyncPrivate *sync);
        void fireOnSyncEnabled(MegaSyncPrivate *sync);
        void fireonSyncDeleted(MegaSyncPrivate *sync);
        void fireOnFileSyncStateChanged(MegaSyncPrivate *sync, string *localPath, int newState);
#endif

#ifdef ENABLE_CHAT
        void fireOnChatsUpdate(MegaTextChatList *chats);
#endif

        void processTransferPrepare(Transfer *t, MegaTransferPrivate *transfer);
        void processTransferUpdate(Transfer *tr, MegaTransferPrivate *transfer);
        void processTransferComplete(Transfer *tr, MegaTransferPrivate *transfer);
        void processTransferFailed(Transfer *tr, MegaTransferPrivate *transfer, const Error &e, dstime timeleft);
        void processTransferRemoved(Transfer *tr, MegaTransferPrivate *transfer, const Error &e);

        MegaApi *api;
        MegaThread thread;
        MegaClient *client;
        MegaHttpIO *httpio;
        MegaWaiter *waiter;
        MegaFileSystemAccess *fsAccess;
        MegaDbAccess *dbAccess;
        GfxProc *gfxAccess;
        string basePath;
        bool nocache;

#ifdef HAVE_LIBUV
        MegaHTTPServer *httpServer;
        int httpServerMaxBufferSize;
        int httpServerMaxOutputSize;
        bool httpServerEnableFiles;
        bool httpServerEnableFolders;
        bool httpServerOfflineAttributeEnabled;
        int httpServerRestrictedMode;
        bool httpServerSubtitlesSupportEnabled;
        set<MegaTransferListener *> httpServerListeners;

        MegaFTPServer *ftpServer;
        int ftpServerMaxBufferSize;
        int ftpServerMaxOutputSize;
        int ftpServerRestrictedMode;
        set<MegaTransferListener *> ftpServerListeners;
#endif

        map<int, MegaBackupController *> backupsMap;

        RequestQueue requestQueue;
        TransferQueue transferQueue;
        map<int, MegaRequestPrivate *> requestMap;

        // sc requests to close existing wsc and immediately retrieve pending actionpackets
        RequestQueue scRequestQueue;

#ifdef ENABLE_SYNC
        map<int, MegaSyncPrivate *> syncMap;    // maps tag to MegaSync objects

        // removes a sync from syncmap and from cache
        void eraseSync(int tag);
        map<int, MegaSyncPrivate *>::iterator eraseSyncByIterator(map<int, MegaSyncPrivate *>::iterator it);

#endif
        std::unique_ptr<MegaBackupMonitor> mHeartBeatMonitor;

        int pendingUploads;
        int pendingDownloads;
        int totalUploads;
        int totalDownloads;
        long long totalDownloadedBytes;
        long long totalUploadedBytes;
        long long totalDownloadBytes;
        long long totalUploadBytes;
        long long notificationNumber;
        set<MegaRequestListener *> requestListeners;
        set<MegaTransferListener *> transferListeners;
        set<MegaBackupListener *> backupListeners;

#ifdef ENABLE_SYNC
        set<MegaSyncListener *> syncListeners;
#endif

        set<MegaGlobalListener *> globalListeners;
        set<MegaListener *> listeners;
        retryreason_t waitingRequest;
        vector<string> excludedNames;
        vector<string> excludedPaths;
        long long syncLowerSizeLimit;
        long long syncUpperSizeLimit;
        std::recursive_timed_mutex sdkMutex;
        using SdkMutexGuard = std::unique_lock<std::recursive_timed_mutex>;   // (equivalent to typedef)
        std::atomic<bool> syncPathStateLockTimeout{ false };
        MegaTransferPrivate *currentTransfer;
        MegaRequestPrivate *activeRequest;
        MegaTransferPrivate *activeTransfer;
        MegaError *activeError;
        MegaNodeList *activeNodes;
        MegaUserList *activeUsers;
        MegaUserAlertList *activeUserAlerts;
        MegaContactRequestList *activeContactRequests;
        string appKey;

        MegaPushNotificationSettings *mPushSettings; // stores lastest-seen settings (to be able to filter notifications)
        MegaTimeZoneDetails *mTimezones;

        int threadExit;
        void loop();

        int maxRetries;

        // a request-level error occurred
        void request_error(error) override;
        void request_response_progress(m_off_t, m_off_t) override;

        // login result
        void prelogin_result(int, string*, string*, error) override;
        void login_result(error) override;
        void logout_result(error) override;
        void userdata_result(string*, string*, string*, error) override;
        void pubkey_result(User *) override;

        // ephemeral session creation/resumption result

        // check the reason of being blocked
        void ephemeral_result(error) override;
        void ephemeral_result(handle, const byte*) override;
        void cancelsignup_result(error) override;

        // check the reason of being blocked
        void whyamiblocked_result(int) override;

        // contact link management
        void contactlinkcreate_result(error, handle) override;
        void contactlinkquery_result(error, handle, string*, string*, string*, string*) override;
        void contactlinkdelete_result(error) override;

        // multi-factor authentication
        void multifactorauthsetup_result(string*, error) override;
        void multifactorauthcheck_result(int) override;
        void multifactorauthdisable_result(error) override;

        // fetch time zone
        void fetchtimezone_result(error, vector<string>*, vector<int>*, int) override;

        // keep me alive feature
        void keepmealive_result(error) override;
        void acknowledgeuseralerts_result(error) override;

        // account validation by txted verification code
        void smsverificationsend_result(error) override;
        void smsverificationcheck_result(error, std::string *phoneNumber) override;

        // get registered contacts
        void getregisteredcontacts_result(error, vector<tuple<string, string, string>>*) override;

        // get country calling codes
        void getcountrycallingcodes_result(error, map<string, vector<string>>*) override;

        // get the current PSA
        void getpsa_result (error, int, string*, string*, string*, string*, string*, string*) override;

        // account creation
        void sendsignuplink_result(error) override;
        void querysignuplink_result(error) override;
        void querysignuplink_result(handle, const char*, const char*, const byte*, const byte*, const byte*, size_t) override;
        void confirmsignuplink_result(error) override;
        void confirmsignuplink2_result(handle, const char*, const char*, error) override;
        void setkeypair_result(error) override;

        // account credentials, properties and history
        void account_details(AccountDetails*,  bool, bool, bool, bool, bool, bool) override;
        void account_details(AccountDetails*, error) override;
        void querytransferquota_result(int) override;

        void setattr_result(handle, error) override;
        void rename_result(handle, error) override;
        void unlink_result(handle, error) override;
        void unlinkversions_result(error) override;
        void nodes_updated(Node**, int) override;
        void users_updated(User**, int) override;
        void useralerts_updated(UserAlert::Base**, int) override;
        void account_updated() override;
        void pcrs_updated(PendingContactRequest**, int) override;

        // password change result
        void changepw_result(error) override;

        // user attribute update notification
        void userattr_update(User*, int, const char*) override;

        void nodes_current() override;
        void catchup_result() override;
        void key_modified(handle, attr_t) override;

        void fetchnodes_result(const Error&) override;
        void putnodes_result(const Error&, targettype_t, vector<NewNode>&) override;

        // share update result
        void share_result(error) override;
        void share_result(int, error) override;

        // contact request results
        void setpcr_result(handle, error, opcactions_t) override;
        void updatepcr_result(error, ipcactions_t) override;

        // file attribute fetch result
        void fa_complete(handle, fatype, const char*, uint32_t) override;
        int fa_failed(handle, fatype, int, error) override;

        // file attribute modification result
        void putfa_result(handle, fatype, error) override;

        // purchase transactions
        void enumeratequotaitems_result(unsigned type, handle product, unsigned prolevel, int gbstorage, int gbtransfer,
                                                unsigned months, unsigned amount, unsigned amountMonth, const char* currency, const char* description, const char* iosid, const char* androidid) override;
        void enumeratequotaitems_result(error e) override;
        void additem_result(error) override;
        void checkout_result(const char*, error) override;
        void submitpurchasereceipt_result(error) override;
        void creditcardstore_result(error) override;
        void creditcardquerysubscriptions_result(int, error) override;
        void creditcardcancelsubscriptions_result(error) override;
        void getpaymentmethods_result(int, error) override;
        void copysession_result(string*, error) override;

        void userfeedbackstore_result(error) override;
        void sendevent_result(error) override;
        void supportticket_result(error) override;

        void checkfile_result(handle h, const Error& e) override;
        void checkfile_result(handle h, error e, byte* filekey, m_off_t size, m_time_t ts, m_time_t tm, string* filename, string* fingerprint, string* fileattrstring) override;

        // user invites/attributes
        void removecontact_result(error) override;
        void putua_result(error) override;
        void getua_result(error) override;
        void getua_result(byte*, unsigned, attr_t) override;
        void getua_result(TLVstore *, attr_t) override;
#ifdef DEBUG
        void delua_result(error) override;
        void senddevcommand_result(int) override;
#endif

        void getuseremail_result(string *, error) override;

        // file node export result
        void exportnode_result(error) override;
        void exportnode_result(handle, handle) override;

        // exported link access result
        void openfilelink_result(const Error&) override;
        void openfilelink_result(handle, const byte*, m_off_t, string*, string*, int) override;

        // retrieval of public link information
        void folderlinkinfo_result(error, handle, handle, string *, string*, m_off_t, uint32_t, uint32_t, m_off_t, uint32_t) override;

        // global transfer queue updates (separate signaling towards the queued objects)
        void file_added(File*) override;
        void file_removed(File*, const Error& e) override;
        void file_complete(File*) override;

        void transfer_complete(Transfer *) override;
        void transfer_removed(Transfer *) override;

        File* file_resume(string*, direction_t *type) override;

        void transfer_prepare(Transfer*) override;
        void transfer_failed(Transfer*, const Error& error, dstime timeleft) override;
        void transfer_update(Transfer*) override;

        dstime pread_failure(const Error&, int, void*, dstime) override;
        bool pread_data(byte*, m_off_t, m_off_t, m_off_t, m_off_t, void*) override;

        void reportevent_result(error) override;
        void sessions_killed(handle sessionid, error e) override;

        void cleanrubbishbin_result(error) override;

        void getrecoverylink_result(error) override;
        void queryrecoverylink_result(error) override;
        void queryrecoverylink_result(int type, const char *email, const char *ip, time_t ts, handle uh, const vector<string> *emails) override;
        void getprivatekey_result(error, const byte *privk = NULL, const size_t len_privk = 0) override;
        void confirmrecoverylink_result(error) override;
        void confirmcancellink_result(error) override;
        void getemaillink_result(error) override;
        void resendverificationemail_result(error) override;
        void resetSmsVerifiedPhoneNumber_result(error) override;
        void confirmemaillink_result(error) override;
        void getversion_result(int, const char*, error) override;
        void getlocalsslcertificate_result(m_time_t, string *certdata, error) override;
        void getmegaachievements_result(AchievementsDetails*, error) override;
        void getwelcomepdf_result(handle, string*, error) override;
        void backgrounduploadurl_result(error, string*) override;
        void mediadetection_ready() override;
        void storagesum_changed(int64_t newsum) override;
        void getmiscflags_result(error) override;
        void getbanners_result(error e) override;
        void getbanners_result(vector< tuple<int, string, string, string, string, string, string> >&& banners) override;
        void dismissbanner_result(error e) override;

#ifdef ENABLE_CHAT
        // chat-related commandsresult
        void chatcreate_result(TextChat *, error) override;
        void chatinvite_result(error) override;
        void chatremove_result(error) override;
        void chaturl_result(string*, error) override;
        void chatgrantaccess_result(error) override;
        void chatremoveaccess_result(error) override;
        void chatupdatepermissions_result(error) override;
        void chattruncate_result(error) override;
        void chatsettitle_result(error) override;
        void chatpresenceurl_result(string*, error) override;
        void registerpushnotification_result(error) override;
        void archivechat_result(error) override;
        void setchatretentiontime_result(error) override;

        void chats_updated(textchat_map *, int) override;
        void richlinkrequest_result(string*, error) override;
        void chatlink_result(handle, error) override;
        void chatlinkurl_result(handle, int, string*, string*, int, m_time_t, error) override;
        void chatlinkclose_result(error) override;
        void chatlinkjoin_result(error) override;
#endif

#ifdef ENABLE_SYNC
        // sync status updates and events

        /**
         * @brief updates sync state and fires changes corresponding callbacks:
         * - fireOnSyncStateChanged: this will be fired regardless
         * - firOnSyncDisabled: when transitioning from active to inactive sync
         * - fireOnSyncEnabled: when transitioning from inactive to active sync
         * @param tag
         * @param fireDisableEvent if when the change entails a transition to inactive should call to fireOnSyncDisabled. Should
         * be false when adding a new sync (there was no sync: failure implies no transition)
         */
        void syncupdate_state(int tag, syncstate_t, SyncError, bool fireDisableEvent = true) override;

        // this will fill syncMap with a new MegaSyncPrivate, and fire onSyncAdded indicating the result of that addition
        void sync_auto_resume_result(const SyncConfig &config, const syncstate_t &state, const SyncError &syncError) override;

        // this will fire onSyncStateChange if remote path of the synced node has changed
        virtual void syncupdate_remote_root_changed(const SyncConfig &) override;

        // this will call will fire EVENT_SYNCS_RESTORED
        virtual void syncs_restored();

        // this will call will fire EVENT_SYNCS_DISABLED
        virtual void syncs_disabled(SyncError syncError);

        // this will call will fire EVENT_FIRST_SYNC_RESUMING before the first sync is resumed
        virtual void syncs_about_to_be_resumed() override;

        // removes the sync from syncMap and fires onSyncDeleted callback
        void sync_removed(int tag) override;

        void syncupdate_scanning(bool scanning) override;
        void syncupdate_local_folder_addition(Sync* sync, LocalNode *localNode, const char *path) override;
        void syncupdate_local_folder_deletion(Sync* sync, LocalNode *localNode) override;
        void syncupdate_local_file_addition(Sync* sync, LocalNode* localNode, const char *path) override;
        void syncupdate_local_file_deletion(Sync* sync, LocalNode* localNode) override;
        void syncupdate_local_file_change(Sync* sync, LocalNode* localNode, const char *path) override;
        void syncupdate_local_move(Sync* sync, LocalNode* localNode, const char* path) override;
        void syncupdate_get(Sync* sync, Node *node, const char* path) override;
        void syncupdate_put(Sync* sync, LocalNode *localNode, const char*) override;
        void syncupdate_remote_file_addition(Sync *sync, Node* n) override;
        void syncupdate_remote_file_deletion(Sync *sync, Node* n) override;
        void syncupdate_remote_folder_addition(Sync *sync, Node* n) override;
        void syncupdate_remote_folder_deletion(Sync* sync, Node* n) override;
        void syncupdate_remote_copy(Sync*, const char*) override;
        void syncupdate_remote_move(Sync *sync, Node *n, Node* prevparent) override;
        void syncupdate_remote_rename(Sync*sync, Node* n, const char* prevname) override;
        void syncupdate_treestate(LocalNode*) override;
        bool sync_syncable(Sync *, const char*, LocalPath&, Node *) override;
        bool sync_syncable(Sync *, const char*, LocalPath&) override;

        void syncupdate_local_lockretry(bool) override;

        // for the exclusive use of sync_syncable
        unique_ptr<FileAccess> mSyncable_fa;
        std::mutex mSyncable_fa_mutex;
#endif

        void backupput_result(const Error&, handle backupId) override;
        void backupupdate_result(const Error&, handle) override;
        void backupputheartbeat_result(const Error&) override;
        void backupremove_result(const Error&, handle) override;
        void heartbeat() override;
        void pause_state_changed() override;

protected:
        // suggest reload due to possible race condition with other clients
        void reload(const char*) override;

        // wipe all users, nodes and shares
        void clearing() override;

        // failed request retry notification
        void notify_retry(dstime, retryreason_t) override;

        // notify about db commit
        void notify_dbcommit() override;

        // notify about a storage event
        void notify_storage(int) override;

        // notify about an automatic change to HTTPS
        void notify_change_to_https() override;

        // notify about account confirmation
        void notify_confirmation(const char*) override;

        // network layer disconnected
        void notify_disconnect() override;

        // notify about a finished HTTP request
        void http_result(error, int, byte *, int) override;

        // notify about a business account status change
        void notify_business_status(BizStatus status) override;

        // notify about a finished timer
        void timer_result(error) override;

        void sendPendingScRequest();
        void sendPendingRequests();
        unsigned sendPendingTransfers();
        void updateBackups();

        //Internal
        Node* getNodeByFingerprintInternal(const char *fingerprint);
        Node *getNodeByFingerprintInternal(const char *fingerprint, Node *parent);

        void getNodeAttribute(MegaNode* node, int type, const char *dstFilePath, MegaRequestListener *listener = NULL);
		    void cancelGetNodeAttribute(MegaNode *node, int type, MegaRequestListener *listener = NULL);
        void setNodeAttribute(MegaNode* node, int type, const char *srcFilePath, MegaHandle attributehandle, MegaRequestListener *listener = NULL);
        void putNodeAttribute(MegaBackgroundMediaUpload* bu, int type, const char *srcFilePath, MegaRequestListener *listener = NULL);
        void setUserAttr(int type, const char *value, MegaRequestListener *listener = NULL);
        static char *getAvatarColor(handle userhandle);
        static char *getAvatarSecondaryColor(handle userhandle);
        bool isGlobalNotifiable();

        // return false if there's a schedule and it currently does not apply. Otherwise, true
        bool isScheduleNotifiable();

        // deletes backups, requests and transfers. Reset total stats for down/uploads
        void abortPendingActions(error preverror = API_OK);

        bool hasToForceUpload(const Node &node, const MegaTransferPrivate &transfer) const;

        friend class MegaBackgroundMediaUploadPrivate;
};

class MegaHashSignatureImpl
{
	public:
		MegaHashSignatureImpl(const char *base64Key);
		~MegaHashSignatureImpl();
		void init();
		void add(const char *data, unsigned size);
        bool checkSignature(const char *base64Signature);

	protected:
		HashSignature *hashSignature;
		AsymmCipher* asymmCypher;
};

class ExternalInputStream : public InputStreamAccess
{
    MegaInputStream *inputStream;

public:
    ExternalInputStream(MegaInputStream *inputStream);
    virtual m_off_t size();
    virtual bool read(byte *buffer, unsigned size);
};

#ifdef HAVE_LIBUV
class StreamingBuffer
{
public:
    StreamingBuffer();
    ~StreamingBuffer();
    void init(m_off_t capacity);
    unsigned int append(const char *buf, unsigned int len);
    unsigned int availableData();
    unsigned int availableSpace();
    unsigned int availableCapacity();
    uv_buf_t nextBuffer();
    void freeData(unsigned int len);
    void setMaxBufferSize(unsigned int bufferSize);
    void setMaxOutputSize(unsigned int outputSize);

    static const unsigned int MAX_BUFFER_SIZE = 2097152;
    static const unsigned int MAX_OUTPUT_SIZE = 16384;

protected:
    char *buffer;
    unsigned int capacity;
    unsigned int size;
    unsigned int free;
    unsigned int inpos;
    unsigned int outpos;
    unsigned int maxBufferSize;
    unsigned int maxOutputSize;
};

class MegaTCPServer;
class MegaTCPContext : public MegaTransferListener, public MegaRequestListener
{
public:
    MegaTCPContext();
    virtual ~MegaTCPContext();

    // Connection management
    MegaTCPServer *server;
    uv_tcp_t tcphandle;
    uv_async_t asynchandle;
    uv_mutex_t mutex;
    MegaApiImpl *megaApi;
    m_off_t bytesWritten;
    m_off_t size;
    char *lastBuffer;
    int lastBufferLen;
    bool nodereceived;
    bool finished;
    bool failed;
    bool pause;

#ifdef ENABLE_EVT_TLS
    //tls stuff:
    evt_tls_t *evt_tls;
    bool invalid;
#endif
    std::list<char*> writePointers;

    // Request information
    bool range;
    m_off_t rangeStart;
    m_off_t rangeEnd;
    m_off_t rangeWritten;
    MegaNode *node;
    std::string path;
    std::string nodehandle;
    std::string nodekey;
    std::string nodename;
    m_off_t nodesize;
    int resultCode;

};

class MegaTCPServer
{
protected:
    static void *threadEntryPoint(void *param);
    static http_parser_settings parsercfg;

    uv_loop_t uv_loop;

    set<handle> allowedHandles;
    handle lastHandle;
    list<MegaTCPContext*> connections;
    uv_async_t exit_handle;
    MegaApiImpl *megaApi;
    bool semaphoresdestroyed;
    uv_sem_t semaphoreStartup;
    uv_sem_t semaphoreEnd;
    MegaThread *thread;
    uv_tcp_t server;
    int maxBufferSize;
    int maxOutputSize;
    int restrictedMode;
    bool localOnly;
    bool started;
    int port;
    bool closing;
    int remainingcloseevents;

#ifdef ENABLE_EVT_TLS
    // TLS
    bool evtrequirescleaning;
    evt_ctx_t evtctx;
    std::string certificatepath;
    std::string keypath;
#endif

    // libuv callbacks
    static void onNewClient(uv_stream_t* server_handle, int status);
    static void onDataReceived(uv_stream_t* tcp, ssize_t nread, const uv_buf_t * buf);
    static void allocBuffer(uv_handle_t *handle, size_t suggested_size, uv_buf_t* buf);
    static void onClose(uv_handle_t* handle);

#ifdef ENABLE_EVT_TLS
    //libuv tls
    static void onNewClient_tls(uv_stream_t* server_handle, int status);
    static void onWriteFinished_tls_async(uv_write_t* req, int status);
    static void on_tcp_read(uv_stream_t *stream, ssize_t nrd, const uv_buf_t *data);
    static int uv_tls_writer(evt_tls_t *evt_tls, void *bfr, int sz);
    static void on_evt_tls_close(evt_tls_t *evt_tls, int status);
    static void on_hd_complete( evt_tls_t *evt_tls, int status);
    static void evt_on_rd(evt_tls_t *evt_tls, char *bfr, int sz);
#endif


    static void onAsyncEventClose(uv_handle_t* handle);
    static void onAsyncEvent(uv_async_t* handle);
    static void onExitHandleClose(uv_handle_t* handle);

    static void onCloseRequested(uv_async_t* handle);

    static void onWriteFinished(uv_write_t* req, int status); //This might need to go to HTTPServer
#ifdef ENABLE_EVT_TLS
    static void onWriteFinished_tls(evt_tls_t *evt_tls, int status);
#endif
    static void closeConnection(MegaTCPContext *tcpctx);
    static void closeTCPConnection(MegaTCPContext *tcpctx);

    void run();
    void initializeAndStartListening();

    void answer(MegaTCPContext* tcpctx, const char *rsp, size_t rlen);


    //virtual methods:
    virtual void processReceivedData(MegaTCPContext *tcpctx, ssize_t nread, const uv_buf_t * buf);
    virtual void processAsyncEvent(MegaTCPContext *tcpctx);
    virtual MegaTCPContext * initializeContext(uv_stream_t *server_handle) = 0;
    virtual void processWriteFinished(MegaTCPContext* tcpctx, int status) = 0;
    virtual void processOnAsyncEventClose(MegaTCPContext* tcpctx);
    virtual bool respondNewConnection(MegaTCPContext* tcpctx) = 0; //returns true if server needs to start by reading
    virtual void processOnExitHandleClose(MegaTCPServer* tcpServer);

public:
    const bool useIPv6;
    const bool useTLS;
    MegaFileSystemAccess *fsAccess;

    std::string basePath;

    MegaTCPServer(MegaApiImpl *megaApi, std::string basePath, bool useTLS = false, std::string certificatepath = std::string(), std::string keypath = std::string(), bool useIPv6 = false);
    virtual ~MegaTCPServer();
    bool start(int port, bool localOnly = true);
    void stop(bool doNotWait = false);
    int getPort();
    bool isLocalOnly();
    void setMaxBufferSize(int bufferSize);
    void setMaxOutputSize(int outputSize);
    int getMaxBufferSize();
    int getMaxOutputSize();
    void setRestrictedMode(int mode);
    int getRestrictedMode();
    bool isHandleAllowed(handle h);
    void clearAllowedHandles();
    char* getLink(MegaNode *node, std::string protocol = "http");

    set<handle> getAllowedHandles();
    void removeAllowedHandle(MegaHandle handle);

    void readData(MegaTCPContext* tcpctx);
};


class MegaTCServer;
class MegaHTTPServer;
class MegaHTTPContext : public MegaTCPContext
{

public:
    MegaHTTPContext();
    ~MegaHTTPContext();

    // Connection management
    StreamingBuffer streamingBuffer;
    std::unique_ptr<MegaTransferPrivate> transfer;
    http_parser parser;
    char *lastBuffer;
    int lastBufferLen;
    bool nodereceived;
    bool failed;
    bool pause;

    // Request information
    bool range;
    m_off_t rangeStart;
    m_off_t rangeEnd;
    m_off_t rangeWritten;
    MegaNode *node;
    std::string path;
    std::string nodehandle;
    std::string nodekey;
    std::string nodename;
    m_off_t nodesize;
    std::string nodepubauth;
    std::string nodeprivauth;
    std::string nodechatauth;
    int resultCode;


    // WEBDAV related
    int depth;
    std::string lastheader;
    std::string subpathrelative;
    const char *messageBody;
    size_t messageBodySize;
    std::string host;
    std::string destination;
    bool overwrite;
    std::unique_ptr<FileAccess> tmpFileAccess;
    std::string tmpFileName;
    std::string newname; //newname for moved node
    MegaHandle nodeToMove; //node to be moved after delete
    MegaHandle newParentNode; //parent node for moved after delete

    uv_mutex_t mutex_responses;
    std::list<std::string> responses;

    virtual void onTransferStart(MegaApi *, MegaTransfer *transfer);
    virtual bool onTransferData(MegaApi *, MegaTransfer *transfer, char *buffer, size_t size);
    virtual void onTransferFinish(MegaApi* api, MegaTransfer *transfer, MegaError *e);
    virtual void onRequestFinish(MegaApi* api, MegaRequest *request, MegaError *e);
};

class MegaHTTPServer: public MegaTCPServer
{
protected:
    set<handle> allowedWebDavHandles;

    bool fileServerEnabled;
    bool folderServerEnabled;
    bool offlineAttribute;
    bool subtitlesSupportEnabled;

    //virtual methods:
    virtual void processReceivedData(MegaTCPContext *ftpctx, ssize_t nread, const uv_buf_t * buf);
    virtual void processAsyncEvent(MegaTCPContext *ftpctx);
    virtual MegaTCPContext * initializeContext(uv_stream_t *server_handle);
    virtual void processWriteFinished(MegaTCPContext* tcpctx, int status);
    virtual void processOnAsyncEventClose(MegaTCPContext* tcpctx);
    virtual bool respondNewConnection(MegaTCPContext* tcpctx);
    virtual void processOnExitHandleClose(MegaTCPServer* tcpServer);


    // HTTP parser callback
    static int onMessageBegin(http_parser* parser);
    static int onHeadersComplete(http_parser* parser);
    static int onUrlReceived(http_parser* parser, const char* url, size_t length);
    static int onHeaderField(http_parser* parser, const char* at, size_t length);
    static int onHeaderValue(http_parser* parser, const char* at, size_t length);
    static int onBody(http_parser* parser, const char* at, size_t length);
    static int onMessageComplete(http_parser* parser);

    static void sendHeaders(MegaHTTPContext *httpctx, string *headers);
    static void sendNextBytes(MegaHTTPContext *httpctx);
    static int streamNode(MegaHTTPContext *httpctx);

    //Utility funcitons
    static std::string getHTTPMethodName(int httpmethod);
    static std::string getHTTPErrorString(int errorcode);
    static std::string getResponseForNode(MegaNode *node, MegaHTTPContext* httpctx);

    // WEBDAV related
    static std::string getWebDavPropFindResponseForNode(std::string baseURL, std::string subnodepath, MegaNode *node, MegaHTTPContext* httpctx);
    static std::string getWebDavProfFindNodeContents(MegaNode *node, std::string baseURL, bool offlineAttribute);

    static void returnHttpCodeBasedOnRequestError(MegaHTTPContext* httpctx, MegaError *e, bool synchronous = true);
    static void returnHttpCode(MegaHTTPContext* httpctx, int errorCode, std::string errorMessage = string(), bool synchronous = true);

public:

    static void returnHttpCodeAsyncBasedOnRequestError(MegaHTTPContext* httpctx, MegaError *e);
    static void returnHttpCodeAsync(MegaHTTPContext* httpctx, int errorCode, std::string errorMessage = string());

    MegaHTTPServer(MegaApiImpl *megaApi, string basePath, bool useTLS = false, std::string certificatepath = std::string(), std::string keypath = std::string(), bool useIPv6 = false);
    virtual ~MegaHTTPServer();
    char *getWebDavLink(MegaNode *node);

    void clearAllowedHandles();
    bool isHandleWebDavAllowed(handle h);
    set<handle> getAllowedWebDavHandles();
    void removeAllowedWebDavHandle(MegaHandle handle);
    void enableFileServer(bool enable);
    void enableFolderServer(bool enable);
    bool isFileServerEnabled();
    bool isFolderServerEnabled();
    void enableOfflineAttribute(bool enable);
    bool isOfflineAttributeEnabled();
    bool isSubtitlesSupportEnabled();
    void enableSubtitlesSupport(bool enable);

};

class MegaFTPServer;
class MegaFTPDataServer;
class MegaFTPContext : public MegaTCPContext
{
public:

    int command;
    std::string arg1;
    std::string arg2;
    int resultcode;
    int pasiveport;
    MegaFTPDataServer * ftpDataServer;

    std::string tmpFileName;

    MegaNode *nodeToDeleteAfterMove;

    uv_mutex_t mutex_responses;
    std::list<std::string> responses;

    uv_mutex_t mutex_nodeToDownload;

    //status
    MegaHandle cwd;
    bool atroot;
    bool athandle;
    MegaHandle parentcwd;

    std::string cwdpath;

    MegaFTPContext();
    ~MegaFTPContext();

    virtual void onTransferStart(MegaApi *, MegaTransfer *transfer);
    virtual bool onTransferData(MegaApi *, MegaTransfer *transfer, char *buffer, size_t size);
    virtual void onTransferFinish(MegaApi* api, MegaTransfer *transfer, MegaError *e);
    virtual void onRequestFinish(MegaApi* api, MegaRequest *request, MegaError *e);
};

class MegaFTPDataServer;
class MegaFTPServer: public MegaTCPServer
{
protected:
    enum{
        FTP_CMD_INVALID = -1,
        FTP_CMD_USER = 1,
        FTP_CMD_PASS,
        FTP_CMD_ACCT,
        FTP_CMD_CWD,
        FTP_CMD_CDUP,
        FTP_CMD_SMNT,
        FTP_CMD_QUIT,
        FTP_CMD_REIN,
        FTP_CMD_PORT,
        FTP_CMD_PASV,
        FTP_CMD_TYPE,
        FTP_CMD_STRU,
        FTP_CMD_MODE,
        FTP_CMD_RETR,
        FTP_CMD_STOR,
        FTP_CMD_STOU,
        FTP_CMD_APPE,
        FTP_CMD_ALLO,
        FTP_CMD_REST,
        FTP_CMD_RNFR,
        FTP_CMD_RNTO,
        FTP_CMD_ABOR,
        FTP_CMD_DELE,
        FTP_CMD_RMD,
        FTP_CMD_MKD,
        FTP_CMD_PWD,
        FTP_CMD_LIST,
        FTP_CMD_NLST,
        FTP_CMD_SITE,
        FTP_CMD_SYST,
        FTP_CMD_STAT,
        FTP_CMD_HELP,
        FTP_CMD_FEAT,  //rfc2389
        FTP_CMD_SIZE,
        FTP_CMD_PROT,
        FTP_CMD_EPSV, //rfc2428
        FTP_CMD_PBSZ, //rfc2228
        FTP_CMD_OPTS, //rfc2389
        FTP_CMD_NOOP
    };

    std::string crlfout;

    MegaHandle nodeHandleToRename;

    int pport;
    int dataportBegin;
    int dataPortEnd;

    std::string getListingLineFromNode(MegaNode *child, std::string nameToShow = string());

    MegaNode *getBaseFolderNode(std::string path);
    MegaNode *getNodeByFullFtpPath(std::string path);
    void getPermissionsString(int permissions, char *permsString);


    //virtual methods:
    virtual void processReceivedData(MegaTCPContext *tcpctx, ssize_t nread, const uv_buf_t * buf);
    virtual void processAsyncEvent(MegaTCPContext *tcpctx);
    virtual MegaTCPContext * initializeContext(uv_stream_t *server_handle);
    virtual void processWriteFinished(MegaTCPContext* tcpctx, int status);
    virtual void processOnAsyncEventClose(MegaTCPContext* tcpctx);
    virtual bool respondNewConnection(MegaTCPContext* tcpctx);
    virtual void processOnExitHandleClose(MegaTCPServer* tcpServer);

public:

    std::string newNameAfterMove;

    MegaFTPServer(MegaApiImpl *megaApi, string basePath, int dataportBegin, int dataPortEnd, bool useTLS = false, std::string certificatepath = std::string(), std::string keypath = std::string());
    virtual ~MegaFTPServer();

    static std::string getFTPErrorString(int errorcode, std::string argument = string());

    static void returnFtpCodeBasedOnRequestError(MegaFTPContext* ftpctx, MegaError *e);
    static void returnFtpCode(MegaFTPContext* ftpctx, int errorCode, std::string errorMessage = string());

    static void returnFtpCodeAsyncBasedOnRequestError(MegaFTPContext* ftpctx, MegaError *e);
    static void returnFtpCodeAsync(MegaFTPContext* ftpctx, int errorCode, std::string errorMessage = string());
    MegaNode * getNodeByFtpPath(MegaFTPContext* ftpctx, std::string path);
    std::string cdup(handle parentHandle, MegaFTPContext* ftpctx);
    std::string cd(string newpath, MegaFTPContext* ftpctx);
    std::string shortenpath(std::string path);
};

class MegaFTPDataContext;
class MegaFTPDataServer: public MegaTCPServer
{
protected:

    //virtual methods:
    virtual void processReceivedData(MegaTCPContext *tcpctx, ssize_t nread, const uv_buf_t * buf);
    virtual void processAsyncEvent(MegaTCPContext *tcpctx);
    virtual MegaTCPContext * initializeContext(uv_stream_t *server_handle);
    virtual void processWriteFinished(MegaTCPContext* tcpctx, int status);
    virtual void processOnAsyncEventClose(MegaTCPContext* tcpctx);
    virtual bool respondNewConnection(MegaTCPContext* tcpctx);
    virtual void processOnExitHandleClose(MegaTCPServer* tcpServer);

    void sendNextBytes(MegaFTPDataContext *ftpdatactx);


public:
    MegaFTPContext *controlftpctx;

    std::string resultmsj;
    MegaNode *nodeToDownload;
    std::string remotePathToUpload;
    std::string newNameToUpload;
    MegaHandle newParentNodeHandle;
    m_off_t rangeStartREST;
    void sendData();
    bool notifyNewConnectionRequired;

    MegaFTPDataServer(MegaApiImpl *megaApi, string basePath, MegaFTPContext * controlftpctx, bool useTLS = false, std::string certificatepath = std::string(), std::string keypath = std::string());
    virtual ~MegaFTPDataServer();
    string getListingLineFromNode(MegaNode *child);
};

class MegaFTPDataServer;
class MegaFTPDataContext : public MegaTCPContext
{
public:

    MegaFTPDataContext();
    ~MegaFTPDataContext();

    void setControlCodeUponDataClose(int code, std::string msg = string());

    // Connection management
    StreamingBuffer streamingBuffer;
    MegaTransferPrivate *transfer;
    char *lastBuffer;
    int lastBufferLen;
    bool failed;
    int ecode;
    bool pause;
    MegaNode *node;

    m_off_t rangeStart;
    m_off_t rangeWritten;

    std::string tmpFileName;
    std::unique_ptr<FileAccess> tmpFileAccess;
    size_t tmpFileSize;

    bool controlRespondedElsewhere;
    string controlResponseMessage;
    int controlResponseCode;

    virtual void onTransferStart(MegaApi *, MegaTransfer *transfer);
    virtual bool onTransferData(MegaApi *, MegaTransfer *transfer, char *buffer, size_t size);
    virtual void onTransferFinish(MegaApi* api, MegaTransfer *transfer, MegaError *e);
    virtual void onRequestFinish(MegaApi* api, MegaRequest *request, MegaError *e);
};



#endif

}

#endif //MEGAAPI_IMPL_H<|MERGE_RESOLUTION|>--- conflicted
+++ resolved
@@ -1955,88 +1955,6 @@
     MegaFilePut() {}
 };
 
-<<<<<<< HEAD
-=======
-class TreeProcessor
-{
-    public:
-        virtual bool processNode(Node* node);
-        virtual ~TreeProcessor();
-};
-
-class SearchTreeProcessor : public TreeProcessor
-{
-    public:
-        SearchTreeProcessor(MegaClient *client, const char *search, int type);
-        virtual bool processNode(Node* node);
-        bool isValidTypeNode(Node *node);
-        virtual ~SearchTreeProcessor() {}
-        vector<Node *> &getResults();
-
-    protected:
-        int mFileType;
-        const char *mSearch;
-        vector<Node *> mResults;
-        MegaClient *mClient;
-};
-
-class OutShareProcessor : public TreeProcessor
-{
-    public:
-        OutShareProcessor(MegaClient&);
-        virtual bool processNode(Node* node);
-        virtual ~OutShareProcessor() {}
-        vector<Share *> getShares();
-        vector<handle> getHandles();
-        void sortShares(int order);
-    protected:
-        vector<Share *> mShares;
-        node_vector mNodes;
-        MegaClient& mClient;
-};
-
-class PendingOutShareProcessor : public TreeProcessor
-{
-    public:
-        PendingOutShareProcessor();
-        virtual bool processNode(Node* node);
-        virtual ~PendingOutShareProcessor() {}
-        vector<Share *> &getShares();
-        vector<handle> &getHandles();
-
-    protected:
-        vector<Share *> shares;
-        vector<handle> handles;
-};
-
-class SizeProcessor : public TreeProcessor
-{
-    protected:
-        long long totalBytes;
-
-    public:
-        SizeProcessor();
-        virtual bool processNode(Node* node);
-        long long getTotalBytes();
-};
-
-class TreeProcFolderInfo : public TreeProc
-{
-    public:
-        TreeProcFolderInfo();
-        virtual void proc(MegaClient*, Node*);
-        virtual ~TreeProcFolderInfo() {}
-        MegaFolderInfo *getResult();
-
-    protected:
-        int numFiles;
-        int numFolders;
-        int numVersions;
-        long long currentSize;
-        long long versionsSize;
-};
-
->>>>>>> 2d7d41ab
 //Thread safe request queue
 class RequestQueue
 {
@@ -2523,12 +2441,10 @@
 
         MegaRecentActionBucketList* getRecentActions(unsigned days = 90, unsigned maxnodes = 10000);
 
-<<<<<<< HEAD
-        node_vector searchWithDB(MegaHandle nodeHandle, const char* searchString, MegaCancelToken *cancelToken, int order = MegaApi::ORDER_NONE);
-        MegaNodeList* search(MegaNode* node, const char* searchString, MegaCancelToken *cancelToken, bool recursive = 1, int order = MegaApi::ORDER_NONE);
-=======
+        node_vector searchWithDB(MegaHandle nodeHandle, const char* searchString, MegaCancelToken *cancelToken, int order = MegaApi::ORDER_NONE, int type = MegaApi::FILE_TYPE_DEFAULT);
         MegaNodeList* search(MegaNode *node, const char *searchString, MegaCancelToken *cancelToken, bool recursive = true, int order = MegaApi::ORDER_NONE, int type = MegaApi::FILE_TYPE_DEFAULT, int target = MegaApi::SEARCH_TARGET_ALL);
->>>>>>> 2d7d41ab
+        bool isValidTypeNode(Node *node, int type);
+
         bool processMegaTree(MegaNode* node, MegaTreeProcessor* processor, bool recursive = 1);
         MegaNodeList* search(const char* searchString, MegaCancelToken *cancelToken, int order = MegaApi::ORDER_NONE, int type = MegaApi::FILE_TYPE_DEFAULT);
 
