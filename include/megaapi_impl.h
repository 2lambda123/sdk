--- conflicted
+++ resolved
@@ -834,11 +834,7 @@
     bool isValid() const;
 
     virtual ~MegaPushNotificationSettingsPrivate();
-<<<<<<< HEAD
-    virtual MegaPushNotificationSettings *copy() const;
-=======
     virtual MegaPushNotificationSettings *copy() const override;
->>>>>>> 3acdb99c
 
 private:
     m_time_t mGlobalDND = -1;        // defaults to -1 if not defined
@@ -2664,19 +2660,11 @@
         void checkfile_result(handle h, error e, byte* filekey, m_off_t size, m_time_t ts, m_time_t tm, string* filename, string* fingerprint, string* fileattrstring) override;
 
         // user invites/attributes
-<<<<<<< HEAD
-        virtual void removecontact_result(error);
-        virtual void putua_result(error);
-        virtual void getua_result(error);
-        virtual void getua_result(byte*, unsigned, attr_t);
-        virtual void getua_result(TLVstore *, attr_t);
-=======
         void removecontact_result(error) override;
         void putua_result(error) override;
         void getua_result(error) override;
         void getua_result(byte*, unsigned, attr_t) override;
         void getua_result(TLVstore *, attr_t) override;
->>>>>>> 3acdb99c
 #ifdef DEBUG
         void delua_result(error) override;
 #endif
