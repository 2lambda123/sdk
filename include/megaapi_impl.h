--- conflicted
+++ resolved
@@ -34,25 +34,16 @@
 #define CRON_USE_LOCAL_TIME 1
 #include "mega/mega_ccronexpr.h"
 
-<<<<<<< HEAD
 #ifdef HAVE_LIBUV
 #include "uv.h"
 #include "mega/mega_http_parser.h"
 #include "mega/mega_evt_tls.h"
-
 #endif
-=======
+
 #ifdef USE_PCRE
 #include <pcre.h>
 #endif
 
-//#ifdef HAVE_LIBUV
-//#include "uv.h"
-//#include "mega/mega_http_parser.h"
-//#include "mega/mega_evt_tls.h"
-//#endif
-#undef HAVE_LIBUV
->>>>>>> 316a36c7
 
 #ifndef _WIN32
 #include <curl/curl.h>
