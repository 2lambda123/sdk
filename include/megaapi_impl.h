--- conflicted
+++ resolved
@@ -3183,14 +3183,11 @@
 private:
         void setCookieSettings_sendPendingRequests(MegaRequestPrivate* request);
         error getCookieSettings_getua_result(byte* data, unsigned len, MegaRequestPrivate* request);
-<<<<<<< HEAD
 
         // Generic method to get outShares nodes or pending outShares
         // pending is true if we want receive pending outShares, false for outShares
         MegaShareList *getOutSharesOrPending(int order, bool pending);
 
-=======
->>>>>>> 31e73bc8
 #ifdef ENABLE_SYNC
         error backupFolder_sendPendingRequest(MegaRequestPrivate* request);
 #endif
