--- conflicted
+++ resolved
@@ -2241,99 +2241,6 @@
     MegaFilePut() {}
 };
 
-<<<<<<< HEAD
-=======
-class TreeProcessor
-{
-    public:
-        virtual bool processNode(Node* node);
-        virtual ~TreeProcessor();
-};
-
-class SearchTreeProcessor : public TreeProcessor
-{
-    public:
-        SearchTreeProcessor(MegaClient *client, const char *search, int type);
-        virtual bool processNode(Node* node);
-        virtual ~SearchTreeProcessor() {}
-        vector<Node *> &getResults();
-
-    protected:
-        MimeType_t mMimeType;
-        const char *mSearch;
-        vector<Node *> mResults;
-        MegaClient *mClient;
-};
-
-class OutShareProcessor : public TreeProcessor
-{
-    public:
-        OutShareProcessor(MegaClient&);
-        virtual bool processNode(Node* node);
-        virtual ~OutShareProcessor() {}
-        vector<Share *> getShares();
-        vector<handle> getHandles();
-        void sortShares(int order);
-    protected:
-        vector<Share *> mShares;
-        node_vector mNodes;
-        MegaClient& mClient;
-};
-
-class PendingOutShareProcessor : public TreeProcessor
-{
-    public:
-        PendingOutShareProcessor();
-        virtual bool processNode(Node* node);
-        virtual ~PendingOutShareProcessor() {}
-        vector<Share *> &getShares();
-        vector<handle> &getHandles();
-
-    protected:
-        vector<Share *> shares;
-        vector<handle> handles;
-};
-
-class SizeProcessor : public TreeProcessor
-{
-    protected:
-        long long totalBytes;
-
-    public:
-        SizeProcessor();
-        virtual bool processNode(Node* node);
-        long long getTotalBytes();
-};
-
-class TreeProcFolderInfo : public TreeProc
-{
-    public:
-        TreeProcFolderInfo();
-        virtual void proc(MegaClient*, Node*);
-        virtual ~TreeProcFolderInfo() {}
-        MegaFolderInfo *getResult();
-
-    protected:
-        int numFiles;
-        int numFolders;
-        int numVersions;
-        long long currentSize;
-        long long versionsSize;
-};
-
-class FavouriteProcessor : public TreeProcessor
-{
-public:
-    FavouriteProcessor(int maxCount);
-    bool processNode(Node* node) override;
-    const vector<handle> &getHandles() const;
-
-private:
-    vector<handle> handles;
-    unsigned mMaxCount = 0;
-};
-
->>>>>>> f44cb378
 //Thread safe request queue
 class RequestQueue
 {
