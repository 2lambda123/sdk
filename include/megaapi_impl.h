--- conflicted
+++ resolved
@@ -2408,16 +2408,12 @@
         MegaSync *getSyncByNode(MegaNode *node);
         MegaSync *getSyncByPath(const char * localPath);
         char *getBlockedPath();
-<<<<<<< HEAD
-        void setExcludedRegularExpressions(MegaSync *sync, MegaRegExp *regExp);
 
         bool conflictsDetected(const char** parentName,
                                const char** parentPath,
                                MegaStringList** names,
                                bool* remote);
         bool conflictsDetected();
-=======
->>>>>>> 3aa6c95e
 #endif
 
         void backupFolder(const char *localFolder, const char *backupName = nullptr, MegaRequestListener *listener = nullptr);
