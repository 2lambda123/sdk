pipeline {
    agent { label 'linux' }

    options { 
        buildDiscarder(logRotator(numToKeepStr: '135', daysToKeepStr: '21'))
        gitLabConnection('GitLabConnectionJenkins')
    }

    environment {
        BUILD_OPTIONS = ' '
        APIURL_TO_TEST = ' '
    }

    stages {
        stage('clean previous runs'){
            steps{
                deleteDir()
            }
        }
        stage('Get build parameters'){
            parallel{
                stage('Get current build description'){
                    steps{
                        script{
                            env.currentBuildDescription = currentBuild.description
                        }
                    }
                }
                stage('Get build options'){
                    when {
                        allOf {
                            expression { env.gitlabTriggerPhrase != null }
                            expression { env.gitlabTriggerPhrase.contains('BUILD_OPTIONS') }
                        }
                    }
                    steps {
                        script{
                            BUILD_OPTIONS = sh(script: 'echo "$gitlabTriggerPhrase" | grep BUILD_OPTIONS | awk -F "BUILD_OPTIONS="  \'{print \$2}\' | cut -d"\"" -f2', returnStdout: true).trim()
                            println BUILD_OPTIONS
                        }
                    }
                    post{
                        always {
                            script{                        
                                if (currentBuild.currentResult == 'FAILURE'){
                                    addGitLabMRComment(comment: ":red_circle: ${env.JOB_NAME} FAILURE when getting the additional build parameters :worried:<br/>Build results: [Jenkins [${env.JOB_NAME} ${env.BUILD_DISPLAY_NAME}]](${env.RUN_DISPLAY_URL})<br/>Commit: ${env.GIT_COMMIT}" )
                                }
                            }
                        }
                    }
                }

                stage('Get MEGAchat branch'){
                    when {
                        expression { 
                            env.gitlabMergeRequestDescription.contains('MEGACHAT_BRANCH_TO_TEST')
                        }
                    }
                    steps {
                        script{
                            println "${env.gitlabMergeRequestDescription}"
                            env.MEGACHAT_BRANCH = sh(script: 'echo "$gitlabMergeRequestDescription" | grep MEGACHAT_BRANCH_TO_TEST | awk -F "MEGACHAT_BRANCH_TO_TEST="  \'{print \$2}\' | cut -d" " -f1', returnStdout: true).trim()
                            println MEGACHAT_BRANCH
                            if (MEGACHAT_BRANCH == ""){
                                echo "MEGACHAT_BRANCH was not found on description so develop will be used by default"
                            }
                        }
                    }
                    post{
                        always {
                            script{                        
                                if (currentBuild.currentResult == 'FAILURE'){
                                    addGitLabMRComment(comment: ":red_circle: ${env.JOB_NAME} FAILURE when getting the MEGAchat branch :worried:<br/>Build results: [Jenkins [${env.JOB_NAME} ${env.BUILD_DISPLAY_NAME}]](${env.RUN_DISPLAY_URL})<br/>Commit: ${env.GIT_COMMIT}" )
                                }
                            }
                        }
                    }
                }

                stage('Get Android branch'){
                    when {
                        expression { 
                            env.gitlabMergeRequestDescription.contains('ANDROID_BRANCH_TO_TEST')
                        }
                    }
                    steps {
                        script{
                            println "${env.gitlabMergeRequestDescription}"
                            env.ANDROID_BRANCH = sh(script: 'echo "$gitlabMergeRequestDescription" | grep ANDROID_BRANCH_TO_TEST | awk -F "ANDROID_BRANCH_TO_TEST="  \'{print \$2}\' | cut -d" " -f1', returnStdout: true).trim()
                            println ANDROID_BRANCH
                            if (ANDROID_BRANCH == ""){
                                echo "ANDROID_BRANCH was not found on description so develop will be used by default"
                            }
                        }
                    }
                    post{
                        always {
                            script{                        
                                if (currentBuild.currentResult == 'FAILURE'){
                                    addGitLabMRComment(comment: ":red_circle: ${env.JOB_NAME} FAILURE when getting the Android branch :worried:<br/>Build results: [Jenkins [${env.JOB_NAME} ${env.BUILD_DISPLAY_NAME}]](${env.RUN_DISPLAY_URL})<br/>Commit: ${env.GIT_COMMIT}" )
                                }
                            }
                        }
                    }
                }
                
                stage('Get iOS branch'){
                    when {
                        expression { 
                            env.gitlabMergeRequestDescription.contains('IOS_BRANCH_TO_TEST')
                        }
                    }
                    steps {
                        script{
                            println "${env.gitlabMergeRequestDescription}"
                            env.IOS_BRANCH = sh(script: 'echo "$gitlabMergeRequestDescription" | grep IOS_BRANCH_TO_TEST | awk -F "IOS_BRANCH_TO_TEST="  \'{print \$2}\' | cut -d" " -f1', returnStdout: true).trim()
                            println IOS_BRANCH
                            if (IOS_BRANCH == ""){
                                echo "IOS_BRANCH was not found on description so develop will be used by default"
                            }
                        }
                    }
                    post{
                        always {
                            script{                        
                                if (currentBuild.currentResult == 'FAILURE'){
                                    addGitLabMRComment(comment: ":red_circle: ${env.JOB_NAME} FAILURE when getting the iOS branch :worried:<br/>Build results: [Jenkins [${env.JOB_NAME} ${env.BUILD_DISPLAY_NAME}]](${env.RUN_DISPLAY_URL})<br/>Commit: ${env.GIT_COMMIT}" )
                                }
                            }
                        }
                    }
                }

                stage('Get API URL'){
                    when {
                        expression { 
                            env.gitlabMergeRequestDescription.contains('USE_APIURL_TO_TEST')
                        }
                    }
                    steps {
                        script{
                            println "${env.gitlabMergeRequestDescription}"
                            APIURL_TO_TEST = sh(script: 'echo "$gitlabMergeRequestDescription" | grep USE_APIURL_TO_TEST | awk -F "USE_APIURL_TO_TEST="  \'{print \$2}\' | cut -d" " -f1', returnStdout: true).trim()
                            println APIURL_TO_TEST
                            if (APIURL_TO_TEST == ""){
                                APIURL_TO_TEST = "https://g.api.mega.co.nz/"
                                echo "APIURL_TO_TEST was not found on description so ${APIURL_TO_TEST} will be used by default"
                            }
                            echo "APIURL_TO_TEST will be ${APIURL_TO_TEST}"
                        }
                    }
                    post{
                        always {
                            script{                        
                                if (currentBuild.currentResult == 'FAILURE'){
                                    addGitLabMRComment(comment: ":red_circle: ${env.JOB_NAME} FAILURE when getting the SDK branch :worried:<br/>Build results: [Jenkins [${env.JOB_NAME} ${env.BUILD_DISPLAY_NAME}]](${env.RUN_DISPLAY_URL})<br/>Commit: ${env.GIT_COMMIT}" )
                                }
                            }
                        }
                    }
                }

            }
        }


        stage('Build SDK'){
            parallel{
                stage('Build macOS'){
                    when {
                        anyOf {
                            expression { env.gitlabTriggerPhrase != null && ( env.gitlabTriggerPhrase == 'trigger compilation' || env.gitlabTriggerPhrase.startsWith('trigger compilation macos'))  }
                            allOf{
                                expression { env.gitlabTriggerPhrase == null }
                                triggeredBy "GitlabWebhookCause" 
                            }
                        }
                    }
                    steps {
                        updateGitlabCommitStatus(name: 'macOS build & test', state: 'running')
                        script {
                            echo "Triggering SDK job for macOS."
                            def triggeredBuild = build job: 'MegaSDK-macosARM64-MR', wait: true, propagate: false, parameters: [
                                string(name: 'SOURCE_BRANCH', value: "${env.gitlabSourceBranch}"),
                                string(name: 'TARGET_BRANCH', value: "${env.gitlabTargetBranch}"),
                                string(name: 'BUILD_OPTIONS', value: "${BUILD_OPTIONS}"),
                                string(name: 'APIURL_TO_TEST', value: "${APIURL_TO_TEST}"),
                                string(name: 'BUILD_DESCRIPTION', value: "${env.currentBuildDescription}"),
                                booleanParam(name: 'BUILD_MACOS', value: true),
                                ]
                            env.TRIGGERED_BUILD_URL_MACOS = triggeredBuild.getAbsoluteUrl()
                            env.TRIGGERED_PROJECT_NAME_MACOS = triggeredBuild.getProjectName()
                            env.TRIGGERED_BUILD_DISPLAY_NAME_MACOS = triggeredBuild.getFullDisplayName()
                        }
                    }
                    
                    post{
                        always {
                            script{
                                if (currentBuild.currentResult == 'SUCCESS'){
                                    addGitLabMRComment(comment: ":white_check_mark: ${env.TRIGGERED_PROJECT_NAME_MACOS} :green_apple: <b>macOS</b> SUCCEEDED :muscle:<br/>Build results: [Jenkins [${env.TRIGGERED_BUILD_DISPLAY_NAME_MACOS}]](${env.TRIGGERED_BUILD_URL_MACOS})<br/>Commit: ${env.GIT_COMMIT}" )
                                    updateGitlabCommitStatus(name: 'macOS build & test', state: 'success')
                                }                                
                                if (currentBuild.currentResult == 'FAILURE'){
                                    addGitLabMRComment(comment: ":red_circle: ${env.TRIGGERED_PROJECT_NAME_MACOS} :green_apple: <b>macOS</b> FAILURE  :worried:<br/>Build results: [Jenkins [${env.TRIGGERED_BUILD_DISPLAY_NAME_MACOS}]](${env.TRIGGERED_BUILD_URL_MACOS})<br/>Commit: ${env.GIT_COMMIT}" )
                                    updateGitlabCommitStatus(name: 'macOS build & test', state: 'failed')
                                    error "Marking parent job as failed because ${env.TRIGGERED_BUILD_DISPLAY_NAME_MACOS}: ${env.TRIGGERED_BUILD_URL_MACOS} has failed"
                                }
                                if (currentBuild.currentResult == 'ABORTED'){
                                    addGitLabMRComment(comment: ":interrobang: ${env.TRIGGERED_PROJECT_NAME_MACOS} :green_apple: <b>macOS</b> ABORTED  :confused:<br/>Build results: [Jenkins [${env.TRIGGERED_BUILD_DISPLAY_NAME_MACOS}]](${env.TRIGGERED_BUILD_URL_MACOS})<br/>Commit: ${env.GIT_COMMIT}" )
                                    updateGitlabCommitStatus(name: 'macOS build & test', state: 'canceled')
                                    error "Marking parent job as aborted because ${env.TRIGGERED_BUILD_DISPLAY_NAME_MACOS}: ${env.TRIGGERED_BUILD_URL_MACOS} has been canceled"
                                }                                
                                if (currentBuild.currentResult == 'UNSTABLE'){
                                    addGitLabMRComment(comment: ":interrobang: ${env.TRIGGERED_PROJECT_NAME_MACOS} :green_apple: <b>macOS</b> UNSTABLE  :confused:<br/>Build results: [Jenkins [${env.TRIGGERED_BUILD_DISPLAY_NAME_MACOS}]](${env.TRIGGERED_BUILD_URL_MACOS})<br/>Commit: ${env.GIT_COMMIT}" )
                                    updateGitlabCommitStatus(name: 'macOS build & test', state: 'failed')
                                    error "Marking parent job as failed because ${env.TRIGGERED_BUILD_DISPLAY_NAME_MACOS}: ${env.TRIGGERED_BUILD_URL_MACOS} has failed"
                                }
                            }
                        }
                    }
                }

                stage('Build Linux'){
                    when{
                        anyOf {
                            expression { env.gitlabTriggerPhrase != null && ( env.gitlabTriggerPhrase == 'trigger compilation' || env.gitlabTriggerPhrase.startsWith('trigger compilation linux'))  }
                            allOf{
                                expression { env.gitlabTriggerPhrase == null }
                                triggeredBy "GitlabWebhookCause" 
                            }
                        }
                    }
                    steps {
                        updateGitlabCommitStatus(name: 'Linux build & test', state: 'running')
                        script {
                            echo "Triggering SDK job for Linux."
                            def triggeredBuild = build job: 'MegaSDK-linux64-MR', wait: true, propagate: false, parameters: [
                                string(name: 'SOURCE_BRANCH', value: "${env.gitlabSourceBranch}"),
                                string(name: 'TARGET_BRANCH', value: "${env.gitlabTargetBranch}"),
                                string(name: 'BUILD_OPTIONS', value: "${BUILD_OPTIONS}"),
                                string(name: 'APIURL_TO_TEST', value: "${APIURL_TO_TEST}"),
                                string(name: 'BUILD_DESCRIPTION', value: "${env.currentBuildDescription}"),
                                booleanParam(name: 'BUILD_LINUX', value: true)
                                ]
                            env.TRIGGERED_BUILD_URL_LINUX = triggeredBuild.getAbsoluteUrl()
                            env.TRIGGERED_PROJECT_NAME_LINUX = triggeredBuild.getProjectName()
                            env.TRIGGERED_BUILD_DISPLAY_NAME_LINUX = triggeredBuild.getFullDisplayName()
                        }
                    }
                    post{
                        always {
                            script{
                                if (currentBuild.currentResult == 'SUCCESS'){
                                    addGitLabMRComment(comment: ":white_check_mark: ${env.TRIGGERED_PROJECT_NAME_LINUX} :penguin: <b>Linux</b> SUCCEEDED :muscle:<br/>Build results: [Jenkins [${env.TRIGGERED_BUILD_DISPLAY_NAME_LINUX}]](${env.TRIGGERED_BUILD_URL_LINUX})<br/>Commit: ${env.GIT_COMMIT}" )
                                    updateGitlabCommitStatus(name: 'Linux build & test', state: 'success')
                                }                                
                                if (currentBuild.currentResult == 'FAILURE'){
                                    addGitLabMRComment(comment: ":red_circle: ${env.TRIGGERED_PROJECT_NAME_LINUX} :penguin: <b>Linux</b> FAILURE  :worried:<br/>Build results: [Jenkins [${env.TRIGGERED_BUILD_DISPLAY_NAME_LINUX}]](${env.TRIGGERED_BUILD_URL_LINUX})<br/>Commit: ${env.GIT_COMMIT}" )
                                    updateGitlabCommitStatus(name: 'Linux build & test', state: 'failed')
                                    error "Marking parent job as failed because ${env.TRIGGERED_BUILD_DISPLAY_NAME_LINUX}: ${env.TRIGGERED_BUILD_URL_LINUX} has failed"
                                }
                                if (currentBuild.currentResult == 'ABORTED'){
                                    addGitLabMRComment(comment: ":interrobang: ${env.TRIGGERED_PROJECT_NAME_LINUX} :penguin: <b>Linux</b> ABORTED  :confused:<br/>Build results: [Jenkins [${env.TRIGGERED_BUILD_DISPLAY_NAME_LINUX}]](${env.TRIGGERED_BUILD_URL_LINUX})<br/>Commit: ${env.GIT_COMMIT}" )
                                    updateGitlabCommitStatus(name: 'Linux build & test', state: 'canceled')
                                    error "Marking parent job as aborted because ${env.TRIGGERED_BUILD_DISPLAY_NAME_LINUX}: ${env.TRIGGERED_BUILD_URL_LINUX} has been canceled"
                                }                                
                                if (currentBuild.currentResult == 'UNSTABLE'){
                                    addGitLabMRComment(comment: ":interrobang: ${env.TRIGGERED_PROJECT_NAME_LINUX} :penguin: <b>Linux</b> UNSTABLE  :confused:<br/>Build results: [Jenkins [${env.TRIGGERED_BUILD_DISPLAY_NAME_LINUX}]](${env.TRIGGERED_BUILD_URL_LINUX})<br/>Commit: ${env.GIT_COMMIT}" )
                                    updateGitlabCommitStatus(name: 'Linux build & test', state: 'failed')
                                    error "Marking parent job as failed because ${env.TRIGGERED_BUILD_DISPLAY_NAME_LINUX}: ${env.TRIGGERED_BUILD_URL_LINUX} has failed"
                                }
                            }

                        }
                    }
                }

                stage('Build Windows'){
                    when {
                        anyOf {
                            expression { env.gitlabTriggerPhrase != null && ( env.gitlabTriggerPhrase == 'trigger compilation' || env.gitlabTriggerPhrase.startsWith('trigger compilation windows'))  }
                            allOf{
                                expression { env.gitlabTriggerPhrase == null }
                                triggeredBy "GitlabWebhookCause" 
                            }
                        }
                    }
                    steps {
                        updateGitlabCommitStatus(name: 'Windows build & test', state: 'running')
                        script {
                            echo "Triggering SDK job for Windows."
                            def triggeredBuild = build job: 'MegaSDK-winx64-MR', wait: true, propagate: false, parameters: [
                                string(name: 'SOURCE_BRANCH', value: "${env.gitlabSourceBranch}"),
                                string(name: 'TARGET_BRANCH', value: "${env.gitlabTargetBranch}"),
                                string(name: 'BUILD_OPTIONS', value: "${BUILD_OPTIONS}"),
                                string(name: 'APIURL_TO_TEST', value: "${APIURL_TO_TEST}"),
                                string(name: 'BUILD_DESCRIPTION', value: "${env.currentBuildDescription}"),
                                booleanParam(name: 'BUILD_WINDOWS', value: true)
                                ]
                            env.TRIGGERED_BUILD_URL_WINDOWS = triggeredBuild.getAbsoluteUrl()
                            env.TRIGGERED_PROJECT_NAME_WINDOWS = triggeredBuild.getProjectName()
                            env.TRIGGERED_BUILD_DISPLAY_NAME_WINDOWS = triggeredBuild.getFullDisplayName()
                        }
                    }
                    post{
                        always {
                            script{
                                if (currentBuild.currentResult == 'SUCCESS'){
                                    addGitLabMRComment(comment: ":white_check_mark: ${env.TRIGGERED_PROJECT_NAME_WINDOWS} <b>Windows</b> SUCCEEDED :muscle:<br/>Build results: [Jenkins [${env.TRIGGERED_BUILD_DISPLAY_NAME_WINDOWS}]](${env.TRIGGERED_BUILD_URL_WINDOWS})<br/>Commit: ${env.GIT_COMMIT}" )
                                    updateGitlabCommitStatus(name: 'Windows build & test', state: 'success')
                                }                                
                                if (currentBuild.currentResult == 'FAILURE'){
                                    addGitLabMRComment(comment: ":red_circle: ${env.TRIGGERED_PROJECT_NAME_WINDOWS} <b>Windows</b> FAILURE  :worried:<br/>Build results: [Jenkins [${env.TRIGGERED_BUILD_DISPLAY_NAME_WINDOWS}]](${env.TRIGGERED_BUILD_URL_WINDOWS})<br/>Commit: ${env.GIT_COMMIT}" )
                                    updateGitlabCommitStatus(name: 'Windows build & test', state: 'failed')
                                    error "Marking parent job as failed because ${env.TRIGGERED_BUILD_DISPLAY_NAME_WINDOWS}: ${env.TRIGGERED_BUILD_URL_WINDOWS} has failed"
                                }
                                if (currentBuild.currentResult == 'ABORTED'){
                                    addGitLabMRComment(comment: ":interrobang: ${env.TRIGGERED_PROJECT_NAME_WINDOWS} <b>Windows</b> ABORTED  :confused:<br/>Build results: [Jenkins [${env.TRIGGERED_BUILD_DISPLAY_NAME_WINDOWS}]](${env.TRIGGERED_BUILD_URL_WINDOWS})<br/>Commit: ${env.GIT_COMMIT}" )
                                    updateGitlabCommitStatus(name: 'Windows build & test', state: 'canceled')
                                    error "Marking parent job as aborted because ${env.TRIGGERED_BUILD_DISPLAY_NAME_WINDOWS}: ${env.TRIGGERED_BUILD_URL_WINDOWS} has been canceled"
                                }                                
                                if (currentBuild.currentResult == 'UNSTABLE'){
                                    addGitLabMRComment(comment: ":interrobang: ${env.TRIGGERED_PROJECT_NAME_WINDOWS} <b>Windows</b> UNSTABLE  :confused:<br/>Build results: [Jenkins [${env.TRIGGERED_BUILD_DISPLAY_NAME_WINDOWS}]](${env.TRIGGERED_BUILD_URL_WINDOWS})<br/>Commit: ${env.GIT_COMMIT}" )
                                    updateGitlabCommitStatus(name: 'Windows build & test', state: 'failed')
                                    error "Marking parent job as failed because ${env.TRIGGERED_BUILD_DISPLAY_NAME_WINDOWS}: ${env.TRIGGERED_BUILD_URL_WINDOWS} has failed"
                                }
                            }

                        }
                    }
                }

                stage('Build MEGAchat'){
                    when {
                        anyOf {
                            expression { env.gitlabTriggerPhrase != null && ( env.gitlabTriggerPhrase == 'trigger compilation' || env.gitlabTriggerPhrase.startsWith('trigger compilation megachat'))  }
                            allOf{
                                expression { env.gitlabTriggerPhrase == null }
                                triggeredBy "GitlabWebhookCause" 
                            }
                        }
                    }
                    steps {
                        updateGitlabCommitStatus(name: 'MEGAchat build & test', state: 'running')
                        script {
                            echo "Triggering SDK job for MEGAchat."
                            def triggeredBuild = build job: 'MegaSDK-MEGAchat-MR', wait: true, propagate: false, parameters: [
                                string(name: 'SOURCE_BRANCH', value: "${env.gitlabSourceBranch}"),
                                string(name: 'TARGET_BRANCH', value: "${env.gitlabTargetBranch}"),
                                string(name: 'BUILD_OPTIONS', value: "${BUILD_OPTIONS}"),
                                string(name: 'APIURL_TO_TEST', value: "${APIURL_TO_TEST}"),
                                string(name: 'BUILD_DESCRIPTION', value: "${env.currentBuildDescription}"),
                                booleanParam(name: 'BUILD_MEGACHAT', value: true)
                                ].plus(env.MEGACHAT_BRANCH ? [string(name: 'MEGACHAT_BRANCH', value: "${MEGACHAT_BRANCH}")] : [])

                            env.TRIGGERED_BUILD_URL_MEGACHAT = triggeredBuild.getAbsoluteUrl()
                            env.TRIGGERED_PROJECT_NAME_MEGACHAT = triggeredBuild.getProjectName()
                            env.TRIGGERED_BUILD_DISPLAY_NAME_MEGACHAT = triggeredBuild.getFullDisplayName()
                        }
                    }
                    post{
                        always {
                            script{
                                if (currentBuild.currentResult == 'SUCCESS'){
                                    addGitLabMRComment(comment: ":white_check_mark: ${env.TRIGGERED_PROJECT_NAME_MEGACHAT} :penguin: <b>MEGAchat</b> SUCCEEDED :muscle:<br/>Build results: [Jenkins [${env.TRIGGERED_BUILD_DISPLAY_NAME_MEGACHAT}]](${env.TRIGGERED_BUILD_URL_MEGACHAT})<br/>Commit: ${env.GIT_COMMIT}" )
                                    updateGitlabCommitStatus(name: 'MEGAchat build & test', state: 'success')
                                }                                
                                if (currentBuild.currentResult == 'FAILURE'){
                                    addGitLabMRComment(comment: ":red_circle: ${env.TRIGGERED_PROJECT_NAME_MEGACHAT} :penguin: <b>MEGAchat</b> FAILURE  :worried:<br/>Build results: [Jenkins [${env.TRIGGERED_BUILD_DISPLAY_NAME_MEGACHAT}]](${env.TRIGGERED_BUILD_URL_MEGACHAT})<br/>Commit: ${env.GIT_COMMIT}" )
                                    updateGitlabCommitStatus(name: 'MEGAchat build & test', state: 'failed')
                                    error "Marking parent job as failed because ${env.TRIGGERED_BUILD_DISPLAY_NAME_MEGACHAT}: ${env.TRIGGERED_BUILD_URL_MEGACHAT} has failed"
                                }
                                if (currentBuild.currentResult == 'ABORTED'){
                                    addGitLabMRComment(comment: ":interrobang: ${env.TRIGGERED_PROJECT_NAME_MEGACHAT} :penguin: <b>MEGAchat</b> ABORTED  :confused:<br/>Build results: [Jenkins [${env.TRIGGERED_BUILD_DISPLAY_NAME_MEGACHAT}]](${env.TRIGGERED_BUILD_URL_MEGACHAT})<br/>Commit: ${env.GIT_COMMIT}" )
                                    updateGitlabCommitStatus(name: 'MEGAchat build & test', state: 'canceled')
                                    error "Marking parent job as aborted because ${env.TRIGGERED_BUILD_DISPLAY_NAME_MEGACHAT}: ${env.TRIGGERED_BUILD_URL_MEGACHAT} has been canceled"
                                }                                
                                if (currentBuild.currentResult == 'UNSTABLE'){
                                    addGitLabMRComment(comment: ":interrobang: ${env.TRIGGERED_PROJECT_NAME_MEGACHAT} :penguin: <b>MEGAchat</b> UNSTABLE  :confused:<br/>Build results: [Jenkins [${env.TRIGGERED_BUILD_DISPLAY_NAME_MEGACHAT}]](${env.TRIGGERED_BUILD_URL_MEGACHAT})<br/>Commit: ${env.GIT_COMMIT}" )
                                    updateGitlabCommitStatus(name: 'MEGAchat build & test', state: 'failed')
                                    error "Marking parent job as failed because ${env.TRIGGERED_BUILD_DISPLAY_NAME_MEGACHAT}: ${env.TRIGGERED_BUILD_URL_MEGACHAT} has failed"
                                }
                            }

                        }
                    }
                }

                stage('Build Android'){
                    when {
                        anyOf {
                            expression { env.gitlabTriggerPhrase != null && ( env.gitlabTriggerPhrase == 'trigger compilation' || env.gitlabTriggerPhrase.startsWith('trigger compilation android'))  }
                            allOf{
                                expression { env.gitlabTriggerPhrase == null }
                                triggeredBy "GitlabWebhookCause" 
                            }
                        }
                    }
                    steps {
                        updateGitlabCommitStatus(name: 'Android build', state: 'running')
                        script {
                            echo "Triggering SDK job for Android Example and Android App."
                            def triggeredBuild = build job: 'MegaSDK-crossAndroid-MR', wait: true, propagate: false, parameters: [
                                string(name: 'SOURCE_BRANCH', value: "${env.gitlabSourceBranch}"),
                                string(name: 'TARGET_BRANCH', value: "${env.gitlabTargetBranch}"),
                                string(name: 'BUILD_OPTIONS', value: "${BUILD_OPTIONS}"),
                                string(name: 'APIURL_TO_TEST', value: "${APIURL_TO_TEST}"),
                                string(name: 'BUILD_DESCRIPTION', value: "${env.currentBuildDescription}"),
                                booleanParam(name: 'BUILD_ANDROID', value: true)
<<<<<<< HEAD
                                ].plus(env.ANDROID_BRACH ? [string(name: 'ANDROID_BRANCH', value: "${ANDROID_BRACH}")] : []).plus(env.MEGACHAT_BRANCH ? [string(name: 'MEGACHAT_BRANCH', value: "${MEGACHAT_BRANCH}")] : [])
=======
                                ].plus(env.ANDROID_BRANCH ? [string(name: 'ANDROID_BRANCH', value: "${ANDROID_BRANCH}")] : []).plus(env.MEGACHAT_BRANCH ? [string(name: 'MEGACHAT_BRANCH', value: "${MEGACHAT_BRANCH}")] : [])
>>>>>>> ac5127d9

                            env.TRIGGERED_BUILD_URL_ANDROID = triggeredBuild.getAbsoluteUrl()
                            env.TRIGGERED_PROJECT_NAME_ANDROID = triggeredBuild.getProjectName()
                            env.TRIGGERED_BUILD_DISPLAY_NAME_ANDROID = triggeredBuild.getFullDisplayName()
                        }
                    }
                    post{
                        always {
                            script{
                                if (currentBuild.currentResult == 'SUCCESS'){
                                    addGitLabMRComment(comment: ":white_check_mark: ${env.TRIGGERED_PROJECT_NAME_ANDROID} :penguin: <b>Android</b> SUCCEEDED :muscle:<br/>Build results: [Jenkins [${env.TRIGGERED_BUILD_DISPLAY_NAME_ANDROID}]](${env.TRIGGERED_BUILD_URL_ANDROID})<br/>Commit: ${env.GIT_COMMIT}" )
                                    updateGitlabCommitStatus(name: 'Android build', state: 'success')
                                }                                
                                if (currentBuild.currentResult == 'FAILURE'){
                                    addGitLabMRComment(comment: ":red_circle: ${env.TRIGGERED_PROJECT_NAME_ANDROID} :penguin: <b>Android</b> FAILURE  :worried:<br/>Build results: [Jenkins [${env.TRIGGERED_BUILD_DISPLAY_NAME_ANDROID}]](${env.TRIGGERED_BUILD_URL_ANDROID})<br/>Commit: ${env.GIT_COMMIT}" )
                                    updateGitlabCommitStatus(name: 'Android build', state: 'failed')
                                    error "Marking parent job as failed because ${env.TRIGGERED_BUILD_DISPLAY_NAME_ANDROID}: ${env.TRIGGERED_BUILD_URL_ANDROID} has failed"
                                }
                                if (currentBuild.currentResult == 'ABORTED'){
                                    addGitLabMRComment(comment: ":interrobang: ${env.TRIGGERED_PROJECT_NAME_ANDROID} :penguin: <b>Android</b> ABORTED  :confused:<br/>Build results: [Jenkins [${env.TRIGGERED_BUILD_DISPLAY_NAME_ANDROID}]](${env.TRIGGERED_BUILD_URL_ANDROID})<br/>Commit: ${env.GIT_COMMIT}" )
                                    updateGitlabCommitStatus(name: 'Android build', state: 'canceled')
                                    error "Marking parent job as aborted because ${env.TRIGGERED_BUILD_DISPLAY_NAME_ANDROID}: ${env.TRIGGERED_BUILD_URL_ANDROID} has been canceled"
                                }                                
                                if (currentBuild.currentResult == 'UNSTABLE'){
                                    addGitLabMRComment(comment: ":interrobang: ${env.TRIGGERED_PROJECT_NAME_ANDROID} :penguin: <b>Android</b> UNSTABLE  :confused:<br/>Build results: [Jenkins [${env.TRIGGERED_BUILD_DISPLAY_NAME_ANDROID}]](${env.TRIGGERED_BUILD_URL_ANDROID})<br/>Commit: ${env.GIT_COMMIT}" )
                                    updateGitlabCommitStatus(name: 'Android build', state: 'failed')
                                    error "Marking parent job as failed because ${env.TRIGGERED_BUILD_DISPLAY_NAME_ANDROID}: ${env.TRIGGERED_BUILD_URL_ANDROID} has failed"
                                }
                            }

                        }
                    }
                }

                stage('Build iOS'){
                    when {
                        anyOf {
                            expression { env.gitlabTriggerPhrase != null && ( env.gitlabTriggerPhrase == 'trigger compilation' || env.gitlabTriggerPhrase.startsWith('trigger compilation ios'))  }
                            allOf{
                                expression { env.gitlabTriggerPhrase == null }
                                triggeredBy "GitlabWebhookCause" 
                            }
                        }
                    }
                    steps {
                        updateGitlabCommitStatus(name: 'iOS build', state: 'running')
                        script {
                            echo "Triggering SDK job for iOS."
                            def triggeredBuild = build job: 'MegaSDK-crossiOS-MR', wait: true, propagate: false, parameters: [
                                string(name: 'SOURCE_BRANCH', value: "${env.gitlabSourceBranch}"),
                                string(name: 'TARGET_BRANCH', value: "${env.gitlabTargetBranch}"),
                                string(name: 'BUILD_OPTIONS', value: "${BUILD_OPTIONS}"),
                                string(name: 'APIURL_TO_TEST', value: "${APIURL_TO_TEST}"),
                                string(name: 'BUILD_DESCRIPTION', value: "${env.currentBuildDescription}"),
                                booleanParam(name: 'BUILD_IOS', value: true)
                                ].plus(env.IOS_BRANCH ? [string(name: 'IOS_BRANCH', value: "${IOS_BRANCH}")] : []).plus(env.MEGACHAT_BRANCH ? [string(name: 'MEGACHAT_BRANCH', value: "${MEGACHAT_BRANCH}")] : [])

                            env.TRIGGERED_BUILD_URL_IOS = triggeredBuild.getAbsoluteUrl()
                            env.TRIGGERED_PROJECT_NAME_IOS = triggeredBuild.getProjectName()
                            env.TRIGGERED_BUILD_DISPLAY_NAME_IOS = triggeredBuild.getFullDisplayName()
                        }
                    }
                    post{
                        always {
                            script{
                                if (currentBuild.currentResult == 'SUCCESS'){
                                    addGitLabMRComment(comment: ":white_check_mark: ${env.TRIGGERED_PROJECT_NAME_IOS} :green_apple: <b>SDK iOS</b> SUCCEEDED :muscle:<br/>Build results: [Jenkins [${env.TRIGGERED_BUILD_DISPLAY_NAME_IOS}]](${env.TRIGGERED_BUILD_URL_IOS})<br/>Commit: ${env.GIT_COMMIT}" )
                                    updateGitlabCommitStatus(name: 'iOS build', state: 'success')
                                }                                
                                if (currentBuild.currentResult == 'FAILURE'){
                                    addGitLabMRComment(comment: ":red_circle: ${env.TRIGGERED_PROJECT_NAME_IOS} :green_apple: <b>SDK iOS</b> FAILURE  :worried:<br/>Build results: [Jenkins [${env.TRIGGERED_BUILD_DISPLAY_NAME_IOS}]](${env.TRIGGERED_BUILD_URL_IOS})<br/>Commit: ${env.GIT_COMMIT}" )
                                    updateGitlabCommitStatus(name: 'iOS build', state: 'failed')
                                    error "Marking parent job as failed because ${env.TRIGGERED_BUILD_DISPLAY_NAME_IOS}: ${env.TRIGGERED_BUILD_URL_IOS} has failed"
                                }
                                if (currentBuild.currentResult == 'ABORTED'){
                                    addGitLabMRComment(comment: ":interrobang: ${env.TRIGGERED_PROJECT_NAME_IOS} :green_apple: <b>SDK iOS</b> ABORTED  :confused:<br/>Build results: [Jenkins [${env.TRIGGERED_BUILD_DISPLAY_NAME_IOS}]](${env.TRIGGERED_BUILD_URL_IOS})<br/>Commit: ${env.GIT_COMMIT}" )
                                    updateGitlabCommitStatus(name: 'iOS build', state: 'canceled')
                                    error "Marking parent job as aborted because ${env.TRIGGERED_BUILD_DISPLAY_NAME_IOS}: ${env.TRIGGERED_BUILD_URL_IOS} has been canceled"
                                }                                
                                if (currentBuild.currentResult == 'UNSTABLE'){
                                    addGitLabMRComment(comment: ":interrobang: ${env.TRIGGERED_PROJECT_NAME_IOS} :green_apple: <b>SDK iOS</b> UNSTABLE  :confused:<br/>Build results: [Jenkins [${env.TRIGGERED_BUILD_DISPLAY_NAME_IOS}]](${env.TRIGGERED_BUILD_URL_IOS})<br/>Commit: ${env.GIT_COMMIT}" )
                                    updateGitlabCommitStatus(name: 'iOS build', state: 'failed')
                                    error "Marking parent job as failed because ${env.TRIGGERED_BUILD_DISPLAY_NAME_IOS}: ${env.TRIGGERED_BUILD_URL_IOS} has failed"
                                }
                            }
                        }
                    }
                }
            }
        }
    }
}<|MERGE_RESOLUTION|>--- conflicted
+++ resolved
@@ -408,11 +408,7 @@
                                 string(name: 'APIURL_TO_TEST', value: "${APIURL_TO_TEST}"),
                                 string(name: 'BUILD_DESCRIPTION', value: "${env.currentBuildDescription}"),
                                 booleanParam(name: 'BUILD_ANDROID', value: true)
-<<<<<<< HEAD
-                                ].plus(env.ANDROID_BRACH ? [string(name: 'ANDROID_BRANCH', value: "${ANDROID_BRACH}")] : []).plus(env.MEGACHAT_BRANCH ? [string(name: 'MEGACHAT_BRANCH', value: "${MEGACHAT_BRANCH}")] : [])
-=======
                                 ].plus(env.ANDROID_BRANCH ? [string(name: 'ANDROID_BRANCH', value: "${ANDROID_BRANCH}")] : []).plus(env.MEGACHAT_BRANCH ? [string(name: 'MEGACHAT_BRANCH', value: "${MEGACHAT_BRANCH}")] : [])
->>>>>>> ac5127d9
 
                             env.TRIGGERED_BUILD_URL_ANDROID = triggeredBuild.getAbsoluteUrl()
                             env.TRIGGERED_PROJECT_NAME_ANDROID = triggeredBuild.getProjectName()
