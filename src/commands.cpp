/**
 * @file commands.cpp
 * @brief Implementation of various commands
 *
 * (c) 2013-2014 by Mega Limited, Auckland, New Zealand
 *
 * This file is part of the MEGA SDK - Client Access Engine.
 *
 * Applications using the MEGA API must present a valid application key
 * and comply with the the rules set forth in the Terms of Service.
 *
 * The MEGA SDK is distributed in the hope that it will be useful,
 * but WITHOUT ANY WARRANTY; without even the implied warranty of
 * MERCHANTABILITY or FITNESS FOR A PARTICULAR PURPOSE.
 *
 * @copyright Simplified (2-clause) BSD License.
 *
 * You should have received a copy of the license along with this
 * program.
 */

#include "mega/types.h"
#include "mega/command.h"
#include "mega/megaapp.h"
#include "mega/fileattributefetch.h"
#include "mega/base64.h"
#include "mega/transferslot.h"
#include "mega/transfer.h"
#include "mega/utils.h"
#include "mega/user.h"
#include "mega.h"
#include "mega/mediafileattribute.h"
#include "mega/heartbeats.h"

namespace mega {
HttpReqCommandPutFA::HttpReqCommandPutFA(NodeOrUploadHandle cth, fatype ctype, bool usehttps, int ctag, size_t size_only, std::unique_ptr<string> cdata, bool getIP, HttpReqCommandPutFA::Cb &&completion)
    : mCompletion(std::move(completion)), data(std::move(cdata))
{
    assert(!!size_only ^ !!data);   // get URL or upload data, not both
    assert(!!mCompletion ^ !!data);  // completion and upload are incompatible
    cmd("ufa");
    arg("s", data ? data->size() : size_only);

    if (cth.isNodeHandle())
    {
        arg("h", cth.nodeHandle());
    }

    progressreported = 0;
    persistent = true;  // object will be recycled either for retry or for
                        // posting to the file attribute server

    if (usehttps)
    {
        arg("ssl", 2);
    }

    if (getIP)
    {
        arg("v", 3);
    }

    th = cth;
    type = ctype;

    binary = true;

    tag = ctag;

    if (!mCompletion)
    {
        mCompletion = [this](Error e, const std::string & /*url*/, const vector<std::string> & /*ips*/)
        {
            if (!data || data->empty())
            {
                e = API_EARGS;
                LOG_err << "Data object is " << (!data ? "nullptr" : "empty");
            }

            if (e == API_OK)
            {
                LOG_debug << "Sending file attribute data";
                progressreported = 0;
                HttpReq::type = REQ_BINARY;
                post(client, data->data(), static_cast<unsigned>(data->size()));
            }
            else
            {
                client->app->putfa_result(th.nodeHandle().as8byte(), type, e);
            }
        };
    }
}

bool HttpReqCommandPutFA::procresult(Result r)
{
    if (r.wasErrorOrOK())
    {
        if (r.wasError(API_EAGAIN) || r.wasError(API_ERATELIMIT))
        {
            status = REQ_FAILURE;
        }
        else
        {
            if (r.wasError(API_EACCESS))
            {
                // create a custom attribute indicating thumbnail can't be restored from this account
                Node *n = client->nodeByHandle(th.nodeHandle());

                char me64[12];
                Base64::btoa((const byte*)&client->me, MegaClient::USERHANDLE, me64);

                if (n && client->checkaccess(n, FULL) &&
                        (n->attrs.map.find('f') == n->attrs.map.end() || n->attrs.map['f'] != me64) )
                {
                    LOG_debug << "Restoration of file attributes is not allowed for current user (" << me64 << ").";

                    // 'canChangeVault' is false here because restoration of file attributes is triggered by
                    // downloads, so it cannot be triggered by a Backup operation
                    bool canChangeVault = false;
                    client->setattr(n, attr_map('f', me64), nullptr, canChangeVault);
                }
            }

            status = REQ_SUCCESS;
            mCompletion(r.errorOrOK(), {}, {});
        }
        return true;
    }
    else
    {
        const char* p = NULL;
        std::vector<string> ips;

        for (;;)
        {
            switch (client->json.getnameid())
            {
                case 'p':
                    p = client->json.getvalue();
                    break;

                case MAKENAMEID2('i', 'p'):
                    loadIpsFromJson(ips);
                    break;

                case EOO:
                    if (!p)
                    {
                        status = REQ_FAILURE;
                    }
                    else
                    {
                        JSON::copystring(&posturl, p);

                        // cache resolved URLs if received
                        std::vector<string> urls(1, posturl);
                        std::vector<string> ipsCopy = ips;

                        if(!cacheresolvedurls(urls, std::move(ips)))
                        {
                            LOG_err << "Unpaired IPs received for URLs in `ufa` command. URLs: " << urls.size() << " IPs: " << ips.size();
                        }

                        mCompletion(API_OK, posturl, ipsCopy);

                        return true;
                    }
                    break;

                default:
                    if (!client->json.storeobject())
                    {
                        status = REQ_SUCCESS;
                        mCompletion(API_EINTERNAL, {}, {});
                        return false;
                    }
            }
        }
    }
}

m_off_t HttpReqCommandPutFA::transferred(MegaClient *client)
{
    if (httpiohandle)
    {
        client->httpio->postpos(httpiohandle);
        return true;
    }

    return 0;
}

CommandGetFA::CommandGetFA(MegaClient *client, int p, handle fahref)
{
    part = p;

    cmd("ufa");
    arg("fah", (byte*)&fahref, sizeof fahref);

    if (client->usehttps)
    {
        arg("ssl", 2);
    }

    arg("r", 1);
}

bool CommandGetFA::procresult(Result r)
{
    fafc_map::iterator it = client->fafcs.find(part);

    if (r.wasErrorOrOK())
    {
        if (it != client->fafcs.end())
        {
            faf_map::iterator fafsit;
            for (fafsit = it->second->fafs[0].begin(); fafsit != it->second->fafs[0].end(); )
            {
                // move from fresh to pending
                it->second->fafs[1][fafsit->first] = fafsit->second;
                it->second->fafs[0].erase(fafsit++);
            }

            it->second->e = r.errorOrOK();
            it->second->req.status = REQ_FAILURE;
        }

        return true;
    }

    const char* p = NULL;

    for (;;)
    {
        switch (client->json.getnameid())
        {
            case 'p':
                p = client->json.getvalue();
                break;

            case EOO:
                if (it != client->fafcs.end())
                {
                    if (p)
                    {
                        JSON::copystring(&it->second->posturl, p);
                        it->second->urltime = Waiter::ds;
                        it->second->dispatch();
                    }
                    else
                    {
                        faf_map::iterator fafsit;
                        for (fafsit = it->second->fafs[0].begin(); fafsit != it->second->fafs[0].end(); )
                        {
                            // move from fresh to pending
                            it->second->fafs[1][fafsit->first] = fafsit->second;
                            it->second->fafs[0].erase(fafsit++);
                        }

                        it->second->e = API_EINTERNAL;
                        it->second->req.status = REQ_FAILURE;
                    }
                }

                return true;

            default:
                if (!client->json.storeobject())
                {
                    faf_map::iterator fafsit;
                    for (fafsit = it->second->fafs[0].begin(); fafsit != it->second->fafs[0].end(); )
                    {
                        // move from fresh to pending
                        it->second->fafs[1][fafsit->first] = fafsit->second;
                        it->second->fafs[0].erase(fafsit++);
                    }

                    it->second->e = API_EINTERNAL;
                    it->second->req.status = REQ_FAILURE;
                    return false;
                }
        }
    }
}

CommandAttachFA::CommandAttachFA(MegaClient *client, handle nh, fatype t, handle ah, int ctag)
{
    mSeqtagArray = true;
    cmd("pfa");

    arg("n", (byte*)&nh, MegaClient::NODEHANDLE);

    char buf[64];

    sprintf(buf, "%u*", t);
    Base64::btoa((byte*)&ah, sizeof(ah), strchr(buf + 2, 0));
    arg("fa", buf);

    h = nh;
    type = t;
    tag = ctag;
}

CommandAttachFA::CommandAttachFA(MegaClient *client, handle nh, fatype t, const std::string& encryptedAttributes, int ctag)
{
    mSeqtagArray = true;
    cmd("pfa");

    arg("n", (byte*)&nh, MegaClient::NODEHANDLE);

    arg("fa", encryptedAttributes.c_str());

    h = nh;
    type = t;
    tag = ctag;
}

bool CommandAttachFA::procresult(Result r)
{
    if (r.wasErrorOrOK())
    {
        client->app->putfa_result(h, type, r.errorOrOK());
        return true;
    }
    else
    {
        string fa;
        if (client->json.storeobject(&fa))
        {
#ifdef DEBUG
            Node* n = client->nodebyhandle(h);
            assert(!n || n->fileattrstring == fa);
#endif
            client->app->putfa_result(h, type, API_OK);
            return true;
        }
    }
    client->app->putfa_result(h, type, API_EINTERNAL);
    return false;
}

// request upload target URL
CommandPutFile::CommandPutFile(MegaClient* client, TransferSlot* ctslot, int ms)
{
    tslot = ctslot;

    cmd("u");

    if (client->usehttps)
    {
        arg("ssl", 2);
    }

    arg("v", 3);
    arg("s", tslot->fa->size);
    arg("ms", ms);

    // send minimum set of different tree's roots for API to check overquota
    set<handle> targetRoots;
    bool begun = false;
    for (auto &file : tslot->transfer->files)
    {
        if (!file->h.isUndef())
        {
            Node *node = client->nodeByHandle(file->h);
            if (node)
            {
                assert(node->type != FILENODE);
                assert(!node->parent || node->parent->type != FILENODE);

                handle rootnode = client->getrootnode(node)->nodehandle;
                if (targetRoots.find(rootnode) != targetRoots.end())
                {
                    continue;
                }

                targetRoots.insert(rootnode);
            }
            if (!begun)
            {
                beginarray("t");
                begun = true;
            }

            element((byte*)&file->h, MegaClient::NODEHANDLE);
        }
    }

    if (begun)
    {
        endarray();
    }
    else
    {
        // Target user goes alone, not inside an array. Note: we are skipping this if a)more than two b)the array had been created for node handles
        for (auto &file : tslot->transfer->files)
        {
            if (file->h.isUndef() && file->targetuser.size())
            {
                arg("t", file->targetuser.c_str());
                break;
            }
        }
    }
}

void CommandPutFile::cancel()
{
    Command::cancel();
    tslot = NULL;
}

// set up file transfer with returned target URL
bool CommandPutFile::procresult(Result r)
{
    if (tslot)
    {
        tslot->pendingcmd = NULL;
    }
    else
    {
        canceled = true;
    }

    if (r.wasErrorOrOK())
    {
        if (!canceled)
        {
            tslot->transfer->failed(r.errorOrOK(), *client->mTctableRequestCommitter);
        }

        return true;
    }

    std::vector<std::string> tempurls;
    std::vector<std::string> tempips;
    for (;;)
    {
        switch (client->json.getnameid())
        {
            case 'p':
                tempurls.push_back("");
                client->json.storeobject(canceled ? NULL : &tempurls.back());
                break;

            case MAKENAMEID2('i', 'p'):
                loadIpsFromJson(tempips);
                break;
            case EOO:
                if (canceled) return true;

                if (tempurls.size() == 1)
                {
                    if(!cacheresolvedurls(tempurls, std::move(tempips)))
                    {
                        LOG_err << "Unpaired IPs received for URLs in `u` command. URLs: " << tempurls.size() << " IPs: " << tempips.size();
                    }

                    tslot->transfer->tempurls = tempurls;
                    tslot->transferbuf.setIsRaid(tslot->transfer, tempurls, tslot->transfer->pos, tslot->maxRequestSize);
                    tslot->starttime = tslot->lastdata = client->waiter->ds;
                    tslot->progress();
                }
                else
                {
                    tslot->transfer->failed(API_EINTERNAL, *client->mTctableRequestCommitter);
                }
                return true;

            default:
                if (!client->json.storeobject())
                {
                    if (!canceled)
                    {
                        tslot->transfer->failed(API_EINTERNAL, *client->mTctableRequestCommitter);
                    }

                    return false;
                }
        }
    }
}

// request upload target URL
CommandGetPutUrl::CommandGetPutUrl(m_off_t size, int putmbpscap, bool forceSSL, bool getIP, CommandGetPutUrl::Cb completion)
    : mCompletion(completion)
{
    cmd("u");
    if (forceSSL)
    {
        arg("ssl", 2);
    }
    if (getIP)
    {
        arg("v", 3);
    }
    else
    {
        arg("v", 2);
    }
    arg("s", size);
    arg("ms", putmbpscap);
}


// set up file transfer with returned target URL
bool CommandGetPutUrl::procresult(Result r)
{
    string url;
    std::vector<string> ips;

    if (r.wasErrorOrOK())
    {
        if (!canceled)
        {
            mCompletion(r.errorOrOK(), url, ips);
        }
        return true;
    }

    for (;;)
    {
        switch (client->json.getnameid())
        {
            case 'p':
                client->json.storeobject(canceled ? nullptr : &url);
                break;
            case MAKENAMEID2('i', 'p'):
                loadIpsFromJson(ips);
                break;
            case EOO:
                if (canceled) return true;
                mCompletion(API_OK, url, ips);
                return true;

            default:
                if (!client->json.storeobject())
                {
                    if (!canceled)
                    {
                        mCompletion(API_EINTERNAL, string(), {});
                    }
                    return false;
                }
        }
    }
}

// request temporary source URL for DirectRead
CommandDirectRead::CommandDirectRead(MegaClient *client, DirectReadNode* cdrn)
{
    drn = cdrn;

    cmd("g");
    arg(drn->p ? "n" : "p", (byte*)&drn->h, MegaClient::NODEHANDLE);
    arg("g", 1); // server will provide download URL(s)/token(s) (if skipped, only information about the file)
    arg("v", 2);  // version 2: server can supply details for cloudraid files

    if (drn->privateauth.size())
    {
        arg("esid", drn->privateauth.c_str());
    }

    if (drn->publicauth.size())
    {
        arg("en", drn->publicauth.c_str());
    }

    if (drn->chatauth.size())
    {
        arg("cauth", drn->chatauth.c_str());
    }

    if (client->usehttps)
    {
        arg("ssl", 2);
    }
}

void CommandDirectRead::cancel()
{
    Command::cancel();
    drn = NULL;
}

bool CommandDirectRead::procresult(Result r)
{
    if (drn)
    {
        drn->pendingcmd = NULL;
    }

    if (r.wasErrorOrOK())
    {
        if (!canceled && drn)
        {
            drn->cmdresult(r.errorOrOK());
        }
        return true;
    }
    else
    {
        Error e(API_EINTERNAL);
        dstime tl = 0;
        std::vector<std::string> tempurls;

        for (;;)
        {
            switch (client->json.getnameid())
            {
                case 'g':
                    if (client->json.enterarray())   // now that we are requesting v2, the reply will be an array of 6 URLs for a raid download, or a single URL for the original direct download
                    {
                        for (;;)
                        {
                            std::string tu;
                            if (!client->json.storeobject(&tu))
                            {
                                break;
                            }
                            tempurls.push_back(tu);
                        }
                        client->json.leavearray();
                    }
                    else
                    {
                        std::string tu;
                        if (client->json.storeobject(&tu))
                        {
                            tempurls.push_back(tu);
                        }
                    }
                    if (tempurls.size() == 1 || tempurls.size() == RAIDPARTS)
                    {
                        if (drn)
                        {
                            drn->tempurls.swap(tempurls);
                            e.setErrorCode(API_OK);
                        }
                    }
                    else
                    {
                        e.setErrorCode(API_EINCOMPLETE);
                    }
                    break;

                case 's':
                    if (drn)
                    {
                        drn->size = client->json.getint();
                    }
                    break;

                case 'd':
                    e = API_EBLOCKED;
                    break;

                case 'e':
                    e = (error)client->json.getint();
                    break;

                case MAKENAMEID2('t', 'l'):
                    tl = dstime(client->json.getint());
                    break;

                case EOO:
                    if (!canceled && drn)
                    {
                        if (e == API_EOVERQUOTA && !tl)
                        {
                            // default retry interval
                            tl = MegaClient::DEFAULT_BW_OVERQUOTA_BACKOFF_SECS;
                        }

                        drn->cmdresult(e, e == API_EOVERQUOTA ? tl * 10 : 0);
                    }

                    return true;

                default:
                    if (!client->json.storeobject())
                    {
                        if (!canceled && drn)
                        {
                            drn->cmdresult(e);
                        }

                        return false;
                    }
            }
        }
    }
}

// request temporary source URL for full-file access (p == private node)
CommandGetFile::CommandGetFile(MegaClient *client, const byte* key, size_t keySize,
                               handle h, bool p, const char *privateauth,
                               const char *publicauth, const char *chatauth,
                               bool singleUrl, Cb &&completion)
{
    cmd("g");
    arg(p ? "n" : "p", (byte*)&h, MegaClient::NODEHANDLE);
    arg("g", 1); // server will provide download URL(s)/token(s) (if skipped, only information about the file)
    if (!singleUrl)
    {
        arg("v", 2);  // version 2: server can supply details for cloudraid files
    }

    if (client->usehttps)
    {
        arg("ssl", 2);
    }

    if (privateauth)
    {
        arg("esid", privateauth);
    }

    if (publicauth)
    {
        arg("en", publicauth);
    }

    if (chatauth)
    {
        arg("cauth", chatauth);
    }

    assert(key && "no key provided!");
    if (key && keySize != SymmCipher::KEYLENGTH)
    {
        assert (keySize <= FILENODEKEYLENGTH);
        memcpy(filekey, key, keySize);
        mFileKeyType = FILENODE;
    }
    else if (key && keySize == SymmCipher::KEYLENGTH)
    {
        memcpy(filekey, key, SymmCipher::KEYLENGTH);
        mFileKeyType = 1;
    }

    mCompletion = std::move(completion);
}

void CommandGetFile::cancel()
{
    Command::cancel();
}


void CommandGetFile::callFailedCompletion(const Error &e)
{
    assert(mCompletion);
    if (mCompletion)
    {
        mCompletion(e, -1, -1, -1, 0, nullptr, nullptr, nullptr, {}, {});
    }
}

// process file credentials
bool CommandGetFile::procresult(Result r)
{
    if (r.wasErrorOrOK())
    {
        if (!canceled)
        {
            callFailedCompletion(r.errorOrOK());
        }
        return true;
    }

    const char* at = nullptr;
    Error e(API_EINTERNAL);
    m_off_t s = -1;
    dstime tl = 0;
    std::unique_ptr<byte[]> buf;
    m_time_t ts = 0, tm = 0;

    // credentials relevant to a non-TransferSlot scenario (node query)
    string fileattrstring;
    string filenamestring;
    string filefingerprint;
    vector<string> tempurls;
    vector<string> tempips;

    for (;;)
    {
        switch (client->json.getnameid())
        {
            case 'g':
                if (client->json.enterarray())   // now that we are requesting v2, the reply will be an array of 6 URLs for a raid download, or a single URL for the original direct download
                {
                    for (;;)
                    {
                        std::string tu;
                        if (!client->json.storeobject(&tu))
                        {
                            break;
                        }
                        tempurls.push_back(tu);
                    }
                    client->json.leavearray();
                }
                else
                {
                    std::string tu;
                    if (client->json.storeobject(&tu))
                    {
                        tempurls.push_back(tu);
                    }
                }
                e.setErrorCode(API_OK);
                break;

            case MAKENAMEID2('i', 'p'):
                loadIpsFromJson(tempips);
                break;

            case 's':
                s = client->json.getint();
                break;

            case MAKENAMEID2('t', 's'):
                ts = client->json.getint();
                break;

            case MAKENAMEID3('t', 'm', 'd'):
                tm = ts + client->json.getint();
                break;

            case MAKENAMEID2('a', 't'):
                at = client->json.getvalue();
                break;

            case MAKENAMEID2('f', 'a'):
                client->json.storeobject(&fileattrstring);
                break;

            case 'e':
                e = (error)client->json.getint();
                break;

            case MAKENAMEID2('t', 'l'):
                tl = dstime(client->json.getint());
                break;

            case EOO:
            {
                // defer code that steals the ips <move(tempips)> and stores them in the cache
                // thus we can use them before going out of scope
                std::shared_ptr<void> deferThis(nullptr, [this, &tempurls, &tempips](...)
                {
                    if(!cacheresolvedurls(tempurls, std::move(tempips)))
                    {
                        LOG_err << "Unpaired IPs received for URLs in `g` command. URLs: " << tempurls.size() << " IPs: " << tempips.size();
                    }
                });

                if (canceled) //do not proceed: SymmCipher may no longer exist
                {
                    return true;
                }

                if (!at)
                {
                    callFailedCompletion(API_EINTERNAL);
                    return true;
                }

                // decrypt at and set filename
                SymmCipher * cipherer = client->getRecycledTemporaryTransferCipher(filekey, mFileKeyType);
                const char* eos = strchr(at, '"');
                buf.reset(Node::decryptattr(cipherer, at, eos ? eos - at : strlen(at)));
                if (!buf)
                {
                    callFailedCompletion(API_EKEY);
                    return true;
                }

                // all good, lets parse the attribute string
                JSON json;
                json.begin((char*)buf.get() + 5);

                for (;;)
                {
                    switch (json.getnameid())
                    {
                        case 'c':
                            if (!json.storeobject(&filefingerprint))
                            {
                                callFailedCompletion(API_EINTERNAL);
                                return true;
                            }
                            break;

                        case 'n':
                            if (!json.storeobject(&filenamestring))
                            {
                                callFailedCompletion(API_EINTERNAL);
                                return true;
                            }
                            break;

                        case EOO:
                            { //succeded, call completion function!
                                return mCompletion ? mCompletion(e, s, ts, tm, tl,
                                            &filenamestring, &filefingerprint, &fileattrstring,
                                            tempurls, tempips) : false;
                            }

                        default:
                            if (!json.storeobject())
                            {
                                callFailedCompletion(API_EINTERNAL);
                                return false;
                            }
                    }
                }
            }
            default:
                if (!client->json.storeobject())
                {
                    if (!canceled)
                    {
                        callFailedCompletion(API_EINTERNAL);
                    }
                    return false;
                }
        }
    }
}

CommandSetAttr::CommandSetAttr(MegaClient* client, Node* n, attr_map&& attrMapUpdates, Completion&& c, bool canChangeVault)
    : mAttrMapUpdates(attrMapUpdates)
    , mCanChangeVault(canChangeVault)
{
    h = n->nodeHandle();
    generationError = API_OK;
    completion = c;

    addToNodePendingCommands(n);
}

const char* CommandSetAttr::getJSON(MegaClient* client)
{
    // We generate the command just before sending, so it's up to date for any external changes that occured in the meantime
    // And we can also take into account any changes we have sent for this node that have not yet been applied by actionpackets
    jsonWriter.clear();
    generationError = API_OK;

    cmd("a");

    string at;
    if (Node* n = client->nodeByHandle(h))
    {
        AttrMap m = n->attrs;

        // apply these changes for sending, but also any earlier changes that are ahead in the queue
        assert(!n->mPendingChanges.empty());
        if (n->mPendingChanges.chain)
        {
            for (auto& cmd : *n->mPendingChanges.chain)
            {
                if (cmd == this) break;
                if (auto attrCmd = dynamic_cast<CommandSetAttr*>(cmd))
                {
                    m.applyUpdates(attrCmd->mAttrMapUpdates);
                }
            }
        }

        m.applyUpdates(mAttrMapUpdates);

        if (SymmCipher* cipher = n->nodecipher())
        {
            m.getjson(&at);
            client->makeattr(cipher, &at, at.c_str(), int(at.size()));
        }
        else
        {
            h.setUndef();  // dummy command to generate an error, with no effect
            generationError = API_EKEY;
        }
    }
    else
    {
        h.setUndef();  // dummy command to generate an error, with no effect
        generationError = API_ENOENT;
    }

    arg("n", (byte*)&h, MegaClient::NODEHANDLE);
    arg("at", (byte*)at.c_str(), int(at.size()));

    if (mCanChangeVault)
    {
        arg("vw", 1);
    }

    return jsonWriter.getstring().c_str();
}


bool CommandSetAttr::procresult(Result r)
{
    removeFromNodePendingCommands(h, client);
    if (completion) completion(h, generationError ? Error(generationError) : r.errorOrOK());
    return r.wasErrorOrOK();
}

// (the result is not processed directly - we rely on the server-client
// response)
CommandPutNodes::CommandPutNodes(MegaClient* client, NodeHandle th,
                                 const char* userhandle, VersioningOption vo,
                                 vector<NewNode>&& newnodes, int ctag, putsource_t csource, const char *cauth,
                                 Completion&& resultFunction, bool canChangeVault)
  : mResultFunction(resultFunction)
{
    byte key[FILENODEKEYLENGTH];

#ifdef DEBUG
    assert(newnodes.size() > 0);
    for (auto& n : newnodes) assert(n.canChangeVault == canChangeVault);
#endif

    nn = std::move(newnodes);
    type = userhandle ? USER_HANDLE : NODE_HANDLE;
    source = csource;
    mSeqtagArray = true;
    cmd("p");

    if (userhandle)
    {
        arg("t", userhandle);
        targethandle.setUndef();
    }
    else
    {
        arg("t", (byte*)&th, MegaClient::NODEHANDLE);
        targethandle = th;
    }

    arg("sm",1);

    if (cauth)
    {
        arg("cauth", cauth);
    }

    if (canChangeVault)
    {
        arg("vw", 1);
    }

    // "vb": when provided, it force to override the account-wide versioning behavior by the value indicated by client
    //     vb:1 to force it on
    //     vb:0 to force it off
    // Dont provide it at all to rely on the account-wide setting (as of the moment the command is processed).

    if (vo == UseLocalVersioningFlag && client->loggedIntoWritableFolder())
    {   // do not rely on local versioning flag when logged into writable folders
        //  as the owner's ATTR_DISABLE_VERSIONS attribute is not received/updated in that case
        // and MegaClient::versions_disabled will alwas be false.
        // Instead, let the API server act according to user's settings
        vo =  UseServerVersioningFlag;
    }

    switch (vo)
    {
        case NoVersioning:
            break;

        case ClaimOldVersion:
            arg("vb", 1);
            break;

        case ReplaceOldVersion:
            arg("vb", m_off_t(0));
            break;

        case UseLocalVersioningFlag:
            arg("vb", !client->versions_disabled);
            vo = !client->versions_disabled ? ClaimOldVersion : ReplaceOldVersion;
            break;

        case UseServerVersioningFlag:
            break;
    }

    beginarray("n");

    for (unsigned i = 0; i < nn.size(); i++)
    {
        beginobject();

        NewNode* nni = &nn[i];
        switch (nni->source)
        {
            case NEW_NODE:
                arg("h", (byte*)&nni->nodehandle, MegaClient::NODEHANDLE);
                break;

            case NEW_PUBLIC:
                arg("ph", (byte*)&nni->nodehandle, MegaClient::NODEHANDLE);
                break;

            case NEW_UPLOAD:
                arg("h", nni->uploadtoken.data(), sizeof nn[0].uploadtoken);

                // include pending file attributes for this upload
                string s;

                if (nni->fileattributes)
                {
                    // if attributes are set on the newnode then the app is not using the pendingattr mechanism
                    s.swap(*nni->fileattributes);
                    nni->fileattributes.reset();
                }
                else
                {
                    client->pendingattrstring(nn[i].uploadhandle, &s);

#ifdef USE_MEDIAINFO
                    client->mediaFileInfo.addUploadMediaFileAttributes(nn[i].uploadhandle, &s);
#endif
                }

                if (s.size())
                {
                    arg("fa", s.c_str(), 1);
                }
        }

        if (!ISUNDEF(nn[i].parenthandle))
        {
            arg("p", (byte*)&nn[i].parenthandle, MegaClient::NODEHANDLE);
        }

        if (vo != NoVersioning &&
            nn[i].type == FILENODE && !nn[i].ovhandle.isUndef())
        {
            arg("ov", (byte*)&nn[i].ovhandle, MegaClient::NODEHANDLE);
        }
        nn[i].mVersioningOption = vo;

        arg("t", nn[i].type);
        arg("a", (byte*)nn[i].attrstring->data(), int(nn[i].attrstring->size()));

        if (!client->loggedIntoWritableFolder())
        {
            if (nn[i].nodekey.size() <= sizeof key)
            {
                client->key.ecb_encrypt((byte*)nn[i].nodekey.data(), key, nn[i].nodekey.size());
                arg("k", key, int(nn[i].nodekey.size()));
            }
            else
            {
                arg("k", (const byte*)nn[i].nodekey.data(), int(nn[i].nodekey.size()));
            }
        }
        endobject();
    }

    endarray();

    // add cr element for new nodes, if applicable
    if (type == NODE_HANDLE)
    {
        Node* tn;
        if ((tn = client->nodeByHandle(th)))
        {
            assert(tn->type != FILENODE);

            ShareNodeKeys snk;

            for (unsigned i = 0; i < nn.size(); i++)
            {
                switch (nn[i].source)
                {
                    case NEW_PUBLIC:
                    case NEW_NODE:
                        snk.add(nn[i].nodekey, nn[i].nodehandle, tn, 0);
                        break;

                    case NEW_UPLOAD:
                        snk.add(nn[i].nodekey, nn[i].nodehandle, tn, 0, nn[i].uploadtoken.data(), (int)sizeof nn[i].uploadtoken);
                        break;
                }
            }

            snk.get(this, true);
        }
    }

    tag = ctag;
}

// add new nodes and handle->node handle mapping
void CommandPutNodes::removePendingDBRecordsAndTempFiles()
{
    pendingdbid_map::iterator it = client->pendingtcids.find(tag);
    if (it != client->pendingtcids.end())
    {
        if (client->tctable)
        {
            client->mTctableRequestCommitter->beginOnce();
            vector<uint32_t> &ids = it->second;
            for (unsigned int i = 0; i < ids.size(); i++)
            {
                if (ids[i])
                {
                    client->tctable->del(ids[i]);
                }
            }
        }
        client->pendingtcids.erase(it);
    }
    pendingfiles_map::iterator pit = client->pendingfiles.find(tag);
    if (pit != client->pendingfiles.end())
    {
        vector<LocalPath> &pfs = pit->second;
        for (unsigned int i = 0; i < pfs.size(); i++)
        {
            client->fsaccess->unlinklocal(pfs[i]);
        }
        client->pendingfiles.erase(pit);
    }
}

void CommandPutNodes::performAppCallback(Error e, vector<NewNode>& newnodes, bool targetOverride)
{
    if (mResultFunction) mResultFunction(e, type, newnodes, targetOverride, tag);
	else client->app->putnodes_result(e, type, newnodes, targetOverride, tag);
}

bool CommandPutNodes::procresult(Result r)
{
    removePendingDBRecordsAndTempFiles();

    if (r.hasJsonArray() || r.hasJsonObject())
    {
        // The response is a sparse array indicating the nodes that failed, and the corresponding error code.
        // If the first three nodes failed, the response would be e.g. [-9,-9,-9].  Success is []
        // If the second and third node failed, the response would change to {"1":-9,"2":-9}.

        unsigned arrayIndex = 0;
        for (;;)
        {
            if (r.hasJsonArray())
            {
                if (*client->json.pos == ']')
                {
                    break;
                }

                if (!client->json.isnumeric())
                {
                    performAppCallback(API_EINTERNAL, nn, false);
                    return false;
                }

                assert(arrayIndex < nn.size());
                if (arrayIndex < nn.size())
                {
                    nn[arrayIndex++].mError = error(client->json.getint());
                }
            }
            else
            {
                string index, errorCode;
                if (client->json.storeobject(&index) && *client->json.pos == ':')
                {
                    ++client->json.pos;
                    if (client->json.storeobject(&errorCode))
                    {
                        arrayIndex = unsigned(atoi(index.c_str()));
                        if (arrayIndex < nn.size())
                        {
                            nn[arrayIndex].mError = error(atoi(errorCode.c_str()));
                            continue;
                        }
                    }
                }
                if (*client->json.pos != '}')
                {
                    performAppCallback(API_EINTERNAL, nn, false);
                    return false;
                }
                break;
            }
        }

#ifdef DEBUG
        for (auto& n : nn)
        {
            // double check we got a node, or know the error why it didn't get created
            if (!((n.added && n.mAddedHandle != UNDEF && !n.mError) ||
                 (!n.added && n.mAddedHandle == UNDEF && n.mError)))
            {
                assert(false);
            }
        }
#endif

	    // when the target has been removed, the API automatically adds the new node/s
	    // into the rubbish bin
	    Node *tempNode = !nn.empty() ? client->nodebyhandle(nn.front().mAddedHandle) : nullptr;
	    bool targetOverride = (tempNode && NodeHandle().set6byte(tempNode->parenthandle) != targethandle);

        performAppCallback(emptyResponse ? API_ENOENT : API_OK, nn, targetOverride);
        return true;
    }
    else
    {
        LOG_debug << "Putnodes error " << r.errorOrOK();
        if (r.wasError(API_EOVERQUOTA))
        {
            if (client->isPrivateNode(targethandle))
            {
                client->activateoverquota(0, false);
            }
        }

        performAppCallback(r.errorOrOK(), nn, false);
        return r.wasErrorOrOK();
    }
}


CommandMoveNode::CommandMoveNode(MegaClient* client, Node* n, Node* t, syncdel_t csyncdel, NodeHandle prevparent, Completion&& c, bool canChangeVault)
{
    h = n->nodeHandle();
    syncdel = csyncdel;
    np = t->nodeHandle();
    pp = prevparent;
    syncop = !pp.isUndef();
    mCanChangeVault = canChangeVault;

    cmd("m");

    // Special case for Move, we do set the 'i' field.
    // This is needed for backward compatibility, old versions used memcmp to detect if a 'd' actionpacket was followed by a 't'  actionpacket with the same 'i' (ie, a move)
    // Additionally the servers can't deliver `st` in that packet for the same reason.  And of course we will not ignore this `t` packet, despite setting 'i'.
    notself(client);

    if (mCanChangeVault)
    {
        arg("vw", 1);
    }

    arg("n", h);
    arg("t", t->nodeHandle());
    assert(t->type != FILENODE);

    TreeProcShareKeys tpsk;
    client->proctree(n, &tpsk);
    tpsk.get(this);

    tag = client->reqtag;
    completion = move(c);
}

bool CommandMoveNode::procresult(Result r)
{
    if (r.wasErrorOrOK())
    {
        if (r.wasError(API_EOVERQUOTA))
        {
            client->activateoverquota(0, false);
        }

        // Movement of shares and pending shares into Rubbish should remove them
        if (r.wasStrictlyError() && syncdel == SYNCDEL_NONE)
        {
            client->sendevent(99439, "Unexpected move error", 0);
        }
    }

    if (Node* n = client->nodeByHandle(h))
    {
        client->rewriteforeignkeys(n);
    }

    if (completion) completion(h, r.errorOrOK());
    return r.wasErrorOrOK();
}

CommandDelNode::CommandDelNode(MegaClient* client, NodeHandle th, bool keepversions, int cmdtag, std::function<void(NodeHandle, Error)>&& f, bool canChangeVault)
    : mResultFunction(move(f))
{
    cmd("d");

    arg("n", (byte*)&th, MegaClient::NODEHANDLE);

    if (keepversions)
    {
        arg("v", 1);
    }

    if (canChangeVault)
    {
        arg("vw", 1);
    }

    h = th;
    tag = cmdtag;
}

bool CommandDelNode::procresult(Result r)
{
    if (r.wasErrorOrOK())
    {
        if (mResultFunction)    mResultFunction(h, r.errorOrOK());
        else         client->app->unlink_result(h.as8byte(), r.errorOrOK());
        return true;
    }
    else
    {
        error e = API_OK;

        for (;;)
        {
            switch (client->json.getnameid())
            {
                case 'r':
                    if (client->json.enterarray())
                    {
                        if(client->json.isnumeric())
                        {
                            e = (error)client->json.getint();
                        }

                        client->json.leavearray();
                    }
                    break;

                case EOO:
                    if (mResultFunction)    mResultFunction(h, e);
                    else         client->app->unlink_result(h.as8byte(), e);
                    return true;

                default:
                    if (!client->json.storeobject())
                    {
                        if (mResultFunction)    mResultFunction(h, API_EINTERNAL);
                        else         client->app->unlink_result(h.as8byte(), API_EINTERNAL);
                        return false;
                    }
            }
        }
    }
}


CommandDelVersions::CommandDelVersions(MegaClient* client)
{
    cmd("dv");
    tag = client->reqtag;
}

bool CommandDelVersions::procresult(Result r)
{
    client->app->unlinkversions_result(r.errorOrOK());
    return r.wasErrorOrOK();
}

CommandKillSessions::CommandKillSessions(MegaClient* client)
{
    cmd("usr");
    arg("ko", 1); // Request to kill all sessions except the current one

    h = UNDEF;
    tag = client->reqtag;
}

CommandKillSessions::CommandKillSessions(MegaClient* client, handle sessionid)
{
    cmd("usr");
    beginarray("s");
    element(sessionid, MegaClient::USERHANDLE);
    endarray();

    h = sessionid;
    tag = client->reqtag;
}

bool CommandKillSessions::procresult(Result r)
{
    client->app->sessions_killed(h, r.errorOrOK());
    return r.wasErrorOrOK();
}

CommandLogout::CommandLogout(MegaClient *client, Completion completion, bool keepSyncConfigsFile)
  : mCompletion(std::move(completion))
  , mKeepSyncConfigsFile(keepSyncConfigsFile)
{
    cmd("sml");

    batchSeparately = true;

    tag = client->reqtag;
}

const char* CommandLogout::getJSON(MegaClient* client)
{
    if (!incrementedCount)
    {
        // only set this once we are about to send the command, in case there are others ahead of it in the queue
        client->loggingout++;
<<<<<<< HEAD
        // only set it once in case of retries.
=======
        // only set it once in case of retries due to -3.
>>>>>>> 4b796142
        incrementedCount = true;
    }
    return jsonWriter.getstring().c_str();
}

bool CommandLogout::procresult(Result r)
{
    assert(r.wasErrorOrOK());
    if (client->loggingout > 0)
    {
        client->loggingout--;
    }
    if(r.wasError(API_OK))
    {
        // We are logged out, but we mustn't call locallogout until we exit this call
        // stack for processing CS batches, as it deletes data currently in use.
        Completion completion = std::move(mCompletion);
        bool keepSyncConfigsFile = mKeepSyncConfigsFile;
        LOG_debug << "setting mOnCSCompletion for final logout processing";  // track possible lack of logout callbacks
        client->mOnCSCompletion = [=](MegaClient* client){
            client->locallogout(true, keepSyncConfigsFile);
            completion(API_OK);
        };
    }
    else
    {
        mCompletion(r.errorOrOK());
    }
    return true;
}

CommandPrelogin::CommandPrelogin(MegaClient* client, const char* email)
{
    cmd("us0");
    arg("user", email);
    batchSeparately = true;  // in case the account is blocked (we need to get a sid so we can issue whyamiblocked)

    this->email = email;
    tag = client->reqtag;
}

bool CommandPrelogin::procresult(Result r)
{
    if (r.wasErrorOrOK())
    {
        client->app->prelogin_result(0, NULL, NULL, r.errorOrOK());
        return true;
    }

    assert(r.hasJsonObject());
    int v = 0;
    string salt;
    for (;;)
    {
        switch (client->json.getnameid())
        {
            case 'v':
                v = int(client->json.getint());
                break;
            case 's':
                client->json.storeobject(&salt);
                break;
            case EOO:
                if (v == 0)
                {
                    LOG_err << "No version returned";
                    client->app->prelogin_result(0, NULL, NULL, API_EINTERNAL);
                }
                else if (v > 2)
                {
                    LOG_err << "Version of account not supported";
                    client->app->prelogin_result(0, NULL, NULL, API_EINTERNAL);
                }
                else if (v == 2 && !salt.size())
                {
                    LOG_err << "No salt returned";
                    client->app->prelogin_result(0, NULL, NULL, API_EINTERNAL);
                }
                else
                {
                    client->accountversion = v;
                    Base64::atob(salt, client->accountsalt);
                    client->app->prelogin_result(v, &email, &salt, API_OK);
                }
                return true;
            default:
                if (!client->json.storeobject())
                {
                    client->app->prelogin_result(0, NULL, NULL, API_EINTERNAL);
                    return false;
                }
        }
    }
}

// login request with user e-mail address and user hash
CommandLogin::CommandLogin(MegaClient* client, const char* email, const byte *emailhash, int emailhashsize, const byte *sessionkey, int csessionversion, const char *pin)
{
    cmd("us");
    batchSeparately = true;  // in case the account is blocked (we need to get a sid so we can issue whyamiblocked)

    // are we just performing a session validation?
    checksession = !email;
    sessionversion = csessionversion;

    if (!checksession)
    {
        arg("user", email);
        arg("uh", emailhash, emailhashsize);
        if (pin)
        {
            arg("mfa", pin);
        }
    }
    else
    {
        if (client->sctable && client->dbaccess->currentDbVersion == DbAccess::LEGACY_DB_VERSION)
        {
            LOG_debug << "Requesting a local cache upgrade";
            arg("fa", 1);
        }
    }

    if (sessionkey)
    {
        arg("sek", sessionkey, SymmCipher::KEYLENGTH);
    }

    if (client->cachedscsn != UNDEF)
    {
        arg("sn", (byte*)&client->cachedscsn, sizeof client->cachedscsn);
    }

    string deviceIdHash = client->getDeviceidHash();
    if (!deviceIdHash.empty())
    {
        arg("si", deviceIdHash.c_str());
    }
    else
    {
        client->sendevent(99454, "Device-id not available at login");
    }

    tag = client->reqtag;
}

// process login result
bool CommandLogin::procresult(Result r)
{
    if (r.wasErrorOrOK())
    {
        client->app->login_result(r.errorOrOK());
        return true;
    }

    assert(r.hasJsonObject());
    byte hash[SymmCipher::KEYLENGTH];
    byte sidbuf[AsymmCipher::MAXKEYLENGTH];
    byte privkbuf[AsymmCipher::MAXKEYLENGTH * 2];
    byte sek[SymmCipher::KEYLENGTH];
    int len_k = 0, len_privk = 0, len_csid = 0, len_tsid = 0, len_sek = 0;
    handle me = UNDEF;
    bool fa = false;
    bool ach = false;

    for (;;)
    {
        switch (client->json.getnameid())
        {
            case 'k':
                len_k = client->json.storebinary(hash, sizeof hash);
                break;

            case 'u':
                me = client->json.gethandle(MegaClient::USERHANDLE);
                break;

            case MAKENAMEID3('s', 'e', 'k'):
                len_sek = client->json.storebinary(sek, sizeof sek);
                break;

            case MAKENAMEID4('t', 's', 'i', 'd'):
                len_tsid = client->json.storebinary(sidbuf, sizeof sidbuf);
                break;

            case MAKENAMEID4('c', 's', 'i', 'd'):
                len_csid = client->json.storebinary(sidbuf, sizeof sidbuf);
                break;

            case MAKENAMEID5('p', 'r', 'i', 'v', 'k'):
                len_privk = client->json.storebinary(privkbuf, sizeof privkbuf);
                break;

            case MAKENAMEID2('f', 'a'):
                fa = client->json.getint();
                break;

            case MAKENAMEID3('a', 'c', 'h'):
                ach = client->json.getint();
                break;

            case MAKENAMEID2('s', 'n'):
                if (!client->json.getint())
                {
                    // local state cache continuity rejected: read state from
                    // server instead
                    client->cachedscsn = UNDEF;
                }
                break;

            case EOO:
                if (!checksession)
                {
                    if (ISUNDEF(me) || len_k != sizeof hash)
                    {
                        client->app->login_result(API_EINTERNAL);
                        return true;
                    }

                    // decrypt and set master key
                    client->key.ecb_decrypt(hash);
                    client->key.setkey(hash);
                }
                else
                {
                    if (fa && client->sctable)
                    {
                        client->sctable->remove();
                        client->sctable.reset();
                        client->mNodeManager.reset();
                        client->pendingsccommit = false;
                        client->cachedscsn = UNDEF;
                        client->dbaccess->currentDbVersion = DbAccess::DB_VERSION;

                        client->sendevent(99404, "Local DB upgrade granted", 0);
                    }
                }

                if (len_sek)
                {
                    if (len_sek != SymmCipher::KEYLENGTH)
                    {
                        client->app->login_result(API_EINTERNAL);
                        return true;
                    }

                    if (checksession && sessionversion)
                    {
                        byte k[SymmCipher::KEYLENGTH];
                        memcpy(k, client->key.key, sizeof(k));

                        client->key.setkey(sek);
                        client->key.ecb_decrypt(k);
                        client->key.setkey(k);
                    }
                }

                if (len_tsid)
                {
                    client->sid.assign((const char *)sidbuf, MegaClient::SIDLEN);

                    // account does not have an RSA keypair set: verify
                    // password using symmetric challenge
                    if (!client->checktsid(sidbuf, len_tsid))
                    {
                        LOG_warn << "Error checking tsid";
                        client->app->login_result(API_ENOENT);
                        return true;
                    }

                    // add missing RSA keypair
                    LOG_info << "Generating and adding missing RSA keypair";
                    client->setkeypair();
                }
                else
                {
                    // account has RSA keypair: decrypt server-provided session ID
                    if (len_privk < 256)
                    {
                        if (!checksession)
                        {
                            client->app->login_result(API_EINTERNAL);
                            return true;
                        }
                        else if (!client->ephemeralSessionPlusPlus)
                        {
                            // logging in with tsid to an account without a RSA keypair
                            LOG_info << "Generating and adding missing RSA keypair";
                            client->setkeypair();
                        }
                    }
                    else
                    {
                        // decrypt and set private key
                        client->key.ecb_decrypt(privkbuf, len_privk);
                        client->mPrivKey.resize(AsymmCipher::MAXKEYLENGTH * 2);
                        client->mPrivKey.resize(Base64::btoa(privkbuf, len_privk, (char *)client->mPrivKey.data()));

                        if (!client->asymkey.setkey(AsymmCipher::PRIVKEY, privkbuf, len_privk))
                        {
                            LOG_warn << "Error checking private key";
                            client->app->login_result(API_ENOENT);
                            return true;
                        }
                    }

                    if (!checksession)
                    {
                        if (len_csid < 32)
                        {
                            client->app->login_result(API_EINTERNAL);
                            return true;
                        }

                        byte buf[sizeof me];

                        // decrypt and set session ID for subsequent API communication
                        if (!client->asymkey.decrypt(sidbuf, len_csid, sidbuf, MegaClient::SIDLEN)
                                // additionally, check that the user's handle included in the session matches the own user's handle (me)
                                || (Base64::atob((char*)sidbuf + SymmCipher::KEYLENGTH, buf, sizeof buf) != sizeof buf)
                                || (me != MemAccess::get<handle>((const char*)buf)))
                        {
                            client->app->login_result(API_EINTERNAL);
                            return true;
                        }

                        client->sid.assign((const char *)sidbuf, MegaClient::SIDLEN);
                    }
                }

                client->me = me;
                client->uid = Base64Str<MegaClient::USERHANDLE>(client->me);
                client->achievements_enabled = ach;
                // Force to create own user
                client->finduser(me, 1);

                if (len_sek)
                {
                    client->sessionkey.assign((const char *)sek, sizeof(sek));
                }

                client->openStatusTable(true);
                client->app->login_result(API_OK);
                client->getaccountdetails(std::make_shared<AccountDetails>(), false, false, true, false, false, false);
                return true;

            default:
                if (!client->json.storeobject())
                {
                    client->app->login_result(API_EINTERNAL);
                    return false;
                }
        }
    }
}

CommandShareKeyUpdate::CommandShareKeyUpdate(MegaClient*, handle sh, const char* uid, const byte* key, int len)
{
    cmd("k");
    beginarray("sr");

    element(sh, MegaClient::NODEHANDLE);
    element(uid);
    element(key, len);

    endarray();
}

CommandShareKeyUpdate::CommandShareKeyUpdate(MegaClient* client, handle_vector* v)
{
    Node* n;
    byte sharekey[SymmCipher::KEYLENGTH];

    cmd("k");
    beginarray("sr");

    for (size_t i = v->size(); i--;)
    {
        handle h = (*v)[i];

        if ((n = client->nodebyhandle(h)) && n->sharekey)
        {
            client->key.ecb_encrypt(n->sharekey->key, sharekey, SymmCipher::KEYLENGTH);

            element(h, MegaClient::NODEHANDLE);
            element(client->me, MegaClient::USERHANDLE);
            element(sharekey, SymmCipher::KEYLENGTH);
        }
    }

    endarray();
}

// add/remove share; include node share keys if new share
CommandSetShare::CommandSetShare(MegaClient* client, Node* n, User* u, accesslevel_t a, bool newshare, const char* msg, bool writable, const char* personal_representation, int ctag, std::function<void(Error, bool writable)> f)
{
    byte auth[SymmCipher::BLOCKSIZE];
    byte key[SymmCipher::KEYLENGTH];
    byte asymmkey[AsymmCipher::MAXKEYLENGTH];
    int t = 0;

    tag = ctag;

    sh = n->nodehandle;
    user = u;
    access = a;
    mWritable = writable;

    completion = move(f);
    assert(completion);

    mSeqtagArray = true;
    cmd("s2");
    arg("n", (byte*)&sh, MegaClient::NODEHANDLE);

    // Only for inviting non-contacts
    if (personal_representation && personal_representation[0])
    {
        this->personal_representation = personal_representation;
        arg("e", personal_representation);
    }

    if (msg && msg[0])
    {
        this->msg = msg;
        arg("msg", msg);
    }

    if (a != ACCESS_UNKNOWN)
    {
        // securely store/transmit share key
        // by creating a symmetrically (for the sharer) and an asymmetrically
        // (for the sharee) encrypted version
        memcpy(key, n->sharekey->key, sizeof key);
        memcpy(asymmkey, key, sizeof key);

        client->key.ecb_encrypt(key);
        arg("ok", key, sizeof key);

        if (u && u->pubk.isvalid())
        {
            t = u->pubk.encrypt(client->rng, asymmkey, SymmCipher::KEYLENGTH, asymmkey, sizeof asymmkey);
        }

        // outgoing handle authentication
        client->handleauth(sh, auth);
        arg("ha", auth, sizeof auth);
    }

    beginarray("s");
    beginobject();

    arg("u", u ? ((u->show == VISIBLE) ? u->uid.c_str() : u->email.c_str()) : MegaClient::EXPORTEDLINK);
    // if the email is registered, the pubk request has returned the userhandle -->
    // sending the userhandle instead of the email makes the API to assume the user is already a contact

    if (a != ACCESS_UNKNOWN)
    {
        arg("r", a);

        if (u && u->pubk.isvalid() && t)
        {
            arg("k", asymmkey, t);
        }
    }

    endobject();
    endarray();

    // only for a fresh share: add cr element with all node keys encrypted to
    // the share key
    if (newshare)
    {
        // the new share's nodekeys for this user: generate node list
        TreeProcShareKeys tpsk(n);
        client->proctree(n, &tpsk);
        tpsk.get(this);
    }
}

// process user element (email/handle pairs)
bool CommandSetShare::procuserresult(MegaClient* client)
{
    while (client->json.enterobject())
    {
        handle uh = UNDEF;
        const char* m = NULL;

        for (;;)
        {
            switch (client->json.getnameid())
            {
                case 'u':
                    uh = client->json.gethandle(MegaClient::USERHANDLE);
                    break;

                case 'm':
                    m = client->json.getvalue();
                    break;

                case EOO:
                    if (!ISUNDEF(uh) && m)
                    {
                        client->mapuser(uh, m);
                    }
                    return true;

                default:
                    if (!client->json.storeobject())
                    {
                        return false;
                    }
            }
        }
    }

    return false;
}

// process result of share addition/modification
bool CommandSetShare::procresult(Result r)
{
    if (r.wasErrorOrOK())
    {
        completion(r.errorOrOK(), mWritable);
        return true;
    }

    for (;;)
    {
        switch (client->json.getnameid())
        {
            case MAKENAMEID2('o', 'k'):  // an owner key response will only
                                         // occur if the same share was created
                                         // concurrently with a different key
            {
                byte key[SymmCipher::KEYLENGTH + 1];
                if (client->json.storebinary(key, sizeof key + 1) == SymmCipher::KEYLENGTH)
                {
                    Node* n;

                    if ((n = client->nodebyhandle(sh)) && n->sharekey)
                    {
                        client->key.ecb_decrypt(key);
                        n->sharekey->setkey(key);

                        // repeat attempt with corrected share key
                        client->reqs.add(new CommandSetShare(client, n, user, access, 0, msg.c_str(), mWritable, personal_representation.c_str(),
                                         tag, move(completion)));
                        return false;
                    }
                }
                break;
            }

            case 'u':   // user/handle confirmation
                if (client->json.enterarray())
                {
                    while (procuserresult(client))
                    {}
                    client->json.leavearray();
                }
                break;

            case 'r':
                if (client->json.enterarray())
                {
                    while (client->json.isnumeric())
                    {
                        // intermediate result updates, not final completion
                        // we used to call share_result but it wasn't used
                        client->json.getint();
                    }

                    client->json.leavearray();
                }
                break;

            case MAKENAMEID3('s', 'n', 'k'):
                client->procsnk(&client->json);
                break;

            case MAKENAMEID3('s', 'u', 'k'):
                client->procsuk(&client->json);
                break;

            case MAKENAMEID2('c', 'r'):
                client->proccr(&client->json);
                break;

            case EOO:
                completion(API_OK, mWritable);
                return true;

            default:
                if (!client->json.storeobject())
                {
                    return false;
                }
        }
    }
}

CommandSetPendingContact::CommandSetPendingContact(MegaClient* client, const char* temail, opcactions_t action, const char* msg, const char* oemail, handle contactLink, Completion completion)
{
    mV3 = false;
    cmd("upc");

    if (oemail != NULL)
    {
        arg("e", oemail);
    }

    arg("u", temail);
    switch (action)
    {
        case OPCA_DELETE:
            arg("aa", "d");
            break;
        case OPCA_REMIND:
            arg("aa", "r");
            break;
        case OPCA_ADD:
            arg("aa", "a");
            if (!ISUNDEF(contactLink))
            {
                arg("cl", (byte*)&contactLink, MegaClient::CONTACTLINKHANDLE);
            }
            break;
    }

    if (msg != NULL)
    {
        arg("msg", msg);
    }

    if (action != OPCA_REMIND)  // for reminders, need the actionpacket to update `uts`
    {
        notself(client);
    }

    tag = client->reqtag;
    this->action = action;
    this->temail = temail;

    // Assume we've been passed a completion function.
    mCompletion = std::move(completion);
}

bool CommandSetPendingContact::procresult(Result r)
{
    if (r.wasErrorOrOK())
    {
        handle pcrhandle = UNDEF;
        if (r.wasError(API_OK)) // response for delete & remind actions is always numeric
        {
            // find the PCR by email
            PendingContactRequest *pcr = NULL;
            for (handlepcr_map::iterator it = client->pcrindex.begin();
                 it != client->pcrindex.end(); it++)
            {
                if (it->second->targetemail == temail)
                {
                    pcr = it->second.get();
                    pcrhandle = pcr->id;
                    break;
                }
            }

            if (!pcr)
            {
                LOG_err << "Reminded/deleted PCR not found";
            }
            else if (action == OPCA_DELETE)
            {
                pcr->changed.deleted = true;
                client->notifypcr(pcr);

                // remove pending shares related to the deleted PCR
                node_vector nodes = client->mNodeManager.getNodesWithPendingOutShares();
                for (Node* n : nodes)
                {
                    if (n->pendingshares && n->pendingshares->find(pcr->id) != n->pendingshares->end())
                    {
                        client->newshares.push_back(
                                    new NewShare(n->nodehandle, 1, n->owner, ACCESS_UNKNOWN,
                                                 0, NULL, NULL, pcr->id, false));
                    }
                }

                client->mergenewshares(1);
            }
        }

        doComplete(pcrhandle, r.errorOrOK(), this->action);
        return true;
    }

    // if the PCR has been added, the response contains full details
    handle p = UNDEF;
    m_time_t ts = 0;
    m_time_t uts = 0;
    const char *eValue = NULL;
    const char *m = NULL;
    const char *msg = NULL;
    PendingContactRequest *pcr = NULL;
    for (;;)
    {
        switch (client->json.getnameid())
        {
            case 'p':
                p = client->json.gethandle(MegaClient::PCRHANDLE);
                break;
            case 'm':
                m = client->json.getvalue();
                break;
            case 'e':
                eValue = client->json.getvalue();
                break;
            case MAKENAMEID3('m', 's', 'g'):
                msg = client->json.getvalue();
                break;
            case MAKENAMEID2('t', 's'):
                ts = client->json.getint();
                break;
            case MAKENAMEID3('u', 't', 's'):
                uts = client->json.getint();
                break;
            case EOO:
                if (ISUNDEF(p))
                {
                    LOG_err << "Error in CommandSetPendingContact. Undefined handle";
                    doComplete(UNDEF, API_EINTERNAL, this->action);
                    return true;
                }

                if (action != OPCA_ADD || !eValue || !m || ts == 0 || uts == 0)
                {
                    LOG_err << "Error in CommandSetPendingContact. Wrong parameters";
                    doComplete(UNDEF, API_EINTERNAL, this->action);
                    return true;
                }

                pcr = new PendingContactRequest(p, eValue, m, ts, uts, msg, true);
                client->mappcr(p, unique_ptr<PendingContactRequest>(pcr));

                client->notifypcr(pcr);
                doComplete(p, API_OK, this->action);
                return true;

            default:
                if (!client->json.storeobject())
                {
                    LOG_err << "Error in CommandSetPendingContact. Parse error";
                    doComplete(UNDEF, API_EINTERNAL, this->action);
                    return false;
                }
        }
    }
}

void CommandSetPendingContact::doComplete(handle handle, error result, opcactions_t actions)
{
    if (!mCompletion)
        return client->app->setpcr_result(handle, result, actions);

    mCompletion(handle, result, actions);
}

CommandUpdatePendingContact::CommandUpdatePendingContact(MegaClient* client, handle p, ipcactions_t action, Completion completion)
{
    cmd("upca");

    arg("p", (byte*)&p, MegaClient::PCRHANDLE);
    switch (action)
    {
        case IPCA_ACCEPT:
            arg("aa", "a");
            break;
        case IPCA_DENY:
            arg("aa", "d");
            break;
        case IPCA_IGNORE:
        default:
            arg("aa", "i");
            break;
    }

    tag = client->reqtag;
    this->action = action;

    // Assume we've been provided a completion function.
    mCompletion = std::move(completion);
}

bool CommandUpdatePendingContact::procresult(Result r)
{
    doComplete(r.errorOrOK(), this->action);

    return r.wasErrorOrOK();
}


void CommandUpdatePendingContact::doComplete(error result, ipcactions_t actions)
{
    if (!mCompletion)
        return client->app->updatepcr_result(result, actions);

    mCompletion(result, actions);
}

CommandEnumerateQuotaItems::CommandEnumerateQuotaItems(MegaClient* client)
{
    cmd("utqa");
    arg("nf", 3);
    arg("b", 1);    // support for Business accounts
    arg("p", 1);    // support for Pro Flexi
    tag = client->reqtag;
}

bool CommandEnumerateQuotaItems::procresult(Result r)
{
    if (r.wasErrorOrOK())
    {
        client->app->enumeratequotaitems_result(r.errorOrOK());
        return true;
    }

    string currency; // common for all plans, populated from `l` object

    while (client->json.enterobject())
    {
        handle product = UNDEF;
        int prolevel = -1, gbstorage = -1, gbtransfer = -1, months = -1, type = -1;
        unsigned amount = 0, amountMonth = 0, localPrice = 0;
        string description;
        string ios_id;
        string android_id;

        unique_ptr<BusinessPlan> bizPlan;
        unique_ptr<CurrencyData> currencyData;

        bool finished = false;
        bool readingL = false;
        const char* buf = nullptr;
        while (!finished)
        {
            buf = nullptr;

            switch (client->json.getnameid())
            {
                case MAKENAMEID1('l'):  // currency localization
                {
                    if (!client->json.enterobject())
                    {
                        LOG_err << "Failed to parse Enumerate-quota-items response, `l` object";
                        client->app->enumeratequotaitems_result(API_EINTERNAL);
                        return false;
                    }

                    currencyData = mega::make_unique<CurrencyData>();
                    readingL = true;

                    while (!finished)
                    {
                        buf = nullptr;

                        switch(client->json.getnameid())
                        {
                            case MAKENAMEID1('c'):  // currency, ie. EUR
                                buf = client->json.getvalue();
                                JSON::copystring(&currencyData->currencyName, buf);
                                currency = currencyData->currencyName;
                                break;
                            case MAKENAMEID2('c', 's'): // currency symbol, ie. €
                                buf = client->json.getvalue();
                                JSON::copystring(&currencyData->currencySymbol, buf);
                                break;
                            case MAKENAMEID2('l', 'c'):  // local currency, ie. NZD
                                buf = client->json.getvalue();
                                JSON::copystring(&currencyData->localCurrencyName, buf);
                                break;
                            case MAKENAMEID3('l', 'c', 's'):    // local currency symbol, ie. $
                                buf = client->json.getvalue();
                                JSON::copystring(&currencyData->localCurrencySymbol, buf);
                                break;
                            case EOO:
                                // sanity checks for received data
                                if (currencyData->currencyName.empty() || currencyData->currencySymbol.empty())
                                {
                                    LOG_err << "Failed to parse Enumerate-quota-items response, `l` data";
                                    client->app->enumeratequotaitems_result(API_EINTERNAL);
                                    return true;
                                }

                                finished = true;    // exits from the outer loop too
                                client->json.leaveobject(); // 'l' object
                                break;
                            default:
                                if (!client->json.storeobject())
                                {
                                    LOG_err << "Failed to parse Enumerate-quota-items response, store `l` data";
                                    client->app->enumeratequotaitems_result(API_EINTERNAL);
                                    return false;
                                }
                                break;
                        }
                    }
                    break;
                }
                case MAKENAMEID2('i', 't'): // 0 -> for all Pro level plans; 1 -> for Business plan
                    type = static_cast<int>(client->json.getint());
                    break;
//                case MAKENAMEID2('i', 'b'): // for "it":1 (business plans), 0 -> Pro Flexi; 1 -> Business plan
//                    {
//                        bool isProFlexi = client->json.getbool();
//                    }
//                    break;
                case MAKENAMEID2('i', 'd'):
                    product = client->json.gethandle(8);
                    break;
                case MAKENAMEID2('a', 'l'):
                    prolevel = static_cast<int>(client->json.getint());
                    break;
                case 's':
                    gbstorage = static_cast<int>(client->json.getint());
                    break;
                case 't':
                    gbtransfer = static_cast<int>(client->json.getint());
                    break;
                case 'm':
                    months = static_cast<int>(client->json.getint());
                    break;
                case 'p':   // price (in cents)
                    amount = static_cast<unsigned>(client->json.getint());
                    break;
                case 'd':
                    buf = client->json.getvalue();
                    JSON::copystring(&description, buf);
                    break;
                case MAKENAMEID3('i', 'o', 's'):
                    buf = client->json.getvalue();
                    JSON::copystring(&ios_id, buf);
                    break;
                case MAKENAMEID6('g', 'o', 'o', 'g', 'l', 'e'):
                    buf = client->json.getvalue();
                    JSON::copystring(&android_id, buf);
                    break;
                case MAKENAMEID3('m', 'b', 'p'):    // monthly price (in cents)
                    amountMonth = static_cast<unsigned>(client->json.getint());
                    break;
                case MAKENAMEID2('l', 'p'): // local price (in cents)
                    localPrice = static_cast<unsigned>(client->json.getint());
                    break;
                case MAKENAMEID2('b', 'd'): // BusinessPlan
                {
                    if (!client->json.enterobject())
                    {
                        LOG_err << "Failed to parse Enumerate-quota-items response, `bd` object";
                        client->app->enumeratequotaitems_result(API_EINTERNAL);
                        return false;
                    }

                    bizPlan = mega::make_unique<BusinessPlan>();

                    bool readingBd = true;
                    while (readingBd)
                    {
                        switch (client->json.getnameid())
                        {
                            case MAKENAMEID2('b', 'a'): // base (-1 means unlimited storage or transfer)
                            {
                                if (!client->json.enterobject())
                                {
                                    LOG_err << "Failed to parse Enumerate-quota-items response, `ba` object";
                                    client->app->enumeratequotaitems_result(API_EINTERNAL);
                                    return false;
                                }

                                bool readingBa = true;
                                while (readingBa)
                                {
                                    switch (client->json.getnameid())
                                    {
                                        case 's':
                                            bizPlan->gbStoragePerUser = static_cast<int>(client->json.getint());
                                            break;
                                        case 't':
                                            bizPlan->gbTransferPerUser = static_cast<int>(client->json.getint());
                                            break;
                                        case EOO:
                                            readingBa = false;
                                            break;
                                        default:
                                            if (!client->json.storeobject())
                                            {
                                                LOG_err << "Failed to parse Enumerate-quota-items response, `ba` data";
                                                client->app->enumeratequotaitems_result(API_EINTERNAL);
                                                return false;
                                            }
                                            break;
                                    }
                                }
                                client->json.leaveobject();
                                break;
                            }
                            case MAKENAMEID2('u', 's'):   // price per user
                            {
                                if (!client->json.enterobject())
                                {
                                    LOG_err << "Failed to parse Enumerate-quota-items response, `us` object";
                                    client->app->enumeratequotaitems_result(API_EINTERNAL);
                                    return false;
                                }

                                bool readingUs = true;
                                while (readingUs)
                                {
                                    switch (client->json.getnameid())
                                    {
                                        case 'p':
                                            bizPlan->pricePerUser = static_cast<unsigned>(client->json.getint());
                                            break;
                                        case MAKENAMEID2('l', 'p'):
                                            bizPlan->localPricePerUser = static_cast<unsigned>(client->json.getint());
                                            break;
                                        case EOO:
                                            readingUs = false;
                                            break;
                                        default:
                                            if (!client->json.storeobject())
                                            {
                                                LOG_err << "Failed to parse Enumerate-quota-items response, `us` data";
                                                client->app->enumeratequotaitems_result(API_EINTERNAL);
                                                return false;
                                            }
                                            break;
                                    }
                                }
                                client->json.leaveobject();
                                break;
                            }
                            case MAKENAMEID3('s', 't', 'o'):   // storage block
                            {
                                if (!client->json.enterobject())
                                {
                                    LOG_err << "Failed to parse Enumerate-quota-items response, `sto` object";
                                    client->app->enumeratequotaitems_result(API_EINTERNAL);
                                    return false;
                                }

                                bool readingSto = true;
                                while (readingSto)
                                {
                                    switch (client->json.getnameid())
                                    {
                                        case 's':
                                            bizPlan->gbPerStorage = static_cast<int>(client->json.getint());
                                            break;
                                        case 'p':
                                            bizPlan->pricePerStorage = static_cast<unsigned>(client->json.getint());
                                            break;
                                        case MAKENAMEID2('l', 'p'):
                                            bizPlan->localPricePerStorage = static_cast<unsigned>(client->json.getint());
                                            break;
                                        case EOO:
                                            readingSto = false;
                                            break;
                                        default:
                                            if (!client->json.storeobject())
                                            {
                                                LOG_err << "Failed to parse Enumerate-quota-items response, `sto` data";
                                                client->app->enumeratequotaitems_result(API_EINTERNAL);
                                                return false;
                                            }
                                            break;
                                    }
                                }
                                client->json.leaveobject();
                                break;
                            }
                            case MAKENAMEID4('t', 'r', 'n', 's'):   // transfer block
                            {
                                if (!client->json.enterobject())
                                {
                                    LOG_err << "Failed to parse Enumerate-quota-items response, `trns` object";
                                    client->app->enumeratequotaitems_result(API_EINTERNAL);
                                    return false;
                                }

                                bool readingTrns = true;
                                while (readingTrns)
                                {
                                    switch (client->json.getnameid())
                                    {
                                        case 't':
                                            bizPlan->gbPerTransfer = static_cast<int>(client->json.getint());
                                            break;
                                        case 'p':
                                            bizPlan->pricePerTransfer = static_cast<unsigned>(client->json.getint());
                                            break;
                                        case MAKENAMEID2('l', 'p'):
                                            bizPlan->localPricePerTransfer = static_cast<unsigned>(client->json.getint());
                                            break;
                                        case EOO:
                                            readingTrns = false;
                                            break;
                                        default:
                                            if (!client->json.storeobject())
                                            {
                                                LOG_err << "Failed to parse Enumerate-quota-items response, `sto` data";
                                                client->app->enumeratequotaitems_result(API_EINTERNAL);
                                                return false;
                                            }
                                            break;
                                    }
                                }
                                client->json.leaveobject();
                                break;
                            }
                            case MAKENAMEID4('m', 'i', 'n', 'u'):   // minimum number of user required to purchase
                                bizPlan->minUsers = static_cast<int>(client->json.getint());
                                break;
                            case EOO:
                                readingBd = false;
                                break;
                            default:
                                if (!client->json.storeobject())
                                {
                                    LOG_err << "Failed to parse Enumerate-quota-items response, `bd` object";
                                    client->app->enumeratequotaitems_result(API_EINTERNAL);
                                    return false;
                                }
                                break;
                        }
                    }
                    client->json.leaveobject();
                    break;
                }
                case EOO:
                    if (type < 0
                            || ISUNDEF(product)
                            || (prolevel < 0)
                            || (months < 0)
                            || currency.empty()
                            || description.empty()
                            // only available for Pro plans, not for Business
                            || (!type && gbstorage < 0)
                            || (!type && gbtransfer < 0)
                            || (!type && !amount)
                            || (!type && !amountMonth)
                            || (!type && ios_id.empty())
                            || (!type && android_id.empty())
                            // only available for Business plan(s)
                            || (type == 1 && !bizPlan))
                    {
                        client->app->enumeratequotaitems_result(API_EINTERNAL);
                        return true;
                    }

                    finished = true;
                    break;
                default:
                    if (!client->json.storeobject())
                    {
                        LOG_err << "Failed to parse Enumerate-quota-items response";
                        client->app->enumeratequotaitems_result(API_EINTERNAL);
                        return false;
                    }
                    break;
            }
        }   // end while(!finished)

        client->json.leaveobject();

        if (readingL)
        {
            // just read currency data, keep reading objects for each pro/business plan
            readingL = false;
            client->app->enumeratequotaitems_result(move(currencyData));
            continue;
        }
        else
        {
            client->app->enumeratequotaitems_result(type, product, prolevel, gbstorage,
                                                    gbtransfer, months, amount, amountMonth, localPrice,
                                                    description.c_str(), ios_id.c_str(), android_id.c_str(),
                                                    move(bizPlan));
        }
    }

    client->app->enumeratequotaitems_result(API_OK);
    return true;
}

CommandPurchaseAddItem::CommandPurchaseAddItem(MegaClient* client, int itemclass,
                                               handle item, unsigned price,
                                               const char* currency, unsigned /*tax*/,
                                               const char* /*country*/, handle lph,
                                               int phtype, int64_t ts)
{
    string sprice;
    sprice.resize(128);
    sprintf((char *)sprice.data(), "%.2f", price/100.0);
    replace( sprice.begin(), sprice.end(), ',', '.');
    cmd("uts");
    arg("it", itemclass);
    arg("si", (byte*)&item, 8);
    arg("p", sprice.c_str());
    arg("c", currency);
    if (!ISUNDEF(lph))
    {
        if (phtype == 0) // legacy mode
        {
            arg("aff", (byte*)&lph, MegaClient::NODEHANDLE);
        }
        else
        {
            beginobject("aff");
            arg("id", (byte*)&lph, MegaClient::NODEHANDLE);
            arg("ts", ts);
            arg("t", phtype);   // 1=affiliate id, 2=file/folder link, 3=chat link, 4=contact link
            endobject();
        }
    }

    tag = client->reqtag;

    //TODO: Complete this (tax? country?)
}

bool CommandPurchaseAddItem::procresult(Result r)
{
    if (r.wasErrorOrOK())
    {
        client->app->additem_result(r.errorOrOK());
        return true;
    }

    handle item = client->json.gethandle(8);
    if (item != UNDEF)
    {
        client->purchase_basket.push_back(item);
        client->app->additem_result(API_OK);
        return true;
    }
    else
    {
        client->json.storeobject();
        client->app->additem_result(API_EINTERNAL);
        return false;
    }
}

CommandPurchaseCheckout::CommandPurchaseCheckout(MegaClient* client, int gateway)
{
    cmd("utc");

    beginarray("s");
    for (handle_vector::iterator it = client->purchase_basket.begin(); it != client->purchase_basket.end(); it++)
    {
        element((byte*)&*it, sizeof(handle));
    }

    endarray();

    arg("m", gateway);

    // empty basket
    client->purchase_begin();

    tag = client->reqtag;
}

bool CommandPurchaseCheckout::procresult(Result r)
{
    if (r.wasErrorOrOK())
    {
        client->app->checkout_result(NULL, r.errorOrOK());
        return true;
    }

    //Expected response: "EUR":{"res":X,"code":Y}}
    client->json.getnameid();
    if (!client->json.enterobject())
    {
        LOG_err << "Parse error (CommandPurchaseCheckout)";
        client->app->checkout_result(NULL, API_EINTERNAL);
        return false;
    }

    string errortype;
    Error e;
    for (;;)
    {
        switch (client->json.getnameid())
        {
            case MAKENAMEID3('r', 'e', 's'):
                if (client->json.isnumeric())
                {
                    e = (error)client->json.getint();
                }
                else
                {
                    client->json.storeobject(&errortype);
                    if (errortype == "S")
                    {
                        errortype.clear();
                        e = API_OK;
                    }
                }
                break;

            case MAKENAMEID4('c', 'o', 'd', 'e'):
                if (client->json.isnumeric())
                {
                    e = (error)client->json.getint();
                }
                else
                {
                    LOG_err << "Parse error in CommandPurchaseCheckout (code)";
                }
                break;
            case EOO:
                client->json.leaveobject();
                if (!errortype.size() || errortype == "FI" || e == API_OK)
                {
                    client->app->checkout_result(NULL, e);
                }
                else
                {
                    client->app->checkout_result(errortype.c_str(), e);
                }
                return true;
            default:
                if (!client->json.storeobject())
                {
                    client->app->checkout_result(NULL, API_EINTERNAL);
                    return false;
                }
        }
    }
}

CommandRemoveContact::CommandRemoveContact(MegaClient* client, const char* m, visibility_t show, Completion completion)
{
    mV3 = false;

    this->email = m ? m : "";
    this->v = show;

    cmd("ur2");
    arg("u", m);
    arg("l", (int)show);

    tag = client->reqtag;

    // Assume we've been given a completion function.
    mCompletion = std::move(completion);
}

bool CommandRemoveContact::procresult(Result r)
{
    assert(r.hasJsonObject() || r.wasStrictlyError());

    if (r.hasJsonObject())
    {
        // the object contains (userhandle + email string) - caller will leaveobject() automatically

        if (User *u = client->finduser(email.c_str()))
        {
            u->show = v;
        }

        doComplete(API_OK);
        return true;
    }

    doComplete(r.errorOrOK());
    return r.wasErrorOrOK();
}

void CommandRemoveContact::doComplete(error result)
{
    if (!mCompletion)
        return client->app->removecontact_result(result);

    mCompletion(result);
}

CommandPutMultipleUAVer::CommandPutMultipleUAVer(MegaClient *client, const userattr_map *attrs, int ctag)
{
    mV3 = false;

    this->attrs = *attrs;

    cmd("upv");

    for (userattr_map::const_iterator it = attrs->begin(); it != attrs->end(); it++)
    {
        attr_t type = it->first;

        beginarray(User::attr2string(type).c_str());

        element((const byte *) it->second.data(), int(it->second.size()));

        const string *attrv = client->ownuser()->getattrversion(type);
        if (attrv)
        {
            element(attrv->c_str());
        }

        endarray();
    }

    tag = ctag;
}

bool CommandPutMultipleUAVer::procresult(Result r)
{
    if (r.hasJsonObject())
    {
        User *u = client->ownuser();
        for(;;)   // while there are more attrs to read...
        {

            if (*client->json.pos == '}')
            {
                client->notifyuser(u);
                client->app->putua_result(API_OK);
                return true;
            }

            string key, value;
            if (!client->json.storeKeyValueFromObject(key, value))
            {
                break;
            }

            attr_t type = User::string2attr(key.c_str());
            userattr_map::iterator it = this->attrs.find(type);
            if (type == ATTR_UNKNOWN || value.empty() || (it == this->attrs.end()))
            {
                LOG_err << "Error in CommandPutUA. Undefined attribute or version: " << key;
                for (auto a : this->attrs) { LOG_err << " expected one of: " << User::attr2string(a.first); }
                break;
            }
            else
            {
                u->setattr(type, &it->second, &value);
                u->setTag(tag ? tag : -1);

                if (type == ATTR_KEYRING)
                {
                    TLVstore *tlvRecords = TLVstore::containerToTLVrecords(&attrs[type], &client->key);
                    if (tlvRecords)
                    {
                        string prEd255;
                        if (tlvRecords->get(EdDSA::TLV_KEY, prEd255) && prEd255.size() == EdDSA::SEED_KEY_LENGTH)
                        {
                            client->signkey = new EdDSA(client->rng, (unsigned char *) prEd255.data());
                        }

                        string prCu255;
                        if (tlvRecords->get(ECDH::TLV_KEY, prCu255) && prCu255.size() == ECDH::PRIVATE_KEY_LENGTH)
                        {
                            client->chatkey = new ECDH((unsigned char *) prCu255.data());
                        }

                        if (!client->chatkey || !client->chatkey->initializationOK ||
                                !client->signkey || !client->signkey->initializationOK)
                        {
                            client->resetKeyring();
                            client->sendevent(99418, "Failed to load attached keys", 0);
                        }
                        else
                        {
                            client->sendevent(99420, "Signing and chat keys attached OK", 0);
                        }

                        delete tlvRecords;
                    }
                    else
                    {
                        LOG_warn << "Failed to decrypt keyring after putua";
                    }
                }
                else if (User::isAuthring(type))
                {
                    client->mAuthRings.erase(type);
                    const std::unique_ptr<TLVstore> tlvRecords(TLVstore::containerToTLVrecords(&attrs[type], &client->key));
                    if (tlvRecords)
                    {
                        client->mAuthRings.emplace(type, AuthRing(type, *tlvRecords));
                    }
                    else
                    {
                        LOG_err << "Failed to decrypt keyring after putua";
                    }
                }
            }
        }
    }
    else if (r.wasErrorOrOK())
    {
        client->sendevent(99419, "Error attaching keys", 0);

        client->app->putua_result(r.errorOrOK());
        return true;
    }

    client->app->putua_result(API_EINTERNAL);
    return false;
}


CommandPutUAVer::CommandPutUAVer(MegaClient* client, attr_t at, const byte* av, unsigned avl, int ctag,
                                 std::function<void(Error)> completion)
{
    mV3 = false;

    this->at = at;
    this->av.assign((const char*)av, avl);

    mCompletion = completion ? move(completion) :
        [this](Error e) {
            this->client->app->putua_result(e);
        };

    cmd("upv");

    beginarray(User::attr2string(at).c_str());

    // if removing avatar, do not Base64 encode the attribute value
    if (at == ATTR_AVATAR && !strcmp((const char *)av, "none"))
    {
        element((const char*)av);
    }
    else
    {
        element(av, avl);
    }

    const string *attrv = client->ownuser()->getattrversion(at);
    if (client->ownuser()->isattrvalid(at) && attrv)
    {
        element(attrv->c_str());
    }

    endarray();

    tag = ctag;
}

bool CommandPutUAVer::procresult(Result r)
{
    if (r.wasErrorOrOK())
    {
        if (r.wasError(API_EEXPIRED))
        {
            User *u = client->ownuser();
            u->invalidateattr(at);
        }

        mCompletion(r.errorOrOK());
    }
    else
    {
        const char* ptr;
        const char* end;

        if (!(ptr = client->json.getvalue()) || !(end = strchr(ptr, '"')))
        {
            mCompletion(API_EINTERNAL);
            return false;
        }
        attr_t at = User::string2attr(string(ptr, (end-ptr)).c_str());

        if (!(ptr = client->json.getvalue()) || !(end = strchr(ptr, '"')))
        {
            mCompletion(API_EINTERNAL);
            return false;
        }
        string v = string(ptr, (end-ptr));

        if (at == ATTR_UNKNOWN || v.empty() || (this->at != at))
        {
            LOG_err << "Error in CommandPutUAVer. Undefined attribute or version";
            mCompletion(API_EINTERNAL);
            return false;
        }
        else
        {
            User *u = client->ownuser();
            u->setattr(at, &av, &v);
            u->setTag(tag ? tag : -1);

            if (User::isAuthring(at))
            {
                client->mAuthRings.erase(at);
                const std::unique_ptr<TLVstore> tlvRecords(TLVstore::containerToTLVrecords(&av, &client->key));
                if (tlvRecords)
                {
                    client->mAuthRings.emplace(at, AuthRing(at, *tlvRecords));
                }
                else
                {
                    LOG_err << "Failed to decrypt " << User::attr2string(at) << " after putua ('upv')";
                }
            }
            else if (at == ATTR_UNSHAREABLE_KEY)
            {
                LOG_info << "Unshareable key successfully created";
                client->unshareablekey.swap(av);
            }
            else if (at == ATTR_JSON_SYNC_CONFIG_DATA)
            {
                LOG_info << "JSON config data successfully created.";
            }

            client->notifyuser(u);
            mCompletion(API_OK);
        }
    }
    return true;
}

CommandPutUA::CommandPutUA(MegaClient* /*client*/, attr_t at, const byte* av, unsigned avl, int ctag, handle lph, int phtype, int64_t ts,
                           std::function<void(Error)> completion)
{
    mV3 = false;

    this->at = at;
    this->av.assign((const char*)av, avl);

    mCompletion = completion ? move(completion) :
                  [this](Error e){
                        client->app->putua_result(e);
                  };

    cmd("up2");

    string an = User::attr2string(at);

    // if removing avatar, do not Base64 encode the attribute value
    if (at == ATTR_AVATAR && !strcmp((const char *)av, "none"))
    {
        arg(an.c_str(),(const char *)av, avl);
    }
    else
    {
        arg(an.c_str(), av, avl);
    }

    if (!ISUNDEF(lph))
    {
        beginobject("aff");
        arg("id", (byte*)&lph, MegaClient::NODEHANDLE);
        arg("ts", ts);
        arg("t", phtype);   // 1=affiliate id, 2=file/folder link, 3=chat link, 4=contact link
        endobject();
    }

    tag = ctag;
}

bool CommandPutUA::procresult(Result r)
{
    if (r.wasErrorOrOK())
    {
        mCompletion(r.errorOrOK());
    }
    else
    {
        const char* ptr;
        const char* end;

        if (!(ptr = client->json.getvalue()) || !(end = strchr(ptr, '"')))
        {
            mCompletion(API_EINTERNAL);
            return false;
        }
        attr_t at = User::string2attr(string(ptr, (end - ptr)).c_str());

        if (!(ptr = client->json.getvalue()) || !(end = strchr(ptr, '"')))
        {
            mCompletion(API_EINTERNAL);
            return false;
        }
        string v = string(ptr, (end - ptr));

        if (at == ATTR_UNKNOWN || v.empty() || (this->at != at))
        {
            LOG_err << "Error in CommandPutUA. Undefined attribute or version";
            mCompletion(API_EINTERNAL);
            return false;
        }

        User *u = client->ownuser();
        assert(u);
        if (!u)
        {
            LOG_err << "Own user not found when attempting to set user attributes";
            mCompletion(API_EACCESS);
            return true;
        }
        u->setattr(at, &av, &v);
        u->setTag(tag ? tag : -1);
        client->notifyuser(u);

        if (at == ATTR_DISABLE_VERSIONS)
        {
            client->versions_disabled = (av == "1");
            if (client->versions_disabled)
            {
                LOG_info << "File versioning is disabled";
            }
            else
            {
                LOG_info << "File versioning is enabled";
            }
        }
        else if (at == ATTR_NO_CALLKIT)
        {
            LOG_info << "CallKit is " << ((av == "1") ? "disabled" : "enabled");
        }

        mCompletion(API_OK);
    }

    return true;
}

CommandGetUA::CommandGetUA(MegaClient* /*client*/, const char* uid, attr_t at, const char* ph, int ctag,
                           CompletionErr completionErr, CompletionBytes completionBytes, CompletionTLV compltionTLV)
{
    mV3 = false;

    this->uid = uid;
    this->at = at;
    this->ph = ph ? string(ph) : "";

    mCompletionErr = completionErr ? move(completionErr) :
        [this](error e) {
            client->app->getua_result(e);
        };

    mCompletionBytes = completionBytes ? move(completionBytes) :
        [this](byte* b, unsigned l, attr_t e) {
            client->app->getua_result(b, l, e);
        };

    mCompletionTLV = compltionTLV ? move(compltionTLV) :
        [this](TLVstore* t, attr_t e) {
            client->app->getua_result(t, e);
        };

    if (ph && ph[0])
    {
        cmd("mcuga");
        arg("ph", ph);
    }
    else
    {
        cmd("uga");
    }

    arg("u", uid);
    arg("ua", User::attr2string(at).c_str());
    arg("v", 1);
    tag = ctag;
}

bool CommandGetUA::procresult(Result r)
{
    User *u = client->finduser(uid.c_str());

    if (r.wasErrorOrOK())
    {
        if (r.wasError(API_ENOENT) && u)
        {
            u->removeattr(at);
        }

        mCompletionErr(r.errorOrOK());

        if (isFromChatPreview())    // if `mcuga` was sent, no need to do anything else
        {
            return true;
        }

        if (u && u->userhandle == client->me && !r.wasError(API_EBLOCKED))
        {
            if (client->fetchingkeys && at == ATTR_SIG_RSA_PUBK)
            {
                client->initializekeys(); // we have now all the required data
            }

            if (r.wasError(API_ENOENT) && User::isAuthring(at))
            {
                // authring not created yet, will do it upon retrieval of public keys
                client->mAuthRings.erase(at);
                client->mAuthRings.emplace(at, AuthRing(at, TLVstore()));

                if (client->mFetchingAuthrings && client->mAuthRings.size() == 3)
                {
                    client->mFetchingAuthrings = false;
                    client->fetchContactsKeys();
                }
            }
        }

        // if the attr does not exist, initialize it
        if (at == ATTR_DISABLE_VERSIONS && r.wasError(API_ENOENT))
        {
            LOG_info << "File versioning is enabled";
            client->versions_disabled = false;
        }
        else if (at == ATTR_NO_CALLKIT && r.wasError(API_ENOENT))
        {
            LOG_info << "CallKit is enabled";
        }

        return true;
    }
    else
    {
        const char* ptr;
        const char* end;
        string value, version, buf;

        //If we are in preview mode, we only can retrieve atributes with mcuga and the response format is different
        if (isFromChatPreview())
        {
            ptr = client->json.getvalue();
            if (!ptr || !(end = strchr(ptr, '"')))
            {
                mCompletionErr(API_EINTERNAL);
            }
            else
            {
                // convert from ASCII to binary the received data
                buf.assign(ptr, (end-ptr));
                value.resize(buf.size() / 4 * 3 + 3);
                value.resize(Base64::atob(buf.data(), (byte *)value.data(), int(value.size())));
                mCompletionBytes((byte*) value.data(), unsigned(value.size()), at);
            }
            return true;
        }

        for (;;)
        {
            switch (client->json.getnameid())
            {
                case MAKENAMEID2('a','v'):
                {
                    if (!(ptr = client->json.getvalue()) || !(end = strchr(ptr, '"')))
                    {
                        mCompletionErr(API_EINTERNAL);
                        if (client->fetchingkeys && at == ATTR_SIG_RSA_PUBK && u && u->userhandle == client->me)
                        {
                            client->initializekeys(); // we have now all the required data
                        }
                        return false;
                    }
                    buf.assign(ptr, (end-ptr));
                    break;
                }
                case 'v':
                {
                    if (!(ptr = client->json.getvalue()) || !(end = strchr(ptr, '"')))
                    {
                        mCompletionErr(API_EINTERNAL);
                        if (client->fetchingkeys && at == ATTR_SIG_RSA_PUBK && u && u->userhandle == client->me)
                        {
                            client->initializekeys(); // we have now all the required data
                        }
                        return false;
                    }
                    version.assign(ptr, (end-ptr));
                    break;
                }
                case EOO:
                {
                    // if there's no avatar, the value is "none" (not Base64 encoded)
                    if (u && at == ATTR_AVATAR && buf == "none")
                    {
                        u->setattr(at, NULL, &version);
                        u->setTag(tag ? tag : -1);
                        mCompletionErr(API_ENOENT);
                        client->notifyuser(u);
                        return true;
                    }

                    // convert from ASCII to binary the received data
                    value.resize(buf.size() / 4 * 3 + 3);
                    value.resize(Base64::atob(buf.data(), (byte *)value.data(), int(value.size())));

                    // Some attributes don't keep historic records, ie. *!authring or *!lstint
                    // (none of those attributes are used by the SDK yet)
                    // bool nonHistoric = (attributename.at(1) == '!');

                    // handle the attribute data depending on the scope
                    char scope = User::scope(at);

                    if (!u) // retrieval of attributes without contact-relationship
                    {
                        if (at == ATTR_AVATAR && buf == "none")
                        {
                            mCompletionErr(API_ENOENT);
                        }
                        else
                        {
                            mCompletionBytes((byte*) value.data(), unsigned(value.size()), at);
                        }
                        return true;
                    }

                    switch (scope)
                    {
                        case '*':   // private, encrypted
                        {
                            // decrypt the data and build the TLV records
                            std::unique_ptr<TLVstore> tlvRecords { TLVstore::containerToTLVrecords(&value, &client->key) };
                            if (!tlvRecords)
                            {
                                LOG_err << "Cannot extract TLV records for private attribute " << User::attr2string(at);
                                mCompletionErr(API_EINTERNAL);
                                return false;
                            }

                            // store the value for private user attributes (decrypted version of serialized TLV)
                            string *tlvString = tlvRecords->tlvRecordsToContainer(client->rng, &client->key);
                            u->setattr(at, tlvString, &version);
                            delete tlvString;
                            mCompletionTLV(tlvRecords.get(), at);

                            if (User::isAuthring(at))
                            {
                                client->mAuthRings.erase(at);
                                client->mAuthRings.emplace(at, AuthRing(at, *tlvRecords.get()));

                                if (client->mFetchingAuthrings && client->mAuthRings.size() == 3)
                                {
                                    client->mFetchingAuthrings = false;
                                    client->fetchContactsKeys();
                                }
                            }
                            break;
                        }
                        case '+':   // public
                        {
                            u->setattr(at, &value, &version);
                            mCompletionBytes((byte*) value.data(), unsigned(value.size()), at);

                            if (client->fetchingkeys && at == ATTR_SIG_RSA_PUBK && u && u->userhandle == client->me)
                            {
                                client->initializekeys(); // we have now all the required data
                            }

                            if (!u->isTemporary && u->userhandle != client->me)
                            {
                                if (at == ATTR_ED25519_PUBK || at == ATTR_CU25519_PUBK)
                                {
                                    client->trackKey(at, u->userhandle, value);
                                }
                                else if (at == ATTR_SIG_CU255_PUBK || at == ATTR_SIG_RSA_PUBK)
                                {
                                    client->trackSignature(at, u->userhandle, value);
                                }
                            }
                            break;
                        }
                        case '#':   // protected
                        {
                            u->setattr(at, &value, &version);
                            mCompletionBytes((byte*) value.data(), unsigned(value.size()), at);
                            break;
                        }
                        case '^': // private, non-encrypted
                        {
                            // store the value in cache in binary format
                            u->setattr(at, &value, &version);
                            mCompletionBytes((byte*) value.data(), unsigned(value.size()), at);

                            if (at == ATTR_DISABLE_VERSIONS)
                            {
                                client->versions_disabled = !strcmp(value.data(), "1");
                                if (client->versions_disabled)
                                {
                                    LOG_info << "File versioning is disabled";
                                }
                                else
                                {
                                    LOG_info << "File versioning is enabled";
                                }
                            }
                            else if (at == ATTR_NO_CALLKIT)
                            {
                                LOG_info << "CallKit is " << ((!strcmp(value.data(), "1")) ? "disabled" : "enabled");
                            }
                            break;
                        }
                        default:    // legacy attributes or unknown attribute
                        {
                            if (at != ATTR_FIRSTNAME &&           // protected
                                    at != ATTR_LASTNAME &&        // protected
                                    at != ATTR_COUNTRY  &&        // private
                                    at != ATTR_BIRTHDAY &&        // private
                                    at != ATTR_BIRTHMONTH &&      // private
                                    at != ATTR_BIRTHYEAR)     // private
                            {
                                LOG_err << "Unknown received attribute: " << User::attr2string(at);
                                mCompletionErr(API_EINTERNAL);
                                return false;
                            }

                            u->setattr(at, &value, &version);
                            mCompletionBytes((byte*) value.data(), unsigned(value.size()), at);
                            break;
                        }

                    }   // switch (scope)

                    u->setTag(tag ? tag : -1);
                    client->notifyuser(u);
                    return true;
                }
                default:
                {
                    if (!client->json.storeobject())
                    {
                        LOG_err << "Error in CommandGetUA. Parse error";
                        client->app->getua_result(API_EINTERNAL);
                        if (client->fetchingkeys && at == ATTR_SIG_RSA_PUBK && u && u->userhandle == client->me)
                        {
                            client->initializekeys(); // we have now all the required data
                        }
                        return false;
                    }
                }

            }   // switch (nameid)
        }
    }
#ifndef WIN32
    return false;  // unreachable code
#endif
}

#ifdef DEBUG
CommandDelUA::CommandDelUA(MegaClient *client, const char *an)
{
    mV3 = false;

    this->an = an;

    cmd("upr");
    arg("ua", an);

    arg("v", 1);    // returns the new version for the (removed) null value

    tag = client->reqtag;
}

bool CommandDelUA::procresult(Result r)
{
    if (r.wasErrorOrOK())
    {
        client->app->delua_result(r.errorOrOK());
    }
    else
    {
        const char* ptr;
        const char* end;
        if (!(ptr = client->json.getvalue()) || !(end = strchr(ptr, '"')))
        {
            client->app->delua_result(API_EINTERNAL);
            return false;
        }

        User *u = client->ownuser();
        attr_t at = User::string2attr(an.c_str());
        string version(ptr, (end-ptr));

        u->removeattr(at, &version); // store version to filter corresponding AP in order to avoid double onUsersUpdate()

        if (at == ATTR_KEYRING)
        {
            client->resetKeyring();
        }
        else if (User::isAuthring(at))
        {
            client->mAuthRings.emplace(at, AuthRing(at, TLVstore()));
            client->getua(u, at, 0);
        }

        client->notifyuser(u);
        client->app->delua_result(API_OK);
    }
    return true;
}

CommandSendDevCommand::CommandSendDevCommand(MegaClient *client, const char *command, const char *email, long long q, int bs, int us)
{
    cmd("dev");

    arg("aa", command);
    if (email)
    {
        arg("t", email);
    }

    if ((strcmp(command, "tq") == 0))
    {
        arg("q", q);
    }
    else if ((strcmp(command, "bs") == 0))
    {
        arg("s", bs);
    }
    else if ((strcmp(command, "us") == 0))
    {
        arg("s", us);
    }
    tag = client->reqtag;
}

bool CommandSendDevCommand::procresult(Result r)
{
    client->app->senddevcommand_result(r.errorOrOK());
    return r.wasErrorOrOK();
}

#endif  // #ifdef DEBUG

CommandGetUserEmail::CommandGetUserEmail(MegaClient *client, const char *uid)
{
    mSeqtagArray = true;

    cmd("uge");
    arg("u", uid);

    tag = client->reqtag;
}

bool CommandGetUserEmail::procresult(Result r)
{
    if (r.hasJsonItem())
    {
        string email;
        if (client->json.storeobject(&email))
        {
            client->app->getuseremail_result(&email, API_OK);
            return true;
        }
    }
    else if (r.wasErrorOrOK())
    {
        assert(r.wasStrictlyError());
        client->app->getuseremail_result(NULL, r.errorOrOK());
        return true;
    }

    client->app->getuseremail_result(NULL, API_EINTERNAL);
    return false;
}

// set node keys (e.g. to convert asymmetric keys to symmetric ones)
CommandNodeKeyUpdate::CommandNodeKeyUpdate(MegaClient* client, handle_vector* v)
{
    byte nodekey[FILENODEKEYLENGTH];

    cmd("k");
    beginarray("nk");

    for (size_t i = v->size(); i--;)
    {
        handle h = (*v)[i];

        Node* n;

        if ((n = client->nodebyhandle(h)))
        {
            client->key.ecb_encrypt((byte*)n->nodekey().data(), nodekey, n->nodekey().size());

            element(h, MegaClient::NODEHANDLE);
            element(nodekey, int(n->nodekey().size()));
        }
    }

    endarray();
}

CommandSingleKeyCR::CommandSingleKeyCR(handle sh, handle nh, const byte* key, size_t keylen)
{
    cmd("k");
    beginarray("cr");

    beginarray();
    element(sh, MegaClient::NODEHANDLE);
    endarray();

    beginarray();
    element(nh, MegaClient::NODEHANDLE);
    endarray();

    beginarray();
    element(0);
    element(0);
    element(key, static_cast<int>(keylen));
    endarray();

    endarray();
}

CommandKeyCR::CommandKeyCR(MegaClient* /*client*/, node_vector* rshares, node_vector* rnodes, const char* keys)
{
    cmd("k");
    beginarray("cr");

    beginarray();
    for (int i = 0; i < (int)rshares->size(); i++)
    {
        element((*rshares)[i]->nodehandle, MegaClient::NODEHANDLE);
    }

    endarray();

    beginarray();
    for (int i = 0; i < (int)rnodes->size(); i++)
    {
        element((*rnodes)[i]->nodehandle, MegaClient::NODEHANDLE);
    }

    endarray();

    beginarray();
    appendraw(keys);
    endarray();

    endarray();
}

// a == ACCESS_UNKNOWN: request public key for user handle and respond with
// share key for sn
// otherwise: request public key for user handle and continue share creation
// for node sn to user u with access a
CommandPubKeyRequest::CommandPubKeyRequest(MegaClient* client, User* user)
{
    mV3 = false;

    cmd("uk");
    arg("u", user->uid.c_str());

    u = user;
    tag = client->reqtag;
}

bool CommandPubKeyRequest::procresult(Result r)
{
    byte pubkbuf[AsymmCipher::MAXKEYLENGTH];
    int len_pubk = 0;
    handle uh = UNDEF;

    if (r.wasErrorOrOK())
    {
        if (!r.wasError(API_ENOENT)) //API_ENOENT = unregistered users or accounts without a public key yet
        {
            LOG_err << "Unexpected error in CommandPubKeyRequest: " << error(r.errorOrOK());
        }
    }
    else
    {
        bool finished = false;
        while (!finished)
        {
            switch (client->json.getnameid())
            {
                case 'u':
                    uh = client->json.gethandle(MegaClient::USERHANDLE);
                    break;

                case MAKENAMEID4('p', 'u', 'b', 'k'):
                    len_pubk = client->json.storebinary(pubkbuf, sizeof pubkbuf);
                    break;

                case EOO:
                    if (!u) // user has cancelled the account
                    {
                        return true;
                    }

                    if (!ISUNDEF(uh))
                    {
                        client->mapuser(uh, u->email.c_str());
                        if (u->isTemporary && u->uid == u->email) //update uid with the received USERHANDLE (will be used as target for putnodes)
                        {
                            u->uid = Base64Str<MegaClient::USERHANDLE>(uh);
                        }
                    }

                    if (client->fetchingkeys && u->userhandle == client->me && len_pubk)
                    {
                        client->pubk.setkey(AsymmCipher::PUBKEY, pubkbuf, len_pubk);
                        return true;
                    }

                    if (len_pubk && !u->pubk.setkey(AsymmCipher::PUBKEY, pubkbuf, len_pubk))
                    {
                        len_pubk = 0;
                    }

                    if (!u->isTemporary && u->userhandle != client->me && len_pubk && u->pubk.isvalid())
                    {
                        string pubkstr;
                        u->pubk.serializekeyforjs(pubkstr);
                        client->trackKey(ATTR_UNKNOWN, u->userhandle, pubkstr);
                    }
                    finished = true;
                    break;

                default:
                    if (client->json.storeobject())
                    {
                        continue;
                    }
                    len_pubk = 0;
                    finished = true;
                    break;
            }
        }
    }

    if (!u) // user has cancelled the account, or HIDDEN user was removed
    {
        return true;
    }

    // satisfy all pending PubKeyAction requests for this user
    while (u->pkrs.size())
    {
        client->restag = tag;
        u->pkrs[0]->proc(client, u);
        u->pkrs.pop_front();
    }

    if (len_pubk && !u->isTemporary)
    {
        client->notifyuser(u);
    }

    if (u->isTemporary)
    {
        delete u;
        u = NULL;
    }

    return true;
}

void CommandPubKeyRequest::invalidateUser()
{
    u = NULL;
}

CommandGetUserData::CommandGetUserData(MegaClient *client, int tag, std::function<void(string*, string*, string*, error)> completion)
{
    mV3 = false;

    cmd("ug");
    arg("v", 1);

    this->tag = tag;

    mCompletion = completion ? move(completion) :
        [this](string* name, string* pubk, string* privk, error e) {
            this->client->app->userdata_result(name, pubk, privk, e);
        };

}

bool CommandGetUserData::procresult(Result r)
{
    string name;
    string pubk;
    string privk;
    string k;
    byte privkbuf[AsymmCipher::MAXKEYLENGTH * 2];
    int len_privk = 0;
    byte pubkbuf[AsymmCipher::MAXKEYLENGTH];
    int len_pubk = 0;
    m_time_t since = 0;
    int v = 0;
    string salt;
    string smsv;
    string lastname;
    string versionLastname;
    string firstname;
    string versionFirstname;
    string language;
    string versionLanguage;
    string pwdReminderDialog;
    string versionPwdReminderDialog;
    string pushSetting;
    string versionPushSetting;
    string contactLinkVerification;
    string versionContactLinkVerification;
    handle me = UNDEF;
    string chatFolder;
    string versionChatFolder;
    string cameraUploadFolder;
    string versionCameraUploadFolder;
    string aliases;
    string versionAliases;
    string disableVersions;
    string versionDisableVersions;
    string noCallKit;
    string versionNoCallKit;
    string country;
    string versionCountry;
    string birthday;
    string versionBirthday;
    string birthmonth;
    string versionBirthmonth;
    string birthyear;
    string versionBirthyear;
    string email;
    string unshareableKey;
    string versionUnshareableKey;
    string deviceNames;
    string versionDeviceNames;
    string versionDriveNames;
    string myBackupsFolder;
    string versionMyBackupsFolder;
    string versionBackupNames;
    string cookieSettings;
    string versionCookieSettings;
#ifdef ENABLE_SYNC
    string jsonSyncConfigData;
    string jsonSyncConfigDataVersion;
#endif

    bool uspw = false;
    vector<m_time_t> warningTs;
    m_time_t deadlineTs = -1;

    bool b = false;
    BizMode m = BIZ_MODE_UNKNOWN;
    BizStatus s = BIZ_STATUS_UNKNOWN;
    std::set<handle> masters;
    std::vector<std::pair<BizStatus, m_time_t>> sts;

    if (r.wasErrorOrOK())
    {
        mCompletion(NULL, NULL, NULL, r.wasError(API_OK) ? Error(API_ENOENT) : r.errorOrOK());
        return true;
    }

    for (;;)
    {
        string attributeName = client->json.getnameWithoutAdvance();
        switch (client->json.getnameid())
        {
        case MAKENAMEID3('a', 'a', 'v'):    // account authentication version
            v = (int)client->json.getint();
            break;

        case MAKENAMEID3('a', 'a', 's'):    // account authentication salt
            client->json.storeobject(&salt);
            break;

        case MAKENAMEID4('n', 'a', 'm', 'e'):
            client->json.storeobject(&name);
            break;

        case 'k':   // master key
            k.resize(SymmCipher::KEYLENGTH);
            client->json.storebinary((byte *)k.data(), int(k.size()));
            break;

        case MAKENAMEID5('s', 'i', 'n', 'c', 'e'):
            since = client->json.getint();
            break;

        case MAKENAMEID4('p', 'u', 'b', 'k'):   // RSA public key
            client->json.storeobject(&pubk);
            len_pubk = Base64::atob(pubk.c_str(), pubkbuf, sizeof pubkbuf);
            break;

        case MAKENAMEID5('p', 'r', 'i', 'v', 'k'):  // RSA private key (encrypted to MK)
            len_privk = client->json.storebinary(privkbuf, sizeof privkbuf);
            break;

        case MAKENAMEID5('f', 'l', 'a', 'g', 's'):
            if (client->json.enterobject())
            {
                if (client->readmiscflags(&client->json) != API_OK)
                {
                    mCompletion(NULL, NULL, NULL, API_EINTERNAL);
                    return false;
                }
                client->json.leaveobject();
            }
            break;

        case 'u':
            me = client->json.gethandle(MegaClient::USERHANDLE);
            break;

        case MAKENAMEID8('l', 'a', 's', 't', 'n', 'a', 'm', 'e'):
            parseUserAttribute(lastname, versionLastname);
            break;

        case MAKENAMEID6('^', '!', 'l', 'a', 'n', 'g'):
            parseUserAttribute(language, versionLanguage);
            break;

        case MAKENAMEID8('b', 'i', 'r', 't', 'h', 'd', 'a', 'y'):
            parseUserAttribute(birthday, versionBirthday);
            break;

        case MAKENAMEID7('c', 'o', 'u', 'n', 't', 'r', 'y'):
            parseUserAttribute(country, versionCountry);
            break;

        case MAKENAMEID4('^', '!', 'p', 's'):
            parseUserAttribute(pushSetting, versionPushSetting);
            break;

        case MAKENAMEID5('^', '!', 'p', 'r', 'd'):
            parseUserAttribute(pwdReminderDialog, versionPwdReminderDialog);
            break;

        case MAKENAMEID4('^', 'c', 'l', 'v'):
            parseUserAttribute(contactLinkVerification, versionContactLinkVerification);
            break;

        case MAKENAMEID4('^', '!', 'd', 'v'):
            parseUserAttribute(disableVersions, versionDisableVersions);
            break;

        case MAKENAMEID7('^', '!', 'n', 'o', 'k', 'i', 't'):
            parseUserAttribute(noCallKit, versionNoCallKit);
            break;

        case MAKENAMEID4('*', '!', 'c', 'f'):
            parseUserAttribute(chatFolder, versionChatFolder);
            break;

        case MAKENAMEID5('*', '!', 'c', 'a', 'm'):
            parseUserAttribute(cameraUploadFolder, versionCameraUploadFolder);
            break;

        case MAKENAMEID8('*', '!', '>', 'a', 'l', 'i', 'a', 's'):
            parseUserAttribute(aliases, versionAliases);
            break;

        case MAKENAMEID5('e', 'm', 'a', 'i', 'l'):
            client->json.storeobject(&email);
            break;

        case MAKENAMEID5('*', '~', 'u', 's', 'k'):
            parseUserAttribute(unshareableKey, versionUnshareableKey, false);
            break;

        case MAKENAMEID4('*', '!', 'd', 'n'):
            parseUserAttribute(deviceNames, versionDeviceNames);
            break;

        case MAKENAMEID5('^', '!', 'b', 'a', 'k'):
            parseUserAttribute(myBackupsFolder, versionMyBackupsFolder);
            break;

#ifdef ENABLE_SYNC
        case MAKENAMEID6('*', '~', 'j', 's', 'c', 'd'):
            parseUserAttribute(jsonSyncConfigData, jsonSyncConfigDataVersion);
            break;
#endif

        case MAKENAMEID2('p', 'f'):  // Pro Flexi plan (similar to business)
            [[fallthrough]];
        case 'b':   // business account's info
            assert(!b);
            b = true;
            if (client->json.enterobject())
            {
                bool endobject = false;
                while (!endobject)
                {
                    switch (client->json.getnameid())
                    {
                        case 's':   // status
                            // -1: expired, 1: active, 2: grace-period
                            s = BizStatus(client->json.getint32());
                            break;

                        case 'm':   // mode
                            m = BizMode(client->json.getint32());
                            break;

                        case MAKENAMEID2('m', 'u'):
                            if (client->json.enterarray())
                            {
                                for (;;)
                                {
                                    handle uh = client->json.gethandle(MegaClient::USERHANDLE);
                                    if (!ISUNDEF(uh))
                                    {
                                        masters.emplace(uh);
                                    }
                                    else
                                    {
                                        break;
                                    }
                                }
                                client->json.leavearray();
                            }
                            break;

                        case MAKENAMEID3('s', 't', 's'):    // status timestamps
                            // ie. "sts":[{"s":-1,"ts":1566182227},{"s":1,"ts":1563590227}]
                            client->json.enterarray();
                            while (client->json.enterobject())
                            {
                                BizStatus status = BIZ_STATUS_UNKNOWN;
                                m_time_t ts = 0;

                                bool exit = false;
                                while (!exit)
                                {
                                    switch (client->json.getnameid())
                                    {
                                        case 's':
                                           status = BizStatus(client->json.getint());
                                           break;

                                        case MAKENAMEID2('t', 's'):
                                           ts = client->json.getint();
                                           break;

                                        case EOO:
                                            if (status != BIZ_STATUS_UNKNOWN && ts != 0)
                                            {
                                                sts.push_back(std::make_pair(status, ts));
                                            }
                                            else
                                            {
                                                LOG_warn << "Unpaired/missing business status-ts in b.sts";
                                            }
                                            exit = true;
                                            break;

                                        default:
                                            if (!client->json.storeobject())
                                            {
                                                mCompletion(NULL, NULL, NULL, API_EINTERNAL);
                                                return false;
                                            }
                                    }
                                }
                                client->json.leaveobject();
                            }
                            client->json.leavearray();
                            break;

                        case EOO:
                            endobject = true;
                            break;

                        default:
                            if (!client->json.storeobject())
                            {
                                mCompletion(NULL, NULL, NULL, API_EINTERNAL);
                                return false;
                            }
                    }
                }
                client->json.leaveobject();
            }
            break;

        case MAKENAMEID4('s', 'm', 's', 'v'):   // SMS verified phone number
            if (!client->json.storeobject(&smsv))
            {
                LOG_err << "Invalid verified phone number (smsv)";
                assert(false);
            }
            break;

        case MAKENAMEID4('u', 's', 'p', 'w'):   // user paywall data
        {
            uspw = true;

            if (client->json.enterobject())
            {
                bool endobject = false;
                while (!endobject)
                {
                    switch (client->json.getnameid())
                    {
                        case MAKENAMEID2('d', 'l'): // deadline timestamp
                            deadlineTs = client->json.getint();
                            break;

                        case MAKENAMEID3('w', 't', 's'):    // warning timestamps
                            // ie. "wts":[1591803600,1591813600,1591823600

                            if (client->json.enterarray())
                            {
                                m_time_t ts;
                                while (client->json.isnumeric() && (ts = client->json.getint()) != -1)
                                {
                                    warningTs.push_back(ts);
                                }

                                client->json.leavearray();
                            }
                            break;

                        case EOO:
                            endobject = true;
                            break;

                        default:
                            if (!client->json.storeobject())
                            {
                                mCompletion(NULL, NULL, NULL, API_EINTERNAL);
                                return false;
                            }
                    }
                }
                client->json.leaveobject();
            }
            break;
        }

        case MAKENAMEID5('^', '!', 'c', 's', 'p'):
            parseUserAttribute(cookieSettings, versionCookieSettings);
            break;

//        case MAKENAMEID1('p'):  // plan: 101 for Pro Flexi
//            {
//                int proPlan = client->json.getint32();
//            }
//            break;
        case EOO:
        {
            assert(me == client->me);

            if (len_privk)
            {
                client->key.ecb_decrypt(privkbuf, len_privk);
                privk.resize(AsymmCipher::MAXKEYLENGTH * 2);
                privk.resize(Base64::btoa(privkbuf, len_privk, (char *)privk.data()));

                // RSA private key should be already assigned at login
                assert(privk == client->mPrivKey);
                if (client->mPrivKey.empty())
                {
                    LOG_warn << "Private key not set by login, setting at `ug` response...";
                    if (!client->asymkey.setkey(AsymmCipher::PRIVKEY, privkbuf, len_privk))
                    {
                        LOG_warn << "Error checking private key at `ug` response";
                    }
                }
            }

            if (len_pubk)
            {
                client->pubk.setkey(AsymmCipher::PUBKEY, pubkbuf, len_pubk);
            }

            if (v)
            {
                client->accountversion = v;
            }

            if (salt.size())
            {
                Base64::atob(salt, client->accountsalt);
            }

            client->accountsince = since;
            client->mSmsVerifiedPhone = smsv;

            client->k = k;

            client->btugexpiration.backoff(MegaClient::USER_DATA_EXPIRATION_BACKOFF_SECS * 10);
            client->cachedug = true;

            // pre-load received user attributes into cache
            User* u = client->ownuser();
            if (u)
            {
                int changes = 0;
                if (u->email.empty())
                {
                    u->email = email;
                }

                if (firstname.size())
                {
                    changes += u->updateattr(ATTR_FIRSTNAME, &firstname, &versionFirstname);
                }

                if (lastname.size())
                {
                    changes += u->updateattr(ATTR_LASTNAME, &lastname, &versionLastname);
                }

                if (language.size())
                {
                    changes += u->updateattr(ATTR_LANGUAGE, &language, &versionLanguage);
                }

                if (birthday.size())
                {
                    changes += u->updateattr(ATTR_BIRTHDAY, &birthday, &versionBirthday);
                }

                if (birthmonth.size())
                {
                    changes += u->updateattr(ATTR_BIRTHMONTH, &birthmonth, &versionBirthmonth);
                }

                if (birthyear.size())
                {
                    changes += u->updateattr(ATTR_BIRTHYEAR, &birthyear, &versionBirthyear);
                }

                if (country.size())
                {
                    changes += u->updateattr(ATTR_COUNTRY, &country, &versionCountry);
                }

                if (pwdReminderDialog.size())
                {
                    changes += u->updateattr(ATTR_PWD_REMINDER, &pwdReminderDialog, &versionPwdReminderDialog);
                }

                if (pushSetting.size())
                {
                    changes += u->updateattr(ATTR_PUSH_SETTINGS, &pushSetting, &versionPushSetting);

                    // initialize the settings for the intermediate layer by simulating there was a getua()
                    client->app->getua_result((byte*) pushSetting.data(), (unsigned) pushSetting.size(), ATTR_PUSH_SETTINGS);
                }

                if (contactLinkVerification.size())
                {
                    changes += u->updateattr(ATTR_CONTACT_LINK_VERIFICATION, &contactLinkVerification, &versionContactLinkVerification);
                }

                if (disableVersions.size())
                {
                    changes += u->updateattr(ATTR_DISABLE_VERSIONS, &disableVersions, &versionDisableVersions);

                    // initialize the status of file-versioning for the client
                    client->versions_disabled = (disableVersions == "1");
                    if (client->versions_disabled)
                    {
                        LOG_info << "File versioning is disabled";
                    }
                    else
                    {
                        LOG_info << "File versioning is enabled";
                    }
                }
                else    // attribute does not exists
                {
                    LOG_info << "File versioning is enabled";
                    client->versions_disabled = false;
                }

                if (noCallKit.size())
                {
                    changes += u->updateattr(ATTR_NO_CALLKIT, &noCallKit, &versionNoCallKit);
                    LOG_info << "CallKit is " << ((noCallKit == "1") ? "disabled" : "enabled");
                }
                else
                {
                    LOG_info << "CallKit is enabled [noCallKit.size() == 0]";
                }

                if (chatFolder.size())
                {
                    unique_ptr<TLVstore> tlvRecords(TLVstore::containerToTLVrecords(&chatFolder, &client->key));
                    if (tlvRecords)
                    {
                        // store the value for private user attributes (decrypted version of serialized TLV)
                        unique_ptr<string> tlvString(tlvRecords->tlvRecordsToContainer(client->rng, &client->key));
                        changes += u->updateattr(ATTR_MY_CHAT_FILES_FOLDER, tlvString.get(), &versionChatFolder);
                    }
                    else
                    {
                        LOG_err << "Cannot extract TLV records for ATTR_MY_CHAT_FILES_FOLDER";
                    }
                }

                if (cameraUploadFolder.size())
                {
                    unique_ptr<TLVstore> tlvRecords(TLVstore::containerToTLVrecords(&cameraUploadFolder, &client->key));
                    if (tlvRecords)
                    {
                        // store the value for private user attributes (decrypted version of serialized TLV)
                        unique_ptr<string> tlvString(tlvRecords->tlvRecordsToContainer(client->rng, &client->key));
                        changes += u->updateattr(ATTR_CAMERA_UPLOADS_FOLDER, tlvString.get(), &versionCameraUploadFolder);
                    }
                    else
                    {
                        LOG_err << "Cannot extract TLV records for ATTR_CAMERA_UPLOADS_FOLDER";
                    }
                }

                if (!myBackupsFolder.empty())
                {
                    changes += u->updateattr(ATTR_MY_BACKUPS_FOLDER, &myBackupsFolder, &versionMyBackupsFolder);
                }

                if (aliases.size())
                {
                    unique_ptr<TLVstore> tlvRecords(TLVstore::containerToTLVrecords(&aliases, &client->key));
                    if (tlvRecords)
                    {
                        // store the value for private user attributes (decrypted version of serialized TLV)
                        unique_ptr<string> tlvString(tlvRecords->tlvRecordsToContainer(client->rng, &client->key));
                        changes += u->updateattr(ATTR_ALIAS, tlvString.get(), &versionAliases);
                    }
                    else
                    {
                        LOG_err << "Cannot extract TLV records for ATTR_ALIAS";
                    }
                }

                if (unshareableKey.size() == Base64Str<SymmCipher::BLOCKSIZE>::STRLEN)
                {
                    changes += u->updateattr(ATTR_UNSHAREABLE_KEY, &unshareableKey, &versionUnshareableKey);
                    client->unshareablekey.swap(unshareableKey);
                }
                else if (client->loggedin() == EPHEMERALACCOUNTPLUSPLUS)
                {
                    // cannot configure CameraUploads, so it's not needed at this stage.
                    // It will be created when the account gets confirmed.
                    // (motivation: speed up the E++ account's setup)
                    LOG_info << "Skip creation of unshareable key for E++ account";
                }
                else if (unshareableKey.empty())    // it has not been created yet
                {
                    LOG_info << "Creating unshareable key...";
                    byte newunshareablekey[SymmCipher::BLOCKSIZE];
                    client->rng.genblock(newunshareablekey, sizeof(newunshareablekey));
                    client->putua(ATTR_UNSHAREABLE_KEY, newunshareablekey, sizeof(newunshareablekey), 0);
                }
                else
                {
                    LOG_err << "Unshareable key wrong length";
                }

                if (deviceNames.size())
                {
                    unique_ptr<TLVstore> tlvRecords(TLVstore::containerToTLVrecords(&deviceNames, &client->key));
                    if (tlvRecords)
                    {
                        // store the value for private user attributes (decrypted version of serialized TLV)
                        unique_ptr<string> tlvString(tlvRecords->tlvRecordsToContainer(client->rng, &client->key));
                        changes += u->updateattr(ATTR_DEVICE_NAMES, tlvString.get(), &versionDeviceNames);
                    }
                    else
                    {
                        LOG_err << "Cannot extract TLV records for ATTR_DEVICE_NAMES";
                    }
                }

                if (!cookieSettings.empty())
                {
                    changes += u->updateattr(ATTR_COOKIE_SETTINGS, &cookieSettings, &versionCookieSettings);
                }

#ifdef ENABLE_SYNC
                if (!jsonSyncConfigData.empty())
                {
                    // Tell the rest of the SDK that the attribute's changed.
                    changes += u->updateattr(ATTR_JSON_SYNC_CONFIG_DATA,
                                             &jsonSyncConfigData,
                                             &jsonSyncConfigDataVersion);
                }
                else if (client->loggedin() == EPHEMERALACCOUNTPLUSPLUS)
                {
                    // cannot configure any sync/backupp yet, so it's not needed at this stage.
                    // It will be created when the account gets confirmed.
                    // (motivation: speed up the E++ account's setup)
                    LOG_info << "Skip creation of *~jscd key for E++ account";
                }
                else
                {
                    // This attribute is set only once. If not received from API,
                    // it should not exist locally either
                    assert(u->getattr(ATTR_JSON_SYNC_CONFIG_DATA) == nullptr);

                    client->ensureSyncUserAttributes([](Error e){
                        if (e != API_OK)
                        {
                            LOG_err << "Couldn't create *~jscd user's attribute";
                        }
                    });
                }
#endif

                if (changes > 0)
                {
                    u->setTag(tag ? tag : -1);
                    client->notifyuser(u);
                }
            }

            if (b)  // business account
            {
                // integrity checks
                if ((s < BIZ_STATUS_EXPIRED || s > BIZ_STATUS_GRACE_PERIOD)  // status not received or invalid
                        || (m == BIZ_MODE_UNKNOWN && !client->isProFlexi()))  // master flag not received or invalid (or Pro Flexi, not business)
                {
                    std::string err = "GetUserData: invalid business status / account mode";
                    LOG_err << err;
                    client->sendevent(99450, err.c_str(), 0);
                    client->mBizMode = BIZ_MODE_SUBUSER;
                    client->mBizExpirationTs = client->mBizGracePeriodTs = 0;
                    client->setBusinessStatus(BIZ_STATUS_EXPIRED);
                }
                else
                {
                    for (auto it : sts)
                    {
                        BizStatus status = it.first;
                        m_time_t ts = it.second;
                        if (status == BIZ_STATUS_EXPIRED)
                        {
                            client->mBizExpirationTs = ts;
                        }
                        else if (status == BIZ_STATUS_GRACE_PERIOD)
                        {
                            client->mBizGracePeriodTs = ts;
                        }
                        else
                        {
                            LOG_warn << "Unexpected status in b.sts. Status: " << status << "ts: " << ts;
                        }
                    }

                    client->mBizMode = m;
                    // subusers must receive the list of master users
                    assert(m != BIZ_MODE_SUBUSER || !masters.empty());
                    client->mBizMasters = masters;

                    client->setBusinessStatus(s);

                    // if current business status will expire sooner than the scheduled `ug`, update the
                    // backoff to a shorter one in order to refresh the business status asap
                    m_time_t auxts = 0;
                    m_time_t now = m_time(nullptr);
                    if (client->mBizGracePeriodTs && client->mBizGracePeriodTs > now)
                    {
                        auxts = client->mBizGracePeriodTs;
                    }
                    else if (client->mBizExpirationTs && client->mBizExpirationTs > now)
                    {
                        auxts = client->mBizExpirationTs;
                    }
                    if (auxts)
                    {
                        dstime diff = static_cast<dstime>((now - auxts) * 10);
                        dstime current = client->btugexpiration.backoffdelta();
                        if (current > diff)
                        {
                            client->btugexpiration.backoff(diff);
                        }
                    }
                    // TODO: check if type of account has changed and notify with new event (not yet supported by API)
                }
            }
            else
            {
                client->mBizMode = BIZ_MODE_UNKNOWN;
                client->mBizMasters.clear();
                client->mBizExpirationTs = client->mBizGracePeriodTs = 0;
                client->setBusinessStatus(BIZ_STATUS_INACTIVE);
            }

            if (uspw)
            {
                if (deadlineTs == -1 || warningTs.empty())
                {
                    LOG_err << "uspw received with missing timestamps";
                }
                else
                {
                    client->mOverquotaWarningTs = std::move(warningTs);
                    client->mOverquotaDeadlineTs = deadlineTs;
                    client->activateoverquota(0, true);
                }

            }

            mCompletion(&name, &pubk, &privk, API_OK);
            return true;
        }
        default:
            switch (User::string2attr(attributeName.c_str()))
            {
                case ATTR_FIRSTNAME:
                    parseUserAttribute(firstname, versionFirstname);
                    break;

                case ATTR_BIRTHMONTH:
                    parseUserAttribute(birthmonth, versionBirthmonth);
                    break;

                case ATTR_BIRTHYEAR:
                    parseUserAttribute(birthyear, versionBirthyear);
                    break;

                default:
                    if (!client->json.storeobject())
                    {
                        mCompletion(NULL, NULL, NULL, API_EINTERNAL);
                        return false;
                    }
                    break;
            }

            break;
        }
    }
}

void CommandGetUserData::parseUserAttribute(std::string &value, std::string &version, bool asciiToBinary)
{
    string info;
    if (!client->json.storeobject(&info))
    {
        LOG_err << "Failed to parse user attribute from the array";
        return;
    }

    string buf;
    JSON json;
    json.pos = info.c_str() + 1;
    for (;;)
    {
        switch (json.getnameid())
        {
            case MAKENAMEID2('a','v'):  // value
            {
                json.storeobject(&buf);
                break;
            }
            case 'v':   // version
            {
                json.storeobject(&version);
                break;
            }
            case EOO:
            {
                value = asciiToBinary ? Base64::atob(buf) : buf;
                return;
            }
            default:
            {
                if (!json.storeobject())
                {
                    version.clear();
                    LOG_err << "Failed to parse user attribute inside the array";
                    return;
                }
            }
        }
    }
}

CommandGetMiscFlags::CommandGetMiscFlags(MegaClient *client)
{
    mV3 = false;

    cmd("gmf");

    // this one can get the smsve flag when the account is blocked (if it's in a batch by itself)
    batchSeparately = true;
    suppressSID = true;

    tag = client->reqtag;
}

bool CommandGetMiscFlags::procresult(Result r)
{
    Error e;
    if (r.wasErrorOrOK())
    {
        e = r.errorOrOK();
        if (!e)
        {
            LOG_err << "Unexpected response for gmf: no flags, but no error";
            e = API_ENOENT;
        }
        LOG_err << "gmf failed: " << e;
    }
    else
    {
        e = client->readmiscflags(&client->json);
    }

    client->app->getmiscflags_result(e);
    return error(e) != API_EINTERNAL;
}

CommandGetUserQuota::CommandGetUserQuota(MegaClient* client, std::shared_ptr<AccountDetails> ad, bool storage, bool transfer, bool pro, int source)
{
    mV3 = false;

    details = ad;
    mStorage = storage;
    mTransfer = transfer;
    mPro = pro;

    cmd("uq");
    if (storage)
    {
        arg("strg", "1", 0);
    }
    if (transfer)
    {
        arg("xfer", "1", 0);
    }
    if (pro)
    {
        arg("pro", "1", 0);
    }

    arg("src", source);

    arg("v", 1);

    tag = client->reqtag;
}

bool CommandGetUserQuota::procresult(Result r)
{
    m_off_t td;
    bool got_storage = false;
    bool got_storage_used = false;
    int uslw = -1;

    if (r.wasErrorOrOK())
    {
        client->app->account_details(details.get(), r.errorOrOK());
        return true;
    }

    details->pro_level = 0;
    details->subscription_type = 'O';
    details->subscription_renew = 0;
    details->subscription_method.clear();
    details->subscription_method_id = 0;
    memset(details->subscription_cycle, 0, sizeof(details->subscription_cycle));

    details->pro_until = 0;

    details->storage_used = 0;
    details->storage_max = 0;

    details->transfer_max = 0;
    details->transfer_own_used = 0;
    details->transfer_srv_used = 0;
    details->srv_ratio = 0;

    details->transfer_hist_starttime = 0;
    details->transfer_hist_interval = 3600;
    details->transfer_hist.clear();
    details->transfer_hist_valid = true;

    details->transfer_reserved = 0;
    details->transfer_own_reserved = 0;
    details->transfer_srv_reserved = 0;

    for (;;)
    {
        switch (client->json.getnameid())
        {
            case MAKENAMEID2('b', 't'):
            // "Base time age", this is number of seconds since the start of the current quota buckets
                // age of transfer
                // window start
                td = client->json.getint();
                if (td != -1)
                {
                    details->transfer_hist_starttime = m_time() - td;
                }
                break;

            case MAKENAMEID3('t', 'a', 'h'):
            // The free IP-based quota buckets, 6 entries for 6 hours
                if (client->json.enterarray())
                {
                    m_off_t t;

                    while (client->json.isnumeric() && (t = client->json.getint()) != -1)
                    {
                        details->transfer_hist.push_back(t);
                    }

                    client->json.leavearray();
                }
                break;

            case MAKENAMEID3('t', 'a', 'r'):
            // IP transfer reserved
                details->transfer_reserved = client->json.getint();
                break;

            case MAKENAMEID3('r', 'u', 'a'):
            // Actor reserved quota
                details->transfer_own_reserved += client->json.getint();
                break;

            case MAKENAMEID3('r', 'u', 'o'):
            // Owner reserved quota
                details->transfer_srv_reserved += client->json.getint();
                break;

            case MAKENAMEID5('c', 's', 't', 'r', 'g'):
            // Your total account storage usage
                details->storage_used = client->json.getint();
                got_storage_used = true;
                break;

            case MAKENAMEID6('c', 's', 't', 'r', 'g', 'n'):
            // Storage breakdown of root nodes and shares for your account
            // [bytes, numFiles, numFolders, versionedBytes, numVersionedFiles]
                if (client->json.enterobject())
                {
                    handle h;
                    NodeStorage* ns;

                    while (!ISUNDEF(h = client->json.gethandle()) && client->json.enterarray())
                    {
                        ns = &details->storage[h];

                        ns->bytes = client->json.getint();
                        ns->files = uint32_t(client->json.getint());
                        ns->folders = uint32_t(client->json.getint());
                        ns->version_bytes = client->json.getint();
                        ns->version_files = client->json.getint32();

#ifdef _DEBUG
                        // TODO: remove this debugging block once local count is confirmed to work correctly 100%
                        // verify the new local storage counters per root match server side (could fail if actionpackets are pending)
                        const Node* node = client->nodebyhandle(h);
                        if (node)
                        {
                            NodeCounter counter = node->getCounter();
                            LOG_debug << node->displaypath() << " " << counter.storage << " " << ns->bytes << " " << counter.files << " " << ns->files << " " << counter.folders << " " << ns->folders << " "
                                      << counter.versionStorage << " " << ns->version_bytes << " " << counter.versions << " " << ns->version_files
                                      << (counter.storage == ns->bytes && counter.files == ns->files && counter.folders == ns->folders && counter.versionStorage == ns->version_bytes && counter.versions == ns->version_files
                                          ? "" : " ******************************************* mismatch *******************************************");
                        }
#endif

                        while(client->json.storeobject());
                        client->json.leavearray();
                    }

                    client->json.leaveobject();
                }
                break;

            case MAKENAMEID5('m', 's', 't', 'r', 'g'):
            // maximum storage allowance
                details->storage_max = client->json.getint();
                got_storage = true;
                break;

            case MAKENAMEID6('c', 'a', 'x', 'f', 'e', 'r'):
            // PRO transfer quota consumed by yourself
                details->transfer_own_used += client->json.getint();
                break;

            case MAKENAMEID3('t', 'u', 'o'):
            // Transfer usage by the owner on quotad which hasn't yet been committed back to the API DB. Supplements caxfer
                details->transfer_own_used += client->json.getint();
                break;

            case MAKENAMEID6('c', 's', 'x', 'f', 'e', 'r'):
            // PRO transfer quota served to others
                details->transfer_srv_used += client->json.getint();
                break;

            case MAKENAMEID3('t', 'u', 'a'):
            // Transfer usage served to other users which hasn't yet been committed back to the API DB. Supplements csxfer
                details->transfer_srv_used += client->json.getint();
                break;

            case MAKENAMEID5('m', 'x', 'f', 'e', 'r'):
            // maximum transfer allowance
                details->transfer_max = client->json.getint();
                break;

            case MAKENAMEID8('s', 'r', 'v', 'r', 'a', 't', 'i', 'o'):
            // The ratio of your PRO transfer quota that is able to be served to others
                details->srv_ratio = client->json.getfloat();
                break;

            case MAKENAMEID5('u', 't', 'y', 'p', 'e'):
            // PRO type. 0 means Free; 4 is Pro Lite as it was added late; 100 indicates a business.
                details->pro_level = (int)client->json.getint();
                client->mMyAccount.setProLevel(static_cast<AccountType>(details->pro_level));
                break;

            case MAKENAMEID5('s', 't', 'y', 'p', 'e'):
            // Flag indicating if this is a recurring subscription or one-off. "O" is one off, "R" is recurring.
                const char* ptr;
                if ((ptr = client->json.getvalue()))
                {
                    details->subscription_type = *ptr;
                }
                break;

            case MAKENAMEID6('s', 'c', 'y', 'c', 'l', 'e'):
                const char* scycle;
                if ((scycle = client->json.getvalue()))
                {
                    memcpy(details->subscription_cycle, scycle, 3);
                    details->subscription_cycle[3] = 0;
                }
                break;

            case MAKENAMEID6('s', 'r', 'e', 'n', 'e', 'w'):
            // Only provided for recurring subscriptions to indicate the best estimate of when the subscription will renew
                if (client->json.enterarray())
                {
                    details->subscription_renew = client->json.getint();
                    while(!client->json.leavearray())
                    {
                        client->json.storeobject();
                    }
                }
                break;

            case MAKENAMEID3('s', 'g', 'w'):
                if (client->json.enterarray())
                {
                    client->json.storeobject(&details->subscription_method);
                    while(!client->json.leavearray())
                    {
                        client->json.storeobject();
                    }
                }
                break;

            case MAKENAMEID6('s', 'g', 'w', 'i', 'd', 's'):
                if (client->json.enterarray())
                {
                    details->subscription_method_id = static_cast<int>(client->json.getint());
                    while (!client->json.leavearray())
                    {
                        client->json.storeobject();
                    }
                }
                break;

            case MAKENAMEID3('r', 't', 't'):
                details->transfer_hist_valid = !client->json.getint();
                break;

            case MAKENAMEID6('s', 'u', 'n', 't', 'i', 'l'):
            // Time the last active PRO plan will expire (may be different from current one)
                details->pro_until = client->json.getint();
                client->mMyAccount.setProUntil(static_cast<m_time_t>(details->pro_until));
                break;

            case MAKENAMEID7('b', 'a', 'l', 'a', 'n', 'c', 'e'):
            // Balance of your account
                if (client->json.enterarray())
                {
                    const char* cur;
                    const char* amount;

                    while (client->json.enterarray())
                    {
                        if ((amount = client->json.getvalue()) && (cur = client->json.getvalue()))
                        {
                            size_t t = details->balances.size();
                            details->balances.resize(t + 1);
                            details->balances[t].amount = atof(amount);
                            memcpy(details->balances[t].currency, cur, 3);
                            details->balances[t].currency[3] = 0;
                        }

                        client->json.leavearray();
                    }

                    client->json.leavearray();
                }
                break;

            case MAKENAMEID4('u', 's', 'l', 'w'):
            // The percentage (in 1000s) indicating the limit at which you are 'nearly' over. Currently 98% for PRO, 90% for free.
                uslw = int(client->json.getint());
                break;

            case EOO:
                assert(!mStorage || (got_storage && got_storage_used) || client->loggedIntoFolder());

                if (mStorage)
                {
                    if (uslw <= 0)
                    {
                        uslw = 9000;
                        LOG_warn << "Using default almost overstorage threshold";
                    }

                    if (details->storage_used >= details->storage_max)
                    {
                        LOG_debug << "Account full";
                        bool isPaywall = (client->ststatus == STORAGE_PAYWALL);
                        client->activateoverquota(0, isPaywall);
                    }
                    else if (details->storage_used >= (details->storage_max / 10000 * uslw))
                    {
                        LOG_debug << "Few storage space available";
                        client->setstoragestatus(STORAGE_ORANGE);
                    }
                    else
                    {
                        LOG_debug << "There are no storage problems";
                        client->setstoragestatus(STORAGE_GREEN);
                    }
                }

                if (mPro)
                {
                    // Pro level can change without a payment (ie. with coupons or by helpdesk)
                    // and in those cases, the `psts` packet is not triggered. However, the SDK
                    // should notify the app and resume transfers, etc.
                    bool changed = client->mCachedStatus.addOrUpdate(CacheableStatus::STATUS_PRO_LEVEL, details->pro_level);
                    if (changed)
                    {
                        client->app->account_updated();
                        client->abortbackoff(true);
                    }
                }

                client->app->account_details(details.get(), mStorage, mTransfer, mPro, false, false, false);
                return true;

            default:
                if (!client->json.storeobject())
                {
                    client->app->account_details(details.get(), API_EINTERNAL);
                    return false;
                }
        }
    }
}

CommandQueryTransferQuota::CommandQueryTransferQuota(MegaClient* client, m_off_t size)
{
    cmd("qbq");
    arg("s", size);

    tag = client->reqtag;
}

bool CommandQueryTransferQuota::procresult(Result r)
{
    if (!r.wasErrorOrOK())
    {
        LOG_err << "Unexpected response: " << client->json.pos;
        client->json.storeobject();

        // Returns 0 to not alarm apps and don't show overquota pre-warnings
        // if something unexpected is received, following the same approach as
        // in the webclient
        client->app->querytransferquota_result(0);
        return false;
    }

    client->app->querytransferquota_result(r.errorOrOK());
    return true;
}

CommandGetUserTransactions::CommandGetUserTransactions(MegaClient* client, std::shared_ptr<AccountDetails> ad)
{
    cmd("utt");

    details = ad;
    tag = client->reqtag;
}

bool CommandGetUserTransactions::procresult(Result r)
{
    details->transactions.clear();

    while (client->json.enterarray())
    {
        const char* handle = client->json.getvalue();
        m_time_t ts = client->json.getint();
        const char* delta = client->json.getvalue();
        const char* cur = client->json.getvalue();

        if (handle && (ts > 0) && delta && cur)
        {
            size_t t = details->transactions.size();
            details->transactions.resize(t + 1);
            memcpy(details->transactions[t].handle, handle, 11);
            details->transactions[t].handle[11] = 0;
            details->transactions[t].timestamp = ts;
            details->transactions[t].delta = atof(delta);
            memcpy(details->transactions[t].currency, cur, 3);
            details->transactions[t].currency[3] = 0;
        }

        if (!client->json.leavearray())
        {
            client->app->account_details(details.get(), API_EINTERNAL);
            return false;
        }
    }

    client->app->account_details(details.get(), false, false, false, false, true, false);
    return true;
}

CommandGetUserPurchases::CommandGetUserPurchases(MegaClient* client, std::shared_ptr<AccountDetails> ad)
{
    cmd("utp");

    details = ad;
    tag = client->reqtag;
}

bool CommandGetUserPurchases::procresult(Result r)
{
    client->restag = tag;

    details->purchases.clear();

    while (client->json.enterarray())
    {
        const char* handle = client->json.getvalue();
        const m_time_t ts = client->json.getint();
        const char* amount = client->json.getvalue();
        const char* cur = client->json.getvalue();
        int method = (int)client->json.getint();

        if (handle && (ts > 0) && amount && cur && (method >= 0))
        {
            size_t t = details->purchases.size();
            details->purchases.resize(t + 1);
            memcpy(details->purchases[t].handle, handle, 11);
            details->purchases[t].handle[11] = 0;
            details->purchases[t].timestamp = ts;
            details->purchases[t].amount = atof(amount);
            memcpy(details->purchases[t].currency, cur, 3);
            details->purchases[t].currency[3] = 0;
            details->purchases[t].method = method;
        }

        if (!client->json.leavearray())
        {
            client->app->account_details(details.get(), API_EINTERNAL);
            return false;
        }
    }

    client->app->account_details(details.get(), false, false, false, true, false, false);
    return true;
}

CommandGetUserSessions::CommandGetUserSessions(MegaClient* client, std::shared_ptr<AccountDetails> ad)
{
    cmd("usl");
    arg("x", 1); // Request the additional id and alive information

    details = ad;
    tag = client->reqtag;
}

bool CommandGetUserSessions::procresult(Result r)
{
    details->sessions.clear();

    while (client->json.enterarray())
    {
        size_t t = details->sessions.size();
        details->sessions.resize(t + 1);

        details->sessions[t].timestamp = client->json.getint();
        details->sessions[t].mru = client->json.getint();
        client->json.storeobject(&details->sessions[t].useragent);
        client->json.storeobject(&details->sessions[t].ip);

        const char* country = client->json.getvalue();
        memcpy(details->sessions[t].country, country ? country : "\0\0", 2);
        details->sessions[t].country[2] = 0;

        details->sessions[t].current = (int)client->json.getint();

        details->sessions[t].id = client->json.gethandle(8);
        details->sessions[t].alive = (int)client->json.getint();

        if (!client->json.leavearray())
        {
            client->app->account_details(details.get(), API_EINTERNAL);
            return false;
        }
    }

    client->app->account_details(details.get(), false, false, false, false, false, true);
    return true;
}

CommandSetPH::CommandSetPH(MegaClient* client, Node* n, int del, m_time_t cets, bool writable, bool megaHosted,
    int ctag, std::function<void(Error, handle, handle)> f)
{
    mSeqtagArray = true;

    h = n->nodehandle;
    ets = cets;
    tag = ctag;
    completion = move(f);
    assert(completion);

    cmd("l");
    arg("n", (byte*)&n->nodehandle, MegaClient::NODEHANDLE);

    if (del)
    {
        mDeleting = true;
        arg("d", 1);
    }

    if (ets)
    {
        arg("ets", ets);
    }

    if (writable)
    {
        mWritable = true;
        arg("w", "1");
    }

    if (megaHosted)
    {
        assert(n->sharekey && "attempting to share a key that is not set");
        arg("sk", n->sharekey->key, SymmCipher::KEYLENGTH);
    }
}

bool CommandSetPH::procresult(Result r)
{
    // depending on 'w', the response can be [{"ph":"XXXXXXXX","w":"YYYYYYYYYYYYYYYYYYYYYY"}] or simply [XXXXXXXX]
    if (r.hasJsonObject())
    {
        assert(mWritable);
        assert(!mDeleting);
        handle ph = UNDEF;
        std::string authKey;

        bool exit = false;
        while (!exit)
        {
            switch (client->json.getnameid())
            {
            case 'w':
                client->json.storeobject(&authKey);
                break;

            case MAKENAMEID2('p', 'h'):
                ph = client->json.gethandle();
                break;

            case EOO:
            {
                if (!authKey.empty() && !ISUNDEF(ph))
                {
                    completion(API_OK, h, ph);
                    return true;
                }
                exit = true;
                break;
            }
            default:
                if (!client->json.storeobject())
                {
                    exit = true;
                    break;
                }
            }
        }
    }
    else if (r.hasJsonItem())   // format: [XXXXXXXX]
    {
        assert(!mWritable);
        assert(!mDeleting);
        handle ph = client->json.gethandle();
        if (!ISUNDEF(ph))
        {
            completion(API_OK, h, ph);
            return true;
        }
    }
    else if (r.wasError(API_OK))
    {
        assert(mDeleting);
        // link removal is done by actionpacket in this case
        completion(r.errorOrOK(), h, UNDEF);
        return true;
    }
    else if (r.wasStrictlyError())
    {
        completion(r.errorOrOK(), h, UNDEF);
        return true;
    }

    completion(API_EINTERNAL, UNDEF, UNDEF);
    return false;
}

CommandGetPH::CommandGetPH(MegaClient* client, handle cph, const byte* ckey, int cop)
{
    cmd("g");
    arg("p", (byte*)&cph, MegaClient::NODEHANDLE);

    ph = cph;
    havekey = ckey ? true : false;
    if (havekey)
    {
        memcpy(key, ckey, sizeof key);
    }
    tag = client->reqtag;
    op = cop;
}

bool CommandGetPH::procresult(Result r)
{
    if (r.wasErrorOrOK())
    {
        client->app->openfilelink_result(r.errorOrOK());
        return true;
    }

    m_off_t s = -1;
    string a, fa;

    for (;;)
    {
        switch (client->json.getnameid())
        {
            case 's':
                s = client->json.getint();
                break;

            case MAKENAMEID2('a', 't'):
                client->json.storeobject(&a);
                break;

            case MAKENAMEID2('f', 'a'):
                client->json.storeobject(&fa);
                break;

            case EOO:
                // we want at least the attributes
                if (s >= 0)
                {
                    a.resize(Base64::atob(a.c_str(), (byte*)a.data(), int(a.size())));

                    if (op == 2)    // importing WelcomePDF for new account
                    {
                        assert(havekey);

                        vector<NewNode> newnodes(1);
                        auto newnode = &newnodes[0];

                        // set up new node
                        newnode->source = NEW_PUBLIC;
                        newnode->type = FILENODE;
                        newnode->nodehandle = ph;
                        newnode->parenthandle = UNDEF;
                        newnode->nodekey.assign((char*)key, FILENODEKEYLENGTH);
                        newnode->attrstring.reset(new string(a));

                        client->putnodes(client->mNodeManager.getRootNodeFiles(), NoVersioning, move(newnodes), nullptr, 0, false);
                    }
                    else if (havekey)
                    {
                        client->app->openfilelink_result(ph, key, s, &a, &fa, op);
                    }
                    else
                    {
                        client->app->openfilelink_result(ph, NULL, s, &a, &fa, op);
                    }
                }
                else
                {
                    client->app->openfilelink_result(API_EINTERNAL);
                }
                return true;

            default:
                if (!client->json.storeobject())
                {
                    client->app->openfilelink_result(API_EINTERNAL);
                    return false;
                }
        }
    }
}

CommandSetMasterKey::CommandSetMasterKey(MegaClient* client, const byte* newkey, const byte *hash, int hashsize, const byte *clientrandomvalue, const char *pin, string *salt)
{
    mSeqtagArray = true;

    memcpy(this->newkey, newkey, SymmCipher::KEYLENGTH);

    cmd("up");
    arg("k", newkey, SymmCipher::KEYLENGTH);
    if (clientrandomvalue)
    {
        arg("crv", clientrandomvalue, SymmCipher::KEYLENGTH);
    }
    arg("uh", hash, hashsize);
    if (pin)
    {
        arg("mfa", pin);
    }

    if (salt)
    {
        this->salt = *salt;
    }

    tag = client->reqtag;
}

bool CommandSetMasterKey::procresult(Result r)
{
    if (r.hasJsonItem())
    {
        // update encrypted MK and salt for further checkups
        client->k.assign((const char *) newkey, SymmCipher::KEYLENGTH);
        client->accountsalt = salt;

        client->json.storeobject();
        client->app->changepw_result(API_OK);
        return true;
    }
    else if (r.wasErrorOrOK())
    {
        client->app->changepw_result(r.errorOrOK());
        return true;
    }

    client->app->changepw_result(API_EINTERNAL);
    return false;
}

CommandCreateEphemeralSession::CommandCreateEphemeralSession(MegaClient* client,
                                                             const byte* key,
                                                             const byte* cpw,
                                                             const byte* ssc)
{
    mSeqtagArray = true;

    memcpy(pw, cpw, sizeof pw);

    cmd("up");
    arg("k", key, SymmCipher::KEYLENGTH);
    arg("ts", ssc, 2 * SymmCipher::KEYLENGTH);

    tag = client->reqtag;
}

bool CommandCreateEphemeralSession::procresult(Result r)
{
    if (r.hasJsonItem())
    {
        client->me = client->json.gethandle(MegaClient::USERHANDLE);
        client->uid = Base64Str<MegaClient::USERHANDLE>(client->me);
        client->resumeephemeral(client->me, pw, tag);
        return true;
    }
    else if (r.wasErrorOrOK())
    {
        client->ephemeralSession = false;
        client->ephemeralSessionPlusPlus = false;
        client->app->ephemeral_result(r.errorOrOK());
        return true;
    }

    client->app->ephemeral_result(API_EINTERNAL);
    return false;
}

CommandResumeEphemeralSession::CommandResumeEphemeralSession(MegaClient*, handle cuh, const byte* cpw, int ctag)
{
    memcpy(pw, cpw, sizeof pw);

    uh = cuh;

    cmd("us");
    arg("user", (byte*)&uh, MegaClient::USERHANDLE);

    tag = ctag;
}

bool CommandResumeEphemeralSession::procresult(Result r)
{
    byte keybuf[SymmCipher::KEYLENGTH];
    byte sidbuf[MegaClient::SIDLEN];
    int havek = 0, havecsid = 0;

    if (r.wasErrorOrOK())
    {
        client->app->ephemeral_result(r.errorOrOK());
        return true;
    }

    for (;;)
    {
        switch (client->json.getnameid())
        {
            case 'k':
                havek = client->json.storebinary(keybuf, sizeof keybuf) == sizeof keybuf;
                break;

            case MAKENAMEID4('t', 's', 'i', 'd'):
                havecsid = client->json.storebinary(sidbuf, sizeof sidbuf) == sizeof sidbuf;
                break;

            case EOO:
                if (!havek || !havecsid)
                {
                    client->app->ephemeral_result(API_EINTERNAL);
                    return false;
                }

                client->sid.assign((const char *)sidbuf, sizeof sidbuf);

                client->key.setkey(pw);
                client->key.ecb_decrypt(keybuf);

                client->key.setkey(keybuf);

                if (!client->checktsid(sidbuf, sizeof sidbuf))
                {
                    client->app->ephemeral_result(API_EKEY);
                    return true;
                }

                client->me = uh;
                client->uid = Base64Str<MegaClient::USERHANDLE>(client->me);

                client->openStatusTable(true);
                client->app->ephemeral_result(uh, pw);
                return true;

            default:
                if (!client->json.storeobject())
                {
                    client->app->ephemeral_result(API_EINTERNAL);
                    return false;
                }
        }
    }
}

CommandCancelSignup::CommandCancelSignup(MegaClient *client)
{
    cmd("ucr");

    tag = client->reqtag;
}

bool CommandCancelSignup::procresult(Result r)
{
    client->app->cancelsignup_result(r.errorOrOK());
    return r.wasErrorOrOK();
}

CommandWhyAmIblocked::CommandWhyAmIblocked(MegaClient *client)
{
    cmd("whyamiblocked");
    batchSeparately = true;  // don't let any other commands that might get batched with it cause the whole batch to fail

    tag = client->reqtag;
}

bool CommandWhyAmIblocked::procresult(Result r)
{
    if (r.wasErrorOrOK())
    {
        if (r.wasError(API_OK)) //unblocked
        {
            client->unblock();
        }

        client->app->whyamiblocked_result(r.errorOrOK());
        return true;
    }
    else if (client->json.isnumeric())
    {
         int response = int(client->json.getint());
         client->app->whyamiblocked_result(response);
         return true;
    }

    client->json.storeobject();
    client->app->whyamiblocked_result(API_EINTERNAL);
	return false;
}

CommandSendSignupLink2::CommandSendSignupLink2(MegaClient* client, const char* email, const char* name)
{
    cmd("uc2");
    arg("n", (byte*)name, int(strlen(name)));
    arg("m", (byte*)email, int(strlen(email)));
    arg("v", 2);
    tag = client->reqtag;
}

CommandSendSignupLink2::CommandSendSignupLink2(MegaClient* client, const char* email, const char* name, byte *clientrandomvalue, byte *encmasterkey, byte *hashedauthkey)
{
    cmd("uc2");
    arg("n", (byte*)name, int(strlen(name)));
    arg("m", (byte*)email, int(strlen(email)));
    arg("crv", clientrandomvalue, SymmCipher::KEYLENGTH);
    arg("hak", hashedauthkey, SymmCipher::KEYLENGTH);
    arg("k", encmasterkey, SymmCipher::KEYLENGTH);
    arg("v", 2);

    tag = client->reqtag;
}

bool CommandSendSignupLink2::procresult(Result r)
{
    client->app->sendsignuplink_result(r.errorOrOK());
    return r.wasErrorOrOK();
}

CommandConfirmSignupLink2::CommandConfirmSignupLink2(MegaClient* client,
                                                   const byte* code,
                                                   unsigned len)
{
    cmd("ud2");
    arg("c", code, len);

    tag = client->reqtag;
}

bool CommandConfirmSignupLink2::procresult(Result r)
{
    string name;
    string email;
    handle uh = UNDEF;
    int version = 0;

    if (r.wasErrorOrOK())
    {
        client->app->confirmsignuplink2_result(UNDEF, NULL, NULL, r.errorOrOK());
        return true;
    }

    assert(r.hasJsonArray());
    if (client->json.storebinary(&email) && client->json.storebinary(&name))
    {
        uh = client->json.gethandle(MegaClient::USERHANDLE);
        version = int(client->json.getint());
    }
    while (client->json.storeobject());

    if (!ISUNDEF(uh) && version == 2)
    {
        client->ephemeralSession = false;
        client->app->confirmsignuplink2_result(uh, name.c_str(), email.c_str(), API_OK);
        return true;
    }
    else
    {
        client->app->confirmsignuplink2_result(UNDEF, NULL, NULL, API_EINTERNAL);
        return false;
    }
}

CommandSetKeyPair::CommandSetKeyPair(MegaClient* client, const byte* privk,
                                     unsigned privklen, const byte* pubk,
                                     unsigned pubklen)
{
    mSeqtagArray = true;

    cmd("up");
    arg("privk", privk, privklen);
    arg("pubk", pubk, pubklen);

    tag = client->reqtag;

    len = privklen;
    privkBuffer.reset(new byte[privklen]);
    memcpy(privkBuffer.get(), privk, len);
}

bool CommandSetKeyPair::procresult(Result r)
{
    if (r.hasJsonItem())
    {
        client->json.storeobject();

        client->key.ecb_decrypt(privkBuffer.get(), len);
        client->mPrivKey.resize(AsymmCipher::MAXKEYLENGTH * 2);
        client->mPrivKey.resize(Base64::btoa(privkBuffer.get(), len, (char *)client->mPrivKey.data()));

        client->app->setkeypair_result(API_OK);
        return true;

    }
    else if (r.wasErrorOrOK())
    {
        client->app->setkeypair_result(r.errorOrOK());
        return true;
    }

    client->app->setkeypair_result(API_EINTERNAL);
    return false;
}

// fetch full node tree
CommandFetchNodes::CommandFetchNodes(MegaClient* client, int tag, bool nocache, bool loadSyncs)
{
    cmd("f");
    arg("c", 1);
    arg("r", 1);

    if (!nocache)
    {
        arg("ca", 1);
    }

    // The servers are more efficient with this command when it's the only one in the batch
    batchSeparately = true;

    // Whether we should (re)load the sync config database on request completion.
    mLoadSyncs = loadSyncs;

    this->tag = tag;
}

// purge and rebuild node/user tree
bool CommandFetchNodes::procresult(Result r)
{
    WAIT_CLASS::bumpds();
    client->fnstats.timeToLastByte = Waiter::ds - client->fnstats.startTime;

    if (r.wasErrorOrOK())
    {
        client->fetchingnodes = false;
        client->app->fetchnodes_result(r.errorOrOK());
        return true;
    }

    // make sure the syncs don't see Nodes disappearing
    // they should only look at the nodes again once
    // everything is reloaded and caught up
    // (in case we are reloading mid-session)
    client->statecurrent = false;
    client->actionpacketsCurrent = false;
#ifdef ENABLE_SYNC
    // this just makes sure syncs exit any current tree iteration
    client->syncs.syncRun([&](){});
#endif
    std::unique_lock<mutex> nodeTreeIsChanging(client->nodeTreeMutex);
    client->purgenodesusersabortsc(true);

    if (client->sctable)
    {
        // reset sc database for brand new node tree (note that we may be reloading mid-session)
        LOG_debug << "Resetting sc database";
        client->sctable->truncate();
        client->sctable->commit();
        assert(!client->sctable->inTransaction());
        client->sctable->begin();
        client->pendingsccommit = false;
    }

    for (;;)
    {
        switch (client->json.getnameid())
        {
            case 'f':
                // nodes
                if (!client->readnodes(&client->json, 0, PUTNODES_APP, nullptr, false, true, nullptr, nullptr))
                {
                    client->fetchingnodes = false;
                    client->mNodeManager.cleanNodes();
                    client->app->fetchnodes_result(API_EINTERNAL);
                    return false;
                }
                break;

            case MAKENAMEID2('f', '2'):
                // old versions
                if (!client->readnodes(&client->json, 0, PUTNODES_APP, nullptr, false, true, nullptr, nullptr))
                {
                    client->fetchingnodes = false;
                    client->mNodeManager.cleanNodes();
                    client->app->fetchnodes_result(API_EINTERNAL);
                    return false;
                }
                break;

            case MAKENAMEID3('o', 'k', '0'):
                // outgoing sharekeys
                client->readok(&client->json);
                break;

            case 's':
                // Fall through
            case MAKENAMEID2('p', 's'):
                // outgoing or pending shares
                client->readoutshares(&client->json);
                break;

            case 'u':
                // users/contacts
                if (!client->readusers(&client->json, false))
                {
                    client->fetchingnodes = false;
                    client->mNodeManager.cleanNodes();
                    client->app->fetchnodes_result(API_EINTERNAL);
                    return false;
                }
                break;

            case MAKENAMEID2('c', 'r'):
                // crypto key request
                client->proccr(&client->json);
                break;

            case MAKENAMEID2('s', 'r'):
                // sharekey distribution request
                client->procsr(&client->json);
                break;

            case MAKENAMEID2('s', 'n'):
                // sequence number
                if (!client->scsn.setScsn(&client->json))
                {
                    client->fetchingnodes = false;
                    client->mNodeManager.cleanNodes();
                    client->app->fetchnodes_result(API_EINTERNAL);
                    return false;
                }
                break;

            case MAKENAMEID2('s', 't'):
                {
                    string st;
                    if (!client->json.storeobject(&st)) return false;
                    client->app->sequencetag_update(st);
                    client->mScDbStateRecord.seqTag = st;
                }
                break;

            case MAKENAMEID3('i', 'p', 'c'):
                // Incoming pending contact
                client->readipc(&client->json);
                break;

            case MAKENAMEID3('o', 'p', 'c'):
                // Outgoing pending contact
                client->readopc(&client->json);
                break;

            case MAKENAMEID2('p', 'h'):
                // Public links handles
                client->procph(&client->json);
                break;

            case MAKENAMEID4('a', 'e', 's', 'p'):
                // Sets and Elements
                client->procaesp(); // continue even if it failed, it's not critical
                break;

#ifdef ENABLE_CHAT
            case MAKENAMEID3('m', 'c', 'f'):
                // List of chatrooms
                client->procmcf(&client->json);
                break;

            case MAKENAMEID5('m', 'c', 'p', 'n', 'a'):   // fall-through
            case MAKENAMEID4('m', 'c', 'n', 'a'):
                // nodes shared in chatrooms
                client->procmcna(&client->json);
                break;

            case MAKENAMEID4('m', 'c', 's', 'm'):
                // scheduled meetings
                client->procmcsm(&client->json);
                break;
#endif
            case EOO:
            {
                if (!client->scsn.ready())
                {
                    client->fetchingnodes = false;
                    client->mNodeManager.cleanNodes();
                    client->app->fetchnodes_result(API_EINTERNAL);
                    return false;
                }

                client->mergenewshares(0);

                client->mNodeManager.initCompleted();  // (nodes already written into DB)

                client->initsc();
                client->pendingsccommit = false;
                client->fetchnodestag = tag;

                WAIT_CLASS::bumpds();
                client->fnstats.timeToCached = Waiter::ds - client->fnstats.startTime;
                client->fnstats.nodesCached = client->mNodeManager.getNodeCount();
#ifdef ENABLE_SYNC
                if (mLoadSyncs)
                    client->syncs.loadSyncConfigsOnFetchnodesComplete(true);
#endif
                return true;
            }
            default:
                if (!client->json.storeobject())
                {
                    client->fetchingnodes = false;
                    client->mNodeManager.cleanNodes();
                    client->app->fetchnodes_result(API_EINTERNAL);
                    return false;
                }
        }
    }
}

CommandSubmitPurchaseReceipt::CommandSubmitPurchaseReceipt(MegaClient *client, int type, const char *receipt, handle lph, int phtype, int64_t ts)
{
    cmd("vpay");
    arg("t", type);

    if(receipt)
    {
        arg("receipt", receipt);
    }

    if(type == 2 && client->loggedin() == FULLACCOUNT)
    {
        arg("user", client->finduser(client->me)->uid.c_str());
    }

    if (!ISUNDEF(lph))
    {
        if (phtype == 0) // legacy mode
        {
            arg("aff", (byte*)&lph, MegaClient::NODEHANDLE);
        }
        else
        {
            beginobject("aff");
            arg("id", (byte*)&lph, MegaClient::NODEHANDLE);
            arg("ts", ts);
            arg("t", phtype);   // 1=affiliate id, 2=file/folder link, 3=chat link, 4=contact link
            endobject();
        }
    }

    tag = client->reqtag;
}

bool CommandSubmitPurchaseReceipt::procresult(Result r)
{
    client->app->submitpurchasereceipt_result(r.errorOrOK());
    return r.wasErrorOrOK();
}

// Credit Card Store
CommandCreditCardStore::CommandCreditCardStore(MegaClient* client, const char *cc, const char *last4, const char *expm, const char *expy, const char *hash)
{
    cmd("ccs");
    arg("cc", cc);
    arg("last4", last4);
    arg("expm", expm);
    arg("expy", expy);
    arg("hash", hash);

    tag = client->reqtag;
}

bool CommandCreditCardStore::procresult(Result r)
{
    client->app->creditcardstore_result(r.errorOrOK());
    return r.wasErrorOrOK();
}

CommandCreditCardQuerySubscriptions::CommandCreditCardQuerySubscriptions(MegaClient* client)
{
    cmd("ccqns");

    tag = client->reqtag;
}

bool CommandCreditCardQuerySubscriptions::procresult(Result r)
{
    if (r.wasErrorOrOK())
    {
        client->app->creditcardquerysubscriptions_result(0, r.errorOrOK());
        return true;
    }
    else if (client->json.isnumeric())
    {
        int number = int(client->json.getint());
        client->app->creditcardquerysubscriptions_result(number, API_OK);
        return true;
    }
    else
    {
        client->json.storeobject();
        client->app->creditcardquerysubscriptions_result(0, API_EINTERNAL);
        return false;
    }
}

CommandCreditCardCancelSubscriptions::CommandCreditCardCancelSubscriptions(MegaClient* client, const char* reason)
{
    cmd("cccs");

    if (reason)
    {
        arg("r", reason);
    }

    tag = client->reqtag;
}

bool CommandCreditCardCancelSubscriptions::procresult(Result r)
{
    client->app->creditcardcancelsubscriptions_result(r.errorOrOK());
    return r.wasErrorOrOK();
}

CommandCopySession::CommandCopySession(MegaClient *client)
{
    cmd("us");
    arg("c", 1);
    batchSeparately = true;  // don't let any other commands that might get batched with it cause the whole batch to fail when blocked
    tag = client->reqtag;
}

// for ephemeral accounts, it returns "tsid" instead of "csid" -> not supported, will return API_EINTERNAL
bool CommandCopySession::procresult(Result r)
{
    string session;
    byte sidbuf[AsymmCipher::MAXKEYLENGTH];
    int len_csid = 0;

    if (r.wasErrorOrOK())
    {
        assert(r.errorOrOK() != API_OK); // API shouldn't return OK, but a session
        client->app->copysession_result(NULL, r.errorOrOK());
        return true;
    }

    for (;;)
    {
        switch (client->json.getnameid())
        {
            case MAKENAMEID4('c', 's', 'i', 'd'):
                len_csid = client->json.storebinary(sidbuf, sizeof sidbuf);
                break;

            case EOO:
                if (len_csid < 32)
                {
                    client->app->copysession_result(NULL, API_EINTERNAL);
                    return false;
                }

                if (!client->asymkey.decrypt(sidbuf, len_csid, sidbuf, MegaClient::SIDLEN))
                {
                    client->app->copysession_result(NULL, API_EINTERNAL);
                    return false;
                }

                session.resize(MegaClient::SIDLEN * 4 / 3 + 4);
                session.resize(Base64::btoa(sidbuf, MegaClient::SIDLEN, (char *)session.data()));
                client->app->copysession_result(&session, API_OK);
                return true;

            default:
                if (!client->json.storeobject())
                {
                    client->app->copysession_result(NULL, API_EINTERNAL);
                    return false;
                }
        }
    }
}

CommandGetPaymentMethods::CommandGetPaymentMethods(MegaClient *client)
{
    cmd("ufpq");
    tag = client->reqtag;
}

bool CommandGetPaymentMethods::procresult(Result r)
{
    int methods = 0;
    int64_t value;

    if (r.wasErrorOrOK())
    {
        if (!r.wasError(API_OK))
        {
            client->app->getpaymentmethods_result(methods, r.errorOrOK());

            //Consume remaining values if they exist
            while(client->json.isnumeric())
            {
                client->json.getint();
            }
            return true;
        }

        value = static_cast<int64_t>(error(r.errorOrOK()));
    }
    else if (client->json.isnumeric())
    {
        value = client->json.getint();
    }
    else
    {
        LOG_err << "Parse error in ufpq";
        client->app->getpaymentmethods_result(methods, API_EINTERNAL);
        return false;
    }

    methods |= 1 << value;

    while (client->json.isnumeric())
    {
        value = client->json.getint();
        if (value < 0)
        {
            client->app->getpaymentmethods_result(methods, static_cast<error>(value));

            //Consume remaining values if they exist
            while(client->json.isnumeric())
            {
                client->json.getint();
            }
            return true;
        }

        methods |= 1 << value;
    }

    client->app->getpaymentmethods_result(methods, API_OK);
    return true;
}

CommandSendReport::CommandSendReport(MegaClient *client, const char *type, const char *blob, const char *uid)
{
    cmd("clog");

    arg("t", type);

    if (blob)
    {
        arg("d", blob);
    }

    if (uid)
    {
        arg("id", uid);
    }

    tag = client->reqtag;
}

bool CommandSendReport::procresult(Result r)
{
    client->app->userfeedbackstore_result(r.errorOrOK());
    return r.wasErrorOrOK();
}

CommandSendEvent::CommandSendEvent(MegaClient *client, int type, const char *desc)
{
    cmd("log");
    arg("e", type);
    arg("m", desc);

    tag = client->reqtag;
}

bool CommandSendEvent::procresult(Result r)
{
    client->app->sendevent_result(r.errorOrOK());
    return r.wasErrorOrOK();
}

CommandSupportTicket::CommandSupportTicket(MegaClient *client, const char *message, int type)
{
    cmd("sse");
    arg("t", type);
    arg("b", 1);    // base64 encoding for `msg`
    arg("m", (const byte*)message, int(strlen(message)));

    tag = client->reqtag;
}

bool CommandSupportTicket::procresult(Result r)
{
    client->app->supportticket_result(r.errorOrOK());
    return r.wasErrorOrOK();
}

CommandCleanRubbishBin::CommandCleanRubbishBin(MegaClient *client)
{
    cmd("dr");

    tag = client->reqtag;
}

bool CommandCleanRubbishBin::procresult(Result r)
{
    client->app->cleanrubbishbin_result(r.errorOrOK());
    return r.wasErrorOrOK();
}

CommandGetRecoveryLink::CommandGetRecoveryLink(MegaClient *client, const char *email, int type, const char *pin)
{
    cmd("erm");
    arg("m", email);
    arg("t", type);

    if (type == CANCEL_ACCOUNT && pin)
    {
        arg("mfa", pin);
    }

    tag = client->reqtag;
}

bool CommandGetRecoveryLink::procresult(Result r)
{
    client->app->getrecoverylink_result(r.errorOrOK());
    return r.wasErrorOrOK();
}

CommandQueryRecoveryLink::CommandQueryRecoveryLink(MegaClient *client, const char *linkcode)
{
    cmd("erv");
    arg("c", linkcode);

    tag = client->reqtag;
}

bool CommandQueryRecoveryLink::procresult(Result r)
{
    // [<code>,"<email>","<ip_address>",<timestamp>,"<user_handle>",["<email>"]]   (and we are already in the array)
    string email;
    string ip;
    m_time_t ts;
    handle uh;

    if (r.wasStrictlyError())
    {
        client->app->queryrecoverylink_result(r.errorOrOK());
        return true;
    }

    if (!client->json.isnumeric())
    {
        client->app->queryrecoverylink_result(API_EINTERNAL);
        return false;
    }

    int type = static_cast<int>(client->json.getint());

    if ( !client->json.storeobject(&email)  ||
         !client->json.storeobject(&ip)     ||
         ((ts = client->json.getint()) == -1) ||
         !(uh = client->json.gethandle(MegaClient::USERHANDLE)) )
    {
        client->app->queryrecoverylink_result(API_EINTERNAL);
        return false;
    }

    string tmp;
    vector<string> emails;

    // read emails registered for this account
    client->json.enterarray();
    while (client->json.storeobject(&tmp))
    {
        emails.push_back(tmp);
        if (*client->json.pos == ']')
        {
            break;
        }
    }
    client->json.leavearray();  // emails array

    if (!emails.size()) // there should be at least one email
    {
        client->app->queryrecoverylink_result(API_EINTERNAL);
        return false;
    }

    if (client->loggedin() == FULLACCOUNT && uh != client->me)
    {
        client->app->queryrecoverylink_result(API_EACCESS);
        return true;
    }

    client->app->queryrecoverylink_result(type, email.c_str(), ip.c_str(), time_t(ts), uh, &emails);
    return true;
}

CommandGetPrivateKey::CommandGetPrivateKey(MegaClient *client, const char *code)
{
    cmd("erx");
    arg("r", "gk");
    arg("c", code);

    tag = client->reqtag;
}

bool CommandGetPrivateKey::procresult(Result r)
{
    if (r.wasErrorOrOK())   // error
    {
        client->app->getprivatekey_result(r.errorOrOK());
        return true;
    }
    else
    {
        byte privkbuf[AsymmCipher::MAXKEYLENGTH * 2];
        int len_privk = client->json.storebinary(privkbuf, sizeof privkbuf);

        // account has RSA keypair: decrypt server-provided session ID
        if (len_privk < 256)
        {
            client->app->getprivatekey_result(API_EINTERNAL);
            return false;
        }
        else
        {
            client->app->getprivatekey_result((error)API_OK, privkbuf, len_privk);
            return true;
        }
    }
}

CommandConfirmRecoveryLink::CommandConfirmRecoveryLink(MegaClient *client, const char *code, const byte *hash, int hashsize, const byte *clientrandomvalue, const byte *encMasterKey, const byte *initialSession)
{
    cmd("erx");

    if (!initialSession)
    {
        arg("r", "sk");
    }

    arg("c", code);

    arg("x", encMasterKey, SymmCipher::KEYLENGTH);
    if (!clientrandomvalue)
    {
        arg("y", hash, hashsize);
    }
    else
    {
        beginobject("y");
        arg("crv", clientrandomvalue, SymmCipher::KEYLENGTH);
        arg("hak", hash, hashsize); //hashed authentication key
        endobject();
    }

    if (initialSession)
    {
        arg("z", initialSession, 2 * SymmCipher::KEYLENGTH);
    }

    tag = client->reqtag;
}

bool CommandConfirmRecoveryLink::procresult(Result r)
{
    client->app->confirmrecoverylink_result(r.errorOrOK());
    return r.wasErrorOrOK();
}

CommandConfirmCancelLink::CommandConfirmCancelLink(MegaClient *client, const char *code)
{
    cmd("erx");
    arg("c", code);

    tag = client->reqtag;
}

bool CommandConfirmCancelLink::procresult(Result r)
{
    MegaApp *app = client->app;
    app->confirmcancellink_result(r.errorOrOK());
    if (r.wasError(API_OK))
    {
        app->request_error(API_ESID);
    }
    return r.wasErrorOrOK();
}

CommandResendVerificationEmail::CommandResendVerificationEmail(MegaClient *client)
{
    cmd("era");
    batchSeparately = true;  // don't let any other commands that might get batched with it cause the whole batch to fail

    tag = client->reqtag;
}

bool CommandResendVerificationEmail::procresult(Result r)
{
    client->app->resendverificationemail_result(r.errorOrOK());
    return r.wasErrorOrOK();
}

CommandResetSmsVerifiedPhoneNumber::CommandResetSmsVerifiedPhoneNumber(MegaClient *client)
{
    cmd("smsr");
    tag = client->reqtag;
}

bool CommandResetSmsVerifiedPhoneNumber::procresult(Result r)
{
    if (r.wasError(API_OK))
    {
        client->mSmsVerifiedPhone.clear();
    }
    client->app->resetSmsVerifiedPhoneNumber_result(r.errorOrOK());
    return r.wasErrorOrOK();
}

CommandValidatePassword::CommandValidatePassword(MegaClient *client, const char *email, uint64_t emailhash)
{
    cmd("us");
    arg("user", email);
    arg("uh", (byte*)&emailhash, sizeof emailhash);

    tag = client->reqtag;
}

bool CommandValidatePassword::procresult(Result r)
{
    if (r.wasError(API_OK))
    {
        client->app->validatepassword_result(r.errorOrOK());
        return true;
    }
    else
    {
        assert(r.hasJsonObject());  // we don't use the object contents, and will exit the object automatically
        client->app->validatepassword_result(API_OK);
        return r.hasJsonObject();
    }
}

CommandGetEmailLink::CommandGetEmailLink(MegaClient *client, const char *email, int add, const char *pin)
{
    cmd("se");

    if (add)
    {
        arg("aa", "a");     // add
    }
    else
    {
        arg("aa", "r");     // remove
    }
    arg("e", email);
    if (pin)
    {
        arg("mfa", pin);
    }

    tag = client->reqtag;
}

bool CommandGetEmailLink::procresult(Result r)
{
    client->app->getemaillink_result(r.errorOrOK());
    return r.wasErrorOrOK();
}

CommandConfirmEmailLink::CommandConfirmEmailLink(MegaClient *client, const char *code, const char *email, const byte *newLoginHash, bool replace)
{
    mV3 = false;
    this->email = email;
    this->replace = replace;

    cmd("sec");

    arg("c", code);
    arg("e", email);
    if (newLoginHash)
    {
        arg("uh", newLoginHash, sizeof(uint64_t));
    }
    if (replace)
    {
        arg("r", 1);    // replace the current email address by this one
    }
    notself(client);

    tag = client->reqtag;
}

bool CommandConfirmEmailLink::procresult(Result r)
{
    if (r.wasError(API_OK))
    {
        User *u = client->finduser(client->me);

        if (replace)
        {
            LOG_debug << "Email changed from `" << u->email << "` to `" << email << "`";

            client->mapuser(u->userhandle, email.c_str()); // update email used as index for user's map
            u->changed.email = true;
            client->notifyuser(u);
        }
        // TODO: once we manage multiple emails, add the new email to the list of emails
    }

    client->app->confirmemaillink_result(r.errorOrOK());
    return r.wasErrorOrOK();
}

CommandGetVersion::CommandGetVersion(MegaClient *client, const char *appKey)
{
    this->client = client;
    cmd("lv");
    arg("a", appKey);
    tag = client->reqtag;
}

bool CommandGetVersion::procresult(Result r)
{
    int versioncode = 0;
    string versionstring;

    if (r.wasErrorOrOK())
    {
        client->app->getversion_result(0, NULL, r.errorOrOK());
        return r.wasErrorOrOK();
    }

    assert(r.hasJsonObject());
    for (;;)
    {
        switch (client->json.getnameid())
        {
            case 'c':
                versioncode = int(client->json.getint());
                break;

            case 's':
                client->json.storeobject(&versionstring);
                break;

            case EOO:
                client->app->getversion_result(versioncode, versionstring.c_str(), API_OK);
                return true;

            default:
                if (!client->json.storeobject())
                {
                    client->app->getversion_result(0, NULL, API_EINTERNAL);
                    return false;
                }
        }
    }
}

CommandGetLocalSSLCertificate::CommandGetLocalSSLCertificate(MegaClient *client)
{
    this->client = client;
    cmd("lc");
    arg("v", 1);

    tag = client->reqtag;
}

bool CommandGetLocalSSLCertificate::procresult(Result r)
{
    if (r.wasErrorOrOK())
    {
        client->app->getlocalsslcertificate_result(0, NULL, r.errorOrOK());
        return true;
    }

    assert(r.hasJsonObject());
    string certdata;
    m_time_t ts = 0;
    int numelements = 0;

    for (;;)
    {
        switch (client->json.getnameid())
        {
            case 't':
            {
                ts = client->json.getint();
                break;
            }
            case 'd':
            {
                string data;
                client->json.enterarray();
                while (client->json.storeobject(&data))
                {
                    if (numelements)
                    {
                        certdata.append(";");
                    }
                    numelements++;
                    certdata.append(data);
                }
                client->json.leavearray();
                break;
            }
            case EOO:
            {
                if (numelements < 2)
                {
                    client->app->getlocalsslcertificate_result(0, NULL, API_EINTERNAL);
                    return false;
                }
                client->app->getlocalsslcertificate_result(ts, &certdata, API_OK);
                return true;
            }

            default:
                if (!client->json.storeobject())
                {
                    client->app->getlocalsslcertificate_result(0, NULL, API_EINTERNAL);
                    return false;
                }
        }
    }
}

#ifdef ENABLE_CHAT
CommandChatCreate::CommandChatCreate(MegaClient* client, bool group, bool publicchat, const userpriv_vector* upl, const string_map* ukm, const char* title, bool meetingRoom, int chatOptions, const ScheduledMeeting* schedMeeting)
{
    mV3 = false;

    this->client = client;
    this->chatPeers = new userpriv_vector(*upl);
    this->mPublicChat = publicchat;
    this->mTitle = title ? string(title) : "";
    this->mUnifiedKey = "";
    mMeeting = meetingRoom;


    cmd("mcc");
    arg("g", (group) ? 1 : 0);

    if (group && title)
    {
        arg("ct", title);
    }

    if (publicchat)
    {
        arg("m", 1);

        char ownHandleB64[12];
        Base64::btoa((byte *)&client->me, MegaClient::USERHANDLE, ownHandleB64);
        ownHandleB64[11] = '\0';

        string_map::const_iterator it = ukm->find(ownHandleB64);
        if (it != ukm->end())
        {
            mUnifiedKey = it->second;
            arg("ck", mUnifiedKey.c_str());
        }
    }

    if (meetingRoom)
    {
        arg("mr", 1);
    }

    if (group)
    {
        mChatOptions.set(static_cast<ChatOptions_t>(chatOptions));
        if (mChatOptions.speakRequest()) {arg("sr", 1);}
        if (mChatOptions.waitingRoom())  {arg("w", 1);}
        if (mChatOptions.openInvite())   {arg("oi", 1);}
    }

    beginarray("u");

    userpriv_vector::iterator itupl;
    for (itupl = chatPeers->begin(); itupl != chatPeers->end(); itupl++)
    {
        beginobject();

        handle uh = itupl->first;
        privilege_t priv = itupl->second;

        arg("u", (byte *)&uh, MegaClient::USERHANDLE);
        arg("p", priv);

        if (publicchat)
        {
            char uid[12];
            Base64::btoa((byte*)&uh, MegaClient::USERHANDLE, uid);
            uid[11] = '\0';

            string_map::const_iterator ituk = ukm->find(uid);
            if(ituk != ukm->end())
            {
                arg("ck", ituk->second.c_str());
            }
        }
        endobject();
    }

    endarray();

    // create a scheduled meeting along with chatroom
    if (schedMeeting)
    {
        mSchedMeeting.reset(schedMeeting->copy()); // can avoid copy by mooving check from where we are calling
        beginobject("sm");
        arg("a", "mcsmp");
        createSchedMeetingJson(mSchedMeeting.get());
        endobject();
    }

    arg("v", 1);
    notself(client);

    tag = client->reqtag;
}

bool CommandChatCreate::procresult(Result r)
{
    if (r.wasErrorOrOK())
    {
        client->app->chatcreate_result(NULL, r.errorOrOK());
        delete chatPeers;
        return true;
    }
    else
    {
        handle chatid = UNDEF;
        handle schedId = UNDEF;
        int shard = -1;
        bool group = false;
        m_time_t ts = -1;
        std::vector<std::unique_ptr<ScheduledMeeting>> schedMeetings;
        UserAlert::UpdatedScheduledMeeting::Changeset cs;

        for (;;)
        {
            switch (client->json.getnameid())
            {
                case MAKENAMEID2('i','d'):
                    chatid = client->json.gethandle(MegaClient::CHATHANDLE);
                    break;

                case MAKENAMEID2('c','s'):
                    shard = int(client->json.getint());
                    break;

                case 'g':
                    group = client->json.getint();
                    break;

                case MAKENAMEID2('t', 's'):  // actual creation timestamp
                    ts = client->json.getint();
                    break;

                case MAKENAMEID2('s', 'm'):
                {
                    if (!client->json.isnumeric())
                    {
                        schedId = client->json.gethandle(MegaClient::CHATHANDLE);
                    }
                    else
                    {
                        assert(false); // we don't won't to add an ill-formed chatroom
                        LOG_err << "Error creating a scheduled meeting along with chat. chatId [" <<  Base64Str<MegaClient::CHATHANDLE>(chatid) << "]";
                        client->app->chatcreate_result(NULL, API_EINTERNAL);
                        delete chatPeers; // unused, but might be set at creation
                        return false;
                    }
                    break;
                }
                case EOO:
                    if (chatid != UNDEF && shard != -1)
                    {
                        if (client->chats.find(chatid) == client->chats.end())
                        {
                            client->chats[chatid] = new TextChat();
                        }

                        TextChat *chat = client->chats[chatid];
                        chat->id = chatid;
                        chat->priv = PRIV_MODERATOR;
                        chat->shard = shard;
                        delete chat->userpriv;  // discard any existing `userpriv`
                        chat->userpriv = this->chatPeers;
                        chat->group = group;
                        chat->ts = (ts != -1) ? ts : 0;
                        chat->publicchat = mPublicChat;
                        chat->meeting = mMeeting;
                        // no need to fetch scheduled meetings as we have just created the chat, so it doesn't have any

                        if (group) // we are creating a chat, so we need to initialize all chat options enabled/disabled
                        {
                            chat->addOrUpdateChatOptions(mChatOptions.speakRequest(), mChatOptions.waitingRoom(), mChatOptions.openInvite());
                        }

                        chat->setTag(tag ? tag : -1);
                        if (chat->group && !mTitle.empty())
                        {
                            chat->title = mTitle;
                        }
                        if (mPublicChat)
                        {
                            chat->unifiedKey = mUnifiedKey;
                        }

                        if (schedId != UNDEF && mSchedMeeting)
                        {
                            assert(chat->mScheduledMeetings.find(schedId) == end(chat->mScheduledMeetings));
                            mSchedMeeting->setSchedId(schedId);
                            mSchedMeeting->setChatid(chatid);
                            if (!chat->addOrUpdateSchedMeeting(std::move(mSchedMeeting)))
                            {
                                LOG_err << "Error adding a new scheduled meeting with schedId [" <<  Base64Str<MegaClient::CHATHANDLE>(schedId) << "]";
                            }
                            client->reqs.add(new CommandScheduledMeetingFetchEvents(client, chat->id, mega_invalid_timestamp, mega_invalid_timestamp, 0, nullptr));
                        }

                        client->notifychat(chat);
                        client->app->chatcreate_result(chat, API_OK);
                    }
                    else
                    {
                        client->app->chatcreate_result(NULL, API_EINTERNAL);
                        delete chatPeers;   // unused, but might be set at creation
                    }
                    return true;

                default:
                    if (!client->json.storeobject())
                    {
                        client->app->chatcreate_result(NULL, API_EINTERNAL);
                        delete chatPeers;   // unused, but might be set at creation
                        return false;
                    }
            }
        }
    }
}

CommandSetChatOptions::CommandSetChatOptions(MegaClient* client, handle chatid, int option, bool enabled, CommandSetChatOptionsCompletion completion)
    : mCompletion(completion)
{
    this->client = client;
    mChatid = chatid;
    mOption = option;
    mEnabled = enabled;

    cmd("mco");
    arg("cid", (byte*)&chatid, MegaClient::CHATHANDLE);
    switch (option)
    {
        case ChatOptions::kOpenInvite:      arg("oi", enabled);  break;
        case ChatOptions::kSpeakRequest:    arg("sr", enabled);  break;
        case ChatOptions::kWaitingRoom:     arg("w", enabled);   break;
        default:                                                 break;
    }

    notself(client); // set i param to ignore action packet generated by our own action
    tag = client->reqtag;
}

bool CommandSetChatOptions::procresult(Result r)
{
    if (r.wasError(API_OK))
    {
        auto it = client->chats.find(mChatid);
        if (it == client->chats.end())
        {
            mCompletion(API_EINTERNAL);
            return false;
        }

        // chat options: [-1 (not updated) | 0 (remove) | 1 (add)]
        int speakRequest = mOption == ChatOptions::kSpeakRequest ? mEnabled : -1;
        int waitingRoom  = mOption == ChatOptions::kWaitingRoom  ? mEnabled : -1;
        int openInvite   = mOption == ChatOptions::kOpenInvite   ? mEnabled : -1;

        TextChat* chat = it->second;
        chat->addOrUpdateChatOptions(speakRequest, waitingRoom, openInvite);
        chat->setTag(tag ? tag : -1);
        client->notifychat(chat);
    }

    mCompletion(r.errorOrOK());
    return r.wasErrorOrOK();
}

CommandChatInvite::CommandChatInvite(MegaClient *client, handle chatid, handle uh, privilege_t priv, const char *unifiedkey, const char* title)
{
    mV3 = false;

    this->client = client;
    this->chatid = chatid;
    this->uh = uh;
    this->priv = priv;
    this->title = title ? string(title) : "";

    cmd("mci");

    arg("id", (byte*)&chatid, MegaClient::CHATHANDLE);
    arg("u", (byte *)&uh, MegaClient::USERHANDLE);
    arg("p", priv);
    arg("v", 1);

    if (title)
    {
        arg("ct", title);
    }

    if (unifiedkey)
    {
        arg("ck", unifiedkey);
    }

    notself(client);

    tag = client->reqtag;
}

bool CommandChatInvite::procresult(Result r)
{
    if (r.wasError(API_OK))
    {
        if (client->chats.find(chatid) == client->chats.end())
        {
            // the invitation succeed for a non-existing chatroom
            client->app->chatinvite_result(API_EINTERNAL);
            return true;
        }

        TextChat *chat = client->chats[chatid];
        if (!chat->userpriv)
        {
            chat->userpriv = new userpriv_vector();
        }

        chat->userpriv->push_back(userpriv_pair(uh, priv));

        if (!title.empty())  // only if title was set for this chatroom, update it
        {
            chat->title = title;
        }

        chat->setTag(tag ? tag : -1);
        client->notifychat(chat);
    }

    client->app->chatinvite_result(r.errorOrOK());
    return r.wasErrorOrOK();
}

CommandChatRemove::CommandChatRemove(MegaClient *client, handle chatid, handle uh)
{
    mV3 = false;

    this->client = client;
    this->chatid = chatid;
    this->uh = uh;

    cmd("mcr");

    arg("id", (byte*)&chatid, MegaClient::CHATHANDLE);

    if (uh != client->me)
    {
        arg("u", (byte *)&uh, MegaClient::USERHANDLE);
    }
    arg("v", 1);
    notself(client);

    tag = client->reqtag;
}

bool CommandChatRemove::procresult(Result r)
{
    if (r.wasError(API_OK))
    {
        if (client->chats.find(chatid) == client->chats.end())
        {
            // the invitation succeed for a non-existing chatroom
            client->app->chatremove_result(API_EINTERNAL);
            return true;
        }

        TextChat *chat = client->chats[chatid];
        if (chat->userpriv)
        {
            userpriv_vector::iterator upvit;
            for (upvit = chat->userpriv->begin(); upvit != chat->userpriv->end(); upvit++)
            {
                if (upvit->first == uh)
                {
                    chat->userpriv->erase(upvit);
                    if (chat->userpriv->empty())
                    {
                        delete chat->userpriv;
                        chat->userpriv = NULL;
                    }
                    break;
                }
            }
        }
        else
        {
            if (uh != client->me)
            {
                // the removal succeed, but the list of peers is empty
                client->app->chatremove_result(API_EINTERNAL);
                return true;
            }
        }

        if (uh == client->me)
        {
            chat->priv = PRIV_RM;

            // clear the list of peers (if re-invited, peers will be re-added)
            delete chat->userpriv;
            chat->userpriv = NULL;
        }

        chat->setTag(tag ? tag : -1);
        client->notifychat(chat);
    }

    client->app->chatremove_result(r.errorOrOK());
    return r.wasErrorOrOK();
}

CommandChatURL::CommandChatURL(MegaClient *client, handle chatid)
{
    mSeqtagArray = true;

    this->client = client;

    cmd("mcurl");

    arg("id", (byte*)&chatid, MegaClient::CHATHANDLE);
    arg("v", 1);

    tag = client->reqtag;
}

bool CommandChatURL::procresult(Result r)
{
    if (r.hasJsonItem())
    {
        string url;
        if (client->json.storeobject(&url))
        {
            client->app->chaturl_result(&url, API_OK);
            return true;
        }
    }
    else if (r.wasErrorOrOK())
    {
        client->app->chaturl_result(NULL, r.errorOrOK());
        return true;
    }

    client->app->chaturl_result(NULL, API_EINTERNAL);
    return false;
}

CommandChatGrantAccess::CommandChatGrantAccess(MegaClient *client, handle chatid, handle h, const char *uid)
{
    mV3 = false;

    this->client = client;
    this->chatid = chatid;
    this->h = h;
    Base64::atob(uid, (byte*)&uh, MegaClient::USERHANDLE);

    cmd("mcga");

    arg("id", (byte*)&chatid, MegaClient::CHATHANDLE);
    arg("n", (byte*)&h, MegaClient::NODEHANDLE);
    arg("u", uid);
    arg("v", 1);
    notself(client);

    tag = client->reqtag;
}

bool CommandChatGrantAccess::procresult(Result r)
{
    if (r.wasError(API_OK))
    {
        if (client->chats.find(chatid) == client->chats.end())
        {
            // the action succeed for a non-existing chatroom??
            client->app->chatgrantaccess_result(API_EINTERNAL);
            return true;
        }

        TextChat *chat = client->chats[chatid];
        chat->setNodeUserAccess(h, uh);

        chat->setTag(tag ? tag : -1);
        client->notifychat(chat);
    }

    client->app->chatgrantaccess_result(r.errorOrOK());
    return r.wasErrorOrOK();
}

CommandChatRemoveAccess::CommandChatRemoveAccess(MegaClient *client, handle chatid, handle h, const char *uid)
{
    mV3 = false;

    this->client = client;
    this->chatid = chatid;
    this->h = h;
    Base64::atob(uid, (byte*)&uh, MegaClient::USERHANDLE);

    cmd("mcra");

    arg("id", (byte*)&chatid, MegaClient::CHATHANDLE);
    arg("n", (byte*)&h, MegaClient::NODEHANDLE);
    arg("u", uid);
    arg("v", 1);
    notself(client);

    tag = client->reqtag;
}

bool CommandChatRemoveAccess::procresult(Result r)
{
    if (r.wasError(API_OK))
    {
        if (client->chats.find(chatid) == client->chats.end())
        {
            // the action succeed for a non-existing chatroom??
            client->app->chatremoveaccess_result(API_EINTERNAL);
            return true;
        }

        TextChat *chat = client->chats[chatid];
        chat->setNodeUserAccess(h, uh, true);

        chat->setTag(tag ? tag : -1);
        client->notifychat(chat);
    }

    client->app->chatremoveaccess_result(r.errorOrOK());
    return r.wasErrorOrOK();
}

CommandChatUpdatePermissions::CommandChatUpdatePermissions(MegaClient *client, handle chatid, handle uh, privilege_t priv)
{
    mV3 = false;

    this->client = client;
    this->chatid = chatid;
    this->uh = uh;
    this->priv = priv;

    cmd("mcup");
    arg("v", 1);

    arg("id", (byte*)&chatid, MegaClient::CHATHANDLE);
    arg("u", (byte *)&uh, MegaClient::USERHANDLE);
    arg("p", priv);
    notself(client);

    tag = client->reqtag;
}

bool CommandChatUpdatePermissions::procresult(Result r)
{
    if (r.wasError(API_OK))
    {
        if (client->chats.find(chatid) == client->chats.end())
        {
            // the invitation succeed for a non-existing chatroom
            client->app->chatupdatepermissions_result(API_EINTERNAL);
            return true;
        }

        TextChat *chat = client->chats[chatid];
        if (uh != client->me)
        {
            if (!chat->userpriv)
            {
                // the update succeed, but that peer is not included in the chatroom
                client->app->chatupdatepermissions_result(API_EINTERNAL);
                return true;
            }

            bool found = false;
            userpriv_vector::iterator upvit;
            for (upvit = chat->userpriv->begin(); upvit != chat->userpriv->end(); upvit++)
            {
                if (upvit->first == uh)
                {
                    chat->userpriv->erase(upvit);
                    chat->userpriv->push_back(userpriv_pair(uh, priv));
                    found = true;
                    break;
                }
            }

            if (!found)
            {
                // the update succeed, but that peer is not included in the chatroom
                client->app->chatupdatepermissions_result(API_EINTERNAL);
                return true;
            }
        }
        else
        {
            chat->priv = priv;
        }

        chat->setTag(tag ? tag : -1);
        client->notifychat(chat);
    }

    client->app->chatupdatepermissions_result(r.errorOrOK());
    return r.wasErrorOrOK();
}


CommandChatTruncate::CommandChatTruncate(MegaClient *client, handle chatid, handle messageid)
{
    mV3 = false;

    this->client = client;
    this->chatid = chatid;

    cmd("mct");
    arg("v", 1);

    arg("id", (byte*)&chatid, MegaClient::CHATHANDLE);
    arg("m", (byte*)&messageid, MegaClient::CHATHANDLE);
    notself(client);

    tag = client->reqtag;
}

bool CommandChatTruncate::procresult(Result r)
{
    if (r.wasError(API_OK))
    {
        if (client->chats.find(chatid) == client->chats.end())
        {
            // the truncation succeed for a non-existing chatroom
            client->app->chattruncate_result(API_EINTERNAL);
            return true;
        }

        TextChat *chat = client->chats[chatid];
        chat->setTag(tag ? tag : -1);
        client->notifychat(chat);
    }

    client->app->chattruncate_result(r.errorOrOK());
    return r.wasErrorOrOK();
}

CommandChatSetTitle::CommandChatSetTitle(MegaClient *client, handle chatid, const char *title)
{
    mV3 = false;

    this->client = client;
    this->chatid = chatid;
    this->title = title ? string(title) : "";

    cmd("mcst");
    arg("v", 1);

    arg("id", (byte*)&chatid, MegaClient::CHATHANDLE);
    arg("ct", title);
    notself(client);

    tag = client->reqtag;
}

bool CommandChatSetTitle::procresult(Result r)
{
    if (r.wasError(API_OK))
    {
        if (client->chats.find(chatid) == client->chats.end())
        {
            // the invitation succeed for a non-existing chatroom
            client->app->chatsettitle_result(API_EINTERNAL);
            return true;
        }

        TextChat *chat = client->chats[chatid];
        chat->title = title;

        chat->setTag(tag ? tag : -1);
        client->notifychat(chat);
    }

    client->app->chatsettitle_result(r.errorOrOK());
    return r.wasErrorOrOK();
}

CommandChatPresenceURL::CommandChatPresenceURL(MegaClient *client)
{
    mSeqtagArray = true;
    this->client = client;
    cmd("pu");
    tag = client->reqtag;
}

bool CommandChatPresenceURL::procresult(Result r)
{
    if (r.hasJsonItem())
    {
        string url;
        if (client->json.storeobject(&url))
        {
            client->app->chatpresenceurl_result(&url, API_OK);
            return true;
        }
    }
    else if (r.wasErrorOrOK())
    {
        client->app->chatpresenceurl_result(NULL, r.errorOrOK());
        return true;
    }

    client->app->chatpresenceurl_result(NULL, API_EINTERNAL);
    return false;
}

CommandRegisterPushNotification::CommandRegisterPushNotification(MegaClient *client, int deviceType, const char *token)
{
    this->client = client;
    cmd("spt");
    arg("p", deviceType);
    arg("t", token);

    tag = client->reqtag;
}

bool CommandRegisterPushNotification::procresult(Result r)
{
    client->app->registerpushnotification_result(r.errorOrOK());
    return r.wasErrorOrOK();
}

CommandArchiveChat::CommandArchiveChat(MegaClient *client, handle chatid, bool archive)
{
    mV3 = false;

    this->mChatid = chatid;
    this->mArchive = archive;

    cmd("mcsf");

    arg("id", (byte*)&chatid, MegaClient::CHATHANDLE);
    arg("m", 1);
    arg("f", archive);

    notself(client);

    tag = client->reqtag;
}

bool CommandArchiveChat::procresult(Result r)
{
    if (r.wasError(API_OK))
    {
        textchat_map::iterator it = client->chats.find(mChatid);
        if (it == client->chats.end())
        {
            LOG_err << "Archive chat succeeded for a non-existing chatroom";
            client->app->archivechat_result(API_ENOENT);
            return true;
        }

        TextChat *chat = it->second;
        chat->setFlag(mArchive, TextChat::FLAG_OFFSET_ARCHIVE);

        chat->setTag(tag ? tag : -1);
        client->notifychat(chat);
    }

    client->app->archivechat_result(r.errorOrOK());
    return r.wasErrorOrOK();
}

CommandSetChatRetentionTime::CommandSetChatRetentionTime(MegaClient *client, handle chatid, unsigned period)
{
    mChatid = chatid;

    cmd("mcsr");
    arg("id", (byte*)&chatid, MegaClient::CHATHANDLE);
    arg("d", period);
    arg("ds", 1);
    tag = client->reqtag;
}

bool CommandSetChatRetentionTime::procresult(Result r)
{
    client->app->setchatretentiontime_result(r.errorOrOK());
    return true;
}

CommandRichLink::CommandRichLink(MegaClient *client, const char *url)
{
    cmd("erlsd");

    arg("url", url);

    tag = client->reqtag;
}

bool CommandRichLink::procresult(Result r)
{
    // error format: [{"error":<code>}]
    // result format: [{"result":{
    //                      "url":"<url>",
    //                      "t":"<title>",
    //                      "d":"<description>",
    //                      "ic":"<format>:<icon_B64>",
    //                      "i":"<format>:<image>"}}]

    if (r.wasErrorOrOK())
    {
        client->app->richlinkrequest_result(NULL, r.errorOrOK());
        return true;
    }


    string res;
    int errCode = 0;
    string metadata;
    for (;;)
    {
        switch (client->json.getnameid())
        {
            case MAKENAMEID5('e', 'r', 'r', 'o', 'r'):
                errCode = int(client->json.getint());
                break;

            case MAKENAMEID6('r', 'e', 's', 'u', 'l', 't'):
                client->json.storeobject(&metadata);
                break;

            case EOO:
            {
                error e = API_EINTERNAL;
                if (!metadata.empty())
                {
                    client->app->richlinkrequest_result(&metadata, API_OK);
                    return true;
                }
                else if (errCode)
                {
                    switch(errCode)
                    {
                        case 403:
                            e = API_EACCESS;
                            break;

                        case 404:
                            e = API_ENOENT;
                            break;

                        default:
                            e = API_EINTERNAL;
                            break;
                    }
                }

                client->app->richlinkrequest_result(NULL, e);
                return true;
            }

            default:
                if (!client->json.storeobject())
                {
                    client->app->richlinkrequest_result(NULL, API_EINTERNAL);
                    return false;
                }
        }
    }
}

CommandChatLink::CommandChatLink(MegaClient *client, handle chatid, bool del, bool createifmissing)
{
    mSeqtagArray = true;

    mDelete = del;

    cmd("mcph");
    arg("id", (byte*)&chatid, MegaClient::CHATHANDLE);

    if (del)
    {
        arg("d", 1);
    }

    if (!createifmissing)
    {
        arg("cim", (m_off_t)0);
    }

    tag = client->reqtag;
}

bool CommandChatLink::procresult(Result r)
{
    if (r.hasJsonItem())
    {
        assert(!mDelete);
        handle h = client->json.gethandle(MegaClient::CHATLINKHANDLE);
        if (!ISUNDEF(h))
        {
            client->app->chatlink_result(h, API_OK);
            return true;
        }
    }
    else if (r.wasErrorOrOK())
    {
        client->app->chatlink_result(UNDEF, r.errorOrOK());
        return true;
    }

    LOG_err << "Unexpected response for create/get chatlink";
    client->app->chatlink_result(UNDEF, API_EINTERNAL);
    return false;
}

CommandChatLinkURL::CommandChatLinkURL(MegaClient *client, handle publichandle)
{
    cmd("mcphurl");
    arg("ph", (byte*)&publichandle, MegaClient::CHATLINKHANDLE);

    tag = client->reqtag;
}

bool CommandChatLinkURL::procresult(Result r)
{
    if (r.wasStrictlyError())
    {
        client->app->chatlinkurl_result(UNDEF, -1, NULL, NULL, -1, 0, false, UNDEF, r.errorOrOK());
        return true;
    }
    else
    {
        handle chatid = UNDEF;
        int shard = -1;
        int numPeers = -1;
        string url;
        string ct;
        m_time_t ts = 0;
        bool meetingRoom = false;
        handle callid = UNDEF;

        for (;;)
        {
            switch (client->json.getnameid())
            {
                case MAKENAMEID2('i','d'):
                    chatid = client->json.gethandle(MegaClient::CHATHANDLE);
                    break;

                case MAKENAMEID2('c','s'):
                    shard = int(client->json.getint());
                    break;

                case MAKENAMEID2('c','t'):  // chat-title
                    client->json.storeobject(&ct);
                    break;

                case MAKENAMEID3('u','r','l'):
                    client->json.storeobject(&url);
                    break;

                case MAKENAMEID3('n','c','m'):
                    numPeers = int(client->json.getint());
                    break;

                case MAKENAMEID2('t', 's'):
                    ts = client->json.getint();
                    break;

                case MAKENAMEID6('c', 'a', 'l', 'l', 'I', 'd'):
                    callid = client->json.gethandle(MegaClient::CHATHANDLE);
                    break;

                case MAKENAMEID2('m', 'r'):
                    meetingRoom = client->json.getbool();
                    break;

                case EOO:
                    if (chatid != UNDEF && shard != -1 && !url.empty() && !ct.empty() && numPeers != -1)
                    {
                        client->app->chatlinkurl_result(chatid, shard, &url, &ct, numPeers, ts, meetingRoom, callid, API_OK);
                    }
                    else
                    {
                        client->app->chatlinkurl_result(UNDEF, -1, NULL, NULL, -1, 0, false, UNDEF, API_EINTERNAL);
                    }
                    return true;

                default:
                    if (!client->json.storeobject())
                    {
                        client->app->chatlinkurl_result(UNDEF, -1, NULL, NULL, -1, 0, false, UNDEF, API_EINTERNAL);
                        return false;
                    }
            }
        }
    }
}

CommandChatLinkClose::CommandChatLinkClose(MegaClient *client, handle chatid, const char *title)
{
    mV3 = false;

    mChatid = chatid;
    mTitle = title ? string(title) : "";

    cmd("mcscm");
    arg("id", (byte*)&chatid, MegaClient::CHATHANDLE);

    if (title)
    {
        arg("ct", title);
    }

    notself(client);
    tag = client->reqtag;
}

bool CommandChatLinkClose::procresult(Result r)
{
    if (r.wasError(API_OK))
    {
        textchat_map::iterator it = client->chats.find(mChatid);
        if (it == client->chats.end())
        {
            LOG_err << "Chat link close succeeded for a non-existing chatroom";
            client->app->chatlinkclose_result(API_ENOENT);
            return true;
        }

        TextChat *chat = it->second;
        chat->setMode(false);
        if (!mTitle.empty())
        {
            chat->title = mTitle;
        }

        chat->setTag(tag ? tag : -1);
        client->notifychat(chat);
    }

    client->app->chatlinkclose_result(r.errorOrOK());
    return r.wasErrorOrOK();
}

CommandChatLinkJoin::CommandChatLinkJoin(MegaClient *client, handle publichandle, const char *unifiedkey)
{
    cmd("mciph");
    arg("ph", (byte*)&publichandle, MegaClient::CHATLINKHANDLE);
    arg("ck", unifiedkey);
    tag = client->reqtag;
}

bool CommandChatLinkJoin::procresult(Result r)
{
    client->app->chatlinkjoin_result(r.errorOrOK());
    return r.wasErrorOrOK();
}

#endif

CommandGetMegaAchievements::CommandGetMegaAchievements(MegaClient *client, AchievementsDetails *details, bool registered_user)
{
    this->details = details;

    if (registered_user)
    {
        cmd("maf");
    }
    else
    {
        cmd("mafu");
    }

    arg("v", (m_off_t)0);

    tag = client->reqtag;
}

bool CommandGetMegaAchievements::procresult(Result r)
{
    if (r.wasErrorOrOK())
    {
        client->app->getmegaachievements_result(details, r.errorOrOK());
        return true;
    }

    details->permanent_size = 0;
    details->achievements.clear();
    details->awards.clear();
    details->rewards.clear();

    for (;;)
    {
        switch (client->json.getnameid())
        {
            case 's':
                details->permanent_size = client->json.getint();
                break;

            case 'u':
                if (client->json.enterobject())
                {
                    for (;;)
                    {
                        achievement_class_id id = achievement_class_id(client->json.getnameid());
                        if (id == EOO)
                        {
                            break;
                        }
                        id -= '0';   // convert to number

                        if (client->json.enterarray())
                        {
                            Achievement achievement;
                            achievement.storage = client->json.getint();
                            achievement.transfer = client->json.getint();
                            const char *exp_ts = client->json.getvalue();
                            char *pEnd = NULL;
                            achievement.expire = int(strtol(exp_ts, &pEnd, 10));
                            if (*pEnd == 'm')
                            {
                                achievement.expire *= 30;
                            }
                            else if (*pEnd == 'y')
                            {
                                achievement.expire *= 365;
                            }

                            details->achievements[id] = achievement;

                            while(client->json.storeobject());
                            client->json.leavearray();
                        }
                    }

                    client->json.leaveobject();
                }
                else
                {
                    LOG_err << "Failed to parse Achievements of MEGA achievements";
                    client->json.storeobject();
                    client->app->getmegaachievements_result(details, API_EINTERNAL);
                    return false;
                }
                break;

            case 'a':
                if (client->json.enterarray())
                {
                    while (client->json.enterobject())
                    {
                        Award award;
                        award.achievement_class = 0;
                        award.award_id = 0;
                        award.ts = 0;
                        award.expire = 0;

                        bool finished = false;
                        while (!finished)
                        {
                            switch (client->json.getnameid())
                            {
                            case 'a':
                                award.achievement_class = achievement_class_id(client->json.getint());
                                break;
                            case 'r':
                                award.award_id = int(client->json.getint());
                                break;
                            case MAKENAMEID2('t', 's'):
                                award.ts = client->json.getint();
                                break;
                            case 'e':
                                award.expire = client->json.getint();
                                break;
                            case 'm':
                                if (client->json.enterarray())
                                {
                                    string email;
                                    while(client->json.storeobject(&email))
                                    {
                                        award.emails_invited.push_back(email);
                                    }

                                    client->json.leavearray();
                                }
                                break;
                            case EOO:
                                finished = true;
                                break;
                            default:
                                client->json.storeobject();
                                break;
                            }
                        }

                        details->awards.push_back(award);

                        client->json.leaveobject();
                    }

                    client->json.leavearray();
                }
                else
                {
                    LOG_err << "Failed to parse Awards of MEGA achievements";
                    client->json.storeobject();
                    client->app->getmegaachievements_result(details, API_EINTERNAL);
                    return false;
                }
                break;

            case 'r':
                if (client->json.enterobject())
                {
                    for (;;)
                    {
                        nameid id = client->json.getnameid();
                        if (id == EOO)
                        {
                            break;
                        }

                        Reward reward;
                        reward.award_id = int(id - '0');   // convert to number

                        client->json.enterarray();

                        reward.storage = client->json.getint();
                        reward.transfer = client->json.getint();
                        const char *exp_ts = client->json.getvalue();
                        char *pEnd = NULL;
                        reward.expire = int(strtol(exp_ts, &pEnd, 10));
                        if (*pEnd == 'm')
                        {
                            reward.expire *= 30;
                        }
                        else if (*pEnd == 'y')
                        {
                            reward.expire *= 365;
                        }

                        while(client->json.storeobject());
                        client->json.leavearray();

                        details->rewards.push_back(reward);
                    }

                    client->json.leaveobject();
                }
                else
                {
                    LOG_err << "Failed to parse Rewards of MEGA achievements";
                    client->json.storeobject();
                    client->app->getmegaachievements_result(details, API_EINTERNAL);
                    return false;
                }
                break;

            case EOO:
                client->app->getmegaachievements_result(details, API_OK);
                return true;

            default:
                if (!client->json.storeobject())
                {
                    LOG_err << "Failed to parse MEGA achievements";
                    client->app->getmegaachievements_result(details, API_EINTERNAL);
                    return false;
                }
                break;
        }
    }
}

CommandGetWelcomePDF::CommandGetWelcomePDF(MegaClient *client)
{
    cmd("wpdf");

    tag = client->reqtag;
}

bool CommandGetWelcomePDF::procresult(Result r)
{
    if (r.wasErrorOrOK())
    {
        LOG_err << "Unexpected response of 'wpdf' command: missing 'ph' and 'k'";
        return true;
    }

    handle ph = UNDEF;
    byte keybuf[FILENODEKEYLENGTH];
    int len_key = 0;
    string key;

    for (;;)
    {
        switch (client->json.getnameid())
        {
            case MAKENAMEID2('p', 'h'):
                ph = client->json.gethandle(MegaClient::NODEHANDLE);
                break;

            case 'k':
                len_key = client->json.storebinary(keybuf, sizeof keybuf);
                break;

            case EOO:
                if (ISUNDEF(ph) || len_key != FILENODEKEYLENGTH)
                {
                    LOG_err << "Failed to import welcome PDF: invalid response";
                    return false;
                }
                key.assign((const char *) keybuf, len_key);
                client->reqs.add(new CommandGetPH(client, ph, (const byte*) key.data(), 2));
                return true;

            default:
                if (!client->json.storeobject())
                {
                    LOG_err << "Failed to parse welcome PDF response";
                    return false;
                }
                break;
        }
    }
}


CommandMediaCodecs::CommandMediaCodecs(MegaClient* c, Callback cb)
{
    cmd("mc");

    client = c;
    callback = cb;
}

bool CommandMediaCodecs::procresult(Result r)
{
    if (r.wasErrorOrOK())
    {
        LOG_err << "mc result: " << error(r.errorOrOK());
        return true;
    }

    if (!client->json.isnumeric())
    {
        // It's wrongly formatted, consume this one so the next command can be processed.
        LOG_err << "mc response badly formatted";
        return false;
    }

    int version = static_cast<int>(client->json.getint());
    callback(client, version);
    return true;
}

CommandContactLinkCreate::CommandContactLinkCreate(MegaClient *client, bool renew)
{
    mSeqtagArray = true;

    if (renew)
    {
        cmd("clr");
    }
    else
    {
        cmd("clc");
    }

    tag = client->reqtag;
}

bool CommandContactLinkCreate::procresult(Result r)
{
    if (r.hasJsonItem())
    {
        handle h = client->json.gethandle(MegaClient::CONTACTLINKHANDLE);
        client->app->contactlinkcreate_result(API_OK, h);
        return true;
    }
    else if (r.wasErrorOrOK())
    {
        client->app->contactlinkcreate_result(r.errorOrOK(), UNDEF);
        return true;
    }

    client->app->contactlinkcreate_result(API_EINTERNAL, UNDEF);
    return false;
}

CommandContactLinkQuery::CommandContactLinkQuery(MegaClient *client, handle h)
{
    cmd("clg");
    arg("cl", (byte*)&h, MegaClient::CONTACTLINKHANDLE);

    arg("b", 1);    // return firstname/lastname in B64

    tag = client->reqtag;
}

bool CommandContactLinkQuery::procresult(Result r)
{
    handle h = UNDEF;
    string email;
    string firstname;
    string lastname;
    string avatar;

    if (r.wasErrorOrOK())
    {
        client->app->contactlinkquery_result(r.errorOrOK(), h, &email, &firstname, &lastname, &avatar);
        return true;
    }

    for (;;)
    {
        switch (client->json.getnameid())
        {
            case 'h':
                h = client->json.gethandle(MegaClient::USERHANDLE);
                break;
            case 'e':
                client->json.storeobject(&email);
                break;
            case MAKENAMEID2('f', 'n'):
                client->json.storeobject(&firstname);
                break;
            case MAKENAMEID2('l', 'n'):
                client->json.storeobject(&lastname);
                break;
            case MAKENAMEID2('+', 'a'):
                client->json.storeobject(&avatar);
                break;
            case EOO:
                client->app->contactlinkquery_result(API_OK, h, &email, &firstname, &lastname, &avatar);
                return true;
            default:
                if (!client->json.storeobject())
                {
                    LOG_err << "Failed to parse query contact link response";
                    client->app->contactlinkquery_result(API_EINTERNAL, h, &email, &firstname, &lastname, &avatar);
                    return false;
                }
                break;
        }
    }
}

CommandContactLinkDelete::CommandContactLinkDelete(MegaClient *client, handle h)
{
    cmd("cld");
    if (!ISUNDEF(h))
    {
        arg("cl", (byte*)&h, MegaClient::CONTACTLINKHANDLE);
    }
    tag = client->reqtag;
}

bool CommandContactLinkDelete::procresult(Result r)
{
    client->app->contactlinkdelete_result(r.errorOrOK());
    return r.wasErrorOrOK();
}

CommandKeepMeAlive::CommandKeepMeAlive(MegaClient *client, int type, bool enable)
{
    if (enable)
    {
        cmd("kma");
    }
    else
    {
        cmd("kmac");
    }
    arg("t", type);

    tag = client->reqtag;
}

bool CommandKeepMeAlive::procresult(Result r)
{
    client->app->keepmealive_result(r.errorOrOK());
    return r.wasErrorOrOK();
}

CommandMultiFactorAuthSetup::CommandMultiFactorAuthSetup(MegaClient *client, const char *pin)
{
    mSeqtagArray = true;

    cmd("mfas");
    if (pin)
    {
        arg("mfa", pin);
    }
    tag = client->reqtag;
}

bool CommandMultiFactorAuthSetup::procresult(Result r)
{
    // don't call storeobject unless we are sure we should, as it could consume a top level `,`
    if (r.hasJsonItem())
    {
        // code string is returned when mfa is not supplied in the request
        string code;
        if (client->json.storeobject(&code))
        {
            client->app->multifactorauthsetup_result(&code, API_OK);
            return true;
        }
    }
    else if (r.wasErrorOrOK())  //[0] is valid response (returned when mfa is supplied in the request)
    {
        client->app->multifactorauthsetup_result(NULL, r.errorOrOK());
        return true;
    }

    // if anything went wrong
    client->app->multifactorauthsetup_result(NULL, API_EINTERNAL);
    return false;  // caller will reevaluate json to get to the next command
}

CommandMultiFactorAuthCheck::CommandMultiFactorAuthCheck(MegaClient *client, const char *email)
{
    cmd("mfag");
    arg("e", email);

    tag = client->reqtag;
}

bool CommandMultiFactorAuthCheck::procresult(Result r)
{
    if (r.wasErrorOrOK())
    {
        client->app->multifactorauthcheck_result(r.errorOrOK());
        return true;
    }

    if (client->json.isnumeric())
    {
        client->app->multifactorauthcheck_result(static_cast<int>(client->json.getint()));
        return true;
    }
    else
    {
        client->app->multifactorauthcheck_result(API_EINTERNAL);
        return false;
    }
}

CommandMultiFactorAuthDisable::CommandMultiFactorAuthDisable(MegaClient *client, const char *pin)
{
    cmd("mfad");
    arg("mfa", pin);

    tag = client->reqtag;
}

bool CommandMultiFactorAuthDisable::procresult(Result r)
{
    client->app->multifactorauthdisable_result(r.errorOrOK());
    return r.wasErrorOrOK();
}

CommandGetPSA::CommandGetPSA(bool urlSupport, MegaClient *client)
{
    cmd("gpsa");

    if (urlSupport)
    {
        arg("w", 1);
    }

    tag = client->reqtag;
}

bool CommandGetPSA::procresult(Result r)
{
    if (r.wasErrorOrOK())
    {
        client->app->getpsa_result(r.errorOrOK(), 0, NULL, NULL, NULL, NULL, NULL, NULL);
        return true;
    }

    int id = 0;
    string temp;
    string title, text, imagename, imagepath;
    string buttonlink, buttontext, url;

    for (;;)
    {
        switch (client->json.getnameid())
        {
            case MAKENAMEID2('i', 'd'):
                id = int(client->json.getint());
                break;
            case 't':
                client->json.storeobject(&temp);
                Base64::atob(temp, title);
                break;
            case 'd':
                client->json.storeobject(&temp);
                Base64::atob(temp, text);
                break;
            case MAKENAMEID3('i', 'm', 'g'):
                client->json.storeobject(&imagename);
                break;
            case 'l':
                client->json.storeobject(&buttonlink);
                break;
            case MAKENAMEID3('u', 'r', 'l'):
                client->json.storeobject(&url);
                break;
            case 'b':
                client->json.storeobject(&temp);
                Base64::atob(temp, buttontext);
                break;
            case MAKENAMEID3('d', 's', 'p'):
                client->json.storeobject(&imagepath);
                break;
            case EOO:
                imagepath.append(imagename);
                imagepath.append(".png");
                client->app->getpsa_result(API_OK, id, &title, &text, &imagepath, &buttontext, &buttonlink, &url);
                return true;
            default:
                if (!client->json.storeobject())
                {
                    LOG_err << "Failed to parse get PSA response";
                    client->app->getpsa_result(API_EINTERNAL, 0, NULL, NULL, NULL, NULL, NULL, NULL);
                    return false;
                }
                break;
        }
    }
}

CommandFetchTimeZone::CommandFetchTimeZone(MegaClient *client, const char *timezone, const char* timeoffset)
{
    cmd("ftz");
    arg("utz", timezone);
    arg("uo", timeoffset);

    tag = client->reqtag;
}

bool CommandFetchTimeZone::procresult(Result r)
{
    if (r.wasErrorOrOK())
    {
        client->app->fetchtimezone_result(r.errorOrOK(), NULL, NULL, -1);
        return true;
    }

    string currenttz;
    int currentto;
    vector<string> timezones;
    vector<int> timeoffsets;
    string defaulttz;
    int defaulttzindex = -1;

    for (;;)
    {
        switch (client->json.getnameid())
        {
            case MAKENAMEID7('c', 'h', 'o', 'i', 'c', 'e', 's'):
                if (client->json.enterobject())
                {
                    while (client->json.storeobject(&currenttz))
                    {
                        currentto = int(client->json.getint());
                        timezones.push_back(currenttz);
                        timeoffsets.push_back(currentto);
                    }
                    client->json.leaveobject();
                }
                else if (!client->json.storeobject())
                {
                    LOG_err << "Failed to parse fetch time zone response";
                    client->app->fetchtimezone_result(API_EINTERNAL, NULL, NULL, -1);
                    return false;
                }
                break;

            case MAKENAMEID7('d', 'e', 'f', 'a', 'u', 'l', 't'):
                if (client->json.isnumeric())
                {
                    client->json.getint();
                }
                else
                {
                    client->json.storeobject(&defaulttz);
                }
                break;

            case EOO:
                if (!defaulttz.empty())    // default received as string
                {
                    for (int i = 0; i < (int)timezones.size(); i++)
                    {
                        if (timezones[i] == defaulttz)
                        {
                            defaulttzindex = i;
                            break;
                        }
                    }
                }
                client->app->fetchtimezone_result(API_OK, &timezones, &timeoffsets, defaulttzindex);
                return true;

            default:
                if (!client->json.storeobject())
                {
                    LOG_err << "Failed to parse fetch time zone response";
                    client->app->fetchtimezone_result(API_EINTERNAL, NULL, NULL, -1);
                    return false;
                }
                break;
        }
    }
}

CommandSetLastAcknowledged::CommandSetLastAcknowledged(MegaClient* client)
{
    mV3 = false;  // just until we figure out why this started returning `st` for v3

    cmd("sla");
    tag = client->reqtag;
}

bool CommandSetLastAcknowledged::procresult(Result r)
{
    if (r.succeeded())
    {
        client->useralerts.acknowledgeAllSucceeded();
    }

    client->app->acknowledgeuseralerts_result(r.errorOrOK());
    return r.wasErrorOrOK();
}

CommandSMSVerificationSend::CommandSMSVerificationSend(MegaClient* client, const string& phoneNumber, bool reVerifyingWhitelisted)
{
    cmd("smss");
    batchSeparately = true;  // don't let any other commands that might get batched with it cause the whole batch to fail

    assert(isPhoneNumber(phoneNumber));
    arg("n", phoneNumber.c_str());

    if (reVerifyingWhitelisted)
    {
        arg("to", 1);   // test override
    }

    tag = client->reqtag;
}

bool CommandSMSVerificationSend::isPhoneNumber(const string& s)
{
    for (auto i = s.size(); i--; )
    {
        if (!(isdigit(s[i]) || (i == 0 && s[i] == '+')))
        {
            return false;
        }
    }
    return s.size() > 6;
}

bool CommandSMSVerificationSend::procresult(Result r)
{
    client->app->smsverificationsend_result(r.errorOrOK());
    return r.wasErrorOrOK();
}

CommandSMSVerificationCheck::CommandSMSVerificationCheck(MegaClient* client, const string& verificationcode)
{
    mSeqtagArray = true;

    cmd("smsv");
    batchSeparately = true;  // don't let any other commands that might get batched with it cause the whole batch to fail

    if (isVerificationCode(verificationcode))
    {
        arg("c", verificationcode.c_str());
    }

    tag = client->reqtag;
}

bool CommandSMSVerificationCheck::isVerificationCode(const string& s)
{
    for (const char c : s)
    {
        if (!isdigit(c))
        {
            return false;
        }
    }
    return s.size() == 6;
}

bool CommandSMSVerificationCheck::procresult(Result r)
{
    if (r.hasJsonItem())
    {
        string phoneNumber;
        if (client->json.storeobject(&phoneNumber))
        {
            assert(CommandSMSVerificationSend::isPhoneNumber(phoneNumber));
            client->mSmsVerifiedPhone = phoneNumber;
            client->app->smsverificationcheck_result(API_OK, &phoneNumber);
            return true;
        }
    }
    else if (r.wasErrorOrOK())
    {
        client->app->smsverificationcheck_result(r.errorOrOK(), nullptr);
        return true;
    }

    client->app->smsverificationcheck_result(API_EINTERNAL, nullptr);
    return false;
}

CommandGetRegisteredContacts::CommandGetRegisteredContacts(MegaClient* client, const map<const char*, const char*>& contacts)
{
    cmd("usabd");

    arg("v", 1);

    beginobject("e");
    for (const auto& pair : contacts)
    {
        arg(Base64::btoa(pair.first).c_str(), // name is text-input from user, need conversion too
            (byte *)pair.second, static_cast<int>(strlen(pair.second)));
    }
    endobject();

    tag = client->reqtag;
}

bool CommandGetRegisteredContacts::procresult(Result r)
{
    if (r.wasErrorOrOK())
    {
        client->app->getregisteredcontacts_result(r.errorOrOK(), nullptr);
        return true;
    }

    vector<tuple<string, string, string>> registeredContacts;

    string entryUserDetail;
    string id;
    string userDetail;

    bool success = true;
    while (client->json.enterobject())
    {
        bool exit = false;
        while (!exit)
        {
            switch (client->json.getnameid())
            {
                case MAKENAMEID3('e', 'u', 'd'):
                {
                    client->json.storeobject(&entryUserDetail);
                    break;
                }
                case MAKENAMEID2('i', 'd'):
                {
                    client->json.storeobject(&id);
                    break;
                }
                case MAKENAMEID2('u', 'd'):
                {
                    client->json.storeobject(&userDetail);
                    break;
                }
                case EOO:
                {
                    if (entryUserDetail.empty() || id.empty() || userDetail.empty())
                    {
                        LOG_err << "Missing or empty field when parsing 'get registered contacts' response";
                        success = false;
                    }
                    else
                    {
                        registeredContacts.emplace_back(
                                    make_tuple(Base64::atob(entryUserDetail), move(id),
                                               Base64::atob(userDetail)));
                    }
                    exit = true;
                    break;
                }
                default:
                {
                    if (!client->json.storeobject())
                    {
                        LOG_err << "Failed to parse 'get registered contacts' response";
                        client->app->getregisteredcontacts_result(API_EINTERNAL, nullptr);
                        return false;
                    }
                }
            }
        }
        client->json.leaveobject();
    }
    if (success)
    {
        client->app->getregisteredcontacts_result(API_OK, &registeredContacts);
        return true;
    }
    else
    {
        client->app->getregisteredcontacts_result(API_EINTERNAL, nullptr);
        return false;
    }
}

CommandGetCountryCallingCodes::CommandGetCountryCallingCodes(MegaClient* client)
{
    cmd("smslc");

    batchSeparately = true;
    tag = client->reqtag;
}

bool CommandGetCountryCallingCodes::procresult(Result r)
{
    if (r.wasErrorOrOK())
    {
        client->app->getcountrycallingcodes_result(r.errorOrOK(), nullptr);
        return true;
    }

    map<string, vector<string>> countryCallingCodes;

    bool success = true;
    while (client->json.enterobject())
    {
        bool exit = false;
        string countryCode;
        vector<string> callingCodes;
        while (!exit)
        {
            switch (client->json.getnameid())
            {
                case MAKENAMEID2('c', 'c'):
                {
                    client->json.storeobject(&countryCode);
                    break;
                }
                case MAKENAMEID1('l'):
                {
                    if (client->json.enterarray())
                    {
                        std::string code;
                        while (client->json.storeobject(&code))
                        {
                            callingCodes.emplace_back(move(code));
                        }
                        client->json.leavearray();
                    }
                    break;
                }
                case EOO:
                {
                    if (countryCode.empty() || callingCodes.empty())
                    {
                        LOG_err << "Missing or empty fields when parsing 'get country calling codes' response";
                        success = false;
                    }
                    else
                    {
                        countryCallingCodes.emplace(make_pair(move(countryCode), move(callingCodes)));
                    }
                    exit = true;
                    break;
                }
                default:
                {
                    if (!client->json.storeobject())
                    {
                        LOG_err << "Failed to parse 'get country calling codes' response";
                        client->app->getcountrycallingcodes_result(API_EINTERNAL, nullptr);
                        return false;
                    }
                }
            }
        }
        client->json.leaveobject();
    }
    if (success)
    {
        client->app->getcountrycallingcodes_result(API_OK, &countryCallingCodes);
        return true;
    }
    else
    {
        client->app->getcountrycallingcodes_result(API_EINTERNAL, nullptr);
        return false;
    }
}

CommandFolderLinkInfo::CommandFolderLinkInfo(MegaClient* client, handle publichandle)
{
    ph = publichandle;

    cmd("pli");
    arg("ph", (byte*)&publichandle, MegaClient::NODEHANDLE);

    tag = client->reqtag;
}

bool CommandFolderLinkInfo::procresult(Result r)
{
    if (r.wasErrorOrOK())
    {
        client->app->folderlinkinfo_result(r.errorOrOK(), UNDEF, UNDEF, NULL, NULL, 0, 0, 0, 0, 0);
        return true;
    }
    string attr;
    string key;
    handle owner = UNDEF;
    handle ph = 0;
    m_off_t currentSize = 0;
    m_off_t versionsSize  = 0;
    int numFolders = 0;
    int numFiles = 0;
    int numVersions = 0;

    for (;;)
    {
        switch (client->json.getnameid())
        {
        case MAKENAMEID5('a','t','t','r','s'):
            client->json.storeobject(&attr);
            break;

        case MAKENAMEID2('p','h'):
            ph = client->json.gethandle(MegaClient::NODEHANDLE);
            break;

        case 'u':
            owner = client->json.gethandle(MegaClient::USERHANDLE);
            break;

        case 's':
            if (client->json.enterarray())
            {
                currentSize = client->json.getint();
                numFiles = int(client->json.getint());
                numFolders = int(client->json.getint());
                versionsSize  = client->json.getint();
                numVersions = int(client->json.getint());
                client->json.leavearray();
            }
            break;

        case 'k':
            client->json.storeobject(&key);
            break;

        case EOO:
            if (attr.empty())
            {
                LOG_err << "The folder link information doesn't contain the attr string";
                client->app->folderlinkinfo_result(API_EINCOMPLETE, UNDEF, UNDEF, NULL, NULL, 0, 0, 0, 0, 0);
                return false;
            }
            if (key.size() <= 9 || key.find(":") == string::npos)
            {
                LOG_err << "The folder link information doesn't contain a valid decryption key";
                client->app->folderlinkinfo_result(API_EKEY, UNDEF, UNDEF, NULL, NULL, 0, 0, 0, 0, 0);
                return false;
            }
            if (ph != this->ph)
            {
                LOG_err << "Folder link information: public handle doesn't match";
                client->app->folderlinkinfo_result(API_EINTERNAL, UNDEF, UNDEF, NULL, NULL, 0, 0, 0, 0, 0);
                return false;
            }

            client->app->folderlinkinfo_result(API_OK, owner, ph, &attr, &key, currentSize, numFiles, numFolders, versionsSize, numVersions);
            return true;

        default:
            if (!client->json.storeobject())
            {
                LOG_err << "Failed to parse folder link information response";
                client->app->folderlinkinfo_result(API_EINTERNAL, UNDEF, UNDEF, NULL, NULL, 0, 0, 0, 0, 0);
                return false;
            }
            break;
        }
    }
}

CommandBackupPut::CommandBackupPut(MegaClient* client, const BackupInfo& fields, std::function<void(Error, handle /*backup id*/)> completion)
    : mCompletion(completion)
{
    mSeqtagArray = true;

    cmd("sp");

    if (!ISUNDEF(fields.backupId))
    {
        arg("id", (byte*)&fields.backupId, MegaClient::BACKUPHANDLE);
    }

    if (fields.type != BackupType::INVALID)
    {
        arg("t", fields.type);
    }

    if (!fields.nodeHandle.isUndef())
    {
        arg("h", fields.nodeHandle);
    }

    if (!fields.localFolder.empty())
    {
        string localFolderEncrypted(client->cypherTLVTextWithMasterKey("lf", fields.localFolder.toPath(false)));
        arg("l", localFolderEncrypted.c_str());
    }

    if (!fields.deviceId.empty())
    {
        arg("d", fields.deviceId.c_str());
    }

    if (!ISUNDEF(fields.driveId))
    {
        arg("dr",  (byte*)&fields.driveId, MegaClient::DRIVEHANDLE);
    }

    if (fields.state >= 0)
    {
        arg("s", fields.state);
    }

    if (fields.subState >= 0)
    {
        arg("ss", fields.subState);
    }

    if (!fields.backupName.empty())
    {
        string edEncrypted(client->cypherTLVTextWithMasterKey("bn", fields.backupName));
        arg("e", edEncrypted.c_str());
    }

    tag = client->reqtag;
}

bool CommandBackupPut::procresult(Result r)
{
    if (r.hasJsonItem())
    {
        handle backupId = client->json.gethandle(MegaClient::BACKUPHANDLE);

        if (mCompletion) mCompletion(API_OK, backupId);
        client->app->backupput_result(API_OK, backupId);
        return true;
    }
    else if (r.wasErrorOrOK())
    {
        assert(r.errorOrOK() != API_EARGS);  // if this happens, the API rejected the request because it wants more fields supplied
        if (mCompletion) mCompletion(r.errorOrOK(), UNDEF);
        client->app->backupput_result(r.errorOrOK(), UNDEF);
        return true;
    }

    if (mCompletion) mCompletion(API_EINTERNAL, UNDEF);
    client->app->backupput_result(API_EINTERNAL, UNDEF);
    return false;
}

CommandBackupPutHeartBeat::CommandBackupPutHeartBeat(MegaClient* client, handle backupId, SPHBStatus status, int8_t progress, uint32_t uploads, uint32_t downloads, m_time_t ts, handle lastNode, std::function<void(Error)> f)
    : mCompletion(f)
{
    cmd("sphb");

    arg("id", (byte*)&backupId, MegaClient::BACKUPHANDLE);
    arg("s", uint8_t(status));
    if (status == SPHBStatus::SYNCING || status == SPHBStatus::UPTODATE)
    {
        // so don't send 0 out of 0 0% initially
        assert(progress >= 0);
        assert(progress <= 100);
        arg("p", progress);
    }
    arg("qu", uploads);
    arg("qd", downloads);
    if (ts != -1)
    {
        arg("lts", ts);
    }
    if (!ISUNDEF(lastNode))
    {
        arg("lh", (byte*)&lastNode, MegaClient::NODEHANDLE);
    }

    tag = client->reqtag;
}

bool CommandBackupPutHeartBeat::procresult(Result r)
{
    if (mCompletion) mCompletion(r.errorOrOK());
    return r.wasErrorOrOK();
}

CommandBackupRemove::CommandBackupRemove(MegaClient *client, handle backupId, std::function<void(Error)> completion)
    : mBackupId(backupId)
{
    cmd("sr");
    arg("id", (byte*)&backupId, MegaClient::BACKUPHANDLE);

    tag = client->reqtag;
    mCompletion = completion;
}

bool CommandBackupRemove::procresult(Result r)
{
    if (mCompletion)
    {
        mCompletion(r.errorOrOK());
    }
    return r.wasErrorOrOK();
}

CommandBackupSyncFetch::CommandBackupSyncFetch(std::function<void(Error, vector<Data>&)> f)
    : completion(move(f))
{
    cmd("sf");
}

bool CommandBackupSyncFetch::procresult(Result r)
{
    vector<Data> data;
    if (!r.hasJsonArray())
    {
        completion(r.errorOrOK(), data);
    }
    else
    {
        auto skipUnknownField = [&]() -> bool {
            if (!client->json.storeobject())
            {
                completion(API_EINTERNAL, data);
                return false;
            }
            return true;
        };

        auto cantLeaveObject = [&]() -> bool {
            if (!client->json.leaveobject())
            {
                completion(API_EINTERNAL, data);
                return true;
            }
            return false;
        };

        while (client->json.enterobject())
        {
            data.push_back(Data());
            for (;;)
            {
                auto& d = data.back();
                auto nid = client->json.getnameid();
                if (nid == EOO) break;
                switch (nid)
                {
                case MAKENAMEID2('i', 'd'):     d.backupId = client->json.gethandle(sizeof(handle)); break;
                case MAKENAMEID1('t'):          d.backupType = static_cast<BackupType>(client->json.getint32()); break;
                case MAKENAMEID1('h'):          d.rootNode = client->json.gethandle(MegaClient::NODEHANDLE); break;
                case MAKENAMEID1('l'):          client->json.storeobject(&d.localFolder);
                                                d.localFolder = client->decypherTLVTextWithMasterKey("lf", d.localFolder);
                                                break;
                case MAKENAMEID1('d'):          client->json.storeobject(&d.deviceId); break;
                case MAKENAMEID1('s'):          d.syncState = client->json.getint32(); break;
                case MAKENAMEID2('s', 's'):     d.syncSubstate = client->json.getint32(); break;
                case MAKENAMEID1('e'):          client->json.storeobject(&d.extra);
                                                d.backupName = client->decypherTLVTextWithMasterKey("bn", d.extra);
                                                break;
                case MAKENAMEID2('h', 'b'):
                {

                    if (client->json.enterobject())
                    {
                        for (;;)
                        {
                            nid = client->json.getnameid();
                            if (nid == EOO) break;
                            switch (nid)
                            {
                            case MAKENAMEID2('t', 's'):     d.hbTimestamp = client->json.getint(); break;
                            case MAKENAMEID1('s'):          d.hbStatus = client->json.getint32(); break;
                            case MAKENAMEID1('p'):          d.hbProgress = client->json.getint32(); break;
                            case MAKENAMEID2('q', 'u'):     d.uploads = client->json.getint32(); break;
                            case MAKENAMEID2('q', 'd'):     d.downloads = client->json.getint32(); break;
                            case MAKENAMEID3('l', 't', 's'):d.lastActivityTs = client->json.getint32(); break;
                            case MAKENAMEID2('l', 'h'):     d.lastSyncedNodeHandle = client->json.gethandle(MegaClient::NODEHANDLE); break;
                            default: if (!skipUnknownField()) return false;
                            }
                        }
                        if (cantLeaveObject()) return false;
                    }
                }
                break;

                default: if (!skipUnknownField()) return false;
                }
            }
            if (cantLeaveObject()) return false;
        }

        completion(API_OK, data);
    }
    return true;
}


CommandGetBanners::CommandGetBanners(MegaClient* client)
{
    cmd("gban");

    tag = client->reqtag;
}

bool CommandGetBanners::procresult(Result r)
{
    if (r.wasErrorOrOK())
    {
        client->app->getbanners_result(r.errorOrOK());
        return true; // because parsing didn't fail
    }

    /*
        {
            "id": 2, ///The banner id
            "t": "R2V0IFZlcmlmaWVk", ///Banner title
            "d": "TWFrZSBpdCBlYXNpZXIgZm9yIHlvdXIgY29udGFjdHMgdG8gZmluZCB5b3Ugb24gTUVHQS4", ///Banner description.
            "img": "Verified_image.png", ///Image name.
            "l": "", ///URL
            "bimg": "Verified_BG.png", ///background image name.
            "dsp": "https://domain/path" ///Where to get the image.
        }, {"id":3, ...}, ... ]
    */

    vector< tuple<int, string, string, string, string, string, string> > banners;

    // loop array elements
    while (client->json.enterobject())
    {
        int id = 0;
        string title, description, img, url, bimg, dsp;
        bool exit = false;

        // loop and read object members
        while (!exit)
        {
            switch (client->json.getnameid())
            {
            case MAKENAMEID2('i', 'd'):
                id = client->json.getint32();
                break;

            case MAKENAMEID1('t'):
                client->json.storeobject(&title);
                title = Base64::atob(title);
                break;

            case MAKENAMEID1('d'):
                client->json.storeobject(&description);
                description = Base64::atob(description);
                break;

            case MAKENAMEID3('i', 'm', 'g'):
                client->json.storeobject(&img);
                break;

            case MAKENAMEID1('l'):
                client->json.storeobject(&url);
                break;

            case MAKENAMEID4('b', 'i', 'm', 'g'):
                client->json.storeobject(&bimg);
                break;

            case MAKENAMEID3('d', 's', 'p'):
                client->json.storeobject(&dsp);
                break;

            case EOO:
                if (!id || title.empty() || description.empty())
                {
                    LOG_err << "Missing id, title or description in response to gban";
                    client->app->getbanners_result(API_EINTERNAL);
                    return false;
                }
                exit = true;
                break;

            default:
                if (!client->json.storeobject()) // skip unknown member
                {
                    LOG_err << "Failed to parse banners response";
                    client->app->getbanners_result(API_EINTERNAL);
                    return false;
                }
                break;
            }
        }

        banners.emplace_back(make_tuple(id, move(title), move(description), move(img), move(url), move(bimg), move(dsp)));

        client->json.leaveobject();
    }

    client->app->getbanners_result(move(banners));

    return true;
}

CommandDismissBanner::CommandDismissBanner(MegaClient* client, int id, m_time_t timestamp)
{
    cmd("dban");
    arg("id", id); // id of the Smart Banner
    arg("ts", timestamp);

    tag = client->reqtag;
}

bool CommandDismissBanner::procresult(Result r)
{
    client->app->dismissbanner_result(r.errorOrOK());
    return r.wasErrorOrOK();
}


//
// Sets and Elements
//

bool CommandSE::procresultid(const Result& r, handle& id, m_time_t& ts, handle* u, handle* s, int64_t* o) const
{
    if (r.hasJsonObject())
    {
        for (;;)
        {
            switch (client->json.getnameid())
            {
            case MAKENAMEID2('i', 'd'):
                id = client->json.gethandle(MegaClient::SETHANDLE);
                break;

            case MAKENAMEID1('u'):
                if (u)
                {
                    *u = client->json.gethandle(MegaClient::USERHANDLE);
                }
                else if(!client->json.storeobject())
                {
                    return false;
                }
                break;

            case MAKENAMEID1('s'):
                if (s)
                {
                    *s = client->json.gethandle(MegaClient::SETHANDLE);
                }
                else if(!client->json.storeobject())
                {
                    return false;
                }
                break;

            case MAKENAMEID2('t', 's'):
                ts = client->json.getint();
                break;

            case MAKENAMEID1('o'):
                if (o)
                {
                    *o = client->json.getint();
                }
                else if (!client->json.storeobject())
                {
                    return false;
                }
                break;

            default:
                if (!client->json.storeobject())
                {
                    return false;
                }
                break;

            case EOO:
                return true;
            }
        }
    }

    return false;
}

bool CommandSE::procerrorcode(const Result& r, Error& e) const
{
    if (r.wasErrorOrOK())
    {
        e = r.errorOrOK();
        return true;
    }

    return false;
}

CommandPutSet::CommandPutSet(MegaClient* cl, Set&& s, unique_ptr<string> encrAttrs, string&& encrKey,
                             std::function<void(Error, const Set*)> completion)
    : mSet(new Set(move(s))), mCompletion(completion)
{
    cmd("asp");

    if (mSet->id() == UNDEF) // create new
    {
        arg("k", (byte*)encrKey.c_str(), (int)encrKey.size());
    }
    else // update
    {
        arg("id", (byte*)&mSet->id(), MegaClient::SETHANDLE);
    }

    if (encrAttrs)
    {
        arg("at", (byte*)encrAttrs->c_str(), (int)encrAttrs->size());
    }

    notself(cl); // don't process its Action Packet after sending this
}

bool CommandPutSet::procresult(Result r)
{
    handle sId = 0;
    handle user = 0;
    m_time_t ts = 0;
    const Set* s = nullptr;
    Error e = API_OK;
    bool parsedOk = procerrorcode(r, e) || procresultid(r, sId, ts, &user);

    if (!parsedOk || (mSet->id() == UNDEF && !user))
    {
        e = API_EINTERNAL;
    }
    else if (e == API_OK)
    {
        mSet->setTs(ts);
        if (mSet->id() == UNDEF) // add new
        {
            mSet->setId(sId);
            mSet->setUser(user);
            mSet->setChanged(Set::CH_NEW);
            s = client->addSet(move(*mSet));
        }
        else // update existing
        {
            assert(mSet->id() == sId);

            if (!client->updateSet(move(*mSet)))
            {
                LOG_warn << "Sets: command 'asp' succeed, but Set was not found";
                e = API_ENOENT;
            }
        }
    }

    if (mCompletion)
    {
        mCompletion(e, s);
    }

    return parsedOk;
}

CommandRemoveSet::CommandRemoveSet(MegaClient* cl, handle id, std::function<void(Error)> completion)
    : mSetId(id), mCompletion(completion)
{
    cmd("asr");
    arg("id", (byte*)&id, MegaClient::SETHANDLE);

    notself(cl); // don't process its Action Packet after sending this
}

bool CommandRemoveSet::procresult(Result r)
{
    Error e = API_OK;
    bool parsedOk = procerrorcode(r, e);

    if (parsedOk && e == API_OK)
    {
        if (!client->deleteSet(mSetId))
        {
            LOG_err << "Sets: Failed to remove Set in `asr` command response";
            e = API_ENOENT;
        }
    }

    if (mCompletion)
    {
        mCompletion(e);
    }

    return parsedOk;
}

CommandFetchSet::CommandFetchSet(MegaClient*, handle id,
    std::function<void(Error, Set*, map<handle, SetElement>*)> completion)
    : mCompletion(completion)
{
    cmd("aft");
    arg("id", (byte*)&id, MegaClient::SETHANDLE);
}

bool CommandFetchSet::procresult(Result r)
{
    Error e = API_OK;
    if (procerrorcode(r, e))
    {
        if (mCompletion)
        {
            mCompletion(e, nullptr, nullptr);
        }
        return true;
    }

    map<handle, Set> sets;
    map<handle, map<handle, SetElement>> elements;
    e = client->readSetsAndElements(client->json, sets, elements);
    if (e != API_OK)
    {
        LOG_err << "Sets: Failed to parse \"aft\" response";
        if (mCompletion)
        {
            mCompletion(e, nullptr, nullptr);
        }
        return false;
    }

    assert(sets.size() <= 1);

    if (mCompletion)
    {
        Set* s = sets.empty() ? new Set() : (new Set(move(sets.begin()->second)));
        map<handle, SetElement>* els = elements.empty()
                ? new map<handle, SetElement>()
            : new map<handle, SetElement>(move(elements.begin()->second));
        mCompletion(API_OK, s, els);
    }

    return true;
}

CommandPutSetElement::CommandPutSetElement(MegaClient* cl, SetElement&& el, unique_ptr<string> encrAttrs, string&& encrKey,
                                               std::function<void(Error, const SetElement*)> completion)
    : mElement(new SetElement(move(el))), mCompletion(completion)
{
    cmd("aep");

    bool createNew = mElement->id() == UNDEF;

    if (createNew)
    {
        arg("s", (byte*)&mElement->set(), MegaClient::SETHANDLE);
        arg("h", (byte*)&mElement->node(), MegaClient::NODEHANDLE);
        arg("k", (byte*)encrKey.c_str(), (int)encrKey.size());
    }

    else // update
    {
        arg("id", (byte*)&mElement->id(), MegaClient::SETELEMENTHANDLE);
    }

    // optionals
    if (mElement->hasOrder())
    {
        arg("o", mElement->order());
    }

    if (encrAttrs)
    {
        arg("at", (byte*)encrAttrs->c_str(), (int)encrAttrs->size());
    }

    notself(cl); // don't process its Action Packet after sending this
}

bool CommandPutSetElement::procresult(Result r)
{
    handle elementId = 0;
    m_time_t ts = 0;
    int64_t order = 0;
    Error e = API_OK;
#ifdef DEBUG
    bool isNew = mElement->id() == UNDEF;
#endif
    const SetElement* el = nullptr;
    bool parsedOk = procerrorcode(r, e) || procresultid(r, elementId, ts, nullptr, nullptr, &order); // 'aep' does not return 's'

    if (!parsedOk)
    {
        e = API_EINTERNAL;
    }
    else if (e == API_OK)
    {
        mElement->setTs(ts);
        mElement->setOrder(order); // this is now present in all 'aep' responses
        assert(isNew || mElement->id() == elementId);
        mElement->setId(elementId);
        el = client->addOrUpdateSetElement(move(*mElement));
    }

    if (mCompletion)
    {
        mCompletion(e, el);
    }

    return parsedOk;
}

CommandRemoveSetElement::CommandRemoveSetElement(MegaClient* cl, handle sid, handle eid, std::function<void(Error)> completion)
    : mSetId(sid), mElementId(eid), mCompletion(completion)
{
    cmd("aer");
    arg("id", (byte*)&eid, MegaClient::SETELEMENTHANDLE);

    notself(cl); // don't process its Action Packet after sending this
}

bool CommandRemoveSetElement::procresult(Result r)
{
    handle elementId = 0;
    m_time_t ts = 0;
    Error e = API_OK;
    bool parsedOk = procerrorcode(r, e) || procresultid(r, elementId, ts, nullptr);

    if (parsedOk && e == API_OK)
    {
        if (!client->deleteSetElement(mSetId, mElementId))
        {
            LOG_err << "Sets: Failed to remove Element in `aer` command response";
            e = API_ENOENT;
        }
    }

    if (mCompletion)
    {
        mCompletion(e);
    }

    return parsedOk;
}

// -------- end of Sets and Elements


#ifdef ENABLE_CHAT

bool CommandMeetingStart::procresult(Command::Result r)
{
    if (r.wasErrorOrOK())
    {
        mCompletion(r.errorOrOK(), "", UNDEF);
        return true;
    }

    handle callid = UNDEF;
    string sfuUrl;

    for (;;)
    {
        switch (client->json.getnameid())
        {
            case MAKENAMEID6('c', 'a', 'l', 'l', 'I', 'd'):
                callid = client->json.gethandle(MegaClient::CHATHANDLE);
                break;

            case MAKENAMEID3('s', 'f', 'u'):
                client->json.storeobject(&sfuUrl);
                break;

            case EOO:
                mCompletion(API_OK, sfuUrl, callid);
                return true;
                break;

            default:
                if (!client->json.storeobject())
                {
                    mCompletion(API_EINTERNAL, "", UNDEF);
                    return false;
                }
        }
    }
}

CommandMeetingStart::CommandMeetingStart(MegaClient* client, handle chatid, handle schedId, CommandMeetingStartCompletion completion)
    : mCompletion(completion)
{
    cmd("mcms");
    arg("cid", (byte*)&chatid, MegaClient::CHATHANDLE);

    if (client->mSfuid != sfu_invalid_id)
    {
        arg("sfu", client->mSfuid);
    }

    if (schedId != UNDEF)
    {
        // sm param indicates that call is in the context of a scheduled meeting, so it won't ring
        arg("sm", (byte*)&schedId, MegaClient::CHATHANDLE);
    }
    tag = client->reqtag;
}

bool CommandMeetingJoin::procresult(Command::Result r)
{
    if (r.wasErrorOrOK())
    {
        mCompletion(r.errorOrOK(), "");
        return true;
    }

    string sfuUrl;

    for (;;)
    {
        switch (client->json.getnameid())
        {
            case MAKENAMEID3('u', 'r', 'l'):
                client->json.storeobject(&sfuUrl);
                break;

            case EOO:
                mCompletion(API_OK, sfuUrl);
                return true;
                break;

            default:
                if (!client->json.storeobject())
                {
                    mCompletion(API_EINTERNAL, "");
                    return false;
                }
        }
    }
}

CommandMeetingJoin::CommandMeetingJoin(MegaClient *client, handle chatid, handle callid, CommandMeetingJoinCompletion completion)
    : mCompletion(completion)
{
    cmd("mcmj");
    arg("cid", (byte*)&chatid, MegaClient::CHATHANDLE);
    arg("mid", (byte*)&callid, MegaClient::CHATHANDLE);

    tag = client->reqtag;
}

bool CommandMeetingEnd::procresult(Command::Result r)
{
    if (r.wasErrorOrOK())
    {
        mCompletion(r.errorOrOK());
        return true;
    }

    mCompletion(API_EINTERNAL);
    return false;
}

CommandMeetingEnd::CommandMeetingEnd(MegaClient *client, handle chatid, handle callid, int reason, CommandMeetingEndCompletion completion)
    : mCompletion(completion)
{
    cmd("mcme");
    arg("cid", (byte*)&chatid, MegaClient::CHATHANDLE);
    arg("mid", (byte*)&callid, MegaClient::CHATHANDLE);
    // At meeting first version, only valid reason is 0x02 (REJECTED)
    arg("r", reason);

    tag = client->reqtag;
}

CommandScheduledMeetingAddOrUpdate::CommandScheduledMeetingAddOrUpdate(MegaClient* client, const ScheduledMeeting *schedMeeting, CommandScheduledMeetingAddOrUpdateCompletion completion)
    : mScheduledMeeting(schedMeeting->copy()), mCompletion(completion)
{
    assert(schedMeeting);
    cmd("mcsmp");
    createSchedMeetingJson(mScheduledMeeting.get());
    notself(client); // set i param to ignore action packet generated by our own action
    tag = client->reqtag;
}

bool CommandScheduledMeetingAddOrUpdate::procresult(Command::Result r)
{
    if (r.wasErrorOrOK())
    {
        if (mCompletion) { mCompletion(r.errorOrOK(), nullptr); }
        return true;
    }

    assert(mScheduledMeeting);
    auto it = client->chats.find(mScheduledMeeting->chatid());
    handle schedId = r.hasJsonItem() ? client->json.gethandle(MegaClient::CHATHANDLE) : UNDEF;
    if (it == client->chats.end() || ISUNDEF(schedId))
    {
        if (mCompletion) { mCompletion(API_EINTERNAL, nullptr); }
        return false;
    }

    ScheduledMeeting* result = nullptr;
    error e = API_EINTERNAL;

    TextChat* chat = it->second;

    // remove children scheduled meetings (API requirement)
    handle_set deletedChildren = chat->removeChildSchedMeetings(schedId);

    // remove all child scheduled meeting occurrences
    // API currently just supports 1 level in scheduled meetings hierarchy
    // so the parent scheduled meeting id (if any) for any occurrence, must be the root scheduled meeting
    // (the only one without parent), so we just can't remove all occurrences whose parent sched id is schedId
    handle_set deletedChildrenOccurr = chat->removeChildSchedMeetingsOccurrences(schedId);

    mScheduledMeeting->setSchedId(schedId);
    bool res = chat->addOrUpdateSchedMeeting(std::unique_ptr<ScheduledMeeting>(mScheduledMeeting->copy())); // add or update scheduled meeting if already exists
    if (res)
    {
        chat->setTag(tag ? tag : -1);
        client->notifychat(chat);

        result = mScheduledMeeting.get();
        e = API_OK;
    }
    else if (!deletedChildren.empty() || !deletedChildrenOccurr.empty())
    {
        // if we couldn't update scheduled meeting, but we have deleted it's children, we also need to notify apps
        LOG_debug << "Error adding or updating a scheduled meeting schedId [" <<  Base64Str<MegaClient::CHATHANDLE>(schedId) << "]";
        chat->setTag(tag ? tag : -1);
        client->notifychat(chat);
    }

    if (mCompletion) { mCompletion(e, result); }
    return res;
}

CommandScheduledMeetingRemove::CommandScheduledMeetingRemove(MegaClient* client, handle chatid, handle schedMeeting, CommandScheduledMeetingRemoveCompletion completion)
    : mChatId(chatid), mSchedId(schedMeeting), mCompletion(completion)
{
    cmd("mcsmr");
    arg("id", (byte*) &schedMeeting, MegaClient::CHATHANDLE); // scheduled meeting handle
    notself(client); // set i param to ignore action packet generated by our own action
    tag = client->reqtag;
}

bool CommandScheduledMeetingRemove::procresult(Command::Result r)
{
    if (!r.wasErrorOrOK())
    {
        if (mCompletion) { mCompletion(r.errorOrOK()); }
        return false;
    }

    if (r.wasError(API_OK))
    {
        auto it = client->chats.find(mChatId);
        if (it == client->chats.end())
        {
            if (mCompletion) { mCompletion(API_EINTERNAL); }
            return false;
        }

        // remove scheduled meeting and all it's children
        TextChat* chat = it->second;
        if (chat->removeSchedMeeting(mSchedId))
        {
            // remove children scheduled meetings (API requirement)
            chat->removeChildSchedMeetings(mSchedId);

            // remove scheduled meetings occurrences and children
            chat->removeSchedMeetingsOccurrencesAndChildren(mSchedId);
            chat->setTag(tag ? tag : -1);
            client->notifychat(chat);

            // re-fetch scheduled meetings occurrences
            client->reqs.add(new CommandScheduledMeetingFetchEvents(client, chat->id, mega_invalid_timestamp, mega_invalid_timestamp, 0, nullptr));
        }
    }

    if (mCompletion) { mCompletion(r.errorOrOK()); }
    return true;
}

CommandScheduledMeetingFetch::CommandScheduledMeetingFetch(MegaClient* client, handle chatid, handle schedMeeting, CommandScheduledMeetingFetchCompletion completion)
    : mChatId(chatid),
      mCompletion(completion)
{
    cmd("mcsmf");
    if (schedMeeting != UNDEF) { arg("id", (byte*) &schedMeeting, MegaClient::CHATHANDLE); }
    if (chatid != UNDEF)       { arg("cid", (byte*) &chatid, MegaClient::CHATHANDLE); }
    tag = client->reqtag;
}

bool CommandScheduledMeetingFetch::procresult(Command::Result r)
{
    if (r.wasErrorOrOK())
    {
        if (mCompletion) { mCompletion(r.errorOrOK(), nullptr); }
        return true;
    }

    auto it = client->chats.find(mChatId);
    if (it == client->chats.end() || !r.hasJsonArray())
    {
        if (mCompletion) { mCompletion(API_EINTERNAL, nullptr); }
        return false;
    }

    std::vector<std::unique_ptr<ScheduledMeeting>> schedMeetings;
    error err = client->parseScheduledMeetings(schedMeetings, false /*parsingOccurrences*/);
    if (err)
    {
        if (mCompletion) { mCompletion(err, nullptr); }
        return false;
    }

    if (mCompletion) { mCompletion(API_OK, &schedMeetings); }
    return true;
}

CommandScheduledMeetingFetchEvents::CommandScheduledMeetingFetchEvents(MegaClient* client, handle chatid, m_time_t since, m_time_t until, unsigned int count, CommandScheduledMeetingFetchEventsCompletion completion)
 : mChatId(chatid),
   mCompletion(completion ? completion : [](Error, const std::vector<std::unique_ptr<ScheduledMeeting>>*){})
{
    cmd("mcsmfo");
    arg("cid", (byte*) &chatid, MegaClient::CHATHANDLE);
    if (since != mega_invalid_timestamp)      { arg("cf", since); }
    if (until != mega_invalid_timestamp)      { arg("ct", until); }
    if (count)                                { arg("cc", count); }
    tag = client->reqtag;
}

bool CommandScheduledMeetingFetchEvents::procresult(Command::Result r)
{
    if (r.wasErrorOrOK())
    {
        if (mCompletion) { mCompletion(r.errorOrOK(), nullptr); }
        return true;
    }

    auto it = client->chats.find(mChatId);
    if (it == client->chats.end() || !r.hasJsonArray())
    {
        if (mCompletion) { mCompletion(API_EINTERNAL, nullptr); }
        return false;
    }

    TextChat* chat = it->second;
    std::vector<std::unique_ptr<ScheduledMeeting>> schedMeetings;
    error err = client->parseScheduledMeetings(schedMeetings, true /*parsingOccurrences*/);
    if (err)
    {
        if (mCompletion) { mCompletion(err, nullptr); }
        return false;
    }

    // if we have requested scheduled meetings occurrences for a chatid, we need to clear current occurrences cache for that chat, and replace by received ones from API
    // this approach is an API requirement

    // we will clear old sched meetings although there's any malformed sched meeting during the json parse
    LOG_debug << "Invalidating outdated scheduled meetings ocurrences for chatid [" <<  Base64Str<MegaClient::CHATHANDLE>(chat->id) << "]";
    chat->clearSchedMeetingOccurrences();

    for (auto& schedMeeting: schedMeetings)
    {
        // add received scheduled meetings occurrences
        chat->addSchedMeetingOccurrence(std::unique_ptr<ScheduledMeeting>(schedMeeting->copy()));
    }

    // just notify once, for all ocurrences received for the same chat
    chat->changed.schedOcurr = true;
    chat->setTag(tag ? tag : -1);
    client->notifychat(chat);

    if (mCompletion) { mCompletion(API_OK, &schedMeetings); }
    return true;
}

#endif

} // namespace<|MERGE_RESOLUTION|>--- conflicted
+++ resolved
@@ -1507,11 +1507,7 @@
     {
         // only set this once we are about to send the command, in case there are others ahead of it in the queue
         client->loggingout++;
-<<<<<<< HEAD
-        // only set it once in case of retries.
-=======
         // only set it once in case of retries due to -3.
->>>>>>> 4b796142
         incrementedCount = true;
     }
     return jsonWriter.getstring().c_str();
