/**
 * @file commands.cpp
 * @brief Implementation of various commands
 *
 * (c) 2013-2014 by Mega Limited, Auckland, New Zealand
 *
 * This file is part of the MEGA SDK - Client Access Engine.
 *
 * Applications using the MEGA API must present a valid application key
 * and comply with the the rules set forth in the Terms of Service.
 *
 * The MEGA SDK is distributed in the hope that it will be useful,
 * but WITHOUT ANY WARRANTY; without even the implied warranty of
 * MERCHANTABILITY or FITNESS FOR A PARTICULAR PURPOSE.
 *
 * @copyright Simplified (2-clause) BSD License.
 *
 * You should have received a copy of the license along with this
 * program.
 */

#include "mega/types.h"
#include "mega/command.h"
#include "mega/megaapp.h"
#include "mega/fileattributefetch.h"
#include "mega/base64.h"
#include "mega/transferslot.h"
#include "mega/transfer.h"
#include "mega/utils.h"
#include "mega/user.h"
#include "mega.h"
#include "mega/mediafileattribute.h"
#include "mega/heartbeats.h"

namespace mega {

CommandPutFA::CommandPutFA(NodeOrUploadHandle cth, fatype ctype, bool usehttps, int ctag, size_t size, bool getIP, CommandPutFA::Cb &&completion)
    : mCompletion(std::move(completion))
{
    cmd("ufa");
    arg("s", size);

    if (cth.isNodeHandle())
    {
        arg("h", cth.nodeHandle());
    }

    if (usehttps)
    {
        arg("ssl", 2);
    }

    if (getIP)
    {
        arg("v", 3);
    }

    tag = ctag;
}

HttpReqFA::HttpReqFA(NodeOrUploadHandle cth, fatype ctype, bool usehttps, int ctag, std::unique_ptr<string> cdata, bool getIP, MegaClient* client)
    : data(std::move(cdata))
{
    tag = ctag;
    progressreported = 0;

    th = cth;
    type = ctype;

    binary = true;

    getURLForFACmd = [this, cth, ctype, usehttps, ctag, getIP, client](){

        std::weak_ptr<HttpReqFA> weakSelf(shared_from_this());

        return new CommandPutFA(cth, ctype, usehttps, ctag, data->size(), getIP,
            [weakSelf, client](Error e, const std::string & url, const vector<std::string> & /*ips*/)
            {
                auto self = weakSelf.lock();
                if (!self) return;

                if (!self->data || self->data->empty())
                {
                    e = API_EARGS;
                    LOG_err << "Data object is " << (!self->data ? "nullptr" : "empty");
                }

                if (e == API_OK)
                {
                    LOG_debug << "Sending file attribute data";
                    self->progressreported = 0;
                    self->HttpReq::type = REQ_BINARY;
                    self->posturl = url;

                    // post sets the status for http processing state machine
                    self->post(client, self->data->data(), static_cast<unsigned>(self->data->size()));
                }
                else
                {
                    // jumping to REQ_SUCCESS, but with no handle in `in`, means we failed overall (and don't retry)
                    self->status = REQ_SUCCESS;
                    client->app->putfa_result(self->th.nodeHandle().as8byte(), self->type, e);
                }
            });
    };
}

bool CommandPutFA::procresult(Result r, JSON& json)
{
    if (r.wasErrorOrOK())
    {
        assert(!r.wasError(API_EAGAIN)); // these would not occur here, we would retry after backoff
        assert(!r.wasError(API_ERATELIMIT));

        if (r.wasError(API_EACCESS))
        {
            // create a custom attribute indicating thumbnail can't be restored from this account
            shared_ptr<Node> n = client->nodeByHandle(th.nodeHandle());

            char me64[12];
            Base64::btoa((const byte*)&client->me, MegaClient::USERHANDLE, me64);

            if (n && client->checkaccess(n.get(), FULL) &&
                    (n->attrs.map.find('f') == n->attrs.map.end() || n->attrs.map['f'] != me64) )
            {
                LOG_debug << "Restoration of file attributes is not allowed for current user (" << me64 << ").";

                // 'canChangeVault' is false here because restoration of file attributes is triggered by
                // downloads, so it cannot be triggered by a Backup operation
                bool canChangeVault = false;
                client->setattr(n, attr_map('f', me64), nullptr, canChangeVault);
            }
        }

        mCompletion(r.errorOrOK(), {}, {});
        return true;
    }
    else
    {
        const char* p = NULL;
        std::vector<string> ips;

        for (;;)
        {
            switch (json.getnameid())
            {
                case 'p':
                    p = json.getvalue();
                    break;

                case MAKENAMEID2('i', 'p'):
                    loadIpsFromJson(ips, json);
                    break;

                case EOO:
                    if (!p)
                    {
                        mCompletion(API_EINTERNAL, {}, {});
                    }
                    else
                    {
                        string posturl;
                        JSON::copystring(&posturl, p);

                        // cache resolved URLs if received
                        std::vector<string> urls(1, posturl);
                        std::vector<string> ipsCopy = ips;

                        if(!cacheresolvedurls(urls, std::move(ips)))
                        {
                            LOG_err << "Unpaired IPs received for URLs in `ufa` command. URLs: " << urls.size() << " IPs: " << ips.size();
                        }

                        mCompletion(API_OK, posturl, ipsCopy);
                    }
                    return true;

                default:
                    if (!json.storeobject())
                    {
                        mCompletion(API_EINTERNAL, {}, {});
                        return false;
                    }
            }
        }
    }
}

m_off_t HttpReqFA::transferred(MegaClient *client)
{
    if (httpiohandle)
    {
        client->httpio->postpos(httpiohandle);
        return true;
    }

    return 0;
}

CommandGetFA::CommandGetFA(MegaClient *client, int p, handle fahref)
{
    part = p;

    cmd("ufa");
    arg("fah", (byte*)&fahref, sizeof fahref);

    if (client->usehttps)
    {
        arg("ssl", 2);
    }

    arg("r", 1);
}

bool CommandGetFA::procresult(Result r, JSON& json)
{
    fafc_map::iterator it = client->fafcs.find(part);

    if (r.wasErrorOrOK())
    {
        if (it != client->fafcs.end())
        {
            faf_map::iterator fafsit;
            for (fafsit = it->second->fafs[0].begin(); fafsit != it->second->fafs[0].end(); )
            {
                // move from fresh to pending
                it->second->fafs[1][fafsit->first] = fafsit->second;
                it->second->fafs[0].erase(fafsit++);
            }

            it->second->e = r.errorOrOK();
            it->second->req.status = REQ_FAILURE;
        }

        return true;
    }

    const char* p = NULL;

    for (;;)
    {
        switch (json.getnameid())
        {
            case 'p':
                p = json.getvalue();
                break;

            case EOO:
                if (it != client->fafcs.end())
                {
                    if (p)
                    {
                        JSON::copystring(&it->second->posturl, p);
                        it->second->urltime = Waiter::ds;
                        it->second->dispatch();
                    }
                    else
                    {
                        faf_map::iterator fafsit;
                        for (fafsit = it->second->fafs[0].begin(); fafsit != it->second->fafs[0].end(); )
                        {
                            // move from fresh to pending
                            it->second->fafs[1][fafsit->first] = fafsit->second;
                            it->second->fafs[0].erase(fafsit++);
                        }

                        it->second->e = API_EINTERNAL;
                        it->second->req.status = REQ_FAILURE;
                    }
                }

                return true;

            default:
                if (!json.storeobject())
                {
                    faf_map::iterator fafsit;
                    for (fafsit = it->second->fafs[0].begin(); fafsit != it->second->fafs[0].end(); )
                    {
                        // move from fresh to pending
                        it->second->fafs[1][fafsit->first] = fafsit->second;
                        it->second->fafs[0].erase(fafsit++);
                    }

                    it->second->e = API_EINTERNAL;
                    it->second->req.status = REQ_FAILURE;
                    return false;
                }
        }
    }
}

CommandAttachFA::CommandAttachFA(MegaClient *client, handle nh, fatype t, handle ah, int ctag)
{
    mSeqtagArray = true;
    cmd("pfa");

    arg("n", (byte*)&nh, MegaClient::NODEHANDLE);

    char buf[64];

    snprintf(buf, sizeof(buf), "%u*", t);
    Base64::btoa((byte*)&ah, sizeof(ah), strchr(buf + 2, 0));
    arg("fa", buf);

    h = nh;
    type = t;
    tag = ctag;
}

CommandAttachFA::CommandAttachFA(MegaClient *client, handle nh, fatype t, const std::string& encryptedAttributes, int ctag)
{
    mSeqtagArray = true;
    cmd("pfa");

    arg("n", (byte*)&nh, MegaClient::NODEHANDLE);

    arg("fa", encryptedAttributes.c_str());

    h = nh;
    type = t;
    tag = ctag;
}

bool CommandAttachFA::procresult(Result r, JSON& json)
{
    if (r.wasErrorOrOK())
    {
        client->app->putfa_result(h, type, r.errorOrOK());
        return true;
    }
    else
    {
        string fa;
        if (json.storeobject(&fa))
        {
#ifdef DEBUG
            shared_ptr<Node> n = client->nodebyhandle(h);
            assert(!n || n->fileattrstring == fa);
#endif
            client->app->putfa_result(h, type, API_OK);
            return true;
        }
    }
    client->app->putfa_result(h, type, API_EINTERNAL);
    return false;
}

// request upload target URL
CommandPutFile::CommandPutFile(MegaClient* client, TransferSlot* ctslot, int ms)
{
    tslot = ctslot;

    cmd("u");

    if (client->usehttps)
    {
        arg("ssl", 2);
    }

    arg("v", 3);
    arg("s", tslot->fa->size);
    arg("ms", ms);

    // send minimum set of different tree's roots for API to check overquota
    set<handle> targetRoots;
    bool begun = false;
    for (auto &file : tslot->transfer->files)
    {
        if (!file->h.isUndef())
        {
            shared_ptr<Node> node = client->nodeByHandle(file->h);
            if (node)
            {
                assert(node->type != FILENODE);
                assert(!node->parent || node->parent->type != FILENODE);

                handle rootnode = client->getrootnode(node)->nodehandle;
                if (targetRoots.find(rootnode) != targetRoots.end())
                {
                    continue;
                }

                targetRoots.insert(rootnode);
            }
            if (!begun)
            {
                beginarray("t");
                begun = true;
            }

            element((byte*)&file->h, MegaClient::NODEHANDLE);
        }
    }

    if (begun)
    {
        endarray();
    }
    else
    {
        // Target user goes alone, not inside an array. Note: we are skipping this if a)more than two b)the array had been created for node handles
        for (auto &file : tslot->transfer->files)
        {
            if (file->h.isUndef() && file->targetuser.size())
            {
                arg("t", file->targetuser.c_str());
                break;
            }
        }
    }
}

void CommandPutFile::cancel()
{
    Command::cancel();
    tslot = NULL;
}

// set up file transfer with returned target URL
bool CommandPutFile::procresult(Result r, JSON& json)
{
    if (tslot)
    {
        tslot->pendingcmd = NULL;
    }
    else
    {
        canceled = true;
    }

    if (r.wasErrorOrOK())
    {
        if (!canceled)
        {
            tslot->transfer->failed(r.errorOrOK(), *client->mTctableRequestCommitter);
        }

        return true;
    }

    std::vector<std::string> tempurls;
    std::vector<std::string> tempips;
    for (;;)
    {
        switch (json.getnameid())
        {
            case 'p':
                tempurls.push_back("");
                json.storeobject(canceled ? NULL : &tempurls.back());
                break;

            case MAKENAMEID2('i', 'p'):
                loadIpsFromJson(tempips, json);
                break;
            case EOO:
                if (canceled) return true;

                if (tempurls.size() == 1)
                {
                    if(!cacheresolvedurls(tempurls, std::move(tempips)))
                    {
                        LOG_err << "Unpaired IPs received for URLs in `u` command. URLs: " << tempurls.size() << " IPs: " << tempips.size();
                    }

                    tslot->transfer->tempurls = tempurls;
                    tslot->transferbuf.setIsRaid(tslot->transfer, tempurls, tslot->transfer->pos, tslot->maxRequestSize);
                    tslot->starttime = tslot->lastdata = client->waiter->ds;
                    tslot->progress();
                }
                else
                {
                    tslot->transfer->failed(API_EINTERNAL, *client->mTctableRequestCommitter);
                }
                return true;

            default:
                if (!json.storeobject())
                {
                    if (!canceled)
                    {
                        tslot->transfer->failed(API_EINTERNAL, *client->mTctableRequestCommitter);
                    }

                    return false;
                }
        }
    }
}

// request upload target URL
CommandGetPutUrl::CommandGetPutUrl(m_off_t size, int putmbpscap, bool forceSSL, bool getIP, CommandGetPutUrl::Cb completion)
    : mCompletion(completion)
{
    cmd("u");
    if (forceSSL)
    {
        arg("ssl", 2);
    }
    if (getIP)
    {
        arg("v", 3);
    }
    else
    {
        arg("v", 2);
    }
    arg("s", size);
    arg("ms", putmbpscap);
}


// set up file transfer with returned target URL
bool CommandGetPutUrl::procresult(Result r, JSON& json)
{
    string url;
    std::vector<string> ips;

    if (r.wasErrorOrOK())
    {
        if (!canceled)
        {
            mCompletion(r.errorOrOK(), url, ips);
        }
        return true;
    }

    for (;;)
    {
        switch (json.getnameid())
        {
            case 'p':
                json.storeobject(canceled ? nullptr : &url);
                break;
            case MAKENAMEID2('i', 'p'):
                loadIpsFromJson(ips, json);
                break;
            case EOO:
                if (canceled) return true;
                mCompletion(API_OK, url, ips);
                return true;

            default:
                if (!json.storeobject())
                {
                    if (!canceled)
                    {
                        mCompletion(API_EINTERNAL, string(), {});
                    }
                    return false;
                }
        }
    }
}

// request temporary source URL for DirectRead
CommandDirectRead::CommandDirectRead(MegaClient *client, DirectReadNode* cdrn)
{
    drn = cdrn;

    cmd("g");
    arg(drn->p ? "n" : "p", (byte*)&drn->h, MegaClient::NODEHANDLE);
    arg("g", 1); // server will provide download URL(s)/token(s) (if skipped, only information about the file)
    arg("v", 2);  // version 2: server can supply details for cloudraid files

    if (drn->privateauth.size())
    {
        arg("esid", drn->privateauth.c_str());
    }

    if (drn->publicauth.size())
    {
        arg("en", drn->publicauth.c_str());
    }

    if (drn->chatauth.size())
    {
        arg("cauth", drn->chatauth.c_str());
    }

    if (client->usehttps)
    {
        arg("ssl", 2);
    }
}

void CommandDirectRead::cancel()
{
    Command::cancel();
    drn = NULL;
}

bool CommandDirectRead::procresult(Result r, JSON& json)
{
    if (drn)
    {
        drn->pendingcmd = NULL;
    }

    if (r.wasErrorOrOK())
    {
        if (!canceled && drn)
        {
            drn->cmdresult(r.errorOrOK());
        }
        return true;
    }
    else
    {
        Error e(API_EINTERNAL);
        dstime tl = 0;
        std::vector<std::string> tempurls;

        for (;;)
        {
            switch (json.getnameid())
            {
                case 'g':
                    if (json.enterarray())   // now that we are requesting v2, the reply will be an array of 6 URLs for a raid download, or a single URL for the original direct download
                    {
                        for (;;)
                        {
                            std::string tu;
                            if (!json.storeobject(&tu))
                            {
                                break;
                            }
                            tempurls.push_back(tu);
                        }
                        json.leavearray();
                    }
                    else
                    {
                        std::string tu;
                        if (json.storeobject(&tu))
                        {
                            tempurls.push_back(tu);
                        }
                    }
                    if (tempurls.size() == 1 || tempurls.size() == RAIDPARTS)
                    {
                        if (drn)
                        {
                            drn->tempurls.swap(tempurls);
                            e.setErrorCode(API_OK);
                        }
                    }
                    else
                    {
                        e.setErrorCode(API_EINCOMPLETE);
                    }
                    break;

                case 's':
                    if (drn)
                    {
                        drn->size = json.getint();
                    }
                    break;

                case 'd':
                    e = API_EBLOCKED;
                    break;

                case 'e':
                    e = (error)json.getint();
                    break;

                case MAKENAMEID2('t', 'l'):
                    tl = dstime(json.getint());
                    break;

                case EOO:
                    if (!canceled && drn)
                    {
                        if (e == API_EOVERQUOTA && !tl)
                        {
                            // default retry interval
                            tl = MegaClient::DEFAULT_BW_OVERQUOTA_BACKOFF_SECS;
                        }

                        drn->cmdresult(e, e == API_EOVERQUOTA ? tl * 10 : 0);
                    }

                    return true;

                default:
                    if (!json.storeobject())
                    {
                        if (!canceled && drn)
                        {
                            drn->cmdresult(e);
                        }

                        return false;
                    }
            }
        }
    }
}

// request temporary source URL for full-file access (p == private node)
CommandGetFile::CommandGetFile(MegaClient *client, const byte* key, size_t keySize,
                               handle h, bool p, const char *privateauth,
                               const char *publicauth, const char *chatauth,
                               bool singleUrl, Cb &&completion)
{
    cmd("g");
    arg(p ? "n" : "p", (byte*)&h, MegaClient::NODEHANDLE);
    arg("g", 1); // server will provide download URL(s)/token(s) (if skipped, only information about the file)
    if (!singleUrl)
    {
        arg("v", 2);  // version 2: server can supply details for cloudraid files
    }

    if (client->usehttps)
    {
        arg("ssl", 2);
    }

    if (privateauth)
    {
        arg("esid", privateauth);
    }

    if (publicauth)
    {
        arg("en", publicauth);
    }

    if (chatauth)
    {
        arg("cauth", chatauth);
    }

    assert(key && "no key provided!");
    if (key && keySize != SymmCipher::KEYLENGTH)
    {
        assert (keySize <= FILENODEKEYLENGTH);
        memcpy(filekey, key, keySize);
        mFileKeyType = FILENODE;
    }
    else if (key && keySize == SymmCipher::KEYLENGTH)
    {
        memcpy(filekey, key, SymmCipher::KEYLENGTH);
        mFileKeyType = 1;
    }

    mCompletion = std::move(completion);
}

void CommandGetFile::cancel()
{
    Command::cancel();
}


void CommandGetFile::callFailedCompletion(const Error &e)
{
    assert(mCompletion);
    if (mCompletion)
    {
        mCompletion(e, -1, 0, nullptr, nullptr, nullptr, {}, {});
    }
}

// process file credentials
bool CommandGetFile::procresult(Result r, JSON& json)
{
    if (r.wasErrorOrOK())
    {
        if (!canceled)
        {
            callFailedCompletion(r.errorOrOK());
        }
        return true;
    }

    const char* at = nullptr;
    Error e(API_EINTERNAL);
    m_off_t s = -1;
    dstime tl = 0;
    std::unique_ptr<byte[]> buf;

    // credentials relevant to a non-TransferSlot scenario (node query)
    string fileattrstring;
    string filenamestring;
    string filefingerprint;
    vector<string> tempurls;
    vector<string> tempips;

    for (;;)
    {
        switch (json.getnameid())
        {
            case 'g':
                if (json.enterarray())   // now that we are requesting v2, the reply will be an array of 6 URLs for a raid download, or a single URL for the original direct download
                {
                    for (;;)
                    {
                        std::string tu;
                        if (!json.storeobject(&tu))
                        {
                            break;
                        }
                        tempurls.push_back(tu);
                    }
                    json.leavearray();
                }
                else
                {
                    std::string tu;
                    if (json.storeobject(&tu))
                    {
                        tempurls.push_back(tu);
                    }
                }
                e.setErrorCode(API_OK);
                break;

            case MAKENAMEID2('i', 'p'):
                loadIpsFromJson(tempips, json);
                break;

            case 's':
                s = json.getint();
                break;

            case MAKENAMEID2('a', 't'):
                at = json.getvalue();
                break;

            case MAKENAMEID2('f', 'a'):
                json.storeobject(&fileattrstring);
                break;

            case 'e':
                e = (error)json.getint();
                break;

            case MAKENAMEID2('t', 'l'):
                tl = dstime(json.getint());
                break;

            case EOO:
            {
                // defer code that steals the ips <move(tempips)> and stores them in the cache
                // thus we can use them before going out of scope
                std::shared_ptr<void> deferThis(nullptr, [this, &tempurls, &tempips](...)
                {
                    if(!cacheresolvedurls(tempurls, std::move(tempips)))
                    {
                        LOG_err << "Unpaired IPs received for URLs in `g` command. URLs: " << tempurls.size() << " IPs: " << tempips.size();
                    }
                });

                if (canceled) //do not proceed: SymmCipher may no longer exist
                {
                    return true;
                }

                if (!at)
                {
                    callFailedCompletion(API_EINTERNAL);
                    return true;
                }

                // decrypt at and set filename
                SymmCipher * cipherer = client->getRecycledTemporaryTransferCipher(filekey, mFileKeyType);
                const char* eos = strchr(at, '"');
                buf.reset(Node::decryptattr(cipherer, at, eos ? eos - at : strlen(at)));
                if (!buf)
                {
                    callFailedCompletion(API_EKEY);
                    return true;
                }

                // all good, lets parse the attribute string
                JSON attrJson;
                attrJson.begin((char*)buf.get() + 5);

                for (;;)
                {
                    switch (attrJson.getnameid())
                    {
                        case 'c':
                            if (!attrJson.storeobject(&filefingerprint))
                            {
                                callFailedCompletion(API_EINTERNAL);
                                return true;
                            }
                            break;

                        case 'n':
                            if (!attrJson.storeobject(&filenamestring))
                            {
                                callFailedCompletion(API_EINTERNAL);
                                return true;
                            }
                            break;

                        case EOO:
                            { //succeded, call completion function!
                                return mCompletion ? mCompletion(e, s, tl,
                                            &filenamestring, &filefingerprint, &fileattrstring,
                                            tempurls, tempips) : false;
                            }

                        default:
                            if (!attrJson.storeobject())
                            {
                                callFailedCompletion(API_EINTERNAL);
                                return false;
                            }
                    }
                }
            }
            default:
                if (!json.storeobject())
                {
                    if (!canceled)
                    {
                        callFailedCompletion(API_EINTERNAL);
                    }
                    return false;
                }
        }
    }
}

CommandSetAttr::CommandSetAttr(MegaClient* client, std::shared_ptr<Node> n, attr_map&& attrMapUpdates, Completion&& c, bool canChangeVault)
    : mAttrMapUpdates(attrMapUpdates)
    , mCanChangeVault(canChangeVault)
{
    h = n->nodeHandle();
    mNode = n;
    generationError = API_OK;
    completion = c;

    addToNodePendingCommands(n.get());
}

const char* CommandSetAttr::getJSON(MegaClient* client)
{
    // We generate the command just before sending, so it's up to date for any external changes that occured in the meantime
    // And we can also take into account any changes we have sent for this node that have not yet been applied by actionpackets
    jsonWriter.clear();
    generationError = API_OK;

    cmd("a");

    string at;
    if (shared_ptr<Node> n = client->nodeByHandle(h))
    {
        assert(n == mNode);
        AttrMap m = n->attrs;

        // apply these changes for sending, but also any earlier changes that are ahead in the queue
        assert(!n->mPendingChanges.empty());
        n->mPendingChanges.forEachCommand([&m, this](Command* cmd)
        {
            if (cmd == this) return;
            if (auto cmdSetAttr = dynamic_cast<CommandSetAttr*>(cmd))
            {
                cmdSetAttr->applyUpdatesTo(m);
            }
        });

        m.applyUpdates(mAttrMapUpdates);

        if (SymmCipher* cipher = n->nodecipher())
        {
            m.getjson(&at);
            client->makeattr(cipher, &at, at.c_str(), int(at.size()));
        }
        else
        {
            h.setUndef();  // dummy command to generate an error, with no effect
            mNode.reset();
            generationError = API_EKEY;
        }
    }
    else
    {
        h.setUndef();  // dummy command to generate an error, with no effect
        mNode.reset();
        generationError = API_ENOENT;
    }

    arg("n", (byte*)&h, MegaClient::NODEHANDLE);
    arg("at", (byte*)at.c_str(), int(at.size()));

    if (mCanChangeVault)
    {
        arg("vw", 1);
    }

    return jsonWriter.getstring().c_str();
}


bool CommandSetAttr::procresult(Result r, JSON& json)
{
    removeFromNodePendingCommands(h, client);
    if (completion) completion(h, generationError ? Error(generationError) : r.errorOrOK());
    return r.wasErrorOrOK();
}

void CommandSetAttr::applyUpdatesTo(AttrMap& attrMap) const
{
    attrMap.applyUpdates(mAttrMapUpdates);
}

// (the result is not processed directly - we rely on the server-client
// response)
CommandPutNodes::CommandPutNodes(MegaClient* client, NodeHandle th,
                                 const char* userhandle, VersioningOption vo,
                                 vector<NewNode>&& newnodes, int ctag, putsource_t csource, const char *cauth,
                                 Completion&& resultFunction, bool canChangeVault)
  : mResultFunction(resultFunction)
{
    byte key[FILENODEKEYLENGTH];

#ifndef NDEBUG
    assert(newnodes.size() > 0);
    for (auto& n : newnodes) assert(n.canChangeVault == canChangeVault);
#endif

    nn = std::move(newnodes);
    type = userhandle ? USER_HANDLE : NODE_HANDLE;
    source = csource;
    mSeqtagArray = true;
    cmd("p");

    if (userhandle)
    {
        arg("t", userhandle);
        targethandle.setUndef();
    }
    else
    {
        arg("t", (byte*)&th, MegaClient::NODEHANDLE);
        targethandle = th;
    }

    arg("sm",1);

    if (cauth)
    {
        arg("cauth", cauth);
    }

    if (canChangeVault)
    {
        arg("vw", 1);
    }

    // "vb": when provided, it force to override the account-wide versioning behavior by the value indicated by client
    //     vb:1 to force it on
    //     vb:0 to force it off
    // Dont provide it at all to rely on the account-wide setting (as of the moment the command is processed).

    if (vo == UseLocalVersioningFlag && client->loggedIntoWritableFolder())
    {   // do not rely on local versioning flag when logged into writable folders
        //  as the owner's ATTR_DISABLE_VERSIONS attribute is not received/updated in that case
        // and MegaClient::versions_disabled will alwas be false.
        // Instead, let the API server act according to user's settings
        vo =  UseServerVersioningFlag;
    }

    switch (vo)
    {
        case NoVersioning:
            break;

        case ClaimOldVersion:
            arg("vb", 1);
            break;

        case ReplaceOldVersion:
            arg("vb", m_off_t(0));
            break;

        case UseLocalVersioningFlag:
            arg("vb", !client->versions_disabled);
            vo = !client->versions_disabled ? ClaimOldVersion : ReplaceOldVersion;
            break;

        case UseServerVersioningFlag:
            break;
    }

    beginarray("n");

    for (unsigned i = 0; i < nn.size(); i++)
    {
        beginobject();

        NewNode* nni = &nn[i];
        switch (nni->source)
        {
            case NEW_NODE:
                arg("h", (byte*)&nni->nodehandle, MegaClient::NODEHANDLE);
                break;

            case NEW_PUBLIC:
                arg("ph", (byte*)&nni->nodehandle, MegaClient::NODEHANDLE);
                break;

            case NEW_UPLOAD:
                arg("h", nni->uploadtoken.data(), sizeof nn[0].uploadtoken);

                // include pending file attributes for this upload
                string s;

                if (nni->fileattributes)
                {
                    // if attributes are set on the newnode then the app is not using the pendingattr mechanism
                    s.swap(*nni->fileattributes);
                    nni->fileattributes.reset();
                }
                else
                {
                    client->pendingattrstring(nn[i].uploadhandle, &s);

#ifdef USE_MEDIAINFO
                    client->mediaFileInfo.addUploadMediaFileAttributes(nn[i].uploadhandle, &s);
#endif
                }

                if (s.size())
                {
                    arg("fa", s.c_str(), 1);
                }
        }

        if (!ISUNDEF(nn[i].parenthandle))
        {
            arg("p", (byte*)&nn[i].parenthandle, MegaClient::NODEHANDLE);
        }

        if (vo != NoVersioning &&
            nn[i].type == FILENODE && !nn[i].ovhandle.isUndef())
        {
            arg("ov", (byte*)&nn[i].ovhandle, MegaClient::NODEHANDLE);
        }
        nn[i].mVersioningOption = vo;

        arg("t", nn[i].type);
        arg("a", (byte*)nn[i].attrstring->data(), int(nn[i].attrstring->size()));

        if (!client->loggedIntoWritableFolder())
        {
            if (nn[i].nodekey.size() <= sizeof key)
            {
                client->key.ecb_encrypt((byte*)nn[i].nodekey.data(), key, nn[i].nodekey.size());
                arg("k", key, int(nn[i].nodekey.size()));
            }
            else
            {
                arg("k", (const byte*)nn[i].nodekey.data(), int(nn[i].nodekey.size()));
            }
        }
        endobject();
    }

    endarray();

    // add cr element for new nodes, if applicable
    if (type == NODE_HANDLE)
    {
        shared_ptr<Node> tn;
        if ((tn = client->nodeByHandle(th)))
        {
            assert(tn->type != FILENODE);

            ShareNodeKeys snk;

            for (unsigned i = 0; i < nn.size(); i++)
            {
                switch (nn[i].source)
                {
                    case NEW_PUBLIC:
                    case NEW_NODE:
                        snk.add(nn[i].nodekey, nn[i].nodehandle, tn, true);
                        break;

                    case NEW_UPLOAD:
                        snk.add(nn[i].nodekey, nn[i].nodehandle, tn, true, nn[i].uploadtoken.data(), (int)sizeof nn[i].uploadtoken);
                        break;
                }
            }

            snk.get(this, true);
        }
    }

    tag = ctag;
}

// add new nodes and handle->node handle mapping
void CommandPutNodes::removePendingDBRecordsAndTempFiles()
{
    pendingdbid_map::iterator it = client->pendingtcids.find(tag);
    if (it != client->pendingtcids.end())
    {
        if (client->tctable)
        {
            client->mTctableRequestCommitter->beginOnce();
            vector<uint32_t> &ids = it->second;
            for (unsigned int i = 0; i < ids.size(); i++)
            {
                if (ids[i])
                {
                    client->tctable->del(ids[i]);
                }
            }
        }
        client->pendingtcids.erase(it);
    }
    pendingfiles_map::iterator pit = client->pendingfiles.find(tag);
    if (pit != client->pendingfiles.end())
    {
        vector<LocalPath> &pfs = pit->second;
        for (unsigned int i = 0; i < pfs.size(); i++)
        {
            client->fsaccess->unlinklocal(pfs[i]);
        }
        client->pendingfiles.erase(pit);
    }
}

void CommandPutNodes::performAppCallback(Error e, vector<NewNode>& newnodes, bool targetOverride)
{
    if (mResultFunction) mResultFunction(e, type, newnodes, targetOverride, tag);
	else client->app->putnodes_result(e, type, newnodes, targetOverride, tag);
}

bool CommandPutNodes::procresult(Result r, JSON& json)
{
    removePendingDBRecordsAndTempFiles();

    if (r.hasJsonArray() || r.hasJsonObject())
    {
        // The response is a sparse array indicating the nodes that failed, and the corresponding error code.
        // If the first three nodes failed, the response would be e.g. [-9,-9,-9].  Success is []
        // If the second and third node failed, the response would change to {"1":-9,"2":-9}.

        unsigned arrayIndex = 0;
        for (;;)
        {
            if (r.hasJsonArray())
            {
                if (*json.pos == ']')
                {
                    break;
                }

                if (!json.isnumeric())
                {
                    performAppCallback(API_EINTERNAL, nn, false);
                    return false;
                }

                assert(arrayIndex < nn.size());
                if (arrayIndex < nn.size())
                {
                    nn[arrayIndex++].mError = error(json.getint());
                }
            }
            else
            {
                string index, errorCode;
                if (json.storeobject(&index) && *json.pos == ':')
                {
                    ++json.pos;
                    if (json.storeobject(&errorCode))
                    {
                        arrayIndex = unsigned(atoi(index.c_str()));
                        if (arrayIndex < nn.size())
                        {
                            nn[arrayIndex].mError = error(atoi(errorCode.c_str()));
                            continue;
                        }
                    }
                }
                if (*json.pos != '}')
                {
                    performAppCallback(API_EINTERNAL, nn, false);
                    return false;
                }
                break;
            }
        }

#ifdef DEBUG
        if (type != USER_HANDLE)
        {
            for (auto& n : nn)
            {
                // double check we got a node, or know the error why it didn't get created
                if (!((n.added && n.mAddedHandle != UNDEF && !n.mError) ||
                     (!n.added && n.mAddedHandle == UNDEF && n.mError)))
                {
                    assert(false);
                }
            }
        }
#endif

	    // when the target has been removed, the API automatically adds the new node/s
        // into the rubbish bin
        shared_ptr<Node> tempNode = !nn.empty() ? client->nodebyhandle(nn.front().mAddedHandle) : nullptr;
        bool targetOverride = (tempNode.get() && NodeHandle().set6byte(tempNode->parenthandle) != targethandle);

        performAppCallback(emptyResponse ? API_ENOENT : API_OK, nn, targetOverride);
        return true;
    }
    else
    {
        LOG_debug << "Putnodes error " << r.errorOrOK();
        if (r.wasError(API_EOVERQUOTA))
        {
            if (client->isPrivateNode(targethandle))
            {
                client->activateoverquota(0, false);
            }
        }

        performAppCallback(r.errorOrOK(), nn, false);
        return r.wasErrorOrOK();
    }
}


CommandMoveNode::CommandMoveNode(MegaClient* client, std::shared_ptr<Node> n, std::shared_ptr<Node> t, syncdel_t csyncdel, NodeHandle prevparent, Completion&& c, bool canChangeVault)
{
    h = n->nodeHandle();
    syncdel = csyncdel;
    np = t->nodeHandle();
    pp = prevparent;
    syncop = !pp.isUndef();
    mCanChangeVault = canChangeVault;

    cmd("m");

    // Special case for Move, we do set the 'i' field.
    // This is needed for backward compatibility, old versions used memcmp to detect if a 'd' actionpacket was followed by a 't'  actionpacket with the same 'i' (ie, a move)
    // Additionally the servers can't deliver `st` in that packet for the same reason.  And of course we will not ignore this `t` packet, despite setting 'i'.
    notself(client);

    if (mCanChangeVault)
    {
        arg("vw", 1);
    }

    arg("n", h);
    arg("t", t->nodeHandle());
    assert(t->type != FILENODE);

    TreeProcShareKeys tpsk(t, true);
    client->proctree(n, &tpsk);
    tpsk.get(this);

    tag = client->reqtag;
    completion = move(c);
}

bool CommandMoveNode::procresult(Result r, JSON& json)
{
    if (r.wasErrorOrOK())
    {
        if (r.wasError(API_EOVERQUOTA))
        {
            client->activateoverquota(0, false);
        }

        // Movement of shares and pending shares into Rubbish should remove them
        if (r.wasStrictlyError() && syncdel == SYNCDEL_NONE)
        {
            client->sendevent(99439, "Unexpected move error", 0);
        }
    }

    if (completion) completion(h, r.errorOrOK());
    return r.wasErrorOrOK();
}

CommandDelNode::CommandDelNode(MegaClient* client, NodeHandle th, bool keepversions, int cmdtag, std::function<void(NodeHandle, Error)>&& f, bool canChangeVault)
    : mResultFunction(std::move(f))
{
    cmd("d");

    arg("n", (byte*)&th, MegaClient::NODEHANDLE);

    if (keepversions)
    {
        arg("v", 1);
    }

    if (canChangeVault)
    {
        arg("vw", 1);
    }

    h = th;
    tag = cmdtag;
}

bool CommandDelNode::procresult(Result r, JSON& json)
{
    if (r.wasErrorOrOK())
    {
        if (mResultFunction)    mResultFunction(h, r.errorOrOK());
        else         client->app->unlink_result(h.as8byte(), r.errorOrOK());
        return true;
    }
    else
    {
        error e = API_OK;

        for (;;)
        {
            switch (json.getnameid())
            {
                case 'r':
                    if (json.enterarray())
                    {
                        if(json.isnumeric())
                        {
                            e = (error)json.getint();
                        }

                        json.leavearray();
                    }
                    break;

                case EOO:
                    if (mResultFunction)    mResultFunction(h, e);
                    else         client->app->unlink_result(h.as8byte(), e);
                    return true;

                default:
                    if (!json.storeobject())
                    {
                        if (mResultFunction)    mResultFunction(h, API_EINTERNAL);
                        else         client->app->unlink_result(h.as8byte(), API_EINTERNAL);
                        return false;
                    }
            }
        }
    }
}


CommandDelVersions::CommandDelVersions(MegaClient* client)
{
    cmd("dv");
    tag = client->reqtag;
}

bool CommandDelVersions::procresult(Result r, JSON& json)
{
    client->app->unlinkversions_result(r.errorOrOK());
    return r.wasErrorOrOK();
}

CommandKillSessions::CommandKillSessions(MegaClient* client)
{
    cmd("usr");
    arg("ko", 1); // Request to kill all sessions except the current one

    h = UNDEF;
    tag = client->reqtag;
}

CommandKillSessions::CommandKillSessions(MegaClient* client, handle sessionid)
{
    cmd("usr");
    beginarray("s");
    element(sessionid, MegaClient::USERHANDLE);
    endarray();

    h = sessionid;
    tag = client->reqtag;
}

bool CommandKillSessions::procresult(Result r, JSON& json)
{
    client->app->sessions_killed(h, r.errorOrOK());
    return r.wasErrorOrOK();
}

CommandLogout::CommandLogout(MegaClient *client, Completion completion, bool keepSyncConfigsFile)
  : mCompletion(std::move(completion))
  , mKeepSyncConfigsFile(keepSyncConfigsFile)
{
    cmd("sml");

    batchSeparately = true;

    tag = client->reqtag;
}

const char* CommandLogout::getJSON(MegaClient* client)
{
    if (!incrementedCount)
    {
        // only set this once we are about to send the command, in case there are others ahead of it in the queue
        client->loggingout++;
        // only set it once in case of retries due to -3.
        incrementedCount = true;
    }
    return jsonWriter.getstring().c_str();
}

bool CommandLogout::procresult(Result r, JSON& json)
{
    assert(r.wasErrorOrOK());
    if (client->loggingout > 0)
    {
        client->loggingout--;
    }
    if(r.wasError(API_OK))
    {
        // We are logged out, but we mustn't call locallogout until we exit this call
        // stack for processing CS batches, as it deletes data currently in use.
        Completion completion = std::move(mCompletion);
        bool keepSyncConfigsFile = mKeepSyncConfigsFile;
        LOG_debug << "setting mOnCSCompletion for final logout processing";  // track possible lack of logout callbacks
        client->mOnCSCompletion = [=](MegaClient* client){
            client->locallogout(true, keepSyncConfigsFile);
            completion(API_OK);
        };
    }
    else
    {
        mCompletion(r.errorOrOK());
    }
    return true;
}

CommandPrelogin::CommandPrelogin(MegaClient* client, const char* email)
{
    cmd("us0");
    arg("user", email);
    batchSeparately = true;  // in case the account is blocked (we need to get a sid so we can issue whyamiblocked)

    this->email = email;
    tag = client->reqtag;
}

bool CommandPrelogin::procresult(Result r, JSON& json)
{
    if (r.wasErrorOrOK())
    {
        client->app->prelogin_result(0, NULL, NULL, r.errorOrOK());
        return true;
    }

    assert(r.hasJsonObject());
    int v = 0;
    string salt;
    for (;;)
    {
        switch (json.getnameid())
        {
            case 'v':
                v = int(json.getint());
                break;
            case 's':
                json.storeobject(&salt);
                break;
            case EOO:
                if (v == 0)
                {
                    LOG_err << "No version returned";
                    client->app->prelogin_result(0, NULL, NULL, API_EINTERNAL);
                }
                else if (v > 2)
                {
                    LOG_err << "Version of account not supported";
                    client->app->prelogin_result(0, NULL, NULL, API_EINTERNAL);
                }
                else if (v == 2 && !salt.size())
                {
                    LOG_err << "No salt returned";
                    client->app->prelogin_result(0, NULL, NULL, API_EINTERNAL);
                }
                else
                {
                    client->accountversion = v;
                    Base64::atob(salt, client->accountsalt);
                    client->app->prelogin_result(v, &email, &salt, API_OK);
                }
                return true;
            default:
                if (!json.storeobject())
                {
                    client->app->prelogin_result(0, NULL, NULL, API_EINTERNAL);
                    return false;
                }
        }
    }
}

// login request with user e-mail address and user hash
CommandLogin::CommandLogin(MegaClient* client, const char* email, const byte *emailhash, int emailhashsize, const byte *sessionkey, int csessionversion, const char *pin)
{
    cmd("us");
    batchSeparately = true;  // in case the account is blocked (we need to get a sid so we can issue whyamiblocked)

    // are we just performing a session validation?
    checksession = !email;
    sessionversion = csessionversion;

    if (!checksession)
    {
        arg("user", email);
        arg("uh", emailhash, emailhashsize);
        if (pin)
        {
            arg("mfa", pin);
        }
    }
    else
    {
        if (client->sctable && client->dbaccess->currentDbVersion == DbAccess::LEGACY_DB_VERSION)
        {
            LOG_debug << "Requesting a local cache upgrade";
            arg("fa", 1);
        }
    }

    if (sessionkey)
    {
        arg("sek", sessionkey, SymmCipher::KEYLENGTH);
    }

    if (client->cachedscsn != UNDEF)
    {
        arg("sn", (byte*)&client->cachedscsn, sizeof client->cachedscsn);
    }

    string deviceIdHash = client->getDeviceidHash();
    if (!deviceIdHash.empty())
    {
        arg("si", deviceIdHash.c_str());
    }
    else
    {
        client->sendevent(99454, "Device-id not available at login");
    }

    tag = client->reqtag;
}

// process login result
bool CommandLogin::procresult(Result r, JSON& json)
{
    if (r.wasErrorOrOK())
    {
        client->loginResult(r.errorOrOK());
        return true;
    }

    assert(r.hasJsonObject());
    byte hash[SymmCipher::KEYLENGTH];
    byte sidbuf[AsymmCipher::MAXKEYLENGTH];
    byte privkbuf[AsymmCipher::MAXKEYLENGTH * 2];
    byte sek[SymmCipher::KEYLENGTH];
    int len_k = 0, len_privk = 0, len_csid = 0, len_tsid = 0, len_sek = 0;
    handle me = UNDEF;
    bool fa = false;
    bool ach = false;

    for (;;)
    {
        switch (json.getnameid())
        {
            case 'k':
                len_k = json.storebinary(hash, sizeof hash);
                break;

            case 'u':
                me = json.gethandle(MegaClient::USERHANDLE);
                break;

            case MAKENAMEID3('s', 'e', 'k'):
                len_sek = json.storebinary(sek, sizeof sek);
                break;

            case MAKENAMEID4('t', 's', 'i', 'd'):
                len_tsid = json.storebinary(sidbuf, sizeof sidbuf);
                break;

            case MAKENAMEID4('c', 's', 'i', 'd'):
                len_csid = json.storebinary(sidbuf, sizeof sidbuf);
                break;

            case MAKENAMEID5('p', 'r', 'i', 'v', 'k'):
                len_privk = json.storebinary(privkbuf, sizeof privkbuf);
                break;

            case MAKENAMEID2('f', 'a'):
                fa = json.getint();
                break;

            case MAKENAMEID3('a', 'c', 'h'):
                ach = json.getint();
                break;

            case MAKENAMEID2('s', 'n'):
                if (!json.getint())
                {
                    // local state cache continuity rejected: read state from
                    // server instead
                    client->cachedscsn = UNDEF;
                }
                break;

            case EOO:
                if (!checksession)
                {
                    if (ISUNDEF(me) || len_k != sizeof hash)
                    {
                        client->loginResult(API_EINTERNAL);
                        return true;
                    }

                    // decrypt and set master key
                    client->key.ecb_decrypt(hash);
                    client->key.setkey(hash);
                }
                else
                {
                    if (fa && client->sctable)
                    {
                        client->sctable->remove();
                        client->sctable.reset();
                        client->mNodeManager.reset();
                        client->pendingsccommit = false;
                        client->cachedscsn = UNDEF;
                        client->dbaccess->currentDbVersion = DbAccess::DB_VERSION;

                        client->sendevent(99404, "Local DB upgrade granted", 0);
                    }
                }

                if (len_sek)
                {
                    if (len_sek != SymmCipher::KEYLENGTH)
                    {
                        client->loginResult(API_EINTERNAL);
                        return true;
                    }

                    if (checksession && sessionversion)
                    {
                        byte k[SymmCipher::KEYLENGTH];
                        memcpy(k, client->key.key, sizeof(k));

                        client->key.setkey(sek);
                        client->key.ecb_decrypt(k);
                        client->key.setkey(k);
                    }
                }

                if (len_tsid)
                {
                    client->sid.assign((const char *)sidbuf, MegaClient::SIDLEN);

                    // account does not have an RSA keypair set: verify
                    // password using symmetric challenge
                    if (!client->checktsid(sidbuf, len_tsid))
                    {
                        LOG_warn << "Error checking tsid";
                        client->loginResult(API_ENOENT);
                        return true;
                    }

                    // add missing RSA keypair
                    LOG_info << "Generating and adding missing RSA keypair";
                    client->setkeypair();
                }
                else
                {
                    // account has RSA keypair: decrypt server-provided session ID
                    if (len_privk < 256)
                    {
                        if (!checksession)
                        {
                            client->loginResult(API_EINTERNAL);
                            return true;
                        }
                        else if (!client->ephemeralSessionPlusPlus && !client->ephemeralSession)
                        {
                            // logging in with tsid to an account without a RSA keypair
                            LOG_info << "Generating and adding missing RSA keypair";
                            client->setkeypair();
                        }
                    }
                    else
                    {
                        // decrypt and set private key
                        client->key.ecb_decrypt(privkbuf, len_privk);
                        client->mPrivKey.resize(AsymmCipher::MAXKEYLENGTH * 2);
                        client->mPrivKey.resize(Base64::btoa(privkbuf, len_privk, (char *)client->mPrivKey.data()));

                        if (!client->asymkey.setkey(AsymmCipher::PRIVKEY, privkbuf, len_privk))
                        {
                            LOG_warn << "Error checking private key";
                            client->loginResult(API_ENOENT);
                            return true;
                        }
                    }

                    if (!checksession)
                    {
                        if (len_csid < 32)
                        {
                            client->loginResult(API_EINTERNAL);
                            return true;
                        }

                        byte buf[sizeof me];

                        // decrypt and set session ID for subsequent API communication
                        if (!client->asymkey.decrypt(sidbuf, len_csid, sidbuf, MegaClient::SIDLEN)
                                // additionally, check that the user's handle included in the session matches the own user's handle (me)
                                || (Base64::atob((char*)sidbuf + SymmCipher::KEYLENGTH, buf, sizeof buf) != sizeof buf)
                                || (me != MemAccess::get<handle>((const char*)buf)))
                        {
                            client->loginResult(API_EINTERNAL);
                            return true;
                        }

                        client->sid.assign((const char *)sidbuf, MegaClient::SIDLEN);
                    }
                }

                client->me = me;
                client->uid = Base64Str<MegaClient::USERHANDLE>(client->me);
                client->achievements_enabled = ach;
                // Force to create own user
                client->finduser(me, 1);

                if (len_sek)
                {
                    client->sessionkey.assign((const char *)sek, sizeof(sek));
                }

                client->openStatusTable(true);
                client->loadJourneyIdCacheValues();

                { // scope for local variable
                    MegaClient* cl = client; // make a copy, because 'this' will be gone by the time lambda will execute
                    client->loginResult(API_OK, [cl]()
                        {
                            cl->getaccountdetails(std::make_shared<AccountDetails>(), false, false, true, false, false, false);
                        }
                    );
                }

                return true;

            default:
                if (!json.storeobject())
                {
                    client->loginResult(API_EINTERNAL);
                    return false;
                }
        }
    }
}

CommandShareKeyUpdate::CommandShareKeyUpdate(MegaClient*, handle sh, const char* uid, const byte* key, int len)
{
    cmd("k");
    beginarray("sr");

    element(sh, MegaClient::NODEHANDLE);
    element(uid);
    element(key, len);

    endarray();
}

CommandShareKeyUpdate::CommandShareKeyUpdate(MegaClient* client, handle_vector* v)
{
    shared_ptr<Node> n;
    byte sharekey[SymmCipher::KEYLENGTH];

    cmd("k");
    beginarray("sr");

    for (size_t i = v->size(); i--;)
    {
        handle h = (*v)[i];

        if ((n = client->nodebyhandle(h)) && n->sharekey)
        {
            client->key.ecb_encrypt(n->sharekey->key, sharekey, SymmCipher::KEYLENGTH);

            element(h, MegaClient::NODEHANDLE);
            element(client->me, MegaClient::USERHANDLE);
            element(sharekey, SymmCipher::KEYLENGTH);
        }
    }

    endarray();
}

// add/remove share; include node share keys if new share
CommandSetShare::CommandSetShare(MegaClient* client, std::shared_ptr<Node> n, User* u, accesslevel_t a, bool newshare, const char* msg, bool writable, const char* personal_representation, int ctag, std::function<void(Error, bool writable)> f)
{
    byte auth[SymmCipher::BLOCKSIZE];
    byte key[SymmCipher::KEYLENGTH];
    byte asymmkey[AsymmCipher::MAXKEYLENGTH];
    int t = 0;

    tag = ctag;

    sh = n->nodehandle;
    access = a;
    mWritable = writable;

    completion = std::move(f);
    assert(completion);

    mSeqtagArray = true;
    cmd("s2");
    arg("n", (byte*)&sh, MegaClient::NODEHANDLE);

    // Only for inviting non-contacts
    if (personal_representation && personal_representation[0])
    {
        this->personal_representation = personal_representation;
        arg("e", personal_representation);
    }

    if (msg && msg[0])
    {
        this->msg = msg;
        arg("msg", msg);
    }

    if (a != ACCESS_UNKNOWN)
    {
        if (!client->mKeyManager.isSecure() && !client->mKeyManager.isShareKeyTrusted(n->nodehandle))
        {
            // securely store/transmit share key
            // by creating a symmetrically (for the sharer) and an asymmetrically
            // (for the sharee) encrypted version
            memcpy(key, n->sharekey->key, sizeof key);
            memcpy(asymmkey, key, sizeof key);

            client->key.ecb_encrypt(key);
            arg("ok", key, sizeof key);

            if (u && u->pubk.isvalid())
            {
                t = u->pubk.encrypt(client->rng, asymmkey, SymmCipher::KEYLENGTH, asymmkey, sizeof asymmkey);
            }

            // outgoing handle authentication
            client->handleauth(sh, auth);
            arg("ha", auth, sizeof auth);
        }
        else
        {
            // TODO: dummy key/handleauth - FIXME: remove when the server allows it
            memset(key, 0, sizeof key);
            memset(auth, 0, sizeof auth);
            arg("ok", key, sizeof key);
            arg("ha", auth, sizeof auth);
        }
    }

    beginarray("s");
    beginobject();

    arg("u", u ? ((u->show == VISIBLE) ? u->uid.c_str() : u->email.c_str()) : MegaClient::EXPORTEDLINK);
    // if the email is registered, the pubk request has returned the userhandle -->
    // sending the userhandle instead of the email makes the API to assume the user is already a contact

    if (a != ACCESS_UNKNOWN)
    {
        arg("r", a);

        if (!client->mKeyManager.isSecure() && u && u->pubk.isvalid() && t)
        {
            arg("k", asymmkey, t);
        }
    }

    endobject();
    endarray();

    // only for a fresh share: add cr element with all node keys encrypted to
    // the share key
    if (newshare)
    {
        // the new share's nodekeys for this user: generate node list
        TreeProcShareKeys tpsk(n, false);
        client->proctree(n, &tpsk);
        tpsk.get(this);
    }
}

// process user element (email/handle pairs)
bool CommandSetShare::procuserresult(MegaClient* client, JSON& json)
{
    while (json.enterobject())
    {
        handle uh = UNDEF;
        const char* m = NULL;

        for (;;)
        {
            switch (json.getnameid())
            {
                case 'u':
                    uh = json.gethandle(MegaClient::USERHANDLE);
                    break;

                case 'm':
                    m = json.getvalue();
                    break;

                case EOO:
                    if (!ISUNDEF(uh) && m)
                    {
                        client->mapuser(uh, m);
                    }
                    return true;

                default:
                    if (!json.storeobject())
                    {
                        return false;
                    }
            }
        }
    }

    return false;
}

// process result of share addition/modification
bool CommandSetShare::procresult(Result r, JSON& json)
{
    if (r.wasErrorOrOK())
    {
        completion(r.errorOrOK(), mWritable);
        return true;
    }

    for (;;)
    {
        switch (json.getnameid())
        {
            case MAKENAMEID2('o', 'k'):  // an owner key response will only
                                         // occur if the same share was created
                                         // with a different key
            {
                // if the API has a different key, the only legit scenario is that
                // such owner key is invalid (ie. "AAAAA..."), set by a client with
                // secure=true
                completion(API_EKEY, mWritable);
                return true;
            }

            case 'u':   // user/handle confirmation
                if (json.enterarray())
                {
                    while (procuserresult(client, json))
                    {}
                    json.leavearray();
                }
                break;

            case 'r':
                if (json.enterarray())
                {
                    while (json.isnumeric())
                    {
                        // intermediate result updates, not final completion
                        // we used to call share_result but it wasn't used
                        json.getint();
                    }

                    json.leavearray();
                }
                break;

            case MAKENAMEID3('s', 'n', 'k'):
                client->procsnk(&json);
                break;

            case MAKENAMEID3('s', 'u', 'k'):
                client->procsuk(&json);
                break;

            case MAKENAMEID2('c', 'r'):
                client->proccr(&json);
                break;

            case EOO:
                completion(API_OK, mWritable);
                return true;

            default:
                if (!json.storeobject())
                {
                    completion(API_EINTERNAL, mWritable);
                    return false;
                }
        }
    }
}

CommandPendingKeys::CommandPendingKeys(MegaClient *client, CommandPendingKeysReadCompletion completion)
{
    // Assume we've been passed a completion function.
    mReadCompletion = std::move(completion);

    cmd("pk");

    tag = client->reqtag;
}

CommandPendingKeys::CommandPendingKeys(MegaClient *client, std::string lastcompleted, std::function<void (Error)> completion)
{
    // Assume we've been passed a completion function.
    mCompletion = std::move(completion);

    cmd("pk");
    arg("d", lastcompleted.c_str());

    tag = client->reqtag;
}

CommandPendingKeys::CommandPendingKeys(MegaClient *client, handle user, handle share, byte *key, std::function<void (Error)> completion)
{
    // Assume we've been passed a completion function.
    mCompletion = std::move(completion);

    cmd("pk");
    arg("u", (byte*)&user, MegaClient::USERHANDLE);
    arg("h", (byte*)&share, MegaClient::NODEHANDLE);
    arg("k", key, SymmCipher::KEYLENGTH);

    tag = client->reqtag;
}

bool CommandPendingKeys::procresult(Result r, JSON& json)
{
    if (r.wasErrorOrOK())
    {
        if (mReadCompletion)
        {
            mReadCompletion(r.errorOrOK(), std::string(), nullptr);
            return true;
        }

        mCompletion(r.errorOrOK());
        return true;
    }

    if (mCompletion)
    {
        mCompletion(API_EINTERNAL);
        return false;
    }

    // Response format:
    // {"peeruserhandle1":{"sharehandle1":"key1","sharehandle2":"key2"},
    //  "peeruserhandle2":{"sharehandle3":"key3"},...
    //  "d":"lastcompleted"} (lastcompleted is a base64 string like oMl7nfj67Jw)

    // maps user's handles to a map of share's handles : share's keys
    std::shared_ptr<map<handle, map<handle, string>>> keys = std::make_shared<map<handle, map<handle, string>>>();
    std::string lastcompleted;

    std::string name;
    name = json.getname();
    while (name.size())
    {
        if (name == "d")
        {
            json.storeobject(&lastcompleted);
            name = json.getname();
            continue;
        }

        handle userhandle = 0;
        Base64::atob(name.c_str(), (byte*)&userhandle, MegaClient::USERHANDLE);
        if (!json.enterobject())
        {
            mReadCompletion(API_EINTERNAL, std::string(), nullptr);
            return false;
        }

        handle sharehandle;
        while (!ISUNDEF(sharehandle = json.gethandle()))
        {
            string sharekey;
            JSON::copystring(&sharekey, json.getvalue());
            (*keys)[userhandle][sharehandle] = Base64::atob(sharekey);
        }

        json.leaveobject();
        name = json.getname();
    }

    mReadCompletion(API_OK, lastcompleted, keys);
    return true;
}

CommandSetPendingContact::CommandSetPendingContact(MegaClient* client, const char* temail, opcactions_t action, const char* msg, const char* oemail, handle contactLink, Completion completion)
{
    mV3 = false;
    cmd("upc");

    if (oemail != NULL)
    {
        arg("e", oemail);
    }

    arg("u", temail);
    switch (action)
    {
        case OPCA_DELETE:
            arg("aa", "d");
            break;
        case OPCA_REMIND:
            arg("aa", "r");
            break;
        case OPCA_ADD:
            arg("aa", "a");
            if (!ISUNDEF(contactLink))
            {
                arg("cl", (byte*)&contactLink, MegaClient::CONTACTLINKHANDLE);
            }
            break;
    }

    if (msg != NULL)
    {
        arg("msg", msg);
    }

    if (action != OPCA_REMIND)  // for reminders, need the actionpacket to update `uts`
    {
        notself(client);
    }

    tag = client->reqtag;
    this->action = action;
    this->temail = temail;

    // Assume we've been passed a completion function.
    mCompletion = std::move(completion);
}

bool CommandSetPendingContact::procresult(Result r, JSON& json)
{
    if (r.wasErrorOrOK())
    {
        handle pcrhandle = UNDEF;
        if (r.wasError(API_OK)) // response for delete & remind actions is always numeric
        {
            // find the PCR by email
            PendingContactRequest *pcr = NULL;
            for (handlepcr_map::iterator it = client->pcrindex.begin();
                 it != client->pcrindex.end(); it++)
            {
                if (it->second->targetemail == temail)
                {
                    pcr = it->second.get();
                    pcrhandle = pcr->id;
                    break;
                }
            }

            if (!pcr)
            {
                LOG_err << "Reminded/deleted PCR not found";
            }
            else if (action == OPCA_DELETE)
            {
                pcr->changed.deleted = true;
                client->notifypcr(pcr);

                // remove pending shares related to the deleted PCR
                sharedNode_vector nodes = client->mNodeManager.getNodesWithPendingOutShares();
                for (auto& n : nodes)
                {
                    if (n->pendingshares && n->pendingshares->find(pcr->id) != n->pendingshares->end())
                    {
                        client->newshares.push_back(
                                    new NewShare(n->nodehandle, 1, n->owner, ACCESS_UNKNOWN,
                                                 0, NULL, NULL, pcr->id, false));
                    }
                }

                client->mergenewshares(1);
            }
        }

        doComplete(pcrhandle, r.errorOrOK(), this->action);
        return true;
    }

    // if the PCR has been added, the response contains full details
    handle p = UNDEF;
    m_time_t ts = 0;
    m_time_t uts = 0;
    const char *eValue = NULL;
    const char *m = NULL;
    const char *msg = NULL;
    PendingContactRequest *pcr = NULL;
    for (;;)
    {
        switch (json.getnameid())
        {
            case 'p':
                p = json.gethandle(MegaClient::PCRHANDLE);
                break;
            case 'm':
                m = json.getvalue();
                break;
            case 'e':
                eValue = json.getvalue();
                break;
            case MAKENAMEID3('m', 's', 'g'):
                msg = json.getvalue();
                break;
            case MAKENAMEID2('t', 's'):
                ts = json.getint();
                break;
            case MAKENAMEID3('u', 't', 's'):
                uts = json.getint();
                break;
            case EOO:
                if (ISUNDEF(p))
                {
                    LOG_err << "Error in CommandSetPendingContact. Undefined handle";
                    doComplete(UNDEF, API_EINTERNAL, this->action);
                    return true;
                }

                if (action != OPCA_ADD || !eValue || !m || ts == 0 || uts == 0)
                {
                    LOG_err << "Error in CommandSetPendingContact. Wrong parameters";
                    doComplete(UNDEF, API_EINTERNAL, this->action);
                    return true;
                }

                pcr = new PendingContactRequest(p, eValue, m, ts, uts, msg, true);
                client->mappcr(p, unique_ptr<PendingContactRequest>(pcr));

                client->notifypcr(pcr);
                doComplete(p, API_OK, this->action);
                return true;

            default:
                if (!json.storeobject())
                {
                    LOG_err << "Error in CommandSetPendingContact. Parse error";
                    doComplete(UNDEF, API_EINTERNAL, this->action);
                    return false;
                }
        }
    }
}

void CommandSetPendingContact::doComplete(handle handle, error result, opcactions_t actions)
{
    if (!mCompletion)
        return client->app->setpcr_result(handle, result, actions);

    mCompletion(handle, result, actions);
}

CommandUpdatePendingContact::CommandUpdatePendingContact(MegaClient* client, handle p, ipcactions_t action, Completion completion)
{
    cmd("upca");

    arg("p", (byte*)&p, MegaClient::PCRHANDLE);
    switch (action)
    {
        case IPCA_ACCEPT:
            arg("aa", "a");
            break;
        case IPCA_DENY:
            arg("aa", "d");
            break;
        case IPCA_IGNORE:
        default:
            arg("aa", "i");
            break;
    }

    tag = client->reqtag;
    this->action = action;

    // Assume we've been provided a completion function.
    mCompletion = std::move(completion);
}

bool CommandUpdatePendingContact::procresult(Result r, JSON& json)
{
    doComplete(r.errorOrOK(), this->action);

    return r.wasErrorOrOK();
}


void CommandUpdatePendingContact::doComplete(error result, ipcactions_t actions)
{
    if (!mCompletion)
        return client->app->updatepcr_result(result, actions);

    mCompletion(result, actions);
}

CommandEnumerateQuotaItems::CommandEnumerateQuotaItems(MegaClient* client)
{
    cmd("utqa");
    arg("nf", 3);
    arg("b", 1);    // support for Business accounts
    arg("p", 1);    // support for Pro Flexi
    tag = client->reqtag;
}

bool CommandEnumerateQuotaItems::procresult(Result r, JSON& json)
{
    if (r.wasErrorOrOK())
    {
        client->app->enumeratequotaitems_result(r.errorOrOK());
        return true;
    }

    string currency; // common for all plans, populated from `l` object

    while (json.enterobject())
    {
        handle product = UNDEF;
        int prolevel = -1, gbstorage = -1, gbtransfer = -1, months = -1, type = -1;
        unsigned amount = 0, amountMonth = 0, localPrice = 0;
        string description;
        string ios_id;
        string android_id;

        unique_ptr<BusinessPlan> bizPlan;
        unique_ptr<CurrencyData> currencyData;

        bool finished = false;
        bool readingL = false;
        const char* buf = nullptr;
        while (!finished)
        {
            buf = nullptr;

            switch (json.getnameid())
            {
                case MAKENAMEID1('l'):  // currency localization
                {
                    if (!json.enterobject())
                    {
                        LOG_err << "Failed to parse Enumerate-quota-items response, `l` object";
                        client->app->enumeratequotaitems_result(API_EINTERNAL);
                        return false;
                    }

                    currencyData = mega::make_unique<CurrencyData>();
                    readingL = true;

                    while (!finished)
                    {
                        buf = nullptr;

                        switch(json.getnameid())
                        {
                            case MAKENAMEID1('c'):  // currency, ie. EUR
                                buf = json.getvalue();
                                JSON::copystring(&currencyData->currencyName, buf);
                                currency = currencyData->currencyName;
                                break;
                            case MAKENAMEID2('c', 's'): // currency symbol, ie. €
                                buf = json.getvalue();
                                JSON::copystring(&currencyData->currencySymbol, buf);
                                break;
                            case MAKENAMEID2('l', 'c'):  // local currency, ie. NZD
                                buf = json.getvalue();
                                JSON::copystring(&currencyData->localCurrencyName, buf);
                                break;
                            case MAKENAMEID3('l', 'c', 's'):    // local currency symbol, ie. $
                                buf = json.getvalue();
                                JSON::copystring(&currencyData->localCurrencySymbol, buf);
                                break;
                            case EOO:
                                // sanity checks for received data
                                if (currencyData->currencyName.empty() || currencyData->currencySymbol.empty())
                                {
                                    LOG_err << "Failed to parse Enumerate-quota-items response, `l` data";
                                    client->app->enumeratequotaitems_result(API_EINTERNAL);
                                    return true;
                                }

                                finished = true;    // exits from the outer loop too
                                json.leaveobject(); // 'l' object
                                break;
                            default:
                                if (!json.storeobject())
                                {
                                    LOG_err << "Failed to parse Enumerate-quota-items response, store `l` data";
                                    client->app->enumeratequotaitems_result(API_EINTERNAL);
                                    return false;
                                }
                                break;
                        }
                    }
                    break;
                }
                case MAKENAMEID2('i', 't'): // 0 -> for all Pro level plans; 1 -> for Business plan
                    type = static_cast<int>(json.getint());
                    break;
//                case MAKENAMEID2('i', 'b'): // for "it":1 (business plans), 0 -> Pro Flexi; 1 -> Business plan
//                    {
//                        bool isProFlexi = json.getbool();
//                    }
//                    break;
                case MAKENAMEID2('i', 'd'):
                    product = json.gethandle(8);
                    break;
                case MAKENAMEID2('a', 'l'):
                    prolevel = static_cast<int>(json.getint());
                    break;
                case 's':
                    gbstorage = static_cast<int>(json.getint());
                    break;
                case 't':
                    gbtransfer = static_cast<int>(json.getint());
                    break;
                case 'm':
                    months = static_cast<int>(json.getint());
                    break;
                case 'p':   // price (in cents)
                    amount = static_cast<unsigned>(json.getint());
                    break;
                case 'd':
                    buf = json.getvalue();
                    JSON::copystring(&description, buf);
                    break;
                case MAKENAMEID3('i', 'o', 's'):
                    buf = json.getvalue();
                    JSON::copystring(&ios_id, buf);
                    break;
                case MAKENAMEID6('g', 'o', 'o', 'g', 'l', 'e'):
                    buf = json.getvalue();
                    JSON::copystring(&android_id, buf);
                    break;
                case MAKENAMEID3('m', 'b', 'p'):    // monthly price (in cents)
                    amountMonth = static_cast<unsigned>(json.getint());
                    break;
                case MAKENAMEID2('l', 'p'): // local price (in cents)
                    localPrice = static_cast<unsigned>(json.getint());
                    break;
                case MAKENAMEID2('b', 'd'): // BusinessPlan
                {
                    if (!json.enterobject())
                    {
                        LOG_err << "Failed to parse Enumerate-quota-items response, `bd` object";
                        client->app->enumeratequotaitems_result(API_EINTERNAL);
                        return false;
                    }

                    bizPlan = mega::make_unique<BusinessPlan>();

                    bool readingBd = true;
                    while (readingBd)
                    {
                        switch (json.getnameid())
                        {
                            case MAKENAMEID2('b', 'a'): // base (-1 means unlimited storage or transfer)
                            {
                                if (!json.enterobject())
                                {
                                    LOG_err << "Failed to parse Enumerate-quota-items response, `ba` object";
                                    client->app->enumeratequotaitems_result(API_EINTERNAL);
                                    return false;
                                }

                                bool readingBa = true;
                                while (readingBa)
                                {
                                    switch (json.getnameid())
                                    {
                                        case 's':
                                            bizPlan->gbStoragePerUser = static_cast<int>(json.getint());
                                            break;
                                        case 't':
                                            bizPlan->gbTransferPerUser = static_cast<int>(json.getint());
                                            break;
                                        case EOO:
                                            readingBa = false;
                                            break;
                                        default:
                                            if (!json.storeobject())
                                            {
                                                LOG_err << "Failed to parse Enumerate-quota-items response, `ba` data";
                                                client->app->enumeratequotaitems_result(API_EINTERNAL);
                                                return false;
                                            }
                                            break;
                                    }
                                }
                                json.leaveobject();
                                break;
                            }
                            case MAKENAMEID2('u', 's'):   // price per user
                            {
                                if (!json.enterobject())
                                {
                                    LOG_err << "Failed to parse Enumerate-quota-items response, `us` object";
                                    client->app->enumeratequotaitems_result(API_EINTERNAL);
                                    return false;
                                }

                                bool readingUs = true;
                                while (readingUs)
                                {
                                    switch (json.getnameid())
                                    {
                                        case 'p':
                                            bizPlan->pricePerUser = static_cast<unsigned>(json.getint());
                                            break;
                                        case MAKENAMEID2('l', 'p'):
                                            bizPlan->localPricePerUser = static_cast<unsigned>(json.getint());
                                            break;
                                        case EOO:
                                            readingUs = false;
                                            break;
                                        default:
                                            if (!json.storeobject())
                                            {
                                                LOG_err << "Failed to parse Enumerate-quota-items response, `us` data";
                                                client->app->enumeratequotaitems_result(API_EINTERNAL);
                                                return false;
                                            }
                                            break;
                                    }
                                }
                                json.leaveobject();
                                break;
                            }
                            case MAKENAMEID3('s', 't', 'o'):   // storage block
                            {
                                if (!json.enterobject())
                                {
                                    LOG_err << "Failed to parse Enumerate-quota-items response, `sto` object";
                                    client->app->enumeratequotaitems_result(API_EINTERNAL);
                                    return false;
                                }

                                bool readingSto = true;
                                while (readingSto)
                                {
                                    switch (json.getnameid())
                                    {
                                        case 's':
                                            bizPlan->gbPerStorage = static_cast<int>(json.getint());
                                            break;
                                        case 'p':
                                            bizPlan->pricePerStorage = static_cast<unsigned>(json.getint());
                                            break;
                                        case MAKENAMEID2('l', 'p'):
                                            bizPlan->localPricePerStorage = static_cast<unsigned>(json.getint());
                                            break;
                                        case EOO:
                                            readingSto = false;
                                            break;
                                        default:
                                            if (!json.storeobject())
                                            {
                                                LOG_err << "Failed to parse Enumerate-quota-items response, `sto` data";
                                                client->app->enumeratequotaitems_result(API_EINTERNAL);
                                                return false;
                                            }
                                            break;
                                    }
                                }
                                json.leaveobject();
                                break;
                            }
                            case MAKENAMEID4('t', 'r', 'n', 's'):   // transfer block
                            {
                                if (!json.enterobject())
                                {
                                    LOG_err << "Failed to parse Enumerate-quota-items response, `trns` object";
                                    client->app->enumeratequotaitems_result(API_EINTERNAL);
                                    return false;
                                }

                                bool readingTrns = true;
                                while (readingTrns)
                                {
                                    switch (json.getnameid())
                                    {
                                        case 't':
                                            bizPlan->gbPerTransfer = static_cast<int>(json.getint());
                                            break;
                                        case 'p':
                                            bizPlan->pricePerTransfer = static_cast<unsigned>(json.getint());
                                            break;
                                        case MAKENAMEID2('l', 'p'):
                                            bizPlan->localPricePerTransfer = static_cast<unsigned>(json.getint());
                                            break;
                                        case EOO:
                                            readingTrns = false;
                                            break;
                                        default:
                                            if (!json.storeobject())
                                            {
                                                LOG_err << "Failed to parse Enumerate-quota-items response, `sto` data";
                                                client->app->enumeratequotaitems_result(API_EINTERNAL);
                                                return false;
                                            }
                                            break;
                                    }
                                }
                                json.leaveobject();
                                break;
                            }
                            case MAKENAMEID4('m', 'i', 'n', 'u'):   // minimum number of user required to purchase
                                bizPlan->minUsers = static_cast<int>(json.getint());
                                break;
                            case EOO:
                                readingBd = false;
                                break;
                            default:
                                if (!json.storeobject())
                                {
                                    LOG_err << "Failed to parse Enumerate-quota-items response, `bd` object";
                                    client->app->enumeratequotaitems_result(API_EINTERNAL);
                                    return false;
                                }
                                break;
                        }
                    }
                    json.leaveobject();
                    break;
                }
                case EOO:
                    if (type < 0
                            || ISUNDEF(product)
                            || (prolevel < 0)
                            || (months < 0)
                            || currency.empty()
                            || description.empty()
                            // only available for Pro plans, not for Business
                            || (!type && gbstorage < 0)
                            || (!type && gbtransfer < 0)
                            || (!type && !amount)
                            || (!type && !amountMonth)
                            || (!type && ios_id.empty())
                            || (!type && android_id.empty())
                            // only available for Business plan(s)
                            || (type == 1 && !bizPlan))
                    {
                        client->app->enumeratequotaitems_result(API_EINTERNAL);
                        return true;
                    }

                    finished = true;
                    break;
                default:
                    if (!json.storeobject())
                    {
                        LOG_err << "Failed to parse Enumerate-quota-items response";
                        client->app->enumeratequotaitems_result(API_EINTERNAL);
                        return false;
                    }
                    break;
            }
        }   // end while(!finished)

        json.leaveobject();

        if (readingL)
        {
            // just read currency data, keep reading objects for each pro/business plan
            readingL = false;
            client->app->enumeratequotaitems_result(std::move(currencyData));
            continue;
        }
        else
        {
            client->app->enumeratequotaitems_result(type, product, prolevel, gbstorage,
                                                    gbtransfer, months, amount, amountMonth, localPrice,
                                                    description.c_str(), ios_id.c_str(), android_id.c_str(),
                                                    std::move(bizPlan));
        }
    }

    client->app->enumeratequotaitems_result(API_OK);
    return true;
}

CommandPurchaseAddItem::CommandPurchaseAddItem(MegaClient* client, int itemclass,
                                               handle item, unsigned price,
                                               const char* currency, unsigned /*tax*/,
                                               const char* /*country*/, handle lph,
                                               int phtype, int64_t ts)
{
    string sprice;
    sprice.resize(128);
    snprintf(const_cast<char*>(sprice.data()), sprice.length(), "%.2f", price/100.0);
    replace( sprice.begin(), sprice.end(), ',', '.');
    cmd("uts");
    arg("it", itemclass);
    arg("si", (byte*)&item, 8);
    arg("p", sprice.c_str());
    arg("c", currency);
    if (!ISUNDEF(lph))
    {
        if (phtype == 0) // legacy mode
        {
            arg("aff", (byte*)&lph, MegaClient::NODEHANDLE);
        }
        else
        {
            beginobject("aff");
            arg("id", (byte*)&lph, MegaClient::NODEHANDLE);
            arg("ts", ts);
            arg("t", phtype);   // 1=affiliate id, 2=file/folder link, 3=chat link, 4=contact link
            endobject();
        }
    }

    tag = client->reqtag;

    //TODO: Complete this (tax? country?)
}

bool CommandPurchaseAddItem::procresult(Result r, JSON& json)
{
    if (r.wasErrorOrOK())
    {
        client->app->additem_result(r.errorOrOK());
        return true;
    }

    handle item = json.gethandle(8);
    if (item != UNDEF)
    {
        client->purchase_basket.push_back(item);
        client->app->additem_result(API_OK);
        return true;
    }
    else
    {
        json.storeobject();
        client->app->additem_result(API_EINTERNAL);
        return false;
    }
}

CommandPurchaseCheckout::CommandPurchaseCheckout(MegaClient* client, int gateway)
{
    cmd("utc");

    beginarray("s");
    for (handle_vector::iterator it = client->purchase_basket.begin(); it != client->purchase_basket.end(); it++)
    {
        element((byte*)&*it, sizeof(handle));
    }

    endarray();

    arg("m", gateway);

    // empty basket
    client->purchase_begin();

    tag = client->reqtag;
}

bool CommandPurchaseCheckout::procresult(Result r, JSON& json)
{
    if (r.wasErrorOrOK())
    {
        client->app->checkout_result(NULL, r.errorOrOK());
        return true;
    }

    //Expected response: "EUR":{"res":X,"code":Y}}
    json.getnameid();
    if (!json.enterobject())
    {
        LOG_err << "Parse error (CommandPurchaseCheckout)";
        client->app->checkout_result(NULL, API_EINTERNAL);
        return false;
    }

    string errortype;
    Error e;
    for (;;)
    {
        switch (json.getnameid())
        {
            case MAKENAMEID3('r', 'e', 's'):
                if (json.isnumeric())
                {
                    e = (error)json.getint();
                }
                else
                {
                    json.storeobject(&errortype);
                    if (errortype == "S")
                    {
                        errortype.clear();
                        e = API_OK;
                    }
                }
                break;

            case MAKENAMEID4('c', 'o', 'd', 'e'):
                if (json.isnumeric())
                {
                    e = (error)json.getint();
                }
                else
                {
                    LOG_err << "Parse error in CommandPurchaseCheckout (code)";
                }
                break;
            case EOO:
                json.leaveobject();
                if (!errortype.size() || errortype == "FI" || e == API_OK)
                {
                    client->app->checkout_result(NULL, e);
                }
                else
                {
                    client->app->checkout_result(errortype.c_str(), e);
                }
                return true;
            default:
                if (!json.storeobject())
                {
                    client->app->checkout_result(NULL, API_EINTERNAL);
                    return false;
                }
        }
    }
}

CommandRemoveContact::CommandRemoveContact(MegaClient* client, const char* m, visibility_t show, Completion completion)
{
    mV3 = false;

    this->email = m ? m : "";
    this->v = show;

    cmd("ur2");
    arg("u", m);
    arg("l", (int)show);

    tag = client->reqtag;

    // Assume we've been given a completion function.
    mCompletion = std::move(completion);
}

bool CommandRemoveContact::procresult(Result r, JSON& json)
{
    assert(r.hasJsonObject() || r.wasStrictlyError());

    if (r.hasJsonObject())
    {
        // the object contains (userhandle + email string) - caller will leaveobject() automatically

        if (User *u = client->finduser(email.c_str()))
        {
            u->show = v;
        }

        doComplete(API_OK);
        return true;
    }

    doComplete(r.errorOrOK());
    return r.wasErrorOrOK();
}

void CommandRemoveContact::doComplete(error result)
{
    if (!mCompletion)
        return client->app->removecontact_result(result);

    mCompletion(result);
}

CommandPutMultipleUAVer::CommandPutMultipleUAVer(MegaClient *client, const userattr_map *attrs, int ctag, std::function<void (Error)> completion)
{
    mV3 = false;

    this->attrs = *attrs;

    mCompletion = completion ? std::move(completion) :
        [this](Error e) {
            this->client->app->putua_result(e);
        };

    cmd("upv");

    for (userattr_map::const_iterator it = attrs->begin(); it != attrs->end(); it++)
    {
        attr_t type = it->first;

        beginarray(User::attr2string(type).c_str());

        element((const byte *) it->second.data(), int(it->second.size()));

        const string *attrv = client->ownuser()->getattrversion(type);
        if (attrv)
        {
            element(attrv->c_str());
        }

        endarray();
    }

    tag = ctag;
}

bool CommandPutMultipleUAVer::procresult(Result r, JSON& json)
{
    if (r.hasJsonObject())
    {
        User *u = client->ownuser();
        for(;;)   // while there are more attrs to read...
        {

            if (*json.pos == '}')
            {
                client->notifyuser(u);
                mCompletion(API_OK);
                return true;
            }

            string key, value;
            if (!json.storeKeyValueFromObject(key, value))
            {
                break;
            }

            attr_t type = User::string2attr(key.c_str());
            userattr_map::iterator it = this->attrs.find(type);
            if (type == ATTR_UNKNOWN || value.empty() || (it == this->attrs.end()))
            {
                LOG_err << "Error in CommandPutMultipleUAVer. Undefined attribute or version: " << key;
                for (auto a : this->attrs) { LOG_err << " expected one of: " << User::attr2string(a.first); }
                break;
            }
            else
            {
                u->setattr(type, &it->second, &value);
                u->setTag(tag ? tag : -1);

                if (type == ATTR_KEYRING)
                {
                    TLVstore *tlvRecords = TLVstore::containerToTLVrecords(&attrs[type], &client->key);
                    if (tlvRecords)
                    {
                        string prEd255;
                        if (tlvRecords->get(EdDSA::TLV_KEY, prEd255) && prEd255.size() == EdDSA::SEED_KEY_LENGTH)
                        {
                            client->signkey = new EdDSA(client->rng, (unsigned char *) prEd255.data());
                        }

                        string prCu255;
                        if (tlvRecords->get(ECDH::TLV_KEY, prCu255) && prCu255.size() == ECDH::PRIVATE_KEY_LENGTH)
                        {
                            client->chatkey = new ECDH(prCu255);
                        }

                        if (!client->chatkey || !client->chatkey->initializationOK ||
                                !client->signkey || !client->signkey->initializationOK)
                        {
                            client->resetKeyring();
                            client->sendevent(99418, "Failed to load attached keys", 0);
                        }
                        else
                        {
                            client->sendevent(99420, "Signing and chat keys attached OK", 0);
                        }

                        delete tlvRecords;
                    }
                    else
                    {
                        LOG_warn << "Failed to decrypt keyring after putua";
                    }
                }
                else if (type == ATTR_KEYS)
                {
                    if (!client->mKeyManager.fromKeysContainer(it->second))
                    {
                        LOG_err << "Error processing new established value for the Key Manager (CommandPutMultipleUAVer)";
                        // We can't use a previous value here because CommandPutMultipleUAVer is only used to update ^!keys
                        // during initialization
                    }
                }
            }
        }
    }
    else if (r.wasErrorOrOK())
    {
        mCompletion(r.errorOrOK());
        return true;
    }

    mCompletion(API_EINTERNAL);
    return false;
}

CommandPutUAVer::CommandPutUAVer(MegaClient* client, attr_t at, const byte* av, unsigned avl, int ctag,
                                 std::function<void(Error)> completion)
{
    mV3 = false;

    this->at = at;
    this->av.assign((const char*)av, avl);

    mCompletion = completion ? std::move(completion) :
        [this](Error e) {
            this->client->app->putua_result(e);
        };

    cmd("upv");

    beginarray(User::attr2string(at).c_str());

    // if removing avatar, do not Base64 encode the attribute value
    if (at == ATTR_AVATAR && !strcmp((const char *)av, "none"))
    {
        element((const char*)av);
    }
    else
    {
        element(av, avl);
    }

    const string *attrv = client->ownuser()->getattrversion(at);
    if (client->ownuser()->isattrvalid(at) && attrv)
    {
        element(attrv->c_str());
    }

    endarray();

    tag = ctag;
}

bool CommandPutUAVer::procresult(Result r, JSON& json)
{
    if (r.wasErrorOrOK())
    {
        if (r.wasError(API_EEXPIRED))
        {
            User *u = client->ownuser();
            u->invalidateattr(at);
        }

        mCompletion(r.errorOrOK());
    }
    else
    {
        const char* ptr;
        const char* end;

        if (!(ptr = json.getvalue()) || !(end = strchr(ptr, '"')))
        {
            mCompletion(API_EINTERNAL);
            return false;
        }
        attr_t at = User::string2attr(string(ptr, (end-ptr)).c_str());

        if (!(ptr = json.getvalue()) || !(end = strchr(ptr, '"')))
        {
            mCompletion(API_EINTERNAL);
            return false;
        }
        string v = string(ptr, (end-ptr));

        if (at == ATTR_UNKNOWN || v.empty() || (this->at != at))
        {
            LOG_err << "Error in CommandPutUAVer. Undefined attribute or version";
            mCompletion(API_EINTERNAL);
            return false;
        }
        else
        {
            User *u = client->ownuser();

            if (at == ATTR_KEYS && !client->mKeyManager.fromKeysContainer(av))
            {
                LOG_err << "Error processing new established value for the Key Manager";

                // if there's a previous version, better to keep that one in cache
                const string* oldVersion = u->getattrversion(ATTR_KEYS);
                if (oldVersion)
                {
                    LOG_warn << "Replacing ^!keys value by previous version " << *oldVersion << ", current: " << v;
                    const string* oldValue = u->getattr(ATTR_KEYS);
                    assert(oldValue);
                    av = *oldValue;
                }
            }

            u->setattr(at, &av, &v);
            u->setTag(tag ? tag : -1);

            if (at == ATTR_UNSHAREABLE_KEY)
            {
                LOG_info << "Unshareable key successfully created";
                client->unshareablekey.swap(av);
            }
            else if (at == ATTR_JSON_SYNC_CONFIG_DATA)
            {
                LOG_info << "JSON config data successfully created.";
            }

            client->notifyuser(u);
            mCompletion(API_OK);
        }
    }
    return true;
}

CommandPutUA::CommandPutUA(MegaClient* /*client*/, attr_t at, const byte* av, unsigned avl, int ctag, handle lph, int phtype, int64_t ts,
                           std::function<void(Error)> completion)
{
    mV3 = false;

    this->at = at;
    this->av.assign((const char*)av, avl);

    mCompletion = completion ? std::move(completion) :
                  [this](Error e){
                        client->app->putua_result(e);
                  };

    cmd("up2");

    string an = User::attr2string(at);

    // if removing avatar, do not Base64 encode the attribute value
    if (at == ATTR_AVATAR && !strcmp((const char *)av, "none"))
    {
        arg(an.c_str(),(const char *)av, avl);
    }
    else
    {
        arg(an.c_str(), av, avl);
    }

    if (!ISUNDEF(lph))
    {
        beginobject("aff");
        arg("id", (byte*)&lph, MegaClient::NODEHANDLE);
        arg("ts", ts);
        arg("t", phtype);   // 1=affiliate id, 2=file/folder link, 3=chat link, 4=contact link
        endobject();
    }

    tag = ctag;
}

bool CommandPutUA::procresult(Result r, JSON& json)
{
    if (r.wasErrorOrOK())
    {
        mCompletion(r.errorOrOK());
    }
    else
    {
        const char* ptr;
        const char* end;

        if (!(ptr = json.getvalue()) || !(end = strchr(ptr, '"')))
        {
            mCompletion(API_EINTERNAL);
            return false;
        }
        attr_t at = User::string2attr(string(ptr, (end - ptr)).c_str());

        if (!(ptr = json.getvalue()) || !(end = strchr(ptr, '"')))
        {
            mCompletion(API_EINTERNAL);
            return false;
        }
        string v = string(ptr, (end - ptr));

        if (at == ATTR_UNKNOWN || v.empty() || (this->at != at))
        {
            LOG_err << "Error in CommandPutUA. Undefined attribute or version";
            mCompletion(API_EINTERNAL);
            return false;
        }

        User *u = client->ownuser();
        assert(u);
        if (!u)
        {
            LOG_err << "Own user not found when attempting to set user attributes";
            mCompletion(API_EACCESS);
            return true;
        }
        u->setattr(at, &av, &v);
        u->setTag(tag ? tag : -1);
        client->notifyuser(u);

        if (at == ATTR_DISABLE_VERSIONS)
        {
            client->versions_disabled = (av == "1");
            if (client->versions_disabled)
            {
                LOG_info << "File versioning is disabled";
            }
            else
            {
                LOG_info << "File versioning is enabled";
            }
        }
        else if (at == ATTR_NO_CALLKIT)
        {
            LOG_info << "CallKit is " << ((av == "1") ? "disabled" : "enabled");
        }

        mCompletion(API_OK);
    }

    return true;
}

CommandGetUA::CommandGetUA(MegaClient* /*client*/, const char* uid, attr_t at, const char* ph, int ctag,
                           CompletionErr completionErr, CompletionBytes completionBytes, CompletionTLV compltionTLV)
{
    // It's important for this one to be v3, as the phone apps send huge numbers of alternating uga/uge
    // and so we need those to go out in a single batch, rather than a batch per request
    mV3 = true;
    // we probably don't need to set mSeqtagArray, becuase the API doco says the (successful) response is always a { JSON object }
    // And from experimentation, a failed response is just a raw error, eg -9

    this->uid = uid;
    this->at = at;
    this->ph = ph ? string(ph) : "";

    mCompletionErr = completionErr ? std::move(completionErr) :
        [this](error e) {
            client->app->getua_result(e);
        };

    mCompletionBytes = completionBytes ? std::move(completionBytes) :
        [this](byte* b, unsigned l, attr_t e) {
            client->app->getua_result(b, l, e);
        };

    mCompletionTLV = compltionTLV ? std::move(compltionTLV) :
        [this](TLVstore* t, attr_t e) {
            client->app->getua_result(t, e);
        };

    if (ph && ph[0])
    {
        cmd("mcuga");
        arg("ph", ph);


        // cannot use v3, since the response is "<value>" and, if we have multiple `mcuga` in the
        // same request -> first value will be taken as the sequence-tag, second value as the value
        // for the first command
        mV3 = false;
    }
    else
    {
        cmd("uga");
    }

    arg("u", uid);
    arg("ua", User::attr2string(at).c_str());
    arg("v", 1);
    tag = ctag;
}

bool CommandGetUA::procresult(Result r, JSON& json)
{
    User *u = client->finduser(uid.c_str());

    if (r.wasErrorOrOK())
    {
        if (r.wasError(API_ENOENT) && u)
        {
            u->removeattr(at);
        }

        mCompletionErr(r.errorOrOK());

        if (isFromChatPreview())    // if `mcuga` was sent, no need to do anything else
        {
            return true;
        }

        if (u && !u->isTemporary && u->userhandle != client->me && r.wasError(API_ENOENT))
        {
            if (at == ATTR_ED25519_PUBK || at == ATTR_CU25519_PUBK)
            {
                LOG_warn << "Missing public key " << User::attr2string(at) << " for user " << u->uid;
                attr_t authringType = AuthRing::keyTypeToAuthringType(at);
                auto it = client->mAuthRingsTemp.find(authringType);
                bool temporalAuthring = it != client->mAuthRingsTemp.end();
                if (temporalAuthring)
                {
                    client->updateAuthring(&it->second, authringType, true, u->userhandle);
                }
            }
            else if (at == ATTR_SIG_CU255_PUBK)
            {
                LOG_warn << "Missing signature " << User::attr2string(at) << " for user " << u->uid;
                attr_t authringType = AuthRing::signatureTypeToAuthringType(at);
                auto it = client->mAuthRingsTemp.find(authringType);
                bool temporalAuthring = it != client->mAuthRingsTemp.end();
                if (temporalAuthring)
                {
                    client->updateAuthring(&it->second, authringType, true, u->userhandle);
                }
            }
        }

        // if the attr does not exist, initialize it
        if (at == ATTR_DISABLE_VERSIONS && r.wasError(API_ENOENT))
        {
            LOG_info << "File versioning is enabled";
            client->versions_disabled = false;
        }
        else if (at == ATTR_NO_CALLKIT && r.wasError(API_ENOENT))
        {
            LOG_info << "CallKit is enabled";
        }

        return true;
    }
    else
    {
        const char* ptr;
        const char* end;
        string value, version, buf;

        //If we are in preview mode, we only can retrieve atributes with mcuga and the response format is different
        if (isFromChatPreview())
        {
            ptr = json.getvalue();
            if (!ptr || !(end = strchr(ptr, '"')))
            {
                mCompletionErr(API_EINTERNAL);
            }
            else
            {
                // convert from ASCII to binary the received data
                buf.assign(ptr, (end-ptr));
                value.resize(buf.size() / 4 * 3 + 3);
                value.resize(Base64::atob(buf.data(), (byte *)value.data(), int(value.size())));
                mCompletionBytes((byte*) value.data(), unsigned(value.size()), at);
            }
            return true;
        }

        for (;;)
        {
            switch (json.getnameid())
            {
                case MAKENAMEID2('a','v'):
                {
                    if (!(ptr = json.getvalue()) || !(end = strchr(ptr, '"')))
                    {
                        mCompletionErr(API_EINTERNAL);
                        return false;
                    }
                    buf.assign(ptr, (end-ptr));
                    break;
                }
                case 'v':
                {
                    if (!(ptr = json.getvalue()) || !(end = strchr(ptr, '"')))
                    {
                        mCompletionErr(API_EINTERNAL);
                        return false;
                    }
                    version.assign(ptr, (end-ptr));
                    break;
                }
                case EOO:
                {
                    // if there's no avatar, the value is "none" (not Base64 encoded)
                    if (u && at == ATTR_AVATAR && buf == "none")
                    {
                        u->setattr(at, NULL, &version);
                        u->setTag(tag ? tag : -1);
                        mCompletionErr(API_ENOENT);
                        client->notifyuser(u);
                        return true;
                    }

                    // convert from ASCII to binary the received data
                    value.resize(buf.size() / 4 * 3 + 3);
                    value.resize(Base64::atob(buf.data(), (byte *)value.data(), int(value.size())));

                    // Some attributes don't keep historic records, ie. *!authring or *!lstint
                    // (none of those attributes are used by the SDK yet)
                    // bool nonHistoric = (attributename.at(1) == '!');

                    // handle the attribute data depending on the scope
                    char scope = User::scope(at);

                    if (!u) // retrieval of attributes without contact-relationship
                    {
                        if (at == ATTR_AVATAR && buf == "none")
                        {
                            mCompletionErr(API_ENOENT);
                        }
                        else
                        {
                            mCompletionBytes((byte*) value.data(), unsigned(value.size()), at);
                        }
                        return true;
                    }

                    switch (scope)
                    {
                        case '*':   // private, encrypted
                        {
                            // decrypt the data and build the TLV records
                            std::unique_ptr<TLVstore> tlvRecords { TLVstore::containerToTLVrecords(&value, &client->key) };
                            if (!tlvRecords)
                            {
                                LOG_err << "Cannot extract TLV records for private attribute " << User::attr2string(at);
                                mCompletionErr(API_EINTERNAL);
                                return false;
                            }

                            // store the value for private user attributes (re-encrypted version of serialized TLV)
                            u->setattr(at, &value, &version);
                            mCompletionTLV(tlvRecords.get(), at);

                            break;
                        }
                        case '+':   // public
                        {
                            u->setattr(at, &value, &version);
                            mCompletionBytes((byte*) value.data(), unsigned(value.size()), at);

                            if (!u->isTemporary && u->userhandle != client->me)
                            {
                                if (at == ATTR_ED25519_PUBK || at == ATTR_CU25519_PUBK)
                                {
                                    client->trackKey(at, u->userhandle, value);
                                }
                                else if (at == ATTR_SIG_CU255_PUBK)
                                {
                                    client->trackSignature(at, u->userhandle, value);
                                }
                            }
                            break;
                        }
                        case '#':   // protected
                        {
                            u->setattr(at, &value, &version);
                            mCompletionBytes((byte*) value.data(), unsigned(value.size()), at);
                            break;
                        }
                        case '^': // private, non-encrypted
                        {
                            if (at == ATTR_KEYS && !client->mKeyManager.fromKeysContainer(value))
                            {
                                LOG_err << "Error processing new established value for the Key Manager upon init";

                                // if there's a previous version, better to keep that one in cache
                                const string* oldValue = u->getattr(ATTR_KEYS);
                                const string* oldVersion = u->getattrversion(ATTR_KEYS);
                                if (oldValue)
                                {
                                    LOG_warn << "Replacing ^!keys value by previous version " << *oldVersion << " current: " << version;
                                    const string* oldValue = u->getattr(ATTR_KEYS);
                                    assert(oldValue);
                                    value = *oldValue;
                                }
                            }

                            // store the value in cache in binary format
                            u->setattr(at, &value, &version);

                            mCompletionBytes((byte*) value.data(), unsigned(value.size()), at);

                            if (at == ATTR_DISABLE_VERSIONS)
                            {
                                client->versions_disabled = !strcmp(value.data(), "1");
                                if (client->versions_disabled)
                                {
                                    LOG_info << "File versioning is disabled";
                                }
                                else
                                {
                                    LOG_info << "File versioning is enabled";
                                }
                            }
                            else if (at == ATTR_NO_CALLKIT)
                            {
                                LOG_info << "CallKit is " << ((!strcmp(value.data(), "1")) ? "disabled" : "enabled");
                            }
                            break;
                        }
                        default:    // legacy attributes or unknown attribute
                        {
                            if (at != ATTR_FIRSTNAME &&           // protected
                                    at != ATTR_LASTNAME &&        // protected
                                    at != ATTR_COUNTRY  &&        // private
                                    at != ATTR_BIRTHDAY &&        // private
                                    at != ATTR_BIRTHMONTH &&      // private
                                    at != ATTR_BIRTHYEAR)     // private
                            {
                                LOG_err << "Unknown received attribute: " << User::attr2string(at);
                                mCompletionErr(API_EINTERNAL);
                                return false;
                            }

                            u->setattr(at, &value, &version);
                            mCompletionBytes((byte*) value.data(), unsigned(value.size()), at);
                            break;
                        }

                    }   // switch (scope)

                    u->setTag(tag ? tag : -1);
                    client->notifyuser(u);
                    return true;
                }
                default:
                {
                    if (!json.storeobject())
                    {
                        LOG_err << "Error in CommandGetUA. Parse error";
                        client->app->getua_result(API_EINTERNAL);
                        return false;
                    }
                }

            }   // switch (nameid)
        }
    }
#ifndef WIN32
    return false;  // unreachable code
#endif
}

#ifdef DEBUG
CommandDelUA::CommandDelUA(MegaClient *client, const char *an)
{
    mV3 = false;

    this->an = an;

    cmd("upr");
    arg("ua", an);

    arg("v", 1);    // returns the new version for the (removed) null value

    tag = client->reqtag;
}

bool CommandDelUA::procresult(Result r, JSON& json)
{
    if (r.wasErrorOrOK())
    {
        client->app->delua_result(r.errorOrOK());
    }
    else
    {
        const char* ptr;
        const char* end;
        if (!(ptr = json.getvalue()) || !(end = strchr(ptr, '"')))
        {
            client->app->delua_result(API_EINTERNAL);
            return false;
        }

        User *u = client->ownuser();
        attr_t at = User::string2attr(an.c_str());
        string version(ptr, (end-ptr));

        u->removeattr(at, &version); // store version to filter corresponding AP in order to avoid double onUsersUpdate()

        if (at == ATTR_KEYRING)
        {
            client->resetKeyring();
        }

        client->notifyuser(u);
        client->app->delua_result(API_OK);
    }
    return true;
}

CommandSendDevCommand::CommandSendDevCommand(MegaClient *client, const char *command, const char *email, long long q, int bs, int us)
{
    cmd("dev");

    arg("aa", command);
    if (email)
    {
        arg("t", email);
    }

    if ((strcmp(command, "tq") == 0))
    {
        arg("q", q);
    }
    else if ((strcmp(command, "bs") == 0))
    {
        arg("s", bs);
    }
    else if ((strcmp(command, "us") == 0))
    {
        arg("s", us);
    }
    tag = client->reqtag;
}

bool CommandSendDevCommand::procresult(Result r, JSON& json)
{
    client->app->senddevcommand_result(r.errorOrOK());
    return r.wasErrorOrOK();
}

#endif  // #ifdef DEBUG

CommandGetUserEmail::CommandGetUserEmail(MegaClient *client, const char *uid)
{
    mSeqtagArray = true;

    cmd("uge");
    arg("u", uid);

    tag = client->reqtag;
}

bool CommandGetUserEmail::procresult(Result r, JSON& json)
{
    if (r.hasJsonItem())
    {
        string email;
        if (json.storeobject(&email))
        {
            client->app->getuseremail_result(&email, API_OK);
            return true;
        }
    }
    else if (r.wasErrorOrOK())
    {
        assert(r.wasStrictlyError());
        client->app->getuseremail_result(NULL, r.errorOrOK());
        return true;
    }

    client->app->getuseremail_result(NULL, API_EINTERNAL);
    return false;
}

// set node keys (e.g. to convert asymmetric keys to symmetric ones)
CommandNodeKeyUpdate::CommandNodeKeyUpdate(MegaClient* client, handle_vector* v)
{
    byte nodekey[FILENODEKEYLENGTH];

    cmd("k");
    beginarray("nk");

    for (size_t i = v->size(); i--;)
    {
        handle h = (*v)[i];

        shared_ptr<Node> n;

        if ((n = client->nodebyhandle(h)))
        {
            client->key.ecb_encrypt((byte*)n->nodekey().data(), nodekey, n->nodekey().size());

            element(h, MegaClient::NODEHANDLE);
            element(nodekey, int(n->nodekey().size()));
        }
    }

    endarray();
}

CommandSingleKeyCR::CommandSingleKeyCR(handle sh, handle nh, const byte* key, size_t keylen)
{
    cmd("k");
    beginarray("cr");

    beginarray();
    element(sh, MegaClient::NODEHANDLE);
    endarray();

    beginarray();
    element(nh, MegaClient::NODEHANDLE);
    endarray();

    beginarray();
    element(0);
    element(0);
    element(key, static_cast<int>(keylen));
    endarray();

    endarray();
}

CommandKeyCR::CommandKeyCR(MegaClient* /*client*/, sharedNode_vector* rshares, sharedNode_vector* rnodes, const char* keys)
{
    cmd("k");
    beginarray("cr");

    beginarray();
    for (int i = 0; i < (int)rshares->size(); i++)
    {
        element((*rshares)[i]->nodehandle, MegaClient::NODEHANDLE);
    }

    endarray();

    beginarray();
    for (int i = 0; i < (int)rnodes->size(); i++)
    {
        element((*rnodes)[i]->nodehandle, MegaClient::NODEHANDLE);
    }

    endarray();

    beginarray();
    appendraw(keys);
    endarray();

    endarray();
}

// a == ACCESS_UNKNOWN: request public key for user handle and respond with
// share key for sn
// otherwise: request public key for user handle and continue share creation
// for node sn to user u with access a
CommandPubKeyRequest::CommandPubKeyRequest(MegaClient* client, User* user)
{
    mV3 = false;

    cmd("uk");
    arg("u", user->uid.c_str());

    u = user;
    tag = client->reqtag;
}

bool CommandPubKeyRequest::procresult(Result r, JSON& json)
{
    byte pubkbuf[AsymmCipher::MAXKEYLENGTH];
    int len_pubk = 0;
    handle uh = UNDEF;

    unique_ptr<User> cleanup(u && u->isTemporary ? u : nullptr);

    if (r.wasErrorOrOK())
    {
        if (!r.wasError(API_ENOENT)) //API_ENOENT = unregistered users or accounts without a public key yet
        {
            LOG_err << "Unexpected error in CommandPubKeyRequest: " << error(r.errorOrOK());
        }
    }
    else
    {
        bool finished = false;
        while (!finished)
        {
            switch (json.getnameid())
            {
                case 'u':
                    uh = json.gethandle(MegaClient::USERHANDLE);
                    break;

                case MAKENAMEID4('p', 'u', 'b', 'k'):
                    len_pubk = json.storebinary(pubkbuf, sizeof pubkbuf);
                    break;

                case EOO:
                    if (!u) // user has cancelled the account
                    {
                        return true;
                    }

                    if (!ISUNDEF(uh))
                    {
                        client->mapuser(uh, u->email.c_str());
                        if (u->isTemporary && u->uid == u->email) //update uid with the received USERHANDLE (will be used as target for putnodes)
                        {
                            u->uid = Base64Str<MegaClient::USERHANDLE>(uh);
                        }
                    }

                    if (len_pubk && !u->pubk.setkey(AsymmCipher::PUBKEY, pubkbuf, len_pubk))
                    {
                        len_pubk = 0;
                    }

                    finished = true;
                    break;

                default:
                    if (json.storeobject())
                    {
                        continue;
                    }
                    len_pubk = 0;
                    finished = true;
                    break;
            }
        }
    }

    if (!u) // user has cancelled the account, or HIDDEN user was removed
    {
        return true;
    }

    // satisfy all pending PubKeyAction requests for this user
    while (u->pkrs.size())
    {
        client->restag = tag;
        u->pkrs[0]->proc(client, u);
        u->pkrs.pop_front();
    }

    if (len_pubk && !u->isTemporary)
    {
        client->notifyuser(u);
    }

    return true;
}

void CommandPubKeyRequest::invalidateUser()
{
    u = NULL;
}

CommandGetUserData::CommandGetUserData(MegaClient *client, int tag, std::function<void(string*, string*, string*, error)> completion)
{
    mV3 = false;

    cmd("ug");
    arg("v", 1);

    this->tag = tag;

    mCompletion = completion ? std::move(completion) :
        [this](string* name, string* pubk, string* privk, error e) {
            this->client->app->userdata_result(name, pubk, privk, e);
        };

}

bool CommandGetUserData::procresult(Result r, JSON& json)
{
    string name;
    string pubk;
    string privk;
    string k;
    byte privkbuf[AsymmCipher::MAXKEYLENGTH * 2];
    int len_privk = 0;
    byte pubkbuf[AsymmCipher::MAXKEYLENGTH];
    int len_pubk = 0;
    m_time_t since = 0;
    int v = 0;
    string salt;
    string smsv;
    string lastname;
    string versionLastname;
    string firstname;
    string versionFirstname;
    string language;
    string versionLanguage;
    string pwdReminderDialog;
    string versionPwdReminderDialog;
    string pushSetting;
    string versionPushSetting;
    string contactLinkVerification;
    string versionContactLinkVerification;
#ifndef NDEBUG
    handle me = UNDEF;
#endif
    string chatFolder;
    string versionChatFolder;
    string cameraUploadFolder;
    string versionCameraUploadFolder;
    string aliases;
    string versionAliases;
    string disableVersions;
    string versionDisableVersions;
    string noCallKit;
    string versionNoCallKit;
    string country;
    string versionCountry;
    string birthday;
    string versionBirthday;
    string birthmonth;
    string versionBirthmonth;
    string birthyear;
    string versionBirthyear;
    string email;
    string unshareableKey;
    string versionUnshareableKey;
    string deviceNames;
    string versionDeviceNames;
    string versionDriveNames;
    string myBackupsFolder;
    string versionMyBackupsFolder;
    string versionBackupNames;
    string cookieSettings;
    string versionCookieSettings;
    string appPrefs;
    string versionAppPrefs;
    string ccPrefs;
    string versionCcPrefs;
#ifdef ENABLE_SYNC
    string jsonSyncConfigData;
    string jsonSyncConfigDataVersion;
#endif
    string keys, keysVersion;
    string keyring, versionKeyring;
    string pubEd255, versionPubEd255;
    string pubCu255, versionPubCu255;
    string sigPubk, versionSigPubk;
    string sigCu255, versionSigCu255;
    string authringEd255, versionAuthringEd255;
    string authringCu255, versionAuthringCu255;

    bool uspw = false;
    vector<m_time_t> warningTs;
    m_time_t deadlineTs = -1;

    bool b = false;
    BizMode m = BIZ_MODE_UNKNOWN;
    BizStatus s = BIZ_STATUS_UNKNOWN;
    std::set<handle> masters;
    std::vector<std::pair<BizStatus, m_time_t>> sts;

    if (r.wasErrorOrOK())
    {
        mCompletion(NULL, NULL, NULL, r.wasError(API_OK) ? Error(API_ENOENT) : r.errorOrOK());
        return true;
    }

    for (;;)
    {
        string attributeName = json.getnameWithoutAdvance();
        switch (json.getnameid())
        {
        case MAKENAMEID3('a', 'a', 'v'):    // account authentication version
            v = (int)json.getint();
            break;

        case MAKENAMEID3('a', 'a', 's'):    // account authentication salt
            json.storeobject(&salt);
            break;

        case MAKENAMEID4('n', 'a', 'm', 'e'):
            json.storeobject(&name);
            break;

        case 'k':   // master key
            k.resize(SymmCipher::KEYLENGTH);
            json.storebinary((byte *)k.data(), int(k.size()));
            break;

        case MAKENAMEID5('s', 'i', 'n', 'c', 'e'):
            since = json.getint();
            break;

        case MAKENAMEID4('p', 'u', 'b', 'k'):   // RSA public key
            json.storeobject(&pubk);
            len_pubk = Base64::atob(pubk.c_str(), pubkbuf, sizeof pubkbuf);
            break;

        case MAKENAMEID5('p', 'r', 'i', 'v', 'k'):  // RSA private key (encrypted to MK)
            len_privk = json.storebinary(privkbuf, sizeof privkbuf);
            break;

        case MAKENAMEID5('f', 'l', 'a', 'g', 's'):
            if (json.enterobject())
            {
                if (client->readmiscflags(&json) != API_OK)
                {
                    mCompletion(NULL, NULL, NULL, API_EINTERNAL);
                    return false;
                }
                json.leaveobject();
            }
            break;

        case 'u':
#ifndef NDEBUG
            me =
#endif
                 json.gethandle(MegaClient::USERHANDLE);
            break;

        case MAKENAMEID8('l', 'a', 's', 't', 'n', 'a', 'm', 'e'):
            parseUserAttribute(json, lastname, versionLastname);
            break;

        case MAKENAMEID6('^', '!', 'l', 'a', 'n', 'g'):
            parseUserAttribute(json, language, versionLanguage);
            break;

        case MAKENAMEID8('b', 'i', 'r', 't', 'h', 'd', 'a', 'y'):
            parseUserAttribute(json, birthday, versionBirthday);
            break;

        case MAKENAMEID7('c', 'o', 'u', 'n', 't', 'r', 'y'):
            parseUserAttribute(json, country, versionCountry);
            break;

        case MAKENAMEID4('^', '!', 'p', 's'):
            parseUserAttribute(json, pushSetting, versionPushSetting);
            break;

        case MAKENAMEID5('^', '!', 'p', 'r', 'd'):
            parseUserAttribute(json, pwdReminderDialog, versionPwdReminderDialog);
            break;

        case MAKENAMEID4('^', 'c', 'l', 'v'):
            parseUserAttribute(json, contactLinkVerification, versionContactLinkVerification);
            break;

        case MAKENAMEID4('^', '!', 'd', 'v'):
            parseUserAttribute(json, disableVersions, versionDisableVersions);
            break;

        case MAKENAMEID7('^', '!', 'n', 'o', 'k', 'i', 't'):
            parseUserAttribute(json, noCallKit, versionNoCallKit);
            break;

        case MAKENAMEID4('*', '!', 'c', 'f'):
            parseUserAttribute(json, chatFolder, versionChatFolder);
            break;

        case MAKENAMEID5('*', '!', 'c', 'a', 'm'):
            parseUserAttribute(json, cameraUploadFolder, versionCameraUploadFolder);
            break;

        case MAKENAMEID8('*', '!', '>', 'a', 'l', 'i', 'a', 's'):
            parseUserAttribute(json, aliases, versionAliases);
            break;

        case MAKENAMEID5('e', 'm', 'a', 'i', 'l'):
            json.storeobject(&email);
            break;

        case MAKENAMEID5('*', '~', 'u', 's', 'k'):
            parseUserAttribute(json, unshareableKey, versionUnshareableKey, false);
            break;

        case MAKENAMEID4('*', '!', 'd', 'n'):
            parseUserAttribute(json, deviceNames, versionDeviceNames);
            break;

        case MAKENAMEID5('^', '!', 'b', 'a', 'k'):
            parseUserAttribute(json, myBackupsFolder, versionMyBackupsFolder);
            break;

        case MAKENAMEID8('*', '!', 'a', 'P', 'r', 'e', 'f', 's'):
            parseUserAttribute(json, appPrefs, versionAppPrefs);
            break;

        case MAKENAMEID8('*', '!', 'c', 'c', 'P', 'r', 'e', 'f'):
            parseUserAttribute(json, ccPrefs, versionCcPrefs);
            break;

#ifdef ENABLE_SYNC
        case MAKENAMEID6('*', '~', 'j', 's', 'c', 'd'):
            parseUserAttribute(json, jsonSyncConfigData, jsonSyncConfigDataVersion);
            break;
#endif
        case MAKENAMEID6('^', '!', 'k', 'e', 'y', 's'):
            parseUserAttribute(json, keys, keysVersion);
            break;
        case MAKENAMEID8('*', 'k', 'e', 'y', 'r', 'i', 'n', 'g'):
            parseUserAttribute(json, keyring, versionKeyring);
            break;
        case MAKENAMEID8('+', 'p', 'u', 'E', 'd', '2', '5', '5'):
            parseUserAttribute(json, pubEd255, versionPubEd255);
            break;
        case MAKENAMEID8('+', 'p', 'u', 'C', 'u', '2', '5', '5'):
            parseUserAttribute(json, pubCu255, versionPubCu255);
            break;
        case MAKENAMEID8('+', 's', 'i', 'g', 'P', 'u', 'b', 'k'):
            parseUserAttribute(json, sigPubk, versionSigPubk);
            break;

        case MAKENAMEID2('p', 'f'):  // Pro Flexi plan (similar to business)
            client->setProFlexi(true);
            [[fallthrough]];
        case 'b':   // business account's info
            assert(!b);
            b = true;
            if (json.enterobject())
            {
                bool endobject = false;
                while (!endobject)
                {
                    switch (json.getnameid())
                    {
                        case 's':   // status
                            // -1: expired, 1: active, 2: grace-period
                            s = BizStatus(json.getint32());
                            break;

                        case 'm':   // mode
                            m = BizMode(json.getint32());
                            break;

                        case MAKENAMEID2('m', 'u'):
                            if (json.enterarray())
                            {
                                for (;;)
                                {
                                    handle uh = json.gethandle(MegaClient::USERHANDLE);
                                    if (!ISUNDEF(uh))
                                    {
                                        masters.emplace(uh);
                                    }
                                    else
                                    {
                                        break;
                                    }
                                }
                                json.leavearray();
                            }
                            break;

                        case MAKENAMEID3('s', 't', 's'):    // status timestamps
                            // ie. "sts":[{"s":-1,"ts":1566182227},{"s":1,"ts":1563590227}]
                            json.enterarray();
                            while (json.enterobject())
                            {
                                BizStatus status = BIZ_STATUS_UNKNOWN;
                                m_time_t ts = 0;

                                bool exit = false;
                                while (!exit)
                                {
                                    switch (json.getnameid())
                                    {
                                        case 's':
                                           status = BizStatus(json.getint());
                                           break;

                                        case MAKENAMEID2('t', 's'):
                                           ts = json.getint();
                                           break;

                                        case EOO:
                                            if (status != BIZ_STATUS_UNKNOWN && isValidTimeStamp(ts))
                                            {
                                                sts.push_back(std::make_pair(status, ts));
                                            }
                                            else
                                            {
                                                LOG_warn << "Unpaired/missing business status-ts in b.sts";
                                            }
                                            exit = true;
                                            break;

                                        default:
                                            if (!json.storeobject())
                                            {
                                                mCompletion(NULL, NULL, NULL, API_EINTERNAL);
                                                return false;
                                            }
                                    }
                                }
                                json.leaveobject();
                            }
                            json.leavearray();
                            break;

                        case EOO:
                            endobject = true;
                            break;

                        default:
                            if (!json.storeobject())
                            {
                                mCompletion(NULL, NULL, NULL, API_EINTERNAL);
                                return false;
                            }
                    }
                }
                json.leaveobject();
            }
            break;

        case MAKENAMEID4('s', 'm', 's', 'v'):   // SMS verified phone number
            if (!json.storeobject(&smsv))
            {
                LOG_err << "Invalid verified phone number (smsv)";
                assert(false);
            }
            break;

        case MAKENAMEID4('u', 's', 'p', 'w'):   // user paywall data
        {
            uspw = true;

            if (json.enterobject())
            {
                bool endobject = false;
                while (!endobject)
                {
                    switch (json.getnameid())
                    {
                        case MAKENAMEID2('d', 'l'): // deadline timestamp
                            deadlineTs = json.getint();
                            break;

                        case MAKENAMEID3('w', 't', 's'):    // warning timestamps
                            // ie. "wts":[1591803600,1591813600,1591823600

                            if (json.enterarray())
                            {
                                m_time_t ts;
                                while (json.isnumeric() && (ts = json.getint()) != -1)
                                {
                                    warningTs.push_back(ts);
                                }

                                json.leavearray();
                            }
                            break;

                        case EOO:
                            endobject = true;
                            break;

                        default:
                            if (!json.storeobject())
                            {
                                mCompletion(NULL, NULL, NULL, API_EINTERNAL);
                                return false;
                            }
                    }
                }
                json.leaveobject();
            }
            break;
        }

        case MAKENAMEID5('^', '!', 'c', 's', 'p'):
            parseUserAttribute(json, cookieSettings, versionCookieSettings);
            break;

//        case MAKENAMEID1('p'):  // plan: 101 for Pro Flexi
//            {
//                int proPlan = json.getint32();
//            }
//            break;
        case EOO:
        {
            assert(me == client->me);

            if (len_privk)
            {
                client->key.ecb_decrypt(privkbuf, len_privk);
                privk.resize(AsymmCipher::MAXKEYLENGTH * 2);
                privk.resize(Base64::btoa(privkbuf, len_privk, (char *)privk.data()));

                // RSA private key should be already assigned at login
                assert(privk == client->mPrivKey);
                if (client->mPrivKey.empty())
                {
                    client->mPrivKey = privk;
                    LOG_warn << "Private key not set by login, setting at `ug` response...";
                    if (!client->asymkey.setkey(AsymmCipher::PRIVKEY, privkbuf, len_privk))
                    {
                        LOG_warn << "Error checking private key at `ug` response";
                    }
                }
            }

            if (len_pubk)
            {
                client->pubk.setkey(AsymmCipher::PUBKEY, pubkbuf, len_pubk);
            }

            if (v)
            {
                client->accountversion = v;
            }

            if (salt.size())
            {
                Base64::atob(salt, client->accountsalt);
            }

            client->accountsince = since;
            client->mSmsVerifiedPhone = smsv;

            client->k = k;

            client->btugexpiration.backoff(MegaClient::USER_DATA_EXPIRATION_BACKOFF_SECS * 10);
            client->cachedug = true;

            // pre-load received user attributes into cache
            User* u = client->ownuser();
            if (u)
            {
                int changes = 0;
                if (u->email.empty())
                {
                    u->email = email;
                }

                if (firstname.size())
                {
                    changes += u->updateattr(ATTR_FIRSTNAME, &firstname, &versionFirstname);
                }

                if (lastname.size())
                {
                    changes += u->updateattr(ATTR_LASTNAME, &lastname, &versionLastname);
                }

                if (language.size())
                {
                    changes += u->updateattr(ATTR_LANGUAGE, &language, &versionLanguage);
                }

                if (birthday.size())
                {
                    changes += u->updateattr(ATTR_BIRTHDAY, &birthday, &versionBirthday);
                }

                if (birthmonth.size())
                {
                    changes += u->updateattr(ATTR_BIRTHMONTH, &birthmonth, &versionBirthmonth);
                }

                if (birthyear.size())
                {
                    changes += u->updateattr(ATTR_BIRTHYEAR, &birthyear, &versionBirthyear);
                }

                if (country.size())
                {
                    changes += u->updateattr(ATTR_COUNTRY, &country, &versionCountry);
                }

                if (pwdReminderDialog.size())
                {
                    changes += u->updateattr(ATTR_PWD_REMINDER, &pwdReminderDialog, &versionPwdReminderDialog);
                }

                if (pushSetting.size())
                {
                    changes += u->updateattr(ATTR_PUSH_SETTINGS, &pushSetting, &versionPushSetting);

                    // initialize the settings for the intermediate layer by simulating there was a getua()
                    client->app->getua_result((byte*) pushSetting.data(), (unsigned) pushSetting.size(), ATTR_PUSH_SETTINGS);
                }

                if (contactLinkVerification.size())
                {
                    changes += u->updateattr(ATTR_CONTACT_LINK_VERIFICATION, &contactLinkVerification, &versionContactLinkVerification);
                }

                if (disableVersions.size())
                {
                    changes += u->updateattr(ATTR_DISABLE_VERSIONS, &disableVersions, &versionDisableVersions);

                    // initialize the status of file-versioning for the client
                    client->versions_disabled = (disableVersions == "1");
                    if (client->versions_disabled)
                    {
                        LOG_info << "File versioning is disabled";
                    }
                    else
                    {
                        LOG_info << "File versioning is enabled";
                    }
                }
                else    // attribute does not exists
                {
                    LOG_info << "File versioning is enabled";
                    client->versions_disabled = false;
                }

                if (noCallKit.size())
                {
                    changes += u->updateattr(ATTR_NO_CALLKIT, &noCallKit, &versionNoCallKit);
                    LOG_info << "CallKit is " << ((noCallKit == "1") ? "disabled" : "enabled");
                }
                else
                {
                    LOG_info << "CallKit is enabled [noCallKit.size() == 0]";
                }

                if (chatFolder.size())
                {
                    unique_ptr<TLVstore> tlvRecords(TLVstore::containerToTLVrecords(&chatFolder, &client->key));
                    if (tlvRecords)
                    {
                        // store the value for private user attributes (decrypted version of serialized TLV)
                        unique_ptr<string> tlvString(tlvRecords->tlvRecordsToContainer(client->rng, &client->key));
                        changes += u->updateattr(ATTR_MY_CHAT_FILES_FOLDER, tlvString.get(), &versionChatFolder);
                    }
                    else
                    {
                        LOG_err << "Cannot extract TLV records for ATTR_MY_CHAT_FILES_FOLDER";
                    }
                }

                if (cameraUploadFolder.size())
                {
                    unique_ptr<TLVstore> tlvRecords(TLVstore::containerToTLVrecords(&cameraUploadFolder, &client->key));
                    if (tlvRecords)
                    {
                        // store the value for private user attributes (decrypted version of serialized TLV)
                        unique_ptr<string> tlvString(tlvRecords->tlvRecordsToContainer(client->rng, &client->key));
                        changes += u->updateattr(ATTR_CAMERA_UPLOADS_FOLDER, tlvString.get(), &versionCameraUploadFolder);
                    }
                    else
                    {
                        LOG_err << "Cannot extract TLV records for ATTR_CAMERA_UPLOADS_FOLDER";
                    }
                }

                if (!myBackupsFolder.empty())
                {
                    changes += u->updateattr(ATTR_MY_BACKUPS_FOLDER, &myBackupsFolder, &versionMyBackupsFolder);
                }

                if (!appPrefs.empty())
                {
                    changes += u->updateattr(ATTR_APPS_PREFS, &appPrefs, &versionAppPrefs);
                }

                if (!ccPrefs.empty())
                {
                    changes += u->updateattr(ATTR_CC_PREFS, &ccPrefs, &versionCcPrefs);
                }

                if (aliases.size())
                {
                    unique_ptr<TLVstore> tlvRecords(TLVstore::containerToTLVrecords(&aliases, &client->key));
                    if (tlvRecords)
                    {
                        // store the value for private user attributes (decrypted version of serialized TLV)
                        unique_ptr<string> tlvString(tlvRecords->tlvRecordsToContainer(client->rng, &client->key));
                        changes += u->updateattr(ATTR_ALIAS, tlvString.get(), &versionAliases);
                    }
                    else
                    {
                        LOG_err << "Cannot extract TLV records for ATTR_ALIAS";
                    }
                }

                if (unshareableKey.size() == Base64Str<SymmCipher::BLOCKSIZE>::STRLEN)
                {
                    changes += u->updateattr(ATTR_UNSHAREABLE_KEY, &unshareableKey, &versionUnshareableKey);
                    client->unshareablekey.swap(unshareableKey);
                }
                else if (client->loggedin() == EPHEMERALACCOUNTPLUSPLUS)
                {
                    // cannot configure CameraUploads, so it's not needed at this stage.
                    // It will be created when the account gets confirmed.
                    // (motivation: speed up the E++ account's setup)
                    LOG_info << "Skip creation of unshareable key for E++ account";
                }
                else if (unshareableKey.empty())    // it has not been created yet
                {
                    LOG_info << "Creating unshareable key...";
                    byte newunshareablekey[SymmCipher::BLOCKSIZE];
                    client->rng.genblock(newunshareablekey, sizeof(newunshareablekey));
                    client->putua(ATTR_UNSHAREABLE_KEY, newunshareablekey, sizeof(newunshareablekey), 0);
                }
                else
                {
                    LOG_err << "Unshareable key wrong length";
                }

                if (deviceNames.size())
                {
                    unique_ptr<TLVstore> tlvRecords(TLVstore::containerToTLVrecords(&deviceNames, &client->key));
                    if (tlvRecords)
                    {
                        // store the value for private user attributes (decrypted version of serialized TLV)
                        unique_ptr<string> tlvString(tlvRecords->tlvRecordsToContainer(client->rng, &client->key));
                        changes += u->updateattr(ATTR_DEVICE_NAMES, tlvString.get(), &versionDeviceNames);
                    }
                    else
                    {
                        LOG_err << "Cannot extract TLV records for ATTR_DEVICE_NAMES";
                    }
                }

                if (!cookieSettings.empty())
                {
                    changes += u->updateattr(ATTR_COOKIE_SETTINGS, &cookieSettings, &versionCookieSettings);
                }

#ifdef ENABLE_SYNC
                if (!jsonSyncConfigData.empty())
                {
                    // Tell the rest of the SDK that the attribute's changed.
                    changes += u->updateattr(ATTR_JSON_SYNC_CONFIG_DATA,
                                             &jsonSyncConfigData,
                                             &jsonSyncConfigDataVersion);
                }
                else if (client->loggedin() == EPHEMERALACCOUNTPLUSPLUS)
                {
                    // cannot configure any sync/backupp yet, so it's not needed at this stage.
                    // It will be created when the account gets confirmed.
                    // (motivation: speed up the E++ account's setup)
                    LOG_info << "Skip creation of *~jscd key for E++ account";
                }
                else
                {
                    // This attribute is set only once. If not received from API,
                    // it should not exist locally either
                    assert(u->getattr(ATTR_JSON_SYNC_CONFIG_DATA) == nullptr);

                    client->ensureSyncUserAttributes([](Error e){
                        if (e != API_OK)
                        {
                            LOG_err << "Couldn't create *~jscd user's attribute";
                        }
                    });
                }
#endif
                if (keys.size())
                {
                    client->mKeyManager.setKey(client->key);
                    if (!client->mKeyManager.fromKeysContainer(keys))
                    {
                        LOG_err << "Error processing new received values for the Key Manager (ug command)";

                        // if there's a previous version, better to keep that one in cache
                        const string* oldVersion = u->getattrversion(ATTR_KEYS);
                        if (oldVersion)
                        {
                            LOG_warn << "Replacing ^!keys value by previous version " << *oldVersion << " current: " << keysVersion;
                            const string* oldValue = u->getattr(ATTR_KEYS);
                            assert(oldValue);
                            keys = *oldValue;
                        }
                    }

                    changes += u->updateattr(ATTR_KEYS, &keys, &keysVersion);
                }
                else if (client->mKeyManager.generation())
                {
                    // once the KeyManager is initialized, a future `ug` should always
                    // include the user's attribute
                    client->sendevent(99465, "KeyMgr / Setup failure");
                }
                else
                {
                    // Process the following ones only when there is no ^!keys yet in the account.
                    // If ^!keys exists, they are all already in it.
                    if (keyring.size()) // priv Ed255 and Cu255 keys
                    {
                        changes += u->updateattr(ATTR_KEYRING, &keyring, &versionKeyring);
                    }

                    if (authringEd255.size())
                    {
                        changes += u->updateattr(ATTR_AUTHRING, &authringEd255, &versionAuthringEd255);
                    }

                    if (authringCu255.size())
                    {
                        changes += u->updateattr(ATTR_AUTHCU255, &authringCu255, &versionAuthringCu255);
                    }
                }

                if (pubEd255.size())
                {
                    changes += u->updateattr(ATTR_ED25519_PUBK, &pubEd255, &versionPubEd255);
                }

                if (pubCu255.size())
                {
                    changes += u->updateattr(ATTR_CU25519_PUBK, &pubCu255, &versionPubCu255);
                }

                if (sigPubk.size())
                {
                    changes += u->updateattr(ATTR_SIG_RSA_PUBK, &sigPubk, &versionSigPubk);
                }

                if (sigCu255.size())
                {
                    changes += u->updateattr(ATTR_SIG_CU255_PUBK, &sigCu255, &versionSigCu255);
                }

                if (changes > 0)
                {
                    u->setTag(tag ? tag : -1);
                    client->notifyuser(u);
                }
            }

            if (b)  // business account
            {
                // integrity checks
                if ((s < BIZ_STATUS_EXPIRED || s > BIZ_STATUS_GRACE_PERIOD)  // status not received or invalid
                        || (m == BIZ_MODE_UNKNOWN && !client->isProFlexi()))  // master flag not received or invalid (or Pro Flexi, not business)
                {
                    std::string err = "GetUserData: invalid business status / account mode";
                    LOG_err << err;
                    client->sendevent(99450, err.c_str(), 0);
                    client->mBizMode = BIZ_MODE_SUBUSER;
                    client->mBizExpirationTs = client->mBizGracePeriodTs = 0;
                    client->setBusinessStatus(BIZ_STATUS_EXPIRED);
                }
                else
                {
                    for (auto it : sts)
                    {
                        BizStatus status = it.first;
                        m_time_t ts = it.second;
                        if (status == BIZ_STATUS_EXPIRED)
                        {
                            client->mBizExpirationTs = ts;
                        }
                        else if (status == BIZ_STATUS_GRACE_PERIOD)
                        {
                            client->mBizGracePeriodTs = ts;
                        }
                        else
                        {
                            LOG_warn << "Unexpected status in b.sts. Status: " << status << "ts: " << ts;
                        }
                    }

                    client->mBizMode = m;
                    // subusers must receive the list of master users
                    assert(m != BIZ_MODE_SUBUSER || !masters.empty());
                    client->mBizMasters = masters;

                    client->setBusinessStatus(s);

                    // if current business status will expire sooner than the scheduled `ug`, update the
                    // backoff to a shorter one in order to refresh the business status asap
                    m_time_t auxts = 0;
                    m_time_t now = m_time(nullptr);
                    if (client->mBizGracePeriodTs && client->mBizGracePeriodTs > now)
                    {
                        auxts = client->mBizGracePeriodTs;
                    }
                    else if (client->mBizExpirationTs && client->mBizExpirationTs > now)
                    {
                        auxts = client->mBizExpirationTs;
                    }
                    if (auxts)
                    {
                        dstime diff = static_cast<dstime>((now - auxts) * 10);
                        dstime current = client->btugexpiration.backoffdelta();
                        if (current > diff)
                        {
                            client->btugexpiration.backoff(diff);
                        }
                    }
                    // TODO: check if type of account has changed and notify with new event (not yet supported by API)
                }
            }
            else
            {
                client->mBizMode = BIZ_MODE_UNKNOWN;
                client->mBizMasters.clear();
                client->mBizExpirationTs = client->mBizGracePeriodTs = 0;
                client->setBusinessStatus(BIZ_STATUS_INACTIVE);
            }

            if (uspw)
            {
                if (deadlineTs == -1 || warningTs.empty())
                {
                    LOG_err << "uspw received with missing timestamps";
                }
                else
                {
                    client->mOverquotaWarningTs = std::move(warningTs);
                    client->mOverquotaDeadlineTs = deadlineTs;
                    client->activateoverquota(0, true);
                }

            }

            mCompletion(&name, &pubk, &privk, API_OK);
            return true;
        }
        default:
            switch (User::string2attr(attributeName.c_str()))
            {
                case ATTR_FIRSTNAME:
                    parseUserAttribute(json, firstname, versionFirstname);
                    break;

                case ATTR_BIRTHMONTH:
                    parseUserAttribute(json, birthmonth, versionBirthmonth);
                    break;

                case ATTR_BIRTHYEAR:
                    parseUserAttribute(json, birthyear, versionBirthyear);
                    break;

                case ATTR_SIG_CU255_PUBK:
                    parseUserAttribute(json, sigCu255, versionSigCu255);
                    break;

                case ATTR_AUTHRING:
                    parseUserAttribute(json, authringEd255, versionAuthringEd255);
                    break;

                case ATTR_AUTHCU255:
                    parseUserAttribute(json, authringCu255, versionAuthringCu255);
                    break;

                default:
                    if (!json.storeobject())
                    {
                        mCompletion(NULL, NULL, NULL, API_EINTERNAL);
                        return false;
                    }
                    break;
            }

            break;
        }
    }
}

void CommandGetUserData::parseUserAttribute(JSON& json, std::string &value, std::string &version, bool asciiToBinary)
{
    string info;
    if (!json.storeobject(&info))
    {
        LOG_err << "Failed to parse user attribute from the array";
        return;
    }

    string buf;
    JSON infoJson;
    infoJson.pos = info.c_str() + 1;
    for (;;)
    {
        switch (infoJson.getnameid())
        {
            case MAKENAMEID2('a','v'):  // value
            {
                infoJson.storeobject(&buf);
                break;
            }
            case 'v':   // version
            {
                infoJson.storeobject(&version);
                break;
            }
            case EOO:
            {
                value = asciiToBinary ? Base64::atob(buf) : buf;
                return;
            }
            default:
            {
                if (!infoJson.storeobject())
                {
                    version.clear();
                    LOG_err << "Failed to parse user attribute inside the array";
                    return;
                }
            }
        }
    }
}

CommandGetMiscFlags::CommandGetMiscFlags(MegaClient *client)
{
    mV3 = false;

    cmd("gmf");

    // this one can get the smsve flag when the account is blocked (if it's in a batch by itself)
    batchSeparately = true;
    suppressSID = true;

    tag = client->reqtag;
}

bool CommandGetMiscFlags::procresult(Result r, JSON& json)
{
    Error e;
    if (r.wasErrorOrOK())
    {
        e = r.errorOrOK();
        if (!e)
        {
            LOG_err << "Unexpected response for gmf: no flags, but no error";
            e = API_ENOENT;
        }
        LOG_err << "gmf failed: " << e;
    }
    else
    {
        e = client->readmiscflags(&json);
    }

    client->app->getmiscflags_result(e);
    return error(e) != API_EINTERNAL;
}

CommandABTestActive::CommandABTestActive(MegaClient *client, const string& flag, Completion completion)
    : mCompletion(completion)
{
    cmd("abta");
    arg("c", flag.c_str());

    tag = client->reqtag;
}

bool CommandABTestActive::procresult(Result r, JSON&)
{
    assert(r.wasErrorOrOK());
    if (mCompletion)
    {
        mCompletion(r.errorOrOK());
    }

    return r.wasErrorOrOK();
}

CommandGetUserQuota::CommandGetUserQuota(MegaClient* client, std::shared_ptr<AccountDetails> ad, bool storage, bool transfer, bool pro, int source)
{
    mV3 = false;

    details = ad;
    mStorage = storage;
    mTransfer = transfer;
    mPro = pro;

    cmd("uq");
    if (storage)
    {
        arg("strg", "1", 0);
    }
    if (transfer)
    {
        arg("xfer", "1", 0);
    }
    if (pro)
    {
        arg("pro", "1", 0);
    }

    arg("src", source);

    arg("v", 1);

    tag = client->reqtag;
}

bool CommandGetUserQuota::procresult(Result r, JSON& json)
{
    m_off_t td;
#ifndef NDEBUG
    bool got_storage = false;
    bool got_storage_used = false;
#endif
    int uslw = -1;

    if (r.wasErrorOrOK())
    {
        client->app->account_details(details.get(), r.errorOrOK());
        return true;
    }

    details->pro_level = 0;
    details->subscription_type = 'O';
    details->subscription_renew = 0;
    details->subscription_method.clear();
    details->subscription_method_id = 0;
    memset(details->subscription_cycle, 0, sizeof(details->subscription_cycle));

    details->pro_until = 0;

    details->storage_used = 0;
    details->storage_max = 0;

    details->transfer_max = 0;
    details->transfer_own_used = 0;
    details->transfer_srv_used = 0;
    details->srv_ratio = 0;

    details->transfer_hist_starttime = 0;
    details->transfer_hist_interval = 3600;
    details->transfer_hist.clear();
    details->transfer_hist_valid = true;

    details->transfer_reserved = 0;
    details->transfer_own_reserved = 0;
    details->transfer_srv_reserved = 0;

    for (;;)
    {
        switch (json.getnameid())
        {
            case MAKENAMEID2('b', 't'):
            // "Base time age", this is number of seconds since the start of the current quota buckets
                // age of transfer
                // window start
                td = json.getint();
                if (td != -1)
                {
                    details->transfer_hist_starttime = m_time() - td;
                }
                break;

            case MAKENAMEID3('t', 'a', 'h'):
            // The free IP-based quota buckets, 6 entries for 6 hours
                if (json.enterarray())
                {
                    m_off_t t;

                    while (json.isnumeric() && (t = json.getint()) != -1)
                    {
                        details->transfer_hist.push_back(t);
                    }

                    json.leavearray();
                }
                break;

            case MAKENAMEID3('t', 'a', 'r'):
            // IP transfer reserved
                details->transfer_reserved = json.getint();
                break;

            case MAKENAMEID3('r', 'u', 'a'):
            // Actor reserved quota
                details->transfer_own_reserved += json.getint();
                break;

            case MAKENAMEID3('r', 'u', 'o'):
            // Owner reserved quota
                details->transfer_srv_reserved += json.getint();
                break;

            case MAKENAMEID5('c', 's', 't', 'r', 'g'):
            // Your total account storage usage
                details->storage_used = json.getint();
#ifndef NDEBUG
                got_storage_used = true;
#endif
                break;

            case MAKENAMEID6('c', 's', 't', 'r', 'g', 'n'):
            // Storage breakdown of root nodes and shares for your account
            // [bytes, numFiles, numFolders, versionedBytes, numVersionedFiles]
                if (json.enterobject())
                {
                    handle h;
                    NodeStorage* ns;

                    while (!ISUNDEF(h = json.gethandle()) && json.enterarray())
                    {
                        ns = &details->storage[h];

                        ns->bytes = json.getint();
                        ns->files = uint32_t(json.getint());
                        ns->folders = uint32_t(json.getint());
                        ns->version_bytes = json.getint();
                        ns->version_files = json.getint32();

#ifdef _DEBUG
                        // TODO: remove this debugging block once local count is confirmed to work correctly 100%
                        // verify the new local storage counters per root match server side (could fail if actionpackets are pending)
                        shared_ptr<Node> node = client->nodebyhandle(h);
                        if (node)
                        {
                            NodeCounter counter = node->getCounter();
                            LOG_debug << node->displaypath() << " " << counter.storage << " " << ns->bytes << " " << counter.files << " " << ns->files << " " << counter.folders << " " << ns->folders << " "
                                      << counter.versionStorage << " " << ns->version_bytes << " " << counter.versions << " " << ns->version_files
                                      << (counter.storage == ns->bytes && counter.files == ns->files && counter.folders == ns->folders && counter.versionStorage == ns->version_bytes && counter.versions == ns->version_files
                                          ? "" : " ******************************************* mismatch *******************************************");
                        }
#endif

                        while(json.storeobject());
                        json.leavearray();
                    }

                    json.leaveobject();
                }
                break;

            case MAKENAMEID5('m', 's', 't', 'r', 'g'):
            // maximum storage allowance
                details->storage_max = json.getint();
#ifndef NDEBUG
                got_storage = true;
#endif
                break;

            case MAKENAMEID6('c', 'a', 'x', 'f', 'e', 'r'):
            // PRO transfer quota consumed by yourself
                details->transfer_own_used += json.getint();
                break;

            case MAKENAMEID3('t', 'u', 'o'):
            // Transfer usage by the owner on quotad which hasn't yet been committed back to the API DB. Supplements caxfer
                details->transfer_own_used += json.getint();
                break;

            case MAKENAMEID6('c', 's', 'x', 'f', 'e', 'r'):
            // PRO transfer quota served to others
                details->transfer_srv_used += json.getint();
                break;

            case MAKENAMEID3('t', 'u', 'a'):
            // Transfer usage served to other users which hasn't yet been committed back to the API DB. Supplements csxfer
                details->transfer_srv_used += json.getint();
                break;

            case MAKENAMEID5('m', 'x', 'f', 'e', 'r'):
            // maximum transfer allowance
                details->transfer_max = json.getint();
                break;

            case MAKENAMEID8('s', 'r', 'v', 'r', 'a', 't', 'i', 'o'):
            // The ratio of your PRO transfer quota that is able to be served to others
                details->srv_ratio = json.getfloat();
                break;

            case MAKENAMEID5('u', 't', 'y', 'p', 'e'):
            // PRO type. 0 means Free; 4 is Pro Lite as it was added late; 100 indicates a business.
                details->pro_level = (int)json.getint();
                client->mMyAccount.setProLevel(static_cast<AccountType>(details->pro_level));
                break;

            case MAKENAMEID5('s', 't', 'y', 'p', 'e'):
            // Flag indicating if this is a recurring subscription or one-off. "O" is one off, "R" is recurring.
                const char* ptr;
                if ((ptr = json.getvalue()))
                {
                    details->subscription_type = *ptr;
                }
                break;

            case MAKENAMEID6('s', 'c', 'y', 'c', 'l', 'e'):
                const char* scycle;
                if ((scycle = json.getvalue()))
                {
                    memcpy(details->subscription_cycle, scycle, 3);
                    details->subscription_cycle[3] = 0;
                }
                break;

            case MAKENAMEID6('s', 'r', 'e', 'n', 'e', 'w'):
            // Only provided for recurring subscriptions to indicate the best estimate of when the subscription will renew
                if (json.enterarray())
                {
                    details->subscription_renew = json.getint();
                    while(!json.leavearray())
                    {
                        json.storeobject();
                    }
                }
                break;

            case MAKENAMEID3('s', 'g', 'w'):
                if (json.enterarray())
                {
                    json.storeobject(&details->subscription_method);
                    while(!json.leavearray())
                    {
                        json.storeobject();
                    }
                }
                break;

            case MAKENAMEID6('s', 'g', 'w', 'i', 'd', 's'):
                if (json.enterarray())
                {
                    details->subscription_method_id = static_cast<int>(json.getint());
                    while (!json.leavearray())
                    {
                        json.storeobject();
                    }
                }
                break;

            case MAKENAMEID3('r', 't', 't'):
                details->transfer_hist_valid = !json.getint();
                break;

            case MAKENAMEID6('s', 'u', 'n', 't', 'i', 'l'):
            // Time the last active PRO plan will expire (may be different from current one)
                details->pro_until = json.getint();
                client->mMyAccount.setProUntil(static_cast<m_time_t>(details->pro_until));
                break;

            case MAKENAMEID7('b', 'a', 'l', 'a', 'n', 'c', 'e'):
            // Balance of your account
                if (json.enterarray())
                {
                    const char* cur;
                    const char* amount;

                    while (json.enterarray())
                    {
                        if ((amount = json.getvalue()) && (cur = json.getvalue()))
                        {
                            size_t t = details->balances.size();
                            details->balances.resize(t + 1);
                            details->balances[t].amount = atof(amount);
                            memcpy(details->balances[t].currency, cur, 3);
                            details->balances[t].currency[3] = 0;
                        }

                        json.leavearray();
                    }

                    json.leavearray();
                }
                break;

            case MAKENAMEID4('u', 's', 'l', 'w'):
            // The percentage (in 1000s) indicating the limit at which you are 'nearly' over. Currently 98% for PRO, 90% for free.
                uslw = int(json.getint());
                break;

            case EOO:
                assert(!mStorage || (got_storage && got_storage_used) || client->loggedIntoFolder());

                if (mStorage)
                {
                    if (uslw <= 0)
                    {
                        uslw = 9000;
                        LOG_warn << "Using default almost overstorage threshold";
                    }

                    if (details->storage_used >= details->storage_max)
                    {
                        LOG_debug << "Account full";
                        bool isPaywall = (client->ststatus == STORAGE_PAYWALL);
                        client->activateoverquota(0, isPaywall);
                    }
                    else if (details->storage_used >= (details->storage_max / 10000 * uslw))
                    {
                        LOG_debug << "Few storage space available";
                        client->setstoragestatus(STORAGE_ORANGE);
                    }
                    else
                    {
                        LOG_debug << "There are no storage problems";
                        client->setstoragestatus(STORAGE_GREEN);
                    }
                }

                if (mPro)
                {
                    // Pro level can change without a payment (ie. with coupons or by helpdesk)
                    // and in those cases, the `psts` packet is not triggered. However, the SDK
                    // should notify the app and resume transfers, etc.
                    bool changed = client->mCachedStatus.addOrUpdate(CacheableStatus::STATUS_PRO_LEVEL, details->pro_level);
                    if (changed)
                    {
                        client->app->account_updated();
                        client->abortbackoff(true);
                    }
                }

                client->app->account_details(details.get(), mStorage, mTransfer, mPro, false, false, false);
                return true;

            default:
                if (!json.storeobject())
                {
                    client->app->account_details(details.get(), API_EINTERNAL);
                    return false;
                }
        }
    }
}

CommandQueryTransferQuota::CommandQueryTransferQuota(MegaClient* client, m_off_t size)
{
    cmd("qbq");
    arg("s", size);

    tag = client->reqtag;
}

bool CommandQueryTransferQuota::procresult(Result r, JSON& json)
{
    if (!r.wasErrorOrOK())
    {
        LOG_err << "Unexpected response: " << json.pos;
        json.storeobject();

        // Returns 0 to not alarm apps and don't show overquota pre-warnings
        // if something unexpected is received, following the same approach as
        // in the webclient
        client->app->querytransferquota_result(0);
        return false;
    }

    client->app->querytransferquota_result(r.errorOrOK());
    return true;
}

CommandGetUserTransactions::CommandGetUserTransactions(MegaClient* client, std::shared_ptr<AccountDetails> ad)
{
    cmd("utt");

    details = ad;
    tag = client->reqtag;
}

bool CommandGetUserTransactions::procresult(Result r, JSON& json)
{
    details->transactions.clear();

    while (json.enterarray())
    {
        const char* handle = json.getvalue();
        m_time_t ts = json.getint();
        const char* delta = json.getvalue();
        const char* cur = json.getvalue();

        if (handle && (ts > 0) && delta && cur)
        {
            size_t t = details->transactions.size();
            details->transactions.resize(t + 1);
            memcpy(details->transactions[t].handle, handle, 11);
            details->transactions[t].handle[11] = 0;
            details->transactions[t].timestamp = ts;
            details->transactions[t].delta = atof(delta);
            memcpy(details->transactions[t].currency, cur, 3);
            details->transactions[t].currency[3] = 0;
        }

        if (!json.leavearray())
        {
            client->app->account_details(details.get(), API_EINTERNAL);
            return false;
        }
    }

    client->app->account_details(details.get(), false, false, false, false, true, false);
    return true;
}

CommandGetUserPurchases::CommandGetUserPurchases(MegaClient* client, std::shared_ptr<AccountDetails> ad)
{
    cmd("utp");

    details = ad;
    tag = client->reqtag;
}

bool CommandGetUserPurchases::procresult(Result r, JSON& json)
{
    client->restag = tag;

    details->purchases.clear();

    while (json.enterarray())
    {
        const char* handle = json.getvalue();
        const m_time_t ts = json.getint();
        const char* amount = json.getvalue();
        const char* cur = json.getvalue();
        int method = (int)json.getint();

        if (handle && (ts > 0) && amount && cur && (method >= 0))
        {
            size_t t = details->purchases.size();
            details->purchases.resize(t + 1);
            memcpy(details->purchases[t].handle, handle, 11);
            details->purchases[t].handle[11] = 0;
            details->purchases[t].timestamp = ts;
            details->purchases[t].amount = atof(amount);
            memcpy(details->purchases[t].currency, cur, 3);
            details->purchases[t].currency[3] = 0;
            details->purchases[t].method = method;
        }

        if (!json.leavearray())
        {
            client->app->account_details(details.get(), API_EINTERNAL);
            return false;
        }
    }

    client->app->account_details(details.get(), false, false, false, true, false, false);
    return true;
}

CommandGetUserSessions::CommandGetUserSessions(MegaClient* client, std::shared_ptr<AccountDetails> ad)
{
    cmd("usl");
    arg("x", 1); // Request the additional id and alive information
    arg("d", 1); // Request the additional device-id

    details = ad;
    tag = client->reqtag;
}

bool CommandGetUserSessions::procresult(Result r, JSON& json)
{
    details->sessions.clear();

    while (json.enterarray())
    {
        size_t t = details->sessions.size();
        details->sessions.resize(t + 1);

        details->sessions[t].timestamp = json.getint();
        details->sessions[t].mru = json.getint();
        json.storeobject(&details->sessions[t].useragent);
        json.storeobject(&details->sessions[t].ip);

        const char* country = json.getvalue();
        memcpy(details->sessions[t].country, country ? country : "\0\0", 2);
        details->sessions[t].country[2] = 0;

        details->sessions[t].current = (int)json.getint();

        details->sessions[t].id = json.gethandle(8);
        details->sessions[t].alive = (int)json.getint();
        json.storeobject(&details->sessions[t].deviceid);

        if (!json.leavearray())
        {
            client->app->account_details(details.get(), API_EINTERNAL);
            return false;
        }
    }

    client->app->account_details(details.get(), false, false, false, false, false, true);
    return true;
}

CommandSetPH::CommandSetPH(MegaClient* client, Node* n, int del, m_time_t cets, bool writable, bool megaHosted,
    int ctag, std::function<void(Error, handle, handle)> f)
{
    mSeqtagArray = true;

    h = n->nodehandle;
    ets = cets;
    tag = ctag;
    completion = std::move(f);
    assert(completion);

    cmd("l");
    arg("n", (byte*)&n->nodehandle, MegaClient::NODEHANDLE);

    if (del)
    {
        mDeleting = true;
        arg("d", 1);
    }

    if (ets)
    {
        arg("ets", ets);
    }

    if (writable)
    {
        mWritable = true;
        arg("w", "1");
    }

    if (megaHosted)
    {
        assert(n->sharekey && "attempting to share a key that is not set");
        arg("sk", n->sharekey->key, SymmCipher::KEYLENGTH);
    }
}

bool CommandSetPH::procresult(Result r, JSON& json)
{
    // depending on 'w', the response can be [{"ph":"XXXXXXXX","w":"YYYYYYYYYYYYYYYYYYYYYY"}] or simply [XXXXXXXX]
    if (r.hasJsonObject())
    {
        assert(mWritable);
        assert(!mDeleting);
        handle ph = UNDEF;
        std::string authKey;

        bool exit = false;
        while (!exit)
        {
            switch (json.getnameid())
            {
            case 'w':
                json.storeobject(&authKey);
                break;

            case MAKENAMEID2('p', 'h'):
                ph = json.gethandle();
                break;

            case EOO:
            {
                if (!authKey.empty() && !ISUNDEF(ph))
                {
                    completion(API_OK, h, ph);
                    return true;
                }
                exit = true;
                break;
            }
            default:
                if (!json.storeobject())
                {
                    exit = true;
                    break;
                }
            }
        }
    }
    else if (r.hasJsonItem())   // format: [XXXXXXXX]
    {
        assert(!mWritable);
        assert(!mDeleting);
        handle ph = json.gethandle();
        if (!ISUNDEF(ph))
        {
            completion(API_OK, h, ph);
            return true;
        }
    }
    else if (r.wasError(API_OK))
    {
        assert(mDeleting);
        // link removal is done by actionpacket in this case
        completion(r.errorOrOK(), h, UNDEF);
        return true;
    }
    else if (r.wasStrictlyError())
    {
        completion(r.errorOrOK(), h, UNDEF);
        return true;
    }

    completion(API_EINTERNAL, UNDEF, UNDEF);
    return false;
}

CommandGetPH::CommandGetPH(MegaClient* client, handle cph, const byte* ckey, int cop)
{
    cmd("g");
    arg("p", (byte*)&cph, MegaClient::NODEHANDLE);

    ph = cph;
    havekey = ckey ? true : false;
    if (havekey)
    {
        memcpy(key, ckey, sizeof key);
    }
    tag = client->reqtag;
    op = cop;
}

bool CommandGetPH::procresult(Result r, JSON& json)
{
    if (r.wasErrorOrOK())
    {
        client->app->openfilelink_result(r.errorOrOK());
        return true;
    }

    m_off_t s = -1;
    string a, fa;

    for (;;)
    {
        switch (json.getnameid())
        {
            case 's':
                s = json.getint();
                break;

            case MAKENAMEID2('a', 't'):
                json.storeobject(&a);
                break;

            case MAKENAMEID2('f', 'a'):
                json.storeobject(&fa);
                break;

            case EOO:
                // we want at least the attributes
                if (s >= 0)
                {
                    a.resize(Base64::atob(a.c_str(), (byte*)a.data(), int(a.size())));

                    if (op == 2)    // importing WelcomePDF for new account
                    {
                        assert(havekey);

                        vector<NewNode> newnodes(1);
                        auto newnode = &newnodes[0];

                        // set up new node
                        newnode->source = NEW_PUBLIC;
                        newnode->type = FILENODE;
                        newnode->nodehandle = ph;
                        newnode->parenthandle = UNDEF;
                        newnode->nodekey.assign((char*)key, FILENODEKEYLENGTH);
                        newnode->attrstring.reset(new string(a));

                        client->putnodes(client->mNodeManager.getRootNodeFiles(), NoVersioning, std::move(newnodes), nullptr, 0, false);
                    }
                    else if (havekey)
                    {
                        client->app->openfilelink_result(ph, key, s, &a, &fa, op);
                    }
                    else
                    {
                        client->app->openfilelink_result(ph, NULL, s, &a, &fa, op);
                    }
                }
                else
                {
                    client->app->openfilelink_result(API_EINTERNAL);
                }
                return true;

            default:
                if (!json.storeobject())
                {
                    client->app->openfilelink_result(API_EINTERNAL);
                    return false;
                }
        }
    }
}

CommandSetMasterKey::CommandSetMasterKey(MegaClient* client, const byte* newkey, const byte *hash, int hashsize, const byte *clientrandomvalue, const char *pin, string *salt)
{
    mSeqtagArray = true;

    memcpy(this->newkey, newkey, SymmCipher::KEYLENGTH);

    cmd("up");
    arg("k", newkey, SymmCipher::KEYLENGTH);
    if (clientrandomvalue)
    {
        arg("crv", clientrandomvalue, SymmCipher::KEYLENGTH);
    }
    arg("uh", hash, hashsize);
    if (pin)
    {
        arg("mfa", pin);
    }

    if (salt)
    {
        this->salt = *salt;
    }

    tag = client->reqtag;
}

bool CommandSetMasterKey::procresult(Result r, JSON& json)
{
    if (r.hasJsonItem())
    {
        // update encrypted MK and salt for further checkups
        client->k.assign((const char *) newkey, SymmCipher::KEYLENGTH);
        client->accountsalt = salt;

        json.storeobject();
        client->app->changepw_result(API_OK);
        return true;
    }
    else if (r.wasErrorOrOK())
    {
        client->app->changepw_result(r.errorOrOK());
        return true;
    }

    client->app->changepw_result(API_EINTERNAL);
    return false;
}

CommandAccountVersionUpgrade::CommandAccountVersionUpgrade(vector<byte>&& clRandValue, vector<byte>&& encMKey, string&& hashedAuthKey, string&& salt, int ctag,
    std::function<void(error e)> completion)
    : mEncryptedMasterKey(std::move(encMKey)), mSalt(std::move(salt)), mCompletion(completion)
{
    cmd("avu");

    arg("emk", mEncryptedMasterKey.data(), static_cast<int>(mEncryptedMasterKey.size()));
    arg("hak", reinterpret_cast<const byte*>(hashedAuthKey.c_str()), static_cast<int>(hashedAuthKey.size()));
    arg("crv", clRandValue.data(), static_cast<int>(clRandValue.size()));

    tag = ctag;
}

bool CommandAccountVersionUpgrade::procresult(Result r, JSON&)
{
    bool goodJson = r.wasErrorOrOK();
    error e = goodJson ? error(r.errorOrOK()) : API_EINTERNAL;

    if (goodJson)
    {
        if (r.errorOrOK() == API_OK)
        {
            client->accountversion = 2;
            client->k.assign(reinterpret_cast<const char*>(mEncryptedMasterKey.data()), mEncryptedMasterKey.size());
            client->accountsalt = std::move(mSalt);
        }
    }

    if (e == API_OK)
    {
        client->sendevent(99473, "Account successfully upgraded to v2");
    }
    else
    {
        const string& msg = "Account upgrade to v2 has failed (" + std::to_string(e) + ')';
        client->sendevent(99474, msg.c_str());
    }

    if (mCompletion)
    {
        mCompletion(e);
    }

    return goodJson;
}

CommandCreateEphemeralSession::CommandCreateEphemeralSession(MegaClient* client,
                                                             const byte* key,
                                                             const byte* cpw,
                                                             const byte* ssc)
{
    mSeqtagArray = true;

    memcpy(pw, cpw, sizeof pw);

    cmd("up");
    arg("k", key, SymmCipher::KEYLENGTH);
    arg("ts", ssc, 2 * SymmCipher::KEYLENGTH);

    tag = client->reqtag;
}

bool CommandCreateEphemeralSession::procresult(Result r, JSON& json)
{
    if (r.hasJsonItem())
    {
        client->me = json.gethandle(MegaClient::USERHANDLE);
        client->uid = Base64Str<MegaClient::USERHANDLE>(client->me);
        client->resumeephemeral(client->me, pw, tag);
        return true;
    }
    else if (r.wasErrorOrOK())
    {
        client->ephemeralSession = false;
        client->ephemeralSessionPlusPlus = false;
        client->app->ephemeral_result(r.errorOrOK());
        return true;
    }

    client->app->ephemeral_result(API_EINTERNAL);
    return false;
}

CommandResumeEphemeralSession::CommandResumeEphemeralSession(MegaClient*, handle cuh, const byte* cpw, int ctag)
{
    memcpy(pw, cpw, sizeof pw);

    uh = cuh;

    cmd("us");
    arg("user", (byte*)&uh, MegaClient::USERHANDLE);

    tag = ctag;
}

bool CommandResumeEphemeralSession::procresult(Result r, JSON& json)
{
    byte keybuf[SymmCipher::KEYLENGTH];
    byte sidbuf[MegaClient::SIDLEN];
    int havek = 0, havecsid = 0;

    if (r.wasErrorOrOK())
    {
        client->app->ephemeral_result(r.errorOrOK());
        return true;
    }

    for (;;)
    {
        switch (json.getnameid())
        {
            case 'k':
                havek = json.storebinary(keybuf, sizeof keybuf) == sizeof keybuf;
                break;

            case MAKENAMEID4('t', 's', 'i', 'd'):
                havecsid = json.storebinary(sidbuf, sizeof sidbuf) == sizeof sidbuf;
                break;

            case EOO:
                if (!havek || !havecsid)
                {
                    client->app->ephemeral_result(API_EINTERNAL);
                    return false;
                }

                client->sid.assign((const char *)sidbuf, sizeof sidbuf);

                client->key.setkey(pw);
                client->key.ecb_decrypt(keybuf);

                client->key.setkey(keybuf);

                if (!client->checktsid(sidbuf, sizeof sidbuf))
                {
                    client->app->ephemeral_result(API_EKEY);
                    return true;
                }

                client->me = uh;
                client->uid = Base64Str<MegaClient::USERHANDLE>(client->me);

                client->openStatusTable(true);
                client->loadJourneyIdCacheValues();
                client->app->ephemeral_result(uh, pw);
                return true;

            default:
                if (!json.storeobject())
                {
                    client->app->ephemeral_result(API_EINTERNAL);
                    return false;
                }
        }
    }
}

CommandCancelSignup::CommandCancelSignup(MegaClient *client)
{
    cmd("ucr");

    tag = client->reqtag;
}

bool CommandCancelSignup::procresult(Result r, JSON& json)
{
    client->app->cancelsignup_result(r.errorOrOK());
    return r.wasErrorOrOK();
}

CommandWhyAmIblocked::CommandWhyAmIblocked(MegaClient *client)
{
    cmd("whyamiblocked");
    batchSeparately = true;  // don't let any other commands that might get batched with it cause the whole batch to fail

    tag = client->reqtag;
}

bool CommandWhyAmIblocked::procresult(Result r, JSON& json)
{
    if (r.wasErrorOrOK())
    {
        if (r.wasError(API_OK)) //unblocked
        {
            client->unblock();
        }

        client->app->whyamiblocked_result(r.errorOrOK());
        return true;
    }
    else if (json.isnumeric())
    {
         int response = int(json.getint());
         client->app->whyamiblocked_result(response);
         return true;
    }

    json.storeobject();
    client->app->whyamiblocked_result(API_EINTERNAL);
	return false;
}

CommandSendSignupLink2::CommandSendSignupLink2(MegaClient* client, const char* email, const char* name)
{
    cmd("uc2");
    arg("n", (byte*)name, int(strlen(name)));
    arg("m", (byte*)email, int(strlen(email)));
    arg("v", 2);
    tag = client->reqtag;
}

CommandSendSignupLink2::CommandSendSignupLink2(MegaClient* client, const char* email, const char* name, byte *clientrandomvalue, byte *encmasterkey, byte *hashedauthkey, int ctag)
{
    cmd("uc2");
    arg("n", (byte*)name, int(strlen(name)));
    arg("m", (byte*)email, int(strlen(email)));
    arg("crv", clientrandomvalue, SymmCipher::KEYLENGTH);
    arg("hak", hashedauthkey, SymmCipher::KEYLENGTH);
    arg("k", encmasterkey, SymmCipher::KEYLENGTH);
    arg("v", 2);

    tag = ctag;
}

bool CommandSendSignupLink2::procresult(Result r, JSON& json)
{
    client->app->sendsignuplink_result(r.errorOrOK());
    return r.wasErrorOrOK();
}

CommandConfirmSignupLink2::CommandConfirmSignupLink2(MegaClient* client,
                                                   const byte* code,
                                                   unsigned len)
{
    mSeqtagArray = true;

    cmd("ud2");
    arg("c", code, len);

    tag = client->reqtag;
}

bool CommandConfirmSignupLink2::procresult(Result r, JSON& json)
{
    string name;
    string email;
    handle uh = UNDEF;
    int version = 0;

    if (r.wasErrorOrOK())
    {
        client->app->confirmsignuplink2_result(UNDEF, NULL, NULL, r.errorOrOK());
        return true;
    }

    assert(r.hasJsonArray());
    if (json.storebinary(&email) && json.storebinary(&name))
    {
        uh = json.gethandle(MegaClient::USERHANDLE);
        version = int(json.getint());
    }
    while (json.storeobject());

    if (!ISUNDEF(uh) && version == 2)
    {
        client->ephemeralSession = false;
        client->app->confirmsignuplink2_result(uh, name.c_str(), email.c_str(), API_OK);
        return true;
    }
    else
    {
        client->app->confirmsignuplink2_result(UNDEF, NULL, NULL, API_EINTERNAL);
        return false;
    }
}

CommandSetKeyPair::CommandSetKeyPair(MegaClient* client, const byte* privk,
                                     unsigned privklen, const byte* pubk,
                                     unsigned pubklen)
{
    mSeqtagArray = true;

    cmd("up");
    arg("privk", privk, privklen);
    arg("pubk", pubk, pubklen);

    tag = client->reqtag;

    len = privklen;
    privkBuffer.reset(new byte[privklen]);
    memcpy(privkBuffer.get(), privk, len);
}

bool CommandSetKeyPair::procresult(Result r, JSON& json)
{
    if (r.hasJsonItem())
    {
        json.storeobject();

        client->key.ecb_decrypt(privkBuffer.get(), len);
        client->mPrivKey.resize(AsymmCipher::MAXKEYLENGTH * 2);
        client->mPrivKey.resize(Base64::btoa(privkBuffer.get(), len, (char *)client->mPrivKey.data()));

        client->app->setkeypair_result(API_OK);
        return true;

    }
    else if (r.wasErrorOrOK())
    {
        client->asymkey.resetkey(); // clear local value, since it failed to set
        client->app->setkeypair_result(r.errorOrOK());
        return true;
    }

    client->app->setkeypair_result(API_EINTERNAL);
    return false;
}

// fetch full node tree
CommandFetchNodes::CommandFetchNodes(MegaClient* client, int tag, bool nocache, bool loadSyncs)
{
    cmd("f");
    arg("c", 1);
    arg("r", 1);

    if (!nocache)
    {
        arg("ca", 1);
    }

    // The servers are more efficient with this command when it's the only one in the batch
    batchSeparately = true;

    // Whether we should (re)load the sync config database on request completion.
    mLoadSyncs = loadSyncs;

    this->tag = tag;

    ///////////////////////////////////
    // Filters for parsing in streaming

    // Parsing started
    mFilters.emplace("", [this, client](JSON *)
    {
        mScsn = 0;
        mPreviousHandleForAlert = UNDEF;
        mMissingParentNodes.clear();
        client->purgenodesusersabortsc(true);
        return true;
    });

    // Node objects (one by one)
    auto f = mFilters.emplace("{[f{", [this, client](JSON *json)
    {
        if (client->readnode(json, 0, PUTNODES_APP, nullptr, false, true,
                             mMissingParentNodes, mPreviousHandleForAlert) != 1)
        {
            return false;
        }
        return json->leaveobject();
    });

    // Node versions (one by one)
    mFilters.emplace("{[f2{", f.first->second);

    // End of node array
    f = mFilters.emplace("{[f", [this, client](JSON *json)
    {
        client->mergenewshares(0);
        client->mNodeManager.checkOrphanNodes(mMissingParentNodes);
        mPreviousHandleForAlert = UNDEF;
        mMissingParentNodes.clear();

        // This is intended to consume the '[' character if the array
        // was empty and an empty array arrives here "[]".
        // If the array was not empty, we receive here only the remaining
        // character ']' and this call doesn't have any effect.
        json->enterarray();

        return json->leavearray();
    });

    // End of node versions array
    mFilters.emplace("{[f2", f.first->second);

    // Legacy keys (one by one)
    mFilters.emplace("{[ok0{", [client](JSON *json)
    {
        if (!json->enterobject())
        {
            return false;
        }

        client->readokelement(json);
        return json->leaveobject();
    });

    // Outgoing shares (one by one)
    f = mFilters.emplace("{[s{", [client](JSON *json)
    {
        if (!json->enterobject())
        {
            return false;
        }

        client->readoutshareelement(json);
        return json->leaveobject();
    });

    // Pending shares (one by one)
    mFilters.emplace("{[ps{", f.first->second);

    // End of outgoing shares array
    f = mFilters.emplace("{[s", [client](JSON *json)
    {
        client->mergenewshares(0);

        json->enterarray();
        return json->leavearray();
    });

    // End of pending shares array
    mFilters.emplace("{[ps", f.first->second);

    // Users (one by one)
    mFilters.emplace("{[u{", [client](JSON *json)
    {
        if (client->readuser(json, false) != 1)
        {
            return false;
        }
        return json->leaveobject();
    });

    // Legacy node key requests (array)
    f = mFilters.emplace("{[cr", [client](JSON *json)
    {
        client->proccr(json);
        return true;
    });

    // Legacy node key requests (object)
    mFilters.emplace("{{cr", f.first->second);

    // Legacy share key requests
    mFilters.emplace("{[sr", [client](JSON *json)
    {
        client->procsr(json);
        return true;
    });

    // Incoming contact requests
    mFilters.emplace("{[ipc", [client](JSON *json)
    {
        client->readipc(json);
        return true;
    });

    // Outgoing contact requests
    mFilters.emplace("{[opc", [client](JSON *json)
    {
        client->readopc(json);
        return true;
    });

    // Public links (one by one)
    mFilters.emplace("{[ph{", [client](JSON *json)
    {
        if (client->procphelement(json) == 1)
        {
            json->leaveobject();
        }
        return true;
    });

    // Sets and Elements
    mFilters.emplace("{{aesp", [client](JSON *json)
    {
        client->procaesp(*json);
        return true;
    });

    // sn tag
    mFilters.emplace("{\"sn", [this, client](JSON *json)
    {
        if (json->storebinary((byte*)&mScsn, sizeof mScsn) != sizeof mScsn)
        {
            return false;
        }
        return true;
    });

    // Parsing finished
    mFilters.emplace("{", [this, client](JSON *)
    {
        WAIT_CLASS::bumpds();
        client->fnstats.timeToLastByte = Waiter::ds - client->fnstats.startTime;
        client->scsn.setScsn(mScsn);
        return parsingFinished();
    });

    // Numeric error, either a number or an error object {"err":XXX}
    mFilters.emplace("#", [this, client](JSON *json)
    {
        client->mNewKeyRepository.clear();

        WAIT_CLASS::bumpds();
        client->fnstats.timeToLastByte = Waiter::ds - client->fnstats.startTime;

        Error e;
        checkError(e, *json);
        client->fetchingnodes = false;
        client->app->fetchnodes_result(e);
        return true;
    });

    // Parsing error
    mFilters.emplace("E", [this, client](JSON *)
    {
        WAIT_CLASS::bumpds();
        client->fnstats.timeToLastByte = Waiter::ds - client->fnstats.startTime;
        client->purgenodesusersabortsc(true);

        client->fetchingnodes = false;
        client->mNodeManager.cleanNodes();
        client->app->fetchnodes_result(API_EINTERNAL);
        return true;
    });

#ifdef ENABLE_CHAT
    // Chat-related callbacks
    mFilters.emplace("{{mcf", [client](JSON *json)
    {
        client->procmcf(json);
        return true;
    });

    f = mFilters.emplace("{[mcpna", [client](JSON *json)
    {
        client->procmcna(json);
        return true;
    });
    mFilters.emplace("{[mcna", f.first->second);

    mFilters.emplace("{[mcsm", [client](JSON *json)
    {
        client->procmcsm(json);
        return true;
    });
#endif
}

const char* CommandFetchNodes::getJSON(MegaClient* client)
{
    // reset all the sc channel state, prevent sending sc requests while fetchnodes is sent
    // we wait until this moment, because when `f` is queued, there may be
    // other commands queued ahead of it, and those may need sc responses in order
    // to fully complete, and so we can't reset these members at that time.
    client->resetScForFetchnodes();

    return Command::getJSON(client);
}

// purge and rebuild node/user tree
bool CommandFetchNodes::procresult(Result r, JSON& json)
{
    WAIT_CLASS::bumpds();
    client->fnstats.timeToLastByte = Waiter::ds - client->fnstats.startTime;

    if (r.wasErrorOrOK())
    {
        client->fetchingnodes = false;
        client->app->fetchnodes_result(r.errorOrOK());
        return true;
    }

    // make sure the syncs don't see Nodes disappearing
    // they should only look at the nodes again once
    // everything is reloaded and caught up
    // (in case we are reloading mid-session)
    client->statecurrent = false;
    client->actionpacketsCurrent = false;
#ifdef ENABLE_SYNC
    // this just makes sure syncs exit any current tree iteration
    client->syncs.syncRun([&](){}, "fetchnodes ready");
#endif
    std::unique_lock<mutex> nodeTreeIsChanging(client->nodeTreeMutex);
    client->purgenodesusersabortsc(true);

    if (client->sctable)
    {
        // reset sc database for brand new node tree (note that we may be reloading mid-session)
        LOG_debug << "Resetting sc database";
        client->sctable->truncate();
        client->sctable->commit();
        assert(!client->sctable->inTransaction());
        client->sctable->begin();
        client->pendingsccommit = false;
    }

    for (;;)
    {
        switch (json.getnameid())
        {
            case 'f':
                // nodes
                if (!client->readnodes(&json, 0, PUTNODES_APP, nullptr, false, true, nullptr, nullptr))
                {
                    client->fetchingnodes = false;
                    client->mNodeManager.cleanNodes();
                    client->app->fetchnodes_result(API_EINTERNAL);
                    return false;
                }
                break;

            case MAKENAMEID2('f', '2'):
                // old versions
                if (!client->readnodes(&json, 0, PUTNODES_APP, nullptr, false, true, nullptr, nullptr))
                {
                    client->fetchingnodes = false;
                    client->mNodeManager.cleanNodes();
                    client->app->fetchnodes_result(API_EINTERNAL);
                    return false;
                }
                break;

            case MAKENAMEID3('o', 'k', '0'):
                // outgoing sharekeys
                client->readok(&json);
                break;

            case 's':
                // Fall through
            case MAKENAMEID2('p', 's'):
                // outgoing or pending shares
                client->readoutshares(&json);
                break;

            case 'u':
                // users/contacts
                if (!client->readusers(&json, false))
                {
                    client->fetchingnodes = false;
                    client->mNodeManager.cleanNodes();
                    client->app->fetchnodes_result(API_EINTERNAL);
                    return false;
                }
                break;

            case MAKENAMEID2('c', 'r'):
                // crypto key request
                client->proccr(&json);
                break;

            case MAKENAMEID2('s', 'r'):
                // sharekey distribution request
                client->procsr(&json);
                break;

            case MAKENAMEID2('s', 'n'):
                // sequence number
                if (!client->scsn.setScsn(&json))
                {
                    client->fetchingnodes = false;
                    client->mNodeManager.cleanNodes();
                    client->app->fetchnodes_result(API_EINTERNAL);
                    return false;
                }
                break;

            case MAKENAMEID2('s', 't'):
                {
                    string st;
                    if (!json.storeobject(&st)) return false;
                    client->app->sequencetag_update(st);
                    client->mScDbStateRecord.seqTag = st;
                }
                break;

            case MAKENAMEID3('i', 'p', 'c'):
                // Incoming pending contact
                client->readipc(&json);
                break;

            case MAKENAMEID3('o', 'p', 'c'):
                // Outgoing pending contact
                client->readopc(&json);
                break;

            case MAKENAMEID2('p', 'h'):
                // Public links handles
                client->procph(&json);
                break;

            case MAKENAMEID4('a', 'e', 's', 'p'):
                // Sets and Elements
                client->procaesp(json); // continue even if it failed, it's not critical
                break;

#ifdef ENABLE_CHAT
            case MAKENAMEID3('m', 'c', 'f'):
                // List of chatrooms
                client->procmcf(&json);
                break;

            case MAKENAMEID5('m', 'c', 'p', 'n', 'a'):   // fall-through
            case MAKENAMEID4('m', 'c', 'n', 'a'):
                // nodes shared in chatrooms
                client->procmcna(&json);
                break;

            case MAKENAMEID4('m', 'c', 's', 'm'):
                // scheduled meetings
                client->procmcsm(&json);
                break;
#endif
            case EOO:
            {
<<<<<<< HEAD
                if (!client->scsn.ready())
                {
                    client->fetchingnodes = false;
                    client->mNodeManager.cleanNodes();
                    client->app->fetchnodes_result(API_EINTERNAL);
                    return false;
                }

                client->mergenewshares(0);

                client->mNodeManager.initCompleted();  // (nodes already written into DB)

                client->initsc();
                client->pendingsccommit = false;
                client->fetchnodestag = tag;

                WAIT_CLASS::bumpds();
                client->fnstats.timeToCached = Waiter::ds - client->fnstats.startTime;
                client->fnstats.nodesCached = client->mNodeManager.getNodeCount();
#ifdef ENABLE_SYNC
                if (mLoadSyncs)
                    client->syncs.loadSyncConfigsOnFetchnodesComplete(true);
#endif
                return true;
=======
                return parsingFinished();
>>>>>>> 419c3faf
            }
            default:
                if (!json.storeobject())
                {
                    client->fetchingnodes = false;
                    client->mNodeManager.cleanNodes();
                    client->app->fetchnodes_result(API_EINTERNAL);
                    return false;
                }
        }
    }
}

bool CommandFetchNodes::parsingFinished()
{
    if (!client->scsn.ready())
    {
        client->fetchingnodes = false;
        client->mNodeManager.cleanNodes();
        client->app->fetchnodes_result(API_EINTERNAL);
        return false;
    }

    client->mergenewshares(0);

    client->mNodeManager.initCompleted();  // (nodes already written into DB)

    client->initsc();
    client->pendingsccommit = false;
    client->fetchnodestag = tag;

    WAIT_CLASS::bumpds();
    client->fnstats.timeToCached = Waiter::ds - client->fnstats.startTime;
    client->fnstats.nodesCached = client->mNodeManager.getNodeCount();
    return true;
}

CommandSubmitPurchaseReceipt::CommandSubmitPurchaseReceipt(MegaClient *client, int type, const char *receipt, handle lph, int phtype, int64_t ts)
{
    cmd("vpay");
    arg("t", type);

    if(receipt)
    {
        arg("receipt", receipt);
    }

    if(type == 2 && client->loggedin() == FULLACCOUNT)
    {
        arg("user", client->finduser(client->me)->uid.c_str());
    }

    if (!ISUNDEF(lph))
    {
        if (phtype == 0) // legacy mode
        {
            arg("aff", (byte*)&lph, MegaClient::NODEHANDLE);
        }
        else
        {
            beginobject("aff");
            arg("id", (byte*)&lph, MegaClient::NODEHANDLE);
            arg("ts", ts);
            arg("t", phtype);   // 1=affiliate id, 2=file/folder link, 3=chat link, 4=contact link
            endobject();
        }
    }

    tag = client->reqtag;
}

bool CommandSubmitPurchaseReceipt::procresult(Result r, JSON& json)
{
    client->app->submitpurchasereceipt_result(r.errorOrOK());
    return r.wasErrorOrOK();
}

// Credit Card Store
CommandCreditCardStore::CommandCreditCardStore(MegaClient* client, const char *cc, const char *last4, const char *expm, const char *expy, const char *hash)
{
    cmd("ccs");
    arg("cc", cc);
    arg("last4", last4);
    arg("expm", expm);
    arg("expy", expy);
    arg("hash", hash);

    tag = client->reqtag;
}

bool CommandCreditCardStore::procresult(Result r, JSON& json)
{
    client->app->creditcardstore_result(r.errorOrOK());
    return r.wasErrorOrOK();
}

CommandCreditCardQuerySubscriptions::CommandCreditCardQuerySubscriptions(MegaClient* client)
{
    cmd("ccqns");

    tag = client->reqtag;
}

bool CommandCreditCardQuerySubscriptions::procresult(Result r, JSON& json)
{
    if (r.wasErrorOrOK())
    {
        client->app->creditcardquerysubscriptions_result(0, r.errorOrOK());
        return true;
    }
    else if (json.isnumeric())
    {
        int number = int(json.getint());
        client->app->creditcardquerysubscriptions_result(number, API_OK);
        return true;
    }
    else
    {
        json.storeobject();
        client->app->creditcardquerysubscriptions_result(0, API_EINTERNAL);
        return false;
    }
}

CommandCreditCardCancelSubscriptions::CommandCreditCardCancelSubscriptions(MegaClient* client, const char* reason)
{
    cmd("cccs");

    if (reason)
    {
        arg("r", reason);
    }

    tag = client->reqtag;
}

bool CommandCreditCardCancelSubscriptions::procresult(Result r, JSON& json)
{
    client->app->creditcardcancelsubscriptions_result(r.errorOrOK());
    return r.wasErrorOrOK();
}

CommandCopySession::CommandCopySession(MegaClient *client)
{
    cmd("us");
    arg("c", 1);
    batchSeparately = true;  // don't let any other commands that might get batched with it cause the whole batch to fail when blocked
    tag = client->reqtag;
}

// for ephemeral accounts, it returns "tsid" instead of "csid" -> not supported, will return API_EINTERNAL
bool CommandCopySession::procresult(Result r, JSON& json)
{
    string session;
    byte sidbuf[AsymmCipher::MAXKEYLENGTH];
    int len_csid = 0;

    if (r.wasErrorOrOK())
    {
        assert(r.errorOrOK() != API_OK); // API shouldn't return OK, but a session
        client->app->copysession_result(NULL, r.errorOrOK());
        return true;
    }

    for (;;)
    {
        switch (json.getnameid())
        {
            case MAKENAMEID4('c', 's', 'i', 'd'):
                len_csid = json.storebinary(sidbuf, sizeof sidbuf);
                break;

            case EOO:
                if (len_csid < 32)
                {
                    client->app->copysession_result(NULL, API_EINTERNAL);
                    return false;
                }

                if (!client->asymkey.decrypt(sidbuf, len_csid, sidbuf, MegaClient::SIDLEN))
                {
                    client->app->copysession_result(NULL, API_EINTERNAL);
                    return false;
                }

                session.resize(MegaClient::SIDLEN * 4 / 3 + 4);
                session.resize(Base64::btoa(sidbuf, MegaClient::SIDLEN, (char *)session.data()));
                client->app->copysession_result(&session, API_OK);
                return true;

            default:
                if (!json.storeobject())
                {
                    client->app->copysession_result(NULL, API_EINTERNAL);
                    return false;
                }
        }
    }
}

CommandGetPaymentMethods::CommandGetPaymentMethods(MegaClient *client)
{
    cmd("ufpq");
    tag = client->reqtag;
}

bool CommandGetPaymentMethods::procresult(Result r, JSON& json)
{
    int methods = 0;
    int64_t value;

    if (r.wasErrorOrOK())
    {
        if (!r.wasError(API_OK))
        {
            client->app->getpaymentmethods_result(methods, r.errorOrOK());

            //Consume remaining values if they exist
            while(json.isnumeric())
            {
                json.getint();
            }
            return true;
        }

        value = static_cast<int64_t>(error(r.errorOrOK()));
    }
    else if (json.isnumeric())
    {
        value = json.getint();
    }
    else
    {
        LOG_err << "Parse error in ufpq";
        client->app->getpaymentmethods_result(methods, API_EINTERNAL);
        return false;
    }

    methods |= 1 << value;

    while (json.isnumeric())
    {
        value = json.getint();
        if (value < 0)
        {
            client->app->getpaymentmethods_result(methods, static_cast<error>(value));

            //Consume remaining values if they exist
            while(json.isnumeric())
            {
                json.getint();
            }
            return true;
        }

        methods |= 1 << value;
    }

    client->app->getpaymentmethods_result(methods, API_OK);
    return true;
}

CommandSendReport::CommandSendReport(MegaClient *client, const char *type, const char *blob, const char *uid)
{
    cmd("clog");

    arg("t", type);

    if (blob)
    {
        arg("d", blob);
    }

    if (uid)
    {
        arg("id", uid);
    }

    tag = client->reqtag;
}

bool CommandSendReport::procresult(Result r, JSON& json)
{
    client->app->userfeedbackstore_result(r.errorOrOK());
    return r.wasErrorOrOK();
}

CommandSendEvent::CommandSendEvent(MegaClient *client, int type, const char *desc, bool addJourneyId, const char *viewId)
{
    cmd("log");
    arg("e", type);
    arg("m", desc);

    // Attach JourneyID
    if (addJourneyId)
    {
        string journeyId = client->getJourneyId();
        if (!journeyId.empty())
        {
            arg("j", journeyId.c_str());
            m_off_t currentms = std::chrono::duration_cast<std::chrono::milliseconds>(std::chrono::system_clock::now().time_since_epoch()).count();
            arg("ms", currentms);
        }
        else
        {
            LOG_warn << "[CommandSendEvent::CommandSendEvent] Add JourneyID flag is ON, but there is no JourneyID value set";
        }
    }
    // Attach ViewID (generated by the SDK for the client, handled by the client)
    if (viewId && *viewId) // Cannot be empty
    {
        arg("v", viewId);
    }

    tag = client->reqtag;
}

bool CommandSendEvent::procresult(Result r, JSON& json)
{
    client->app->sendevent_result(r.errorOrOK());
    return r.wasErrorOrOK();
}

CommandSupportTicket::CommandSupportTicket(MegaClient *client, const char *message, int type)
{
    cmd("sse");
    arg("t", type);
    arg("b", 1);    // base64 encoding for `msg`
    arg("m", (const byte*)message, int(strlen(message)));

    tag = client->reqtag;
}

bool CommandSupportTicket::procresult(Result r, JSON& json)
{
    client->app->supportticket_result(r.errorOrOK());
    return r.wasErrorOrOK();
}

CommandCleanRubbishBin::CommandCleanRubbishBin(MegaClient *client)
{
    cmd("dr");

    tag = client->reqtag;
}

bool CommandCleanRubbishBin::procresult(Result r, JSON& json)
{
    client->app->cleanrubbishbin_result(r.errorOrOK());
    return r.wasErrorOrOK();
}

CommandGetRecoveryLink::CommandGetRecoveryLink(MegaClient *client, const char *email, int type, const char *pin)
{
    cmd("erm");
    arg("m", email);
    arg("t", type);

    if (type == CANCEL_ACCOUNT && pin)
    {
        arg("mfa", pin);
    }

    tag = client->reqtag;
}

bool CommandGetRecoveryLink::procresult(Result r, JSON& json)
{
    client->app->getrecoverylink_result(r.errorOrOK());
    return r.wasErrorOrOK();
}

CommandQueryRecoveryLink::CommandQueryRecoveryLink(MegaClient *client, const char *linkcode)
{
    cmd("erv");
    arg("c", linkcode);

    tag = client->reqtag;
}

bool CommandQueryRecoveryLink::procresult(Result r, JSON& json)
{
    // [<code>,"<email>","<ip_address>",<timestamp>,"<user_handle>",["<email>"]]   (and we are already in the array)
    string email;
    string ip;
    m_time_t ts;
    handle uh;

    if (r.wasStrictlyError())
    {
        client->app->queryrecoverylink_result(r.errorOrOK());
        return true;
    }

    if (!json.isnumeric())
    {
        client->app->queryrecoverylink_result(API_EINTERNAL);
        return false;
    }

    int type = static_cast<int>(json.getint());

    if ( !json.storeobject(&email)  ||
         !json.storeobject(&ip)     ||
         ((ts = json.getint()) == -1) ||
         !(uh = json.gethandle(MegaClient::USERHANDLE)) )
    {
        client->app->queryrecoverylink_result(API_EINTERNAL);
        return false;
    }

    string tmp;
    vector<string> emails;

    // read emails registered for this account
    json.enterarray();
    while (json.storeobject(&tmp))
    {
        emails.push_back(tmp);
        if (*json.pos == ']')
        {
            break;
        }
    }
    json.leavearray();  // emails array

    if (!emails.size()) // there should be at least one email
    {
        client->app->queryrecoverylink_result(API_EINTERNAL);
        return false;
    }

    if (client->loggedin() == FULLACCOUNT && uh != client->me)
    {
        client->app->queryrecoverylink_result(API_EACCESS);
        return true;
    }

    client->app->queryrecoverylink_result(type, email.c_str(), ip.c_str(), time_t(ts), uh, &emails);
    return true;
}

CommandGetPrivateKey::CommandGetPrivateKey(MegaClient *client, const char *code)
{
    mSeqtagArray = true;
    cmd("erx");
    arg("r", "gk");
    arg("c", code);

    tag = client->reqtag;
}

bool CommandGetPrivateKey::procresult(Result r, JSON& json)
{
    if (r.wasErrorOrOK())   // error
    {
        client->app->getprivatekey_result(r.errorOrOK());
        return true;
    }
    else
    {
        byte privkbuf[AsymmCipher::MAXKEYLENGTH * 2];
        int len_privk = json.storebinary(privkbuf, sizeof privkbuf);

        // account has RSA keypair: decrypt server-provided session ID
        if (len_privk < 256)
        {
            client->app->getprivatekey_result(API_EINTERNAL);
            return false;
        }
        else
        {
            client->app->getprivatekey_result((error)API_OK, privkbuf, len_privk);
            return true;
        }
    }
}

CommandConfirmRecoveryLink::CommandConfirmRecoveryLink(MegaClient *client, const char *code, const byte *hash, int hashsize, const byte *clientrandomvalue, const byte *encMasterKey, const byte *initialSession)
{
    cmd("erx");
    mSeqtagArray = true;

    if (!initialSession)
    {
        arg("r", "sk");
    }

    arg("c", code);

    arg("x", encMasterKey, SymmCipher::KEYLENGTH);
    if (!clientrandomvalue)
    {
        arg("y", hash, hashsize);
    }
    else
    {
        beginobject("y");
        arg("crv", clientrandomvalue, SymmCipher::KEYLENGTH);
        arg("hak", hash, hashsize); //hashed authentication key
        endobject();
    }

    if (initialSession)
    {
        arg("z", initialSession, 2 * SymmCipher::KEYLENGTH);
    }

    tag = client->reqtag;
}

bool CommandConfirmRecoveryLink::procresult(Result r, JSON& json)
{
    client->app->confirmrecoverylink_result(r.errorOrOK());
    return r.wasErrorOrOK();
}

CommandConfirmCancelLink::CommandConfirmCancelLink(MegaClient *client, const char *code)
{
    cmd("erx");
    arg("c", code);

    tag = client->reqtag;
}

bool CommandConfirmCancelLink::procresult(Result r, JSON& json)
{
    MegaApp *app = client->app;
    app->confirmcancellink_result(r.errorOrOK());
    if (r.wasError(API_OK))
    {
        app->request_error(API_ESID);
    }
    return r.wasErrorOrOK();
}

CommandResendVerificationEmail::CommandResendVerificationEmail(MegaClient *client)
{
    cmd("era");
    batchSeparately = true;  // don't let any other commands that might get batched with it cause the whole batch to fail

    tag = client->reqtag;
}

bool CommandResendVerificationEmail::procresult(Result r, JSON& json)
{
    client->app->resendverificationemail_result(r.errorOrOK());
    return r.wasErrorOrOK();
}

CommandResetSmsVerifiedPhoneNumber::CommandResetSmsVerifiedPhoneNumber(MegaClient *client)
{
    cmd("smsr");
    tag = client->reqtag;
}

bool CommandResetSmsVerifiedPhoneNumber::procresult(Result r, JSON& json)
{
    if (r.wasError(API_OK))
    {
        client->mSmsVerifiedPhone.clear();
    }
    client->app->resetSmsVerifiedPhoneNumber_result(r.errorOrOK());
    return r.wasErrorOrOK();
}

CommandValidatePassword::CommandValidatePassword(MegaClient *client, const char *email, const vector<byte>& authKey)
{
    cmd("us");
    arg("user", email);
    arg("uh", authKey.data(), (int)authKey.size());

    tag = client->reqtag;
}

bool CommandValidatePassword::procresult(Result r, JSON& json)
{
    if (r.wasErrorOrOK())
    {
        client->app->validatepassword_result(r.errorOrOK());
        return true;
    }
    else
    {
        assert(r.hasJsonObject());  // we don't use the object contents, and will exit the object automatically
        client->app->validatepassword_result(API_OK);
        return r.hasJsonObject();
    }
}

CommandGetEmailLink::CommandGetEmailLink(MegaClient *client, const char *email, int add, const char *pin)
{
    cmd("se");

    if (add)
    {
        arg("aa", "a");     // add
    }
    else
    {
        arg("aa", "r");     // remove
    }
    arg("e", email);
    if (pin)
    {
        arg("mfa", pin);
    }

    tag = client->reqtag;
}

bool CommandGetEmailLink::procresult(Result r, JSON& json)
{
    client->app->getemaillink_result(r.errorOrOK());
    return r.wasErrorOrOK();
}

CommandConfirmEmailLink::CommandConfirmEmailLink(MegaClient *client, const char *code, const char *email, const byte *newLoginHash, bool replace)
{
    mV3 = false;
    this->email = email;
    this->replace = replace;

    cmd("sec");

    arg("c", code);
    arg("e", email);
    if (newLoginHash)
    {
        arg("uh", newLoginHash, sizeof(uint64_t));
    }
    if (replace)
    {
        arg("r", 1);    // replace the current email address by this one
    }
    notself(client);

    tag = client->reqtag;
}

bool CommandConfirmEmailLink::procresult(Result r, JSON& json)
{
    if (r.wasError(API_OK))
    {
        User *u = client->finduser(client->me);

        if (replace)
        {
            LOG_debug << "Email changed from `" << u->email << "` to `" << email << "`";

            client->mapuser(u->userhandle, email.c_str()); // update email used as index for user's map
            u->changed.email = true;
            client->notifyuser(u);

            // produce a callback to update cached email in MegaApp
            client->reportLoggedInChanges();
        }
        // TODO: once we manage multiple emails, add the new email to the list of emails
    }

    client->app->confirmemaillink_result(r.errorOrOK());
    return r.wasErrorOrOK();
}

CommandGetVersion::CommandGetVersion(MegaClient *client, const char *appKey)
{
    this->client = client;
    cmd("lv");
    arg("a", appKey);
    tag = client->reqtag;
}

bool CommandGetVersion::procresult(Result r, JSON& json)
{
    int versioncode = 0;
    string versionstring;

    if (r.wasErrorOrOK())
    {
        client->app->getversion_result(0, NULL, r.errorOrOK());
        return r.wasErrorOrOK();
    }

    assert(r.hasJsonObject());
    for (;;)
    {
        switch (json.getnameid())
        {
            case 'c':
                versioncode = int(json.getint());
                break;

            case 's':
                json.storeobject(&versionstring);
                break;

            case EOO:
                client->app->getversion_result(versioncode, versionstring.c_str(), API_OK);
                return true;

            default:
                if (!json.storeobject())
                {
                    client->app->getversion_result(0, NULL, API_EINTERNAL);
                    return false;
                }
        }
    }
}

CommandGetLocalSSLCertificate::CommandGetLocalSSLCertificate(MegaClient *client)
{
    this->client = client;
    cmd("lc");
    arg("v", 1);

    tag = client->reqtag;
}

bool CommandGetLocalSSLCertificate::procresult(Result r, JSON& json)
{
    if (r.wasErrorOrOK())
    {
        client->app->getlocalsslcertificate_result(0, NULL, r.errorOrOK());
        return true;
    }

    assert(r.hasJsonObject());
    string certdata;
    m_time_t ts = 0;
    int numelements = 0;

    for (;;)
    {
        switch (json.getnameid())
        {
            case 't':
            {
                ts = json.getint();
                break;
            }
            case 'd':
            {
                string data;
                json.enterarray();
                while (json.storeobject(&data))
                {
                    if (numelements)
                    {
                        certdata.append(";");
                    }
                    numelements++;
                    certdata.append(data);
                }
                json.leavearray();
                break;
            }
            case EOO:
            {
                if (numelements < 2)
                {
                    client->app->getlocalsslcertificate_result(0, NULL, API_EINTERNAL);
                    return false;
                }
                client->app->getlocalsslcertificate_result(ts, &certdata, API_OK);
                return true;
            }

            default:
                if (!json.storeobject())
                {
                    client->app->getlocalsslcertificate_result(0, NULL, API_EINTERNAL);
                    return false;
                }
        }
    }
}

#ifdef ENABLE_CHAT
CommandChatCreate::CommandChatCreate(MegaClient* client, bool group, bool publicchat, const userpriv_vector* upl, const string_map* ukm, const char* title, bool meetingRoom, int chatOptions, const ScheduledMeeting* schedMeeting)
{
    mV3 = false;

    this->client = client;
    this->chatPeers = new userpriv_vector(*upl);
    this->mPublicChat = publicchat;
    this->mTitle = title ? string(title) : "";
    this->mUnifiedKey = "";
    mMeeting = meetingRoom;


    cmd("mcc");
    arg("g", (group) ? 1 : 0);

    if (group && title)
    {
        arg("ct", title);
    }

    if (publicchat)
    {
        arg("m", 1);

        char ownHandleB64[12];
        Base64::btoa((byte *)&client->me, MegaClient::USERHANDLE, ownHandleB64);
        ownHandleB64[11] = '\0';

        string_map::const_iterator it = ukm->find(ownHandleB64);
        if (it != ukm->end())
        {
            mUnifiedKey = it->second;
            arg("ck", mUnifiedKey.c_str());
        }
    }

    if (meetingRoom)
    {
        arg("mr", 1);
    }

    if (group)
    {
        mChatOptions.set(static_cast<ChatOptions_t>(chatOptions));
        if (mChatOptions.speakRequest()) {arg("sr", 1);}
        if (mChatOptions.waitingRoom())  {arg("w", 1);}
        if (mChatOptions.openInvite())   {arg("oi", 1);}
    }

    beginarray("u");

    userpriv_vector::iterator itupl;
    for (itupl = chatPeers->begin(); itupl != chatPeers->end(); itupl++)
    {
        beginobject();

        handle uh = itupl->first;
        privilege_t priv = itupl->second;

        arg("u", (byte *)&uh, MegaClient::USERHANDLE);
        arg("p", priv);

        if (publicchat)
        {
            char uid[12];
            Base64::btoa((byte*)&uh, MegaClient::USERHANDLE, uid);
            uid[11] = '\0';

            string_map::const_iterator ituk = ukm->find(uid);
            if(ituk != ukm->end())
            {
                arg("ck", ituk->second.c_str());
            }
        }
        endobject();
    }

    endarray();

    // create a scheduled meeting along with chatroom
    if (schedMeeting)
    {
        mSchedMeeting.reset(schedMeeting->copy()); // can avoid copy by mooving check from where we are calling
        beginobject("sm");
        arg("a", "mcsmp");
        createSchedMeetingJson(mSchedMeeting.get());
        endobject();
    }

    arg("v", 1);
    notself(client);

    tag = client->reqtag;
}

bool CommandChatCreate::procresult(Result r, JSON& json)
{
    if (r.wasErrorOrOK())
    {
        client->app->chatcreate_result(NULL, r.errorOrOK());
        delete chatPeers;
        return true;
    }
    else
    {
        handle chatid = UNDEF;
        handle schedId = UNDEF;
        int shard = -1;
        bool group = false;
        m_time_t ts = -1;
        std::vector<std::unique_ptr<ScheduledMeeting>> schedMeetings;
        UserAlert::UpdatedScheduledMeeting::Changeset cs;
        bool exit = false;
        bool addSchedMeeting = false;

        while (!exit)
        {
            switch (json.getnameid())
            {
                case MAKENAMEID2('i','d'):
                    chatid = json.gethandle(MegaClient::CHATHANDLE);
                    break;

                case MAKENAMEID2('c','s'):
                    shard = int(json.getint());
                    break;

                case 'g':
                    group = json.getint();
                    break;

                case MAKENAMEID2('t', 's'):  // actual creation timestamp
                    ts = json.getint();
                    break;

                case MAKENAMEID2('s', 'm'):
                {
                    addSchedMeeting = !json.isnumeric();
                    if (addSchedMeeting)
                    {
                        schedId = json.gethandle(MegaClient::CHATHANDLE);
                    }
                    else
                    {
                        LOG_err << "Error creating a scheduled meeting along with chat. chatId [" <<  Base64Str<MegaClient::CHATHANDLE>(chatid) << "]";
                        assert(false);
                    }
                    break;
                }
                case EOO:
                    exit = true;
                    break;

                default:
                    if (!json.storeobject())
                    {
                        client->app->chatcreate_result(NULL, API_EINTERNAL);
                        delete chatPeers;   // unused, but might be set at creation
                        return false;
                    }
            }
        }

        if (chatid != UNDEF && shard != -1)
        {
            if (addSchedMeeting)
            {
                if (mSchedMeeting)
                {
                    mSchedMeeting->setSchedId(schedId);
                    mSchedMeeting->setChatid(chatid);
                    if (!mSchedMeeting->isValid())
                    {
                        client->reportInvalidSchedMeeting(mSchedMeeting.get());
                        addSchedMeeting = false;
                    }
                }
                else
                {
                    LOG_err << "Scheduled meeting id received upon mcc command, but there's no local "
                               "scheduled meeting data. chatId [" << toHandle(chatid) << "]";
                    addSchedMeeting = false;
                    assert(false);
                }
            }

            TextChat* chat = nullptr;
            if (client->chats.find(chatid) == client->chats.end())
            {
                chat = new TextChat(mPublicChat);
                client->chats[chatid] = chat;
            }
            else
            {
                chat = client->chats[chatid];
                client->setChatMode(chat, mPublicChat);
            }

            chat->setChatId(chatid);
            chat->setOwnPrivileges(PRIV_MODERATOR);
            chat->setShard(shard);
            chat->setUserPrivileges(chatPeers);
            chat->setGroup(group);
            chat->setTs(ts != -1 ? ts : 0);
            chat->setMeeting(mMeeting);
            // no need to fetch scheduled meetings as we have just created the chat, so it doesn't have any

            if (group) // we are creating a chat, so we need to initialize all chat options enabled/disabled
            {
                chat->addOrUpdateChatOptions(mChatOptions.speakRequest(), mChatOptions.waitingRoom(), mChatOptions.openInvite());
            }

            chat->setTag(tag ? tag : -1);
            if (chat->getGroup() && !mTitle.empty())
            {
                chat->setTitle(mTitle);
            }
            if (mPublicChat)
            {
                chat->setUnifiedKey(mUnifiedKey);
            }

            if (addSchedMeeting && !chat->addOrUpdateSchedMeeting(std::move(mSchedMeeting)))
            {
                LOG_err << "Error adding a new scheduled meeting with schedId [" <<  Base64Str<MegaClient::CHATHANDLE>(schedId) << "]";
            }

            client->notifychat(chat);
            client->app->chatcreate_result(chat, API_OK);
        }
        else
        {
            client->app->chatcreate_result(NULL, API_EINTERNAL);
            delete chatPeers;   // unused, but might be set at creation
        }
        return true;
    }
}

CommandSetChatOptions::CommandSetChatOptions(MegaClient* client, handle chatid, int option, bool enabled, CommandSetChatOptionsCompletion completion)
    : mCompletion(completion)
{
    this->client = client;
    mChatid = chatid;
    mOption = option;
    mEnabled = enabled;

    cmd("mco");
    arg("cid", (byte*)&chatid, MegaClient::CHATHANDLE);
    switch (option)
    {
        case ChatOptions::kOpenInvite:      arg("oi", enabled);  break;
        case ChatOptions::kSpeakRequest:    arg("sr", enabled);  break;
        case ChatOptions::kWaitingRoom:     arg("w", enabled);   break;
        default:                                                 break;
    }

    notself(client); // set i param to ignore action packet generated by our own action
    tag = client->reqtag;
}

bool CommandSetChatOptions::procresult(Result r, JSON& json)
{
    if (r.wasError(API_OK))
    {
        auto it = client->chats.find(mChatid);
        if (it == client->chats.end())
        {
            mCompletion(API_EINTERNAL);
            return true;
        }

        // chat options: [-1 (not updated) | 0 (remove) | 1 (add)]
        int speakRequest = mOption == ChatOptions::kSpeakRequest ? mEnabled : -1;
        int waitingRoom  = mOption == ChatOptions::kWaitingRoom  ? mEnabled : -1;
        int openInvite   = mOption == ChatOptions::kOpenInvite   ? mEnabled : -1;

        TextChat* chat = it->second;
        chat->addOrUpdateChatOptions(speakRequest, waitingRoom, openInvite);
        chat->setTag(tag ? tag : -1);
        client->notifychat(chat);
    }

    mCompletion(r.errorOrOK());
    return r.wasErrorOrOK();
}

CommandChatInvite::CommandChatInvite(MegaClient *client, handle chatid, handle uh, privilege_t priv, const char *unifiedkey, const char* title)
{
    mV3 = false;

    this->client = client;
    this->chatid = chatid;
    this->uh = uh;
    this->priv = priv;
    this->title = title ? string(title) : "";

    cmd("mci");

    arg("id", (byte*)&chatid, MegaClient::CHATHANDLE);
    arg("u", (byte *)&uh, MegaClient::USERHANDLE);
    arg("p", priv);
    arg("v", 1);

    if (title)
    {
        arg("ct", title);
    }

    if (unifiedkey)
    {
        arg("ck", unifiedkey);
    }

    notself(client);

    tag = client->reqtag;
}

bool CommandChatInvite::procresult(Result r, JSON& json)
{
    if (r.wasError(API_OK))
    {
        if (client->chats.find(chatid) == client->chats.end())
        {
            // the invitation succeed for a non-existing chatroom
            client->app->chatinvite_result(API_EINTERNAL);
            return true;
        }

        TextChat *chat = client->chats[chatid];
        chat->addUserPrivileges(uh, priv);

        if (!title.empty())  // only if title was set for this chatroom, update it
        {
            chat->setTitle(title);
        }

        chat->setTag(tag ? tag : -1);
        client->notifychat(chat);
    }

    client->app->chatinvite_result(r.errorOrOK());
    return r.wasErrorOrOK();
}

CommandChatRemove::CommandChatRemove(MegaClient *client, handle chatid, handle uh)
{
    mV3 = false;

    this->client = client;
    this->chatid = chatid;
    this->uh = uh;

    cmd("mcr");

    arg("id", (byte*)&chatid, MegaClient::CHATHANDLE);

    if (uh != client->me)
    {
        arg("u", (byte *)&uh, MegaClient::USERHANDLE);
    }
    arg("v", 1);
    notself(client);

    tag = client->reqtag;
}

bool CommandChatRemove::procresult(Result r, JSON& json)
{
    if (r.wasError(API_OK))
    {
        if (client->chats.find(chatid) == client->chats.end())
        {
            // the invitation succeed for a non-existing chatroom
            client->app->chatremove_result(API_EINTERNAL);
            return true;
        }

        TextChat *chat = client->chats[chatid];
        if (!chat->removeUserPrivileges(uh))
        {
            if (uh != client->me)
            {
                // the removal succeed, but the list of peers is empty
                client->app->chatremove_result(API_EINTERNAL);
                return true;
            }
        }

        if (uh == client->me)
        {
            chat->setOwnPrivileges(PRIV_RM);

            // clear the list of peers (if re-invited, peers will be re-added)
            chat->setUserPrivileges(nullptr);
        }

        chat->setTag(tag ? tag : -1);
        client->notifychat(chat);
    }

    client->app->chatremove_result(r.errorOrOK());
    return r.wasErrorOrOK();
}

CommandChatURL::CommandChatURL(MegaClient *client, handle chatid)
{
    mSeqtagArray = true;

    this->client = client;

    cmd("mcurl");

    arg("id", (byte*)&chatid, MegaClient::CHATHANDLE);
    arg("v", 1);

    tag = client->reqtag;
}

bool CommandChatURL::procresult(Result r, JSON& json)
{
    if (r.hasJsonItem())
    {
        string url;
        if (json.storeobject(&url))
        {
            client->app->chaturl_result(&url, API_OK);
            return true;
        }
    }
    else if (r.wasErrorOrOK())
    {
        client->app->chaturl_result(NULL, r.errorOrOK());
        return true;
    }

    client->app->chaturl_result(NULL, API_EINTERNAL);
    return false;
}

CommandChatGrantAccess::CommandChatGrantAccess(MegaClient *client, handle chatid, handle h, const char *uid)
{
    mV3 = false;

    this->client = client;
    this->chatid = chatid;
    this->h = h;
    Base64::atob(uid, (byte*)&uh, MegaClient::USERHANDLE);

    cmd("mcga");

    arg("id", (byte*)&chatid, MegaClient::CHATHANDLE);
    arg("n", (byte*)&h, MegaClient::NODEHANDLE);
    arg("u", uid);
    arg("v", 1);
    notself(client);

    tag = client->reqtag;
}

bool CommandChatGrantAccess::procresult(Result r, JSON& json)
{
    if (r.wasError(API_OK))
    {
        if (client->chats.find(chatid) == client->chats.end())
        {
            // the action succeed for a non-existing chatroom??
            client->app->chatgrantaccess_result(API_EINTERNAL);
            return true;
        }

        TextChat *chat = client->chats[chatid];
        chat->setNodeUserAccess(h, uh);

        chat->setTag(tag ? tag : -1);
        client->notifychat(chat);
    }

    client->app->chatgrantaccess_result(r.errorOrOK());
    return r.wasErrorOrOK();
}

CommandChatRemoveAccess::CommandChatRemoveAccess(MegaClient *client, handle chatid, handle h, const char *uid)
{
    mV3 = false;

    this->client = client;
    this->chatid = chatid;
    this->h = h;
    Base64::atob(uid, (byte*)&uh, MegaClient::USERHANDLE);

    cmd("mcra");

    arg("id", (byte*)&chatid, MegaClient::CHATHANDLE);
    arg("n", (byte*)&h, MegaClient::NODEHANDLE);
    arg("u", uid);
    arg("v", 1);
    notself(client);

    tag = client->reqtag;
}

bool CommandChatRemoveAccess::procresult(Result r, JSON& json)
{
    if (r.wasError(API_OK))
    {
        if (client->chats.find(chatid) == client->chats.end())
        {
            client->app->chatremoveaccess_result(API_EINTERNAL);
            return true;
        }

        TextChat *chat = client->chats[chatid];
        chat->setNodeUserAccess(h, uh, true);

        chat->setTag(tag ? tag : -1);
        client->notifychat(chat);
    }

    client->app->chatremoveaccess_result(r.errorOrOK());
    return r.wasErrorOrOK();
}

CommandChatUpdatePermissions::CommandChatUpdatePermissions(MegaClient *client, handle chatid, handle uh, privilege_t priv)
{
    mV3 = false;

    this->client = client;
    this->chatid = chatid;
    this->uh = uh;
    this->priv = priv;

    cmd("mcup");
    arg("v", 1);

    arg("id", (byte*)&chatid, MegaClient::CHATHANDLE);
    arg("u", (byte *)&uh, MegaClient::USERHANDLE);
    arg("p", priv);
    notself(client);

    tag = client->reqtag;
}

bool CommandChatUpdatePermissions::procresult(Result r, JSON& json)
{
    if (r.wasError(API_OK))
    {
        if (client->chats.find(chatid) == client->chats.end())
        {
            client->app->chatupdatepermissions_result(API_EINTERNAL);
            return true;
        }

        TextChat *chat = client->chats[chatid];
        if (uh != client->me)
        {
            if (!chat->updateUserPrivileges(uh, priv))
            {
                // the update succeed, but that peer is not included in the chatroom
                client->app->chatupdatepermissions_result(API_EINTERNAL);
                return true;
            }
        }
        else
        {
            chat->setOwnPrivileges(priv);
        }

        chat->setTag(tag ? tag : -1);
        client->notifychat(chat);
    }

    client->app->chatupdatepermissions_result(r.errorOrOK());
    return r.wasErrorOrOK();
}


CommandChatTruncate::CommandChatTruncate(MegaClient *client, handle chatid, handle messageid)
{
    mV3 = false;

    this->client = client;
    this->chatid = chatid;

    cmd("mct");
    arg("v", 1);

    arg("id", (byte*)&chatid, MegaClient::CHATHANDLE);
    arg("m", (byte*)&messageid, MegaClient::CHATHANDLE);
    notself(client);

    tag = client->reqtag;
}

bool CommandChatTruncate::procresult(Result r, JSON& json)
{
    if (r.wasError(API_OK))
    {
        if (client->chats.find(chatid) == client->chats.end())
        {
            // the truncation succeed for a non-existing chatroom
            client->app->chattruncate_result(API_EINTERNAL);
            return true;
        }

        TextChat *chat = client->chats[chatid];
        chat->setTag(tag ? tag : -1);
        client->notifychat(chat);
    }

    client->app->chattruncate_result(r.errorOrOK());
    return r.wasErrorOrOK();
}

CommandChatSetTitle::CommandChatSetTitle(MegaClient *client, handle chatid, const char *title)
{
    mV3 = false;

    this->client = client;
    this->chatid = chatid;
    this->title = title ? string(title) : "";

    cmd("mcst");
    arg("v", 1);

    arg("id", (byte*)&chatid, MegaClient::CHATHANDLE);
    arg("ct", title);
    notself(client);

    tag = client->reqtag;
}

bool CommandChatSetTitle::procresult(Result r, JSON& json)
{
    if (r.wasError(API_OK))
    {
        if (client->chats.find(chatid) == client->chats.end())
        {
            // the invitation succeed for a non-existing chatroom
            client->app->chatsettitle_result(API_EINTERNAL);
            return true;
        }

        TextChat *chat = client->chats[chatid];
        chat->setTitle(title);

        chat->setTag(tag ? tag : -1);
        client->notifychat(chat);
    }

    client->app->chatsettitle_result(r.errorOrOK());
    return r.wasErrorOrOK();
}

CommandChatPresenceURL::CommandChatPresenceURL(MegaClient *client)
{
    mSeqtagArray = true;
    this->client = client;
    cmd("pu");
    tag = client->reqtag;
}

bool CommandChatPresenceURL::procresult(Result r, JSON& json)
{
    if (r.hasJsonItem())
    {
        string url;
        if (json.storeobject(&url))
        {
            client->app->chatpresenceurl_result(&url, API_OK);
            return true;
        }
    }
    else if (r.wasErrorOrOK())
    {
        client->app->chatpresenceurl_result(NULL, r.errorOrOK());
        return true;
    }

    client->app->chatpresenceurl_result(NULL, API_EINTERNAL);
    return false;
}

CommandRegisterPushNotification::CommandRegisterPushNotification(MegaClient *client, int deviceType, const char *token)
{
    this->client = client;
    cmd("spt");
    arg("p", deviceType);
    arg("t", token);

    tag = client->reqtag;
}

bool CommandRegisterPushNotification::procresult(Result r, JSON& json)
{
    client->app->registerpushnotification_result(r.errorOrOK());
    return r.wasErrorOrOK();
}

CommandArchiveChat::CommandArchiveChat(MegaClient *client, handle chatid, bool archive)
{
    mV3 = false;

    this->mChatid = chatid;
    this->mArchive = archive;

    cmd("mcsf");

    arg("id", (byte*)&chatid, MegaClient::CHATHANDLE);
    arg("m", 1);
    arg("f", archive);

    notself(client);

    tag = client->reqtag;
}

bool CommandArchiveChat::procresult(Result r, JSON& json)
{
    if (r.wasError(API_OK))
    {
        textchat_map::iterator it = client->chats.find(mChatid);
        if (it == client->chats.end())
        {
            LOG_err << "Archive chat succeeded for a non-existing chatroom";
            client->app->archivechat_result(API_ENOENT);
            return true;
        }

        TextChat *chat = it->second;
        chat->setFlag(mArchive, TextChat::FLAG_OFFSET_ARCHIVE);

        chat->setTag(tag ? tag : -1);
        client->notifychat(chat);
    }

    client->app->archivechat_result(r.errorOrOK());
    return r.wasErrorOrOK();
}

CommandSetChatRetentionTime::CommandSetChatRetentionTime(MegaClient *client, handle chatid, unsigned period)
{
    mChatid = chatid;

    cmd("mcsr");
    arg("id", (byte*)&chatid, MegaClient::CHATHANDLE);
    arg("d", period);
    arg("ds", 1);
    tag = client->reqtag;
}

bool CommandSetChatRetentionTime::procresult(Result r, JSON& json)
{
    client->app->setchatretentiontime_result(r.errorOrOK());
    return r.wasErrorOrOK();
}

CommandRichLink::CommandRichLink(MegaClient *client, const char *url)
{
    cmd("erlsd");

    arg("url", url);

    tag = client->reqtag;
}

bool CommandRichLink::procresult(Result r, JSON& json)
{
    // error format: [{"error":<code>}]
    // result format: [{"result":{
    //                      "url":"<url>",
    //                      "t":"<title>",
    //                      "d":"<description>",
    //                      "ic":"<format>:<icon_B64>",
    //                      "i":"<format>:<image>"}}]

    if (r.wasErrorOrOK())
    {
        client->app->richlinkrequest_result(NULL, r.errorOrOK());
        return true;
    }


    string res;
    int errCode = 0;
    string metadata;
    for (;;)
    {
        switch (json.getnameid())
        {
            case MAKENAMEID5('e', 'r', 'r', 'o', 'r'):
                errCode = int(json.getint());
                break;

            case MAKENAMEID6('r', 'e', 's', 'u', 'l', 't'):
                json.storeobject(&metadata);
                break;

            case EOO:
            {
                error e = API_EINTERNAL;
                if (!metadata.empty())
                {
                    client->app->richlinkrequest_result(&metadata, API_OK);
                    return true;
                }
                else if (errCode)
                {
                    switch(errCode)
                    {
                        case 403:
                            e = API_EACCESS;
                            break;

                        case 404:
                            e = API_ENOENT;
                            break;

                        default:
                            e = API_EINTERNAL;
                            break;
                    }
                }

                client->app->richlinkrequest_result(NULL, e);
                return true;
            }

            default:
                if (!json.storeobject())
                {
                    client->app->richlinkrequest_result(NULL, API_EINTERNAL);
                    return false;
                }
        }
    }
}

CommandChatLink::CommandChatLink(MegaClient *client, handle chatid, bool del, bool createifmissing)
{
    mSeqtagArray = true;

    mDelete = del;

    cmd("mcph");
    arg("id", (byte*)&chatid, MegaClient::CHATHANDLE);

    if (del)
    {
        arg("d", 1);
    }

    if (!createifmissing)
    {
        arg("cim", (m_off_t)0);
    }

    tag = client->reqtag;
}

bool CommandChatLink::procresult(Result r, JSON& json)
{
    if (r.hasJsonItem())
    {
        assert(!mDelete);
        handle h = json.gethandle(MegaClient::CHATLINKHANDLE);
        if (!ISUNDEF(h))
        {
            client->app->chatlink_result(h, API_OK);
            return true;
        }
    }
    else if (r.wasErrorOrOK())
    {
        client->app->chatlink_result(UNDEF, r.errorOrOK());
        return true;
    }

    LOG_err << "Unexpected response for create/get chatlink";
    client->app->chatlink_result(UNDEF, API_EINTERNAL);
    return false;
}

CommandChatLinkURL::CommandChatLinkURL(MegaClient *client, handle publichandle)
{
    cmd("mcphurl");
    arg("ph", (byte*)&publichandle, MegaClient::CHATLINKHANDLE);

    tag = client->reqtag;
}

bool CommandChatLinkURL::procresult(Result r, JSON& json)
{
    if (r.wasStrictlyError())
    {
        client->app->chatlinkurl_result(UNDEF, -1, NULL, NULL, -1, 0, false, ChatOptions::kEmpty, nullptr, UNDEF, r.errorOrOK());
        return true;
    }
    else
    {
        handle chatid = UNDEF;
        int shard = -1;
        int numPeers = -1;
        string url;
        string ct;
        m_time_t ts = 0;
        bool meetingRoom = false;
        bool waitingRoom = false;
        bool openInvite = false;
        bool speakRequest = false;

        std::vector<std::unique_ptr<ScheduledMeeting>> schedMeetings;
        handle callid = UNDEF;

        for (;;)
        {
            switch (json.getnameid())
            {
                case MAKENAMEID2('i','d'): // chatid
                    chatid = json.gethandle(MegaClient::CHATHANDLE);
                    break;

                case MAKENAMEID2('c','s'): // shard
                    shard = int(json.getint());
                    break;

                case MAKENAMEID2('c','t'):  // chat-title
                    json.storeobject(&ct);
                    break;

                case MAKENAMEID3('u','r','l'): // chaturl
                    json.storeobject(&url);
                    break;

                case MAKENAMEID3('n','c','m'): // number of members in the chat
                    numPeers = int(json.getint());
                    break;

                case MAKENAMEID2('t', 's'): // chat creation timestamp
                    ts = json.getint();
                    break;

                case MAKENAMEID6('c', 'a', 'l', 'l', 'I', 'd'): //callId if there is an active call (just if mr == 1)
                    callid = json.gethandle(MegaClient::CHATHANDLE);
                    break;

                case MAKENAMEID2('m', 'r'): // meeting room
                    meetingRoom = json.getbool();
                    break;

                case MAKENAMEID1('w'): // waiting room
                    waitingRoom = json.getbool();
                    break;

                case MAKENAMEID2('s','r'):
                    speakRequest = json.getbool();
                    break;

                case MAKENAMEID2('o','i'):
                    openInvite = json.getbool();
                    break;

                case MAKENAMEID2('s', 'm'): // scheduled meetings
                {
                    if (json.enterarray())
                    {
                        error err = client->parseScheduledMeetings(schedMeetings, false, &json);
                        if (!json.leavearray() || err)
                        {
                            LOG_err << "Failed to parse mcphurl respone. Error: " << err;
                            client->app->chatlinkurl_result(UNDEF, -1, NULL, NULL, -1, 0, false, false, nullptr, UNDEF, API_EINTERNAL);
                            return false;
                        }
                    }
                    break;
                }
                case EOO:
                    if (chatid != UNDEF && shard != -1 && !url.empty() && !ct.empty() && numPeers != -1)
                    {
                        client->app->chatlinkurl_result(chatid, shard, &url, &ct, numPeers, ts, meetingRoom,
							ChatOptions(speakRequest, waitingRoom, openInvite).value(),
							&schedMeetings, callid, API_OK);
                    }
                    else
                    {
                        client->app->chatlinkurl_result(UNDEF, -1, NULL, NULL, -1, 0, false, ChatOptions::kEmpty, nullptr, UNDEF, API_EINTERNAL);
                    }
                    return true;

                default:
                    if (!json.storeobject())
                    {
                        client->app->chatlinkurl_result(UNDEF, -1, NULL, NULL, -1, 0, false, ChatOptions::kEmpty, nullptr, UNDEF, API_EINTERNAL);
                        return false;
                    }
            }
        }
    }
}

CommandChatLinkClose::CommandChatLinkClose(MegaClient *client, handle chatid, const char *title)
{
    mV3 = false;

    mChatid = chatid;
    mTitle = title ? string(title) : "";

    cmd("mcscm");
    arg("id", (byte*)&chatid, MegaClient::CHATHANDLE);

    if (title)
    {
        arg("ct", title);
    }

    notself(client);
    tag = client->reqtag;
}

bool CommandChatLinkClose::procresult(Result r, JSON& json)
{
    if (r.wasError(API_OK))
    {
        textchat_map::iterator it = client->chats.find(mChatid);
        if (it == client->chats.end())
        {
            LOG_err << "Chat link close succeeded for a non-existing chatroom";
            client->app->chatlinkclose_result(API_ENOENT);
            return true;
        }

        TextChat *chat = it->second;
        client->setChatMode(chat, false);
        if (!mTitle.empty())
        {
            chat->setTitle(mTitle);
        }

        chat->setTag(tag ? tag : -1);
        client->notifychat(chat);
    }

    client->app->chatlinkclose_result(r.errorOrOK());
    return r.wasErrorOrOK();
}

CommandChatLinkJoin::CommandChatLinkJoin(MegaClient *client, handle publichandle, const char *unifiedkey)
{
    cmd("mciph");
    arg("ph", (byte*)&publichandle, MegaClient::CHATLINKHANDLE);
    arg("ck", unifiedkey);
    tag = client->reqtag;
}

bool CommandChatLinkJoin::procresult(Result r, JSON& json)
{
    client->app->chatlinkjoin_result(r.errorOrOK());
    return r.wasErrorOrOK();
}

#endif

CommandGetMegaAchievements::CommandGetMegaAchievements(MegaClient *client, AchievementsDetails *details, bool registered_user)
{
    this->details = details;

    if (registered_user)
    {
        cmd("maf");
    }
    else
    {
        cmd("mafu");
    }

    arg("v", (m_off_t)0);

    tag = client->reqtag;
}

bool CommandGetMegaAchievements::procresult(Result r, JSON& json)
{
    if (r.wasErrorOrOK())
    {
        client->app->getmegaachievements_result(details, r.errorOrOK());
        return true;
    }

    details->permanent_size = 0;
    details->achievements.clear();
    details->awards.clear();
    details->rewards.clear();

    for (;;)
    {
        switch (json.getnameid())
        {
            case 's':
                details->permanent_size = json.getint();
                break;

            case 'u':
                if (json.enterobject())
                {
                    for (;;)
                    {
                        achievement_class_id id = achievement_class_id(json.getnameid());
                        if (id == EOO)
                        {
                            break;
                        }
                        id -= '0';   // convert to number

                        if (json.enterarray())
                        {
                            Achievement achievement;
                            achievement.storage = json.getint();
                            achievement.transfer = json.getint();
                            const char *exp_ts = json.getvalue();
                            char *pEnd = NULL;
                            achievement.expire = int(strtol(exp_ts, &pEnd, 10));
                            if (*pEnd == 'm')
                            {
                                achievement.expire *= 30;
                            }
                            else if (*pEnd == 'y')
                            {
                                achievement.expire *= 365;
                            }

                            details->achievements[id] = achievement;

                            while(json.storeobject());
                            json.leavearray();
                        }
                    }

                    json.leaveobject();
                }
                else
                {
                    LOG_err << "Failed to parse Achievements of MEGA achievements";
                    json.storeobject();
                    client->app->getmegaachievements_result(details, API_EINTERNAL);
                    return false;
                }
                break;

            case 'a':
                if (json.enterarray())
                {
                    while (json.enterobject())
                    {
                        Award award;
                        award.achievement_class = 0;
                        award.award_id = 0;
                        award.ts = 0;
                        award.expire = 0;

                        bool finished = false;
                        while (!finished)
                        {
                            switch (json.getnameid())
                            {
                            case 'a':
                                award.achievement_class = achievement_class_id(json.getint());
                                break;
                            case 'r':
                                award.award_id = int(json.getint());
                                break;
                            case MAKENAMEID2('t', 's'):
                                award.ts = json.getint();
                                break;
                            case 'e':
                                award.expire = json.getint();
                                break;
                            case 'm':
                                if (json.enterarray())
                                {
                                    string email;
                                    while(json.storeobject(&email))
                                    {
                                        award.emails_invited.push_back(email);
                                    }

                                    json.leavearray();
                                }
                                break;
                            case EOO:
                                finished = true;
                                break;
                            default:
                                json.storeobject();
                                break;
                            }
                        }

                        details->awards.push_back(award);

                        json.leaveobject();
                    }

                    json.leavearray();
                }
                else
                {
                    LOG_err << "Failed to parse Awards of MEGA achievements";
                    json.storeobject();
                    client->app->getmegaachievements_result(details, API_EINTERNAL);
                    return false;
                }
                break;

            case 'r':
                if (json.enterobject())
                {
                    for (;;)
                    {
                        nameid id = json.getnameid();
                        if (id == EOO)
                        {
                            break;
                        }

                        Reward reward;
                        reward.award_id = int(id - '0');   // convert to number

                        json.enterarray();

                        reward.storage = json.getint();
                        reward.transfer = json.getint();
                        const char *exp_ts = json.getvalue();
                        char *pEnd = NULL;
                        reward.expire = int(strtol(exp_ts, &pEnd, 10));
                        if (*pEnd == 'm')
                        {
                            reward.expire *= 30;
                        }
                        else if (*pEnd == 'y')
                        {
                            reward.expire *= 365;
                        }

                        while(json.storeobject());
                        json.leavearray();

                        details->rewards.push_back(reward);
                    }

                    json.leaveobject();
                }
                else
                {
                    LOG_err << "Failed to parse Rewards of MEGA achievements";
                    json.storeobject();
                    client->app->getmegaachievements_result(details, API_EINTERNAL);
                    return false;
                }
                break;

            case EOO:
                client->app->getmegaachievements_result(details, API_OK);
                return true;

            default:
                if (!json.storeobject())
                {
                    LOG_err << "Failed to parse MEGA achievements";
                    client->app->getmegaachievements_result(details, API_EINTERNAL);
                    return false;
                }
                break;
        }
    }
}

CommandGetWelcomePDF::CommandGetWelcomePDF(MegaClient *client)
{
    cmd("wpdf");

    tag = client->reqtag;
}

bool CommandGetWelcomePDF::procresult(Result r, JSON& json)
{
    if (r.wasErrorOrOK())
    {
        LOG_err << "Unexpected response of 'wpdf' command: missing 'ph' and 'k'";
        return true;
    }

    handle ph = UNDEF;
    byte keybuf[FILENODEKEYLENGTH];
    int len_key = 0;
    string key;

    for (;;)
    {
        switch (json.getnameid())
        {
            case MAKENAMEID2('p', 'h'):
                ph = json.gethandle(MegaClient::NODEHANDLE);
                break;

            case 'k':
                len_key = json.storebinary(keybuf, sizeof keybuf);
                break;

            case EOO:
                if (ISUNDEF(ph) || len_key != FILENODEKEYLENGTH)
                {
                    LOG_err << "Failed to import welcome PDF: invalid response";
                    return false;
                }
                key.assign((const char *) keybuf, len_key);
                client->reqs.add(new CommandGetPH(client, ph, (const byte*) key.data(), 2));
                return true;

            default:
                if (!json.storeobject())
                {
                    LOG_err << "Failed to parse welcome PDF response";
                    return false;
                }
                break;
        }
    }
}


CommandMediaCodecs::CommandMediaCodecs(MegaClient* c, Callback cb)
{
    cmd("mc");

    client = c;
    callback = cb;
}

bool CommandMediaCodecs::procresult(Result r, JSON& json)
{
    if (r.wasErrorOrOK())
    {
        LOG_err << "mc result: " << error(r.errorOrOK());
        return true;
    }

    if (!json.isnumeric())
    {
        // It's wrongly formatted, consume this one so the next command can be processed.
        LOG_err << "mc response badly formatted";
        return false;
    }

    int version = static_cast<int>(json.getint());
    callback(client, json, version);
    return true;
}

CommandContactLinkCreate::CommandContactLinkCreate(MegaClient *client, bool renew)
{
    mSeqtagArray = true;

    if (renew)
    {
        cmd("clr");
    }
    else
    {
        cmd("clc");
    }

    tag = client->reqtag;
}

bool CommandContactLinkCreate::procresult(Result r, JSON& json)
{
    if (r.hasJsonItem())
    {
        handle h = json.gethandle(MegaClient::CONTACTLINKHANDLE);
        client->app->contactlinkcreate_result(API_OK, h);
        return true;
    }
    else if (r.wasErrorOrOK())
    {
        client->app->contactlinkcreate_result(r.errorOrOK(), UNDEF);
        return true;
    }

    client->app->contactlinkcreate_result(API_EINTERNAL, UNDEF);
    return false;
}

CommandContactLinkQuery::CommandContactLinkQuery(MegaClient *client, handle h)
{
    cmd("clg");
    arg("cl", (byte*)&h, MegaClient::CONTACTLINKHANDLE);

    arg("b", 1);    // return firstname/lastname in B64

    tag = client->reqtag;
}

bool CommandContactLinkQuery::procresult(Result r, JSON& json)
{
    handle h = UNDEF;
    string email;
    string firstname;
    string lastname;
    string avatar;

    if (r.wasErrorOrOK())
    {
        client->app->contactlinkquery_result(r.errorOrOK(), h, &email, &firstname, &lastname, &avatar);
        return true;
    }

    for (;;)
    {
        switch (json.getnameid())
        {
            case 'h':
                h = json.gethandle(MegaClient::USERHANDLE);
                break;
            case 'e':
                json.storeobject(&email);
                break;
            case MAKENAMEID2('f', 'n'):
                json.storeobject(&firstname);
                break;
            case MAKENAMEID2('l', 'n'):
                json.storeobject(&lastname);
                break;
            case MAKENAMEID2('+', 'a'):
                json.storeobject(&avatar);
                break;
            case EOO:
                client->app->contactlinkquery_result(API_OK, h, &email, &firstname, &lastname, &avatar);
                return true;
            default:
                if (!json.storeobject())
                {
                    LOG_err << "Failed to parse query contact link response";
                    client->app->contactlinkquery_result(API_EINTERNAL, h, &email, &firstname, &lastname, &avatar);
                    return false;
                }
                break;
        }
    }
}

CommandContactLinkDelete::CommandContactLinkDelete(MegaClient *client, handle h)
{
    cmd("cld");
    if (!ISUNDEF(h))
    {
        arg("cl", (byte*)&h, MegaClient::CONTACTLINKHANDLE);
    }
    tag = client->reqtag;
}

bool CommandContactLinkDelete::procresult(Result r, JSON& json)
{
    client->app->contactlinkdelete_result(r.errorOrOK());
    return r.wasErrorOrOK();
}

CommandKeepMeAlive::CommandKeepMeAlive(MegaClient *client, int type, bool enable)
{
    if (enable)
    {
        cmd("kma");
    }
    else
    {
        cmd("kmac");
    }
    arg("t", type);

    tag = client->reqtag;
}

bool CommandKeepMeAlive::procresult(Result r, JSON& json)
{
    client->app->keepmealive_result(r.errorOrOK());
    return r.wasErrorOrOK();
}

CommandMultiFactorAuthSetup::CommandMultiFactorAuthSetup(MegaClient *client, const char *pin)
{
    mSeqtagArray = true;

    cmd("mfas");
    if (pin)
    {
        arg("mfa", pin);
    }
    tag = client->reqtag;
}

bool CommandMultiFactorAuthSetup::procresult(Result r, JSON& json)
{
    // don't call storeobject unless we are sure we should, as it could consume a top level `,`
    if (r.hasJsonItem())
    {
        // code string is returned when mfa is not supplied in the request
        string code;
        if (json.storeobject(&code))
        {
            client->app->multifactorauthsetup_result(&code, API_OK);
            return true;
        }
    }
    else if (r.wasErrorOrOK())  //[0] is valid response (returned when mfa is supplied in the request)
    {
        client->app->multifactorauthsetup_result(NULL, r.errorOrOK());
        return true;
    }

    // if anything went wrong
    client->app->multifactorauthsetup_result(NULL, API_EINTERNAL);
    return false;  // caller will reevaluate json to get to the next command
}

CommandMultiFactorAuthCheck::CommandMultiFactorAuthCheck(MegaClient *client, const char *email)
{
    cmd("mfag");
    arg("e", email);

    tag = client->reqtag;
}

bool CommandMultiFactorAuthCheck::procresult(Result r, JSON& json)
{
    if (r.wasErrorOrOK())
    {
        client->app->multifactorauthcheck_result(r.errorOrOK());
        return true;
    }

    if (json.isnumeric())
    {
        client->app->multifactorauthcheck_result(static_cast<int>(json.getint()));
        return true;
    }
    else
    {
        client->app->multifactorauthcheck_result(API_EINTERNAL);
        return false;
    }
}

CommandMultiFactorAuthDisable::CommandMultiFactorAuthDisable(MegaClient *client, const char *pin)
{
    cmd("mfad");
    arg("mfa", pin);

    tag = client->reqtag;
}

bool CommandMultiFactorAuthDisable::procresult(Result r, JSON& json)
{
    client->app->multifactorauthdisable_result(r.errorOrOK());
    return r.wasErrorOrOK();
}

CommandGetPSA::CommandGetPSA(bool urlSupport, MegaClient *client)
{
    cmd("gpsa");

    if (urlSupport)
    {
        arg("w", 1);
    }

    tag = client->reqtag;
}

bool CommandGetPSA::procresult(Result r, JSON& json)
{
    if (r.wasErrorOrOK())
    {
        client->app->getpsa_result(r.errorOrOK(), 0, NULL, NULL, NULL, NULL, NULL, NULL);
        return true;
    }

    int id = 0;
    string temp;
    string title, text, imagename, imagepath;
    string buttonlink, buttontext, url;

    for (;;)
    {
        switch (json.getnameid())
        {
            case MAKENAMEID2('i', 'd'):
                id = int(json.getint());
                break;
            case 't':
                json.storeobject(&temp);
                Base64::atob(temp, title);
                break;
            case 'd':
                json.storeobject(&temp);
                Base64::atob(temp, text);
                break;
            case MAKENAMEID3('i', 'm', 'g'):
                json.storeobject(&imagename);
                break;
            case 'l':
                json.storeobject(&buttonlink);
                break;
            case MAKENAMEID3('u', 'r', 'l'):
                json.storeobject(&url);
                break;
            case 'b':
                json.storeobject(&temp);
                Base64::atob(temp, buttontext);
                break;
            case MAKENAMEID3('d', 's', 'p'):
                json.storeobject(&imagepath);
                break;
            case EOO:
                imagepath.append(imagename);
                imagepath.append(".png");
                client->app->getpsa_result(API_OK, id, &title, &text, &imagepath, &buttontext, &buttonlink, &url);
                return true;
            default:
                if (!json.storeobject())
                {
                    LOG_err << "Failed to parse get PSA response";
                    client->app->getpsa_result(API_EINTERNAL, 0, NULL, NULL, NULL, NULL, NULL, NULL);
                    return false;
                }
                break;
        }
    }
}

CommandFetchTimeZone::CommandFetchTimeZone(MegaClient *client, const char *timezone, const char* timeoffset)
{
    cmd("ftz");
    arg("utz", timezone);
    arg("uo", timeoffset);

    tag = client->reqtag;
}

bool CommandFetchTimeZone::procresult(Result r, JSON& json)
{
    if (r.wasErrorOrOK())
    {
        client->app->fetchtimezone_result(r.errorOrOK(), NULL, NULL, -1);
        return true;
    }

    string currenttz;
    int currentto;
    vector<string> timezones;
    vector<int> timeoffsets;
    string defaulttz;
    int defaulttzindex = -1;

    for (;;)
    {
        switch (json.getnameid())
        {
            case MAKENAMEID7('c', 'h', 'o', 'i', 'c', 'e', 's'):
                if (json.enterobject())
                {
                    while (json.storeobject(&currenttz))
                    {
                        currentto = int(json.getint());
                        timezones.push_back(currenttz);
                        timeoffsets.push_back(currentto);
                    }
                    json.leaveobject();
                }
                else if (!json.storeobject())
                {
                    LOG_err << "Failed to parse fetch time zone response";
                    client->app->fetchtimezone_result(API_EINTERNAL, NULL, NULL, -1);
                    return false;
                }
                break;

            case MAKENAMEID7('d', 'e', 'f', 'a', 'u', 'l', 't'):
                if (json.isnumeric())
                {
                    json.getint();
                }
                else
                {
                    json.storeobject(&defaulttz);
                }
                break;

            case EOO:
                if (!defaulttz.empty())    // default received as string
                {
                    for (int i = 0; i < (int)timezones.size(); i++)
                    {
                        if (timezones[i] == defaulttz)
                        {
                            defaulttzindex = i;
                            break;
                        }
                    }
                }
                client->app->fetchtimezone_result(API_OK, &timezones, &timeoffsets, defaulttzindex);
                return true;

            default:
                if (!json.storeobject())
                {
                    LOG_err << "Failed to parse fetch time zone response";
                    client->app->fetchtimezone_result(API_EINTERNAL, NULL, NULL, -1);
                    return false;
                }
                break;
        }
    }
}

CommandSetLastAcknowledged::CommandSetLastAcknowledged(MegaClient* client)
{
    mV3 = false;  // just until we figure out why this started returning `st` for v3

    cmd("sla");
    tag = client->reqtag;
}

bool CommandSetLastAcknowledged::procresult(Result r, JSON& json)
{
    if (r.succeeded())
    {
        client->useralerts.acknowledgeAllSucceeded();
    }

    client->app->acknowledgeuseralerts_result(r.errorOrOK());
    return r.wasErrorOrOK();
}

CommandSMSVerificationSend::CommandSMSVerificationSend(MegaClient* client, const string& phoneNumber, bool reVerifyingWhitelisted)
{
    cmd("smss");
    batchSeparately = true;  // don't let any other commands that might get batched with it cause the whole batch to fail

    assert(isPhoneNumber(phoneNumber));
    arg("n", phoneNumber.c_str());

    if (reVerifyingWhitelisted)
    {
        arg("to", 1);   // test override
    }

    tag = client->reqtag;
}

bool CommandSMSVerificationSend::isPhoneNumber(const string& s)
{
    for (auto i = s.size(); i--; )
    {
        if (!(isdigit(s[i]) || (i == 0 && s[i] == '+')))
        {
            return false;
        }
    }
    return s.size() > 6;
}

bool CommandSMSVerificationSend::procresult(Result r, JSON& json)
{
    client->app->smsverificationsend_result(r.errorOrOK());
    return r.wasErrorOrOK();
}

CommandSMSVerificationCheck::CommandSMSVerificationCheck(MegaClient* client, const string& verificationcode)
{
    mSeqtagArray = true;

    cmd("smsv");
    batchSeparately = true;  // don't let any other commands that might get batched with it cause the whole batch to fail

    if (isVerificationCode(verificationcode))
    {
        arg("c", verificationcode.c_str());
    }

    tag = client->reqtag;
}

bool CommandSMSVerificationCheck::isVerificationCode(const string& s)
{
    for (const char c : s)
    {
        if (!isdigit(c))
        {
            return false;
        }
    }
    return s.size() == 6;
}

bool CommandSMSVerificationCheck::procresult(Result r, JSON& json)
{
    if (r.hasJsonItem())
    {
        string phoneNumber;
        if (json.storeobject(&phoneNumber))
        {
            assert(CommandSMSVerificationSend::isPhoneNumber(phoneNumber));
            client->mSmsVerifiedPhone = phoneNumber;
            client->app->smsverificationcheck_result(API_OK, &phoneNumber);
            return true;
        }
    }
    else if (r.wasErrorOrOK())
    {
        client->app->smsverificationcheck_result(r.errorOrOK(), nullptr);
        return true;
    }

    client->app->smsverificationcheck_result(API_EINTERNAL, nullptr);
    return false;
}

CommandGetCountryCallingCodes::CommandGetCountryCallingCodes(MegaClient* client)
{
    cmd("smslc");

    batchSeparately = true;
    tag = client->reqtag;
}

bool CommandGetCountryCallingCodes::procresult(Result r, JSON& json)
{
    if (r.wasErrorOrOK())
    {
        client->app->getcountrycallingcodes_result(r.errorOrOK(), nullptr);
        return true;
    }

    map<string, vector<string>> countryCallingCodes;

    bool success = true;
    while (json.enterobject())
    {
        bool exit = false;
        string countryCode;
        vector<string> callingCodes;
        while (!exit)
        {
            switch (json.getnameid())
            {
                case MAKENAMEID2('c', 'c'):
                {
                    json.storeobject(&countryCode);
                    break;
                }
                case MAKENAMEID1('l'):
                {
                    if (json.enterarray())
                    {
                        std::string code;
                        while (json.storeobject(&code))
                        {
                            callingCodes.emplace_back(std::move(code));
                        }
                        json.leavearray();
                    }
                    break;
                }
                case EOO:
                {
                    if (countryCode.empty() || callingCodes.empty())
                    {
                        LOG_err << "Missing or empty fields when parsing 'get country calling codes' response";
                        success = false;
                    }
                    else
                    {
                        countryCallingCodes.emplace(make_pair(std::move(countryCode), std::move(callingCodes)));
                    }
                    exit = true;
                    break;
                }
                default:
                {
                    if (!json.storeobject())
                    {
                        LOG_err << "Failed to parse 'get country calling codes' response";
                        client->app->getcountrycallingcodes_result(API_EINTERNAL, nullptr);
                        return false;
                    }
                }
            }
        }
        json.leaveobject();
    }
    if (success)
    {
        client->app->getcountrycallingcodes_result(API_OK, &countryCallingCodes);
        return true;
    }
    else
    {
        client->app->getcountrycallingcodes_result(API_EINTERNAL, nullptr);
        return false;
    }
}

CommandFolderLinkInfo::CommandFolderLinkInfo(MegaClient* client, handle publichandle)
{
    ph = publichandle;

    cmd("pli");
    arg("ph", (byte*)&publichandle, MegaClient::NODEHANDLE);

    tag = client->reqtag;
}

bool CommandFolderLinkInfo::procresult(Result r, JSON& json)
{
    if (r.wasErrorOrOK())
    {
        client->app->folderlinkinfo_result(r.errorOrOK(), UNDEF, UNDEF, NULL, NULL, 0, 0, 0, 0, 0);
        return true;
    }
    string attr;
    string key;
    handle owner = UNDEF;
    handle ph = 0;
    m_off_t currentSize = 0;
    m_off_t versionsSize  = 0;
    int numFolders = 0;
    int numFiles = 0;
    int numVersions = 0;

    for (;;)
    {
        switch (json.getnameid())
        {
        case MAKENAMEID5('a','t','t','r','s'):
            json.storeobject(&attr);
            break;

        case MAKENAMEID2('p','h'):
            ph = json.gethandle(MegaClient::NODEHANDLE);
            break;

        case 'u':
            owner = json.gethandle(MegaClient::USERHANDLE);
            break;

        case 's':
            if (json.enterarray())
            {
                currentSize = json.getint();
                numFiles = int(json.getint());
                numFolders = int(json.getint());
                versionsSize  = json.getint();
                numVersions = int(json.getint());
                json.leavearray();
            }
            break;

        case 'k':
            json.storeobject(&key);
            break;

        case EOO:
            if (attr.empty())
            {
                LOG_err << "The folder link information doesn't contain the attr string";
                client->app->folderlinkinfo_result(API_EINCOMPLETE, UNDEF, UNDEF, NULL, NULL, 0, 0, 0, 0, 0);
                return false;
            }
            if (key.size() <= 9 || key.find(":") == string::npos)
            {
                LOG_err << "The folder link information doesn't contain a valid decryption key";
                client->app->folderlinkinfo_result(API_EKEY, UNDEF, UNDEF, NULL, NULL, 0, 0, 0, 0, 0);
                return false;
            }
            if (ph != this->ph)
            {
                LOG_err << "Folder link information: public handle doesn't match";
                client->app->folderlinkinfo_result(API_EINTERNAL, UNDEF, UNDEF, NULL, NULL, 0, 0, 0, 0, 0);
                return false;
            }

            client->app->folderlinkinfo_result(API_OK, owner, ph, &attr, &key, currentSize, numFiles, numFolders, versionsSize, numVersions);
            return true;

        default:
            if (!json.storeobject())
            {
                LOG_err << "Failed to parse folder link information response";
                client->app->folderlinkinfo_result(API_EINTERNAL, UNDEF, UNDEF, NULL, NULL, 0, 0, 0, 0, 0);
                return false;
            }
            break;
        }
    }
}

CommandBackupPut::CommandBackupPut(MegaClient* client, const BackupInfo& fields, std::function<void(Error, handle /*backup id*/)> completion)
    : mCompletion(completion)
{
    mSeqtagArray = true;

    cmd("sp");

    if (!ISUNDEF(fields.backupId))
    {
        arg("id", (byte*)&fields.backupId, MegaClient::BACKUPHANDLE);
    }

    if (fields.type != BackupType::INVALID)
    {
        arg("t", fields.type);
    }

    if (!fields.nodeHandle.isUndef())
    {
        arg("h", fields.nodeHandle);
    }

    if (!fields.localFolder.empty())
    {
        string localFolderEncrypted(client->cypherTLVTextWithMasterKey("lf", fields.localFolder.toPath(false)));
        arg("l", localFolderEncrypted.c_str());
    }

    if (!fields.deviceId.empty())
    {
        arg("d", fields.deviceId.c_str());
    }

    if (!ISUNDEF(fields.driveId))
    {
        arg("dr",  (byte*)&fields.driveId, MegaClient::DRIVEHANDLE);
    }

    if (fields.state >= 0)
    {
        arg("s", fields.state);
    }

    if (fields.subState >= 0)
    {
        arg("ss", fields.subState);
    }

    if (!fields.backupName.empty())
    {
        string edEncrypted(client->cypherTLVTextWithMasterKey("bn", fields.backupName));
        arg("e", edEncrypted.c_str());
    }

    tag = client->reqtag;
}

bool CommandBackupPut::procresult(Result r, JSON& json)
{
    if (r.hasJsonItem())
    {
        handle backupId = json.gethandle(MegaClient::BACKUPHANDLE);

        if (mCompletion) mCompletion(API_OK, backupId);
        client->app->backupput_result(API_OK, backupId);
        return true;
    }
    else if (r.wasErrorOrOK())
    {
        assert(r.errorOrOK() != API_EARGS);  // if this happens, the API rejected the request because it wants more fields supplied
        if (mCompletion) mCompletion(r.errorOrOK(), UNDEF);
        client->app->backupput_result(r.errorOrOK(), UNDEF);
        return true;
    }

    if (mCompletion) mCompletion(API_EINTERNAL, UNDEF);
    client->app->backupput_result(API_EINTERNAL, UNDEF);
    return false;
}

CommandBackupPutHeartBeat::CommandBackupPutHeartBeat(MegaClient* client, handle backupId, SPHBStatus status, int8_t progress, uint32_t uploads, uint32_t downloads, m_time_t ts, handle lastNode, std::function<void(Error)> f)
    : mCompletion(f)
{
    cmd("sphb");

    arg("id", (byte*)&backupId, MegaClient::BACKUPHANDLE);
    arg("s", uint8_t(status));
    if (status == SPHBStatus::SYNCING || status == SPHBStatus::UPTODATE)
    {
        // so don't send 0 out of 0 0% initially
        assert(progress >= 0);
        assert(progress <= 100);
        arg("p", progress);
    }
    arg("qu", uploads);
    arg("qd", downloads);
    if (ts != -1)
    {
        arg("lts", ts);
    }
    if (!ISUNDEF(lastNode))
    {
        arg("lh", (byte*)&lastNode, MegaClient::NODEHANDLE);
    }

    tag = client->reqtag;
}

bool CommandBackupPutHeartBeat::procresult(Result r, JSON& json)
{
    if (mCompletion) mCompletion(r.errorOrOK());
    return r.wasErrorOrOK();
}

CommandBackupRemove::CommandBackupRemove(MegaClient *client, handle backupId, std::function<void(Error)> completion)
    : mBackupId(backupId)
{
    cmd("sr");
    arg("id", (byte*)&backupId, MegaClient::BACKUPHANDLE);

    tag = client->reqtag;
    mCompletion = completion;
}

bool CommandBackupRemove::procresult(Result r, JSON& json)
{
    if (mCompletion)
    {
        mCompletion(r.errorOrOK());
    }
    return r.wasErrorOrOK();
}

CommandBackupSyncFetch::CommandBackupSyncFetch(std::function<void(const Error&, const vector<Data>&)> f)
    : completion(std::move(f))
{
    cmd("sf");
}

bool CommandBackupSyncFetch::procresult(Result r, JSON& json)
{
    vector<Data> data;
    if (!r.hasJsonArray())
    {
        completion(r.errorOrOK(), data);
    }
    else
    {
        auto skipUnknownField = [&]() -> bool {
            if (!json.storeobject())
            {
                completion(API_EINTERNAL, data);
                return false;
            }
            return true;
        };

        auto cantLeaveObject = [&]() -> bool {
            if (!json.leaveobject())
            {
                completion(API_EINTERNAL, data);
                return true;
            }
            return false;
        };

        while (json.enterobject())
        {
            data.push_back(Data());
            for (;;)
            {
                auto& d = data.back();
                auto nid = json.getnameid();
                if (nid == EOO) break;
                switch (nid)
                {
                case MAKENAMEID2('i', 'd'):     d.backupId = json.gethandle(sizeof(handle)); break;
                case MAKENAMEID1('t'):          d.backupType = static_cast<BackupType>(json.getint32()); break;
                case MAKENAMEID1('h'):          d.rootNode = json.gethandle(MegaClient::NODEHANDLE); break;
                case MAKENAMEID1('l'):          json.storeobject(&d.localFolder);
                                                d.localFolder = client->decypherTLVTextWithMasterKey("lf", d.localFolder);
                                                break;
                case MAKENAMEID1('d'):          json.storeobject(&d.deviceId); break;
                case MAKENAMEID3('d', 'u', 'a'):json.storeobject(&d.deviceUserAgent); break;
                case MAKENAMEID1('s'):          d.syncState = json.getint32(); break;
                case MAKENAMEID2('s', 's'):     d.syncSubstate = json.getint32(); break;
                case MAKENAMEID1('e'):          json.storeobject(&d.extra);
                                                d.backupName = client->decypherTLVTextWithMasterKey("bn", d.extra);
                                                break;
                case MAKENAMEID2('h', 'b'):
                {

                    if (json.enterobject())
                    {
                        for (;;)
                        {
                            nid = json.getnameid();
                            if (nid == EOO) break;
                            switch (nid)
                            {
                            case MAKENAMEID2('t', 's'):     d.hbTimestamp = json.getint(); break;
                            case MAKENAMEID1('s'):          d.hbStatus = json.getint32(); break;
                            case MAKENAMEID1('p'):          d.hbProgress = json.getint32(); break;
                            case MAKENAMEID2('q', 'u'):     d.uploads = json.getint32(); break;
                            case MAKENAMEID2('q', 'd'):     d.downloads = json.getint32(); break;
                            case MAKENAMEID3('l', 't', 's'):d.lastActivityTs = json.getint32(); break;
                            case MAKENAMEID2('l', 'h'):     d.lastSyncedNodeHandle = json.gethandle(MegaClient::NODEHANDLE); break;
                            default: if (!skipUnknownField()) return false;
                            }
                        }
                        if (cantLeaveObject()) return false;
                    }
                }
                break;

                default: if (!skipUnknownField()) return false;
                }
            }
            if (cantLeaveObject()) return false;
        }

        completion(API_OK, data);
    }
    return true;
}


CommandGetBanners::CommandGetBanners(MegaClient* client)
{
    cmd("gban");

    tag = client->reqtag;
}

bool CommandGetBanners::procresult(Result r, JSON& json)
{
    if (r.wasErrorOrOK())
    {
        client->app->getbanners_result(r.errorOrOK());
        return true; // because parsing didn't fail
    }

    /*
        {
            "id": 2, ///The banner id
            "t": "R2V0IFZlcmlmaWVk", ///Banner title
            "d": "TWFrZSBpdCBlYXNpZXIgZm9yIHlvdXIgY29udGFjdHMgdG8gZmluZCB5b3Ugb24gTUVHQS4", ///Banner description.
            "img": "Verified_image.png", ///Image name.
            "l": "", ///URL
            "bimg": "Verified_BG.png", ///background image name.
            "dsp": "https://domain/path" ///Where to get the image.
        }, {"id":3, ...}, ... ]
    */

    vector< tuple<int, string, string, string, string, string, string> > banners;

    // loop array elements
    while (json.enterobject())
    {
        int id = 0;
        string title, description, img, url, bimg, dsp;
        bool exit = false;

        // loop and read object members
        while (!exit)
        {
            switch (json.getnameid())
            {
            case MAKENAMEID2('i', 'd'):
                id = json.getint32();
                break;

            case MAKENAMEID1('t'):
                json.storeobject(&title);
                title = Base64::atob(title);
                break;

            case MAKENAMEID1('d'):
                json.storeobject(&description);
                description = Base64::atob(description);
                break;

            case MAKENAMEID3('i', 'm', 'g'):
                json.storeobject(&img);
                break;

            case MAKENAMEID1('l'):
                json.storeobject(&url);
                break;

            case MAKENAMEID4('b', 'i', 'm', 'g'):
                json.storeobject(&bimg);
                break;

            case MAKENAMEID3('d', 's', 'p'):
                json.storeobject(&dsp);
                break;

            case EOO:
                if (!id || title.empty() || description.empty())
                {
                    LOG_err << "Missing id, title or description in response to gban";
                    client->app->getbanners_result(API_EINTERNAL);
                    return false;
                }
                exit = true;
                break;

            default:
                if (!json.storeobject()) // skip unknown member
                {
                    LOG_err << "Failed to parse banners response";
                    client->app->getbanners_result(API_EINTERNAL);
                    return false;
                }
                break;
            }
        }

        banners.emplace_back(make_tuple(id, std::move(title), std::move(description), std::move(img), std::move(url), std::move(bimg), std::move(dsp)));

        json.leaveobject();
    }

    client->app->getbanners_result(std::move(banners));

    return true;
}

CommandDismissBanner::CommandDismissBanner(MegaClient* client, int id, m_time_t timestamp)
{
    cmd("dban");
    arg("id", id); // id of the Smart Banner
    arg("ts", timestamp);

    tag = client->reqtag;
}

bool CommandDismissBanner::procresult(Result r, JSON& json)
{
    client->app->dismissbanner_result(r.errorOrOK());
    return r.wasErrorOrOK();
}


//
// Sets and Elements
//

bool CommandSE::procjsonobject(JSON& json, handle& id, m_time_t& ts, handle* u, m_time_t* cts, handle* s, int64_t* o, handle* ph) const
{
    for (;;)
    {
        switch (json.getnameid())
        {
        case MAKENAMEID2('i', 'd'):
            id = json.gethandle(MegaClient::SETHANDLE);
            break;

        case MAKENAMEID1('u'):
            {
                const auto buf = json.gethandle(MegaClient::USERHANDLE);
                if (u) *u = buf;
            }
            break;

        case MAKENAMEID1('s'):
            {
                const auto buf = json.gethandle(MegaClient::SETHANDLE);
                if (s) *s = buf;
            }
            break;

        case MAKENAMEID2('t', 's'):
            ts = json.getint();
            break;

        case MAKENAMEID3('c', 't', 's'):
            {
                const auto buf = json.getint();
                if (cts) *cts = buf;
            }
            break;

        case MAKENAMEID1('o'):
            {
                const auto buf = json.getint();
                if (o) *o = buf;
            }
            break;

        case MAKENAMEID2('p', 'h'):
            {
                const auto buf = json.gethandle(MegaClient::PUBLICSETHANDLE);
                if (ph) *ph = buf;
            }
            break;

        default:
            if (!json.storeobject())
            {
                return false;
            }
            break;

        case EOO:
            return true;
        }
    }
}

bool CommandSE::procresultid(JSON& json, const Result& r, handle& id, m_time_t& ts, handle* u, m_time_t* cts, handle* s, int64_t* o, handle* ph) const
{
    return r.hasJsonObject() && procjsonobject(json, id, ts, u, cts, s, o, ph);
}

bool CommandSE::procerrorcode(const Result& r, Error& e) const
{
    if (r.wasErrorOrOK())
    {
        e = r.errorOrOK();
        return true;
    }

    return false;
}

bool CommandSE::procExtendedError(JSON& json, int64_t& errCode, handle& eid) const
{
    int maxJsonAttrToCheck = 2; // shortcut to avoid processing the whole json object
    bool isErr = false;
    while (maxJsonAttrToCheck--)
    {
        switch (json.getnameid())
        {
        case MAKENAMEID3('e', 'r', 'r'):
        {
            isErr = true;
            errCode = json.getint();
            break;
        }

        case MAKENAMEID3('e', 'i', 'd'):
        {
            eid = json.gethandle(MegaClient::SETELEMENTHANDLE);
            break;
        }

        default:
            return false;
        }
    }
    return isErr;
}

CommandPutSet::CommandPutSet(MegaClient* cl, Set&& s, unique_ptr<string> encrAttrs, string&& encrKey,
                             std::function<void(Error, const Set*)> completion)
    : mSet(new Set(std::move(s))), mCompletion(completion)
{
    cmd("asp");

    if (mSet->id() == UNDEF) // create new
    {
        arg("k", (byte*)encrKey.c_str(), (int)encrKey.size());
    }
    else // update
    {
        arg("id", (byte*)&mSet->id(), MegaClient::SETHANDLE);
    }

    if (encrAttrs)
    {
        arg("at", (byte*)encrAttrs->c_str(), (int)encrAttrs->size());
    }

    notself(cl); // don't process its Action Packet after sending this
}

bool CommandPutSet::procresult(Result r, JSON& json)
{
    handle sId = 0;
    handle user = 0;
    m_time_t ts = 0;
    m_time_t cts = 0;
    const Set* s = nullptr;
    Error e = API_OK;
    bool parsedOk = procerrorcode(r, e) || procresultid(json, r, sId, ts, &user, &cts);

    if (!parsedOk || (mSet->id() == UNDEF && !user))
    {
        e = API_EINTERNAL;
    }
    else if (e == API_OK)
    {
        mSet->setTs(ts);
        if (mSet->id() == UNDEF) // add new
        {
            mSet->setId(sId);
            mSet->setUser(user);
            mSet->setCTs(cts);
            mSet->setChanged(Set::CH_NEW);
            s = client->addSet(std::move(*mSet));
        }
        else // update existing
        {
            assert(mSet->id() == sId);

            if (!client->updateSet(std::move(*mSet)))
            {
                LOG_warn << "Sets: command 'asp' succeed, but Set was not found";
                e = API_ENOENT;
            }
        }
    }

    if (mCompletion)
    {
        mCompletion(e, s);
    }

    return parsedOk;
}

CommandRemoveSet::CommandRemoveSet(MegaClient* cl, handle id, std::function<void(Error)> completion)
    : mSetId(id), mCompletion(completion)
{
    cmd("asr");
    arg("id", (byte*)&id, MegaClient::SETHANDLE);

    notself(cl); // don't process its Action Packet after sending this
}

bool CommandRemoveSet::procresult(Result r, JSON& json)
{
    Error e = API_OK;
    bool parsedOk = procerrorcode(r, e);

    if (parsedOk && e == API_OK)
    {
        if (!client->deleteSet(mSetId))
        {
            LOG_err << "Sets: Failed to remove Set in `asr` command response";
            e = API_ENOENT;
        }
    }

    if (mCompletion)
    {
        mCompletion(e);
    }

    return parsedOk;
}

CommandFetchSet::CommandFetchSet(MegaClient* cl,
    std::function<void(Error, Set*, elementsmap_t*)> completion)
    : mCompletion(completion)
{
    cmd("aft");
    arg("v", 2);  // version 2: server can supply node metadata
    if(!cl->inPublicSetPreview())
    {
        LOG_err << "Sets: CommandFetchSet only available for Public Set in Preview Mode";
        assert(cl->inPublicSetPreview());
    }
}

bool CommandFetchSet::procresult(Result r, JSON& json)
{
    Error e = API_OK;
    if (procerrorcode(r, e))
    {
        if (mCompletion)
        {
            mCompletion(e, nullptr, nullptr);
        }
        return true;
    }

    map<handle, Set> sets;
    map<handle, elementsmap_t> elements;
    e = client->readSetsAndElements(json, sets, elements);
    if (e != API_OK)
    {
        LOG_err << "Sets: Failed to parse \"aft\" response";
        if (mCompletion)
        {
            mCompletion(e, nullptr, nullptr);
        }
        return false;
    }

    assert(sets.size() <= 1);

    if (mCompletion)
    {
        if (sets.empty())
        {
            LOG_err << "Sets: Failed to decrypt data from \"aft\" response";
            mCompletion(API_EKEY, nullptr, nullptr);
        }

        else
        {
            Set* s = new Set(std::move(sets.begin()->second));
            elementsmap_t* els = elements.empty()
                                 ? new elementsmap_t()
                                 : new elementsmap_t(std::move(elements.begin()->second));
            mCompletion(API_OK, s, els);
        }
    }

    return true;
}

CommandPutSetElements::CommandPutSetElements(MegaClient* cl, vector<SetElement>&& els, vector<StringPair>&& encrDetails,
                                               std::function<void(Error, const vector<const SetElement*>*, const vector<int64_t>*)> completion)
    : mElements(new vector<SetElement>(std::move(els))), mCompletion(completion)
{
    cmd("aepb");

    const byte* setHandleBytes = reinterpret_cast<const byte*>(&mElements->front().set());
    arg("s", setHandleBytes, MegaClient::SETHANDLE);

    beginarray("e");

    for (size_t i = 0; i < mElements->size(); ++i)
    {
        beginobject();

        const byte* nodeHandleBytes = reinterpret_cast<const byte*>(&mElements->at(i).node());
        arg("h", nodeHandleBytes, MegaClient::NODEHANDLE);

        auto& ed = encrDetails[i];
        const byte* keyBytes = reinterpret_cast<const byte*>(ed.second.c_str());
        arg("k", keyBytes, static_cast<int>(ed.second.size()));

        if (!ed.first.empty())
        {
            const byte* attrBytes = reinterpret_cast<const byte*>(ed.first.c_str());
            arg("at", attrBytes, static_cast<int>(ed.first.size()));
        }
        endobject();
    }

    endarray();

    notself(cl); // don't process its Action Packets after sending this
}

bool CommandPutSetElements::procresult(Result r, JSON& json)
{
    Error e = API_OK;
    if (procerrorcode(r, e))
    {
        if (mCompletion)
        {
            mCompletion(e, nullptr, nullptr);
        }
        return true;
    }
    else if (!r.hasJsonArray())
    {
        LOG_err << "Sets: failed to parse `aepb` response";
        if (mCompletion)
        {
            mCompletion(API_EINTERNAL, nullptr, nullptr);
        }
        return false;
    }

    bool allOk = true;
    vector<const SetElement*> addedEls;
    vector<int64_t> errs(mElements->size(), API_OK);
    for (size_t elCount = 0u; elCount < mElements->size(); ++elCount)
    {
        if (json.isnumeric())
        {
            // there was an error while adding this element
            errs[elCount] = json.getint();
        }
        else if (json.enterobject())
        {
            const auto posAux = json.pos;
            handle errEid = UNDEF;
            if (procExtendedError(json, errs[elCount], errEid))
            {
                if (errEid == UNDEF) LOG_warn << "Sets: Extended error missing Element id";
            }
            else
            {
                json.pos = posAux;
                handle elementId = 0;
                m_time_t ts = 0;
                int64_t order = 0;
                if (!procjsonobject(json, elementId, ts, nullptr, nullptr, nullptr, &order))
                {
                    LOG_err << "Sets: failed to parse Element object in `aepb` response";
                    allOk = false;
                    break;
                }

                SetElement& el = mElements->at(elCount);
                el.setId(elementId);
                el.setTs(ts);
                el.setOrder(order);
                addedEls.push_back(client->addOrUpdateSetElement(std::move(el)));
            }

            if (!json.leaveobject())
            {
                LOG_err << "Sets: failed to leave Element object in `aepb` response";
                allOk = false;
                break;
            }
        }
        else
        {
            LOG_err << "Sets: failed to parse Element array in `aepb` response";
            allOk = false;
            break;
        }
    }

    if (mCompletion)
    {
        mCompletion(e, &addedEls, &errs);
    }

    return allOk;
}

CommandPutSetElement::CommandPutSetElement(MegaClient* cl, SetElement&& el, unique_ptr<string> encrAttrs, string&& encrKey,
                                               std::function<void(Error, const SetElement*)> completion)
    : mElement(new SetElement(std::move(el))), mCompletion(completion)
{
    cmd("aep");

    bool createNew = mElement->id() == UNDEF;

    if (createNew)
    {
        arg("s", (byte*)&mElement->set(), MegaClient::SETHANDLE);
        arg("h", (byte*)&mElement->node(), MegaClient::NODEHANDLE);
        arg("k", (byte*)encrKey.c_str(), (int)encrKey.size());
    }

    else // update
    {
        arg("id", (byte*)&mElement->id(), MegaClient::SETELEMENTHANDLE);
    }

    // optionals
    if (mElement->hasOrder())
    {
        arg("o", mElement->order());
    }

    if (encrAttrs)
    {
        arg("at", (byte*)encrAttrs->c_str(), (int)encrAttrs->size());
    }

    notself(cl); // don't process its Action Packet after sending this
}

bool CommandPutSetElement::procresult(Result r, JSON& json)
{
    handle elementId = 0;
    m_time_t ts = 0;
    int64_t order = 0;
    Error e = API_OK;
#ifndef NDEBUG
    bool isNew = mElement->id() == UNDEF;
#endif
    const SetElement* el = nullptr;
    bool parsedOk = procerrorcode(r, e) || procresultid(json, r, elementId, ts, nullptr, nullptr, nullptr, &order); // 'aep' does not return 's'

    if (!parsedOk)
    {
        e = API_EINTERNAL;
    }
    else if (e == API_OK)
    {
        mElement->setTs(ts);
        mElement->setOrder(order); // this is now present in all 'aep' responses
        assert(isNew || mElement->id() == elementId);
        mElement->setId(elementId);
        el = client->addOrUpdateSetElement(std::move(*mElement));
    }

    if (mCompletion)
    {
        mCompletion(e, el);
    }

    return parsedOk;
}

CommandRemoveSetElements::CommandRemoveSetElements(MegaClient* cl, handle sid, vector<handle>&& eids,
                                                   std::function<void(Error, const vector<int64_t>*)> completion)
    : mSetId(sid), mElemIds(std::move(eids)), mCompletion(completion)
{
    cmd("aerb");

    arg("s", reinterpret_cast<const byte*>(&sid), MegaClient::SETHANDLE);

    beginarray("e");

    for (auto& eh : mElemIds)
    {
        element(reinterpret_cast<const byte*>(&eh), MegaClient::SETELEMENTHANDLE);
    }

    endarray();

    notself(cl); // don't process its Action Packet after sending this
}

bool CommandRemoveSetElements::procresult(Result r, JSON& json)
{
    Error e = API_OK;
    if (procerrorcode(r, e))
    {
        if (mCompletion)
        {
            mCompletion(e, nullptr);
        }
        return true;
    }
    else if (!r.hasJsonArray())
    {
        LOG_err << "Sets: failed to parse `aerb` response";
        if (mCompletion)
        {
            mCompletion(API_EINTERNAL, nullptr);
        }
        return false;
    }

    bool jsonOk = true;
    vector<int64_t> errs(mElemIds.size());
    for (size_t elCount = 0u; elCount < mElemIds.size(); ++elCount)
    {
        if (json.isnumeric())
        {
            errs[elCount] = json.getint();
        }
        else if (json.enterobject())
        {
            handle errEid = UNDEF;
            if (procExtendedError(json, errs[elCount], errEid))
            {
                if (errEid == UNDEF) LOG_warn << "Sets: Extended error missing Element id in `aerb`";
            }
            else
            {
                jsonOk = false;
            }

            if (!json.leaveobject())
            {
                LOG_err << "Sets: failed to parse Element object in `aerb` response";
                jsonOk = false;
            }
        }
        else
        {
            LOG_err << "Sets: failed to parse Element removal response in `aerb` command response";
            jsonOk = false;
        }

        if (!jsonOk) break;

        if (errs[elCount] == API_OK && !client->deleteSetElement(mSetId, mElemIds[elCount]))
        {
            LOG_err << "Sets: Failed to remove Element in `aerb` command response";
            errs[elCount] = API_ENOENT;
        }
    }

    if (mCompletion)
    {
        mCompletion(e, &errs);
    }

    return jsonOk;
}

CommandRemoveSetElement::CommandRemoveSetElement(MegaClient* cl, handle sid, handle eid, std::function<void(Error)> completion)
    : mSetId(sid), mElementId(eid), mCompletion(completion)
{
    cmd("aer");
    arg("id", (byte*)&eid, MegaClient::SETELEMENTHANDLE);

    notself(cl); // don't process its Action Packet after sending this
}

bool CommandRemoveSetElement::procresult(Result r, JSON& json)
{
    handle elementId = 0;
    m_time_t ts = 0;
    Error e = API_OK;
    bool parsedOk = procerrorcode(r, e) || procresultid(json, r, elementId, ts, nullptr);

    if (parsedOk && e == API_OK)
    {
        if (!client->deleteSetElement(mSetId, mElementId))
        {
            LOG_err << "Sets: Failed to remove Element in `aer` command response";
            e = API_ENOENT;
        }
    }

    if (mCompletion)
    {
        mCompletion(e);
    }

    return parsedOk;
}

CommandExportSet::CommandExportSet(MegaClient* cl, Set&& s, bool makePublic, std::function<void(Error)> completion)
    : mSet(new Set(std::move(s))), mCompletion(completion)
{
    cmd("ass");
    arg("id", (byte*)&mSet->id(), MegaClient::SETHANDLE);
    if (!makePublic) arg("d", 1);

    notself(cl);
}

bool CommandExportSet::procresult(Result r, JSON& json)
{
    handle sid = mSet->id();
    handle publicId = UNDEF;
    m_time_t ts = m_time(nullptr); // made it up for case that API returns [0] (like for "d":1)
    Error e = API_OK;
    const bool parsedOk = procerrorcode(r, e) || procresultid(json, r, sid, ts, nullptr, nullptr, nullptr, nullptr, &publicId);

    if (sid != mSet->id())
    {
        LOG_err << "Sets: command 'ass' in processing result. Received Set id " << toHandle(sid)
                << " expected Set id " << toHandle(mSet->id());
        assert(false);
    }

    if ((parsedOk) && e == API_OK)
    {
        mSet->setPublicId(publicId);
        mSet->setTs(ts);
        mSet->setChanged(Set::CH_EXPORTED);
        if (!client->updateSet(std::move(*mSet)))
        {
            LOG_warn << "Sets: comand 'ass' succeeded, but Set was not found";
            e = API_ENOENT;
        }
    }

    if (mCompletion) mCompletion(e);

    return parsedOk;
}

// -------- end of Sets and Elements


#ifdef ENABLE_CHAT

bool CommandMeetingStart::procresult(Command::Result r, JSON& json)
{
    if (r.wasErrorOrOK())
    {
        mCompletion(r.errorOrOK(), "", UNDEF);
        return true;
    }

    handle callid = UNDEF;
    string sfuUrl;

    for (;;)
    {
        switch (json.getnameid())
        {
            case MAKENAMEID6('c', 'a', 'l', 'l', 'I', 'd'):
                callid = json.gethandle(MegaClient::CHATHANDLE);
                break;

            case MAKENAMEID3('s', 'f', 'u'):
                json.storeobject(&sfuUrl);
                break;

            case EOO:
                mCompletion(API_OK, sfuUrl, callid);
                return true;
                break;

            default:
                if (!json.storeobject())
                {
                    mCompletion(API_EINTERNAL, "", UNDEF);
                    return false;
                }
        }
    }
}

CommandMeetingStart::CommandMeetingStart(MegaClient* client, handle chatid, handle schedId, CommandMeetingStartCompletion completion)
    : mCompletion(completion)
{
    cmd("mcms");
    arg("cid", (byte*)&chatid, MegaClient::CHATHANDLE);

    if (client->mSfuid != sfu_invalid_id)
    {
        arg("sfu", client->mSfuid);
    }

    /**
     * + If schedId is valid
     *      - If Waiting room option is enabled : Call shouldn't ring and we'll be redirected to Waiting room
     *      - If Waiting room option is disabled: Call shouldn't ring
     *
     * + If schedId is UNDEF
     *      - If Waiting room option is enabled : Call should ring and we'll bypass waiting room
     *      - If Waiting room option is disabled: Call should ring
     */
    if (schedId != UNDEF)
    {
        arg("sm", (byte*)&schedId, MegaClient::CHATHANDLE);
    }
    tag = client->reqtag;
}

bool CommandMeetingJoin::procresult(Command::Result r, JSON& json)
{
    if (r.wasErrorOrOK())
    {
        mCompletion(r.errorOrOK(), "");
        return true;
    }

    string sfuUrl;

    for (;;)
    {
        switch (json.getnameid())
        {
            case MAKENAMEID3('u', 'r', 'l'):
                json.storeobject(&sfuUrl);
                break;

            case EOO:
                mCompletion(API_OK, sfuUrl);
                return true;
                break;

            default:
                if (!json.storeobject())
                {
                    mCompletion(API_EINTERNAL, "");
                    return false;
                }
        }
    }
}

CommandMeetingJoin::CommandMeetingJoin(MegaClient *client, handle chatid, handle callid, CommandMeetingJoinCompletion completion)
    : mCompletion(completion)
{
    cmd("mcmj");
    arg("cid", (byte*)&chatid, MegaClient::CHATHANDLE);
    arg("mid", (byte*)&callid, MegaClient::CHATHANDLE);

    tag = client->reqtag;
}

bool CommandMeetingEnd::procresult(Command::Result r, JSON& json)
{
    mCompletion(r.errorOrOK());
    return r.wasErrorOrOK();
}

CommandMeetingEnd::CommandMeetingEnd(MegaClient *client, handle chatid, handle callid, int reason, CommandMeetingEndCompletion completion)
    : mCompletion(completion)
{
    cmd("mcme");
    arg("cid", (byte*)&chatid, MegaClient::CHATHANDLE);
    arg("mid", (byte*)&callid, MegaClient::CHATHANDLE);
    // At meeting first version, only valid reason is 0x02 (REJECTED)
    arg("r", reason);

    tag = client->reqtag;
}

CommandScheduledMeetingAddOrUpdate::CommandScheduledMeetingAddOrUpdate(MegaClient* client, const ScheduledMeeting *schedMeeting, CommandScheduledMeetingAddOrUpdateCompletion completion)
    : mScheduledMeeting(schedMeeting->copy()), mCompletion(completion)
{
    assert(schedMeeting);
    cmd("mcsmp");
    arg("v", 1); // add version to receive cmd array

    // this one does produce an `st`, with a json {object} after
    mSeqtagArray = true;

    createSchedMeetingJson(mScheduledMeeting.get());
    notself(client); // set i param to ignore action packet generated by our own action
    tag = client->reqtag;
}

bool CommandScheduledMeetingAddOrUpdate::procresult(Command::Result r, JSON& json)
{
    assert(mScheduledMeeting);
    if (r.wasErrorOrOK())
    {
        if (mCompletion) { mCompletion(r.errorOrOK(), nullptr); }
        return true;
    }

    bool exit = false;
    handle schedId = UNDEF;
    handle_set childMeetingsDeleted;
    while (!exit)
    {
        switch (json.getnameid())
        {
            case MAKENAMEID3('c', 'm', 'd'):
            {
                if (json.enterarray())
                {
                    while(json.ishandle(MegaClient::CHATHANDLE))
                    {
                        childMeetingsDeleted.insert(json.gethandle());
                    }
                    json.leavearray();
                }
                else
                {
                    if (mCompletion) { mCompletion(API_EINTERNAL, nullptr); }
                    return false;
                }
                break;
            }
            case MAKENAMEID2('i', 'd'):
                schedId = json.gethandle(MegaClient::CHATHANDLE);
                mScheduledMeeting->setSchedId(schedId);
                break;

            case EOO:
                exit = true;
                break;

            default:
                if (!json.storeobject())
                {
                    if (mCompletion) { mCompletion(API_EINTERNAL, nullptr); }
                    return false;
                }
        }
    }

    // sanity checks for scheduled meeting
    if (!mScheduledMeeting || !mScheduledMeeting->isValid())
    {
        if (mScheduledMeeting) { client->reportInvalidSchedMeeting(mScheduledMeeting.get()); }
        if (mCompletion)       { mCompletion(API_EINTERNAL, nullptr); }
        return true;
    }

    auto it = client->chats.find(mScheduledMeeting->chatid());
    if (it == client->chats.end())
    {
        if (mCompletion) { mCompletion(API_EINTERNAL, nullptr); }
        return true;
    }
    TextChat* chat = it->second;

    // remove child scheduled meetings in cmd (child meetings deleted) array
    chat->removeSchedMeetingsList(childMeetingsDeleted);

    // clear scheduled meeting occurrences for the chat
    client->clearSchedOccurrences(*chat);

    // add scheduled meeting
    const bool added = chat->addOrUpdateSchedMeeting(std::unique_ptr<ScheduledMeeting>(mScheduledMeeting->copy())); // add or update scheduled meeting if already exists

    // notify chat
    chat->setTag(tag ? tag : -1);
    client->notifychat(chat);

    if (mCompletion) { mCompletion(added ? API_OK : API_EINTERNAL, mScheduledMeeting.get()); }
    return true;
}

CommandScheduledMeetingRemove::CommandScheduledMeetingRemove(MegaClient* client, handle chatid, handle schedMeeting, CommandScheduledMeetingRemoveCompletion completion)
    : mChatId(chatid), mSchedId(schedMeeting), mCompletion(completion)
{
    cmd("mcsmr");
    arg("id", (byte*) &schedMeeting, MegaClient::CHATHANDLE); // scheduled meeting handle
    notself(client); // set i param to ignore action packet generated by our own action
    tag = client->reqtag;
}

bool CommandScheduledMeetingRemove::procresult(Command::Result r, JSON& json)
{
    if (!r.wasErrorOrOK())
    {
        if (mCompletion) { mCompletion(r.errorOrOK()); }
        return false;
    }

    if (r.wasError(API_OK))
    {
        auto it = client->chats.find(mChatId);
        if (it == client->chats.end())
        {
            if (mCompletion) { mCompletion(API_EINTERNAL); }
            return true;
        }

        // remove scheduled meeting and all it's children
        TextChat* chat = it->second;
        if (chat->removeSchedMeeting(mSchedId))
        {
            // remove children scheduled meetings (API requirement)
            chat->removeChildSchedMeetings(mSchedId);
        }

        client->clearSchedOccurrences(*chat);
        chat->setTag(tag ? tag : -1);
        client->notifychat(chat);
    }

    if (mCompletion) { mCompletion(r.errorOrOK()); }
    return true;
}

CommandScheduledMeetingFetch::CommandScheduledMeetingFetch(MegaClient* client, handle chatid, handle schedMeeting, CommandScheduledMeetingFetchCompletion completion)
    : mChatId(chatid),
      mCompletion(completion)
{
    cmd("mcsmf");
    if (schedMeeting != UNDEF) { arg("id", (byte*) &schedMeeting, MegaClient::CHATHANDLE); }
    if (chatid != UNDEF)       { arg("cid", (byte*) &chatid, MegaClient::CHATHANDLE); }
    tag = client->reqtag;
}

bool CommandScheduledMeetingFetch::procresult(Command::Result r, JSON& json)
{
    if (r.wasErrorOrOK())
    {
        if (mCompletion) { mCompletion(r.errorOrOK(), nullptr); }
        return true;
    }

    std::vector<std::unique_ptr<ScheduledMeeting>> schedMeetings;
    error err = client->parseScheduledMeetings(schedMeetings, false /*parsingOccurrences*/, &json);
    if (mCompletion) { mCompletion(err, err == API_OK ? &schedMeetings : nullptr); }
    return err == API_OK;
}

CommandScheduledMeetingFetchEvents::CommandScheduledMeetingFetchEvents(MegaClient* client, handle chatid, m_time_t since, m_time_t until, unsigned int count, bool byDemand, CommandScheduledMeetingFetchEventsCompletion completion)
 : mChatId(chatid),
   mByDemand(byDemand),
   mCompletion(completion ? completion : [](Error, const std::vector<std::unique_ptr<ScheduledMeeting>>*){})
{
    cmd("mcsmfo");
    arg("cid", (byte*) &chatid, MegaClient::CHATHANDLE);
    if (isValidTimeStamp(since))      { arg("cf", since); }
    if (isValidTimeStamp(until))      { arg("ct", until); }
    if (count)                        { arg("cc", count); }
    tag = client->reqtag;
}

bool CommandScheduledMeetingFetchEvents::procresult(Command::Result r, JSON& json)
{
    if (r.wasErrorOrOK())
    {
        if (mCompletion) { mCompletion(r.errorOrOK(), nullptr); }
        return true;
    }

    std::vector<std::unique_ptr<ScheduledMeeting>> schedMeetings;
    error err = client->parseScheduledMeetings(schedMeetings, true /*parsingOccurrences*/, &json);
    if (err)
    {
        if (mCompletion) { mCompletion(err, nullptr); }
        return false;
    }

    auto it = client->chats.find(mChatId);
    if (it == client->chats.end())
    {
        if (mCompletion) { mCompletion(API_EINTERNAL, nullptr); }
        return true;
    }
    TextChat* chat = it->second;
    // clear list in case it contains any element
    chat->clearUpdatedSchedMeetingOccurrences();

    // add received scheduled meetings occurrences from API into mUpdatedOcurrences to be notified
    for (auto& schedMeeting: schedMeetings)
    {
        chat->addUpdatedSchedMeetingOccurrence(std::unique_ptr<ScheduledMeeting>(schedMeeting->copy()));
    }

    // set the change type although we haven't received any occurrences (but there's no error and json proccessing has been succesfull)
    if (mByDemand) { chat->changed.schedOcurrAppend = true; }
    else           { chat->changed.schedOcurrReplace = true; }

    // just notify once, for all ocurrences received for the same chat
    chat->setTag(tag ? tag : -1);
    client->notifychat(chat);
    if (mCompletion) { mCompletion(API_OK, &schedMeetings); }
    return true;
}

#endif

bool CommandFetchAds::procresult(Command::Result r, JSON& json)
{
    string_map result;
    if (r.wasStrictlyError())
    {
        mCompletion(r.errorOrOK(), result);
        return true;
    }

    bool error = false;

    while (json.enterobject() && !error)
    {
        std::string id;
        std::string iu;
        bool exit = false;
        while (!exit)
        {
            switch (json.getnameid())
            {
                case MAKENAMEID2('i', 'd'):
                    json.storeobject(&id);
                    break;

                case MAKENAMEID3('s', 'r', 'c'):
                    json.storeobject(&iu);
                    break;

                case EOO:
                    exit = true;
                    if (!id.empty() && !iu.empty())
                    {
                        result[id] = iu;
                    }
                    else
                    {
                        error = true;
                        result.clear();
                    }
                    break;

                default:
                    if (!json.storeobject())
                    {
                        result.clear();
                        mCompletion(API_EINTERNAL, result);
                        return false;
                    }
                    break;
            }
        }

        json.leaveobject();
    }

    mCompletion((error ? API_EINTERNAL : API_OK), result);

    return !error;
}

CommandFetchAds::CommandFetchAds(MegaClient* client, int adFlags, const std::vector<std::string> &adUnits, handle publicHandle, CommandFetchAdsCompletion completion)
    : mCompletion(completion)
{
    cmd("adf");
    arg("ad", adFlags);
    arg("af", 1);   // ad format: URL

    if (!ISUNDEF(publicHandle))
    {
        arg("p", publicHandle);
    }

    beginarray("au");
    for (const std::string& adUnit : adUnits)
    {
        element(adUnit.c_str());
    }
    endarray();

    tag = client->reqtag;
}

bool CommandQueryAds::procresult(Command::Result r, JSON &json)
{
    if (r.wasErrorOrOK())
    {
        mCompletion(r.errorOrOK(), 0);
        return true;
    }

    if (!json.isnumeric())
    {
        // It's wrongly formatted, consume this one so the next command can be processed.
        LOG_err << "Command response badly formatted";
        mCompletion(API_EINTERNAL, 0);
        return false;
    }

    int value = json.getint32();
    mCompletion(API_OK, value);
    return true;
}

CommandQueryAds::CommandQueryAds(MegaClient* client, int adFlags, handle publicHandle, CommandQueryAdsCompletion completion)
    : mCompletion(completion)
{
    cmd("ads");
    arg("ad", adFlags);
    if (!ISUNDEF(publicHandle))
    {
        arg("ph", publicHandle);
    }

    tag = client->reqtag;
}

/* MegaVPN Commands BEGIN */
CommandGetVpnRegions::CommandGetVpnRegions(MegaClient* client, Cb&& completion)
:
    mCompletion(std::move(completion))
{
    cmd("vpnr");

    tag = client->reqtag;
}

void CommandGetVpnRegions::parseregions(JSON& json, std::vector<std::string>* vpnRegions)
{
    std::string vpnRegion;
    while (json.storeobject(&vpnRegion))
    {
        if (vpnRegions)
        {
            vpnRegions->emplace_back(std::move(vpnRegion));
        }
    }
}

bool CommandGetVpnRegions::procresult(Command::Result r, JSON& json)
{
    if (!r.hasJsonArray())
    {
        if (mCompletion) { mCompletion(API_EINTERNAL, {}); }
        return false;
    }

    // Parse regions
    std::vector<std::string> vpnRegions;
    parseregions(json, &vpnRegions);

    mCompletion(API_OK, std::move(vpnRegions));
    return true;
}

CommandGetVpnCredentials::CommandGetVpnCredentials(MegaClient* client, Cb&& completion)
:
    mCompletion(std::move(completion))
{
    cmd("vpng");
    arg("v", 2);

    tag = client->reqtag;
}

bool CommandGetVpnCredentials::procresult(Command::Result r, JSON& json)
{
    if (r.wasErrorOrOK())
    {
        if (mCompletion) { mCompletion(r.errorOrOK(), {}, {}, {}); }
        return true;
    }

    Error e(API_EINTERNAL);
    MapSlotIDToCredentialInfo mapSlotIDToCredentialInfo;
    MapClusterPublicKeys mapClusterPubKeys;
    {
        // Parse ClusterID and IPs
        if (json.enterobject())
        {
            string slotIDStr;
            bool parsedOk = true;
            while (parsedOk)
            {
                slotIDStr = json.getname();
                if (slotIDStr.empty())
                {
                    break;
                }

                int slotID = -1;
                try
                {
                    slotID = std::stoi(slotIDStr);
                }
                catch (std::exception const &ex)
                {
                    LOG_err << "[CommandGetVpnCredentials] Could not convert param SlotID(" << slotIDStr << ") to integer. Exception: " << ex.what();
                    parsedOk = false;
                }

                if (parsedOk && json.enterarray())
                {
                    CredentialInfo credentialInfo;
                    credentialInfo.clusterID = static_cast<int>(json.getint());
                    parsedOk = credentialInfo.clusterID != -1;
                    parsedOk = parsedOk && json.storeobject(&credentialInfo.ipv4);
                    parsedOk = parsedOk && json.storeobject(&credentialInfo.ipv6);
                    parsedOk = parsedOk && json.storeobject(&credentialInfo.deviceID);
                    if (parsedOk)
                    {
                        mapSlotIDToCredentialInfo.emplace(std::make_pair(slotID, std::move(credentialInfo)));
                    }
                    json.leavearray();
                }
            }
            if (!parsedOk)
            {
                // There were credentials, but something was wrong with the JSON
                if (mCompletion) { mCompletion(e, {}, {}, {}); }
                return false;
            }
            json.leaveobject();
        }
        else
        {
            // There should be a valid object at this point
            if (mCompletion) { mCompletion(e, {}, {}, {}); }
            return false;
        }

        // Parse Cluster Public Keys
        if (json.enterobject())
        {
            bool parsedOk = true;
            while (parsedOk)
            {
                std::string clusterIDStr = json.getname();
                if (clusterIDStr.empty())
                {
                    break;
                }

                int clusterID = -1;
                try
                {
                    clusterID = std::stoi(clusterIDStr);
                }
                catch (std::exception const &ex)
                {
                    LOG_err << "[CommandGetVpnCredentials] Could not convert param ClusterID(" << clusterIDStr << ") to integer. Exception: " << ex.what();
                    parsedOk = false;
                }

                if (parsedOk)
                {
                    std::string clusterPubKey;
                    if (!json.storeobject(&clusterPubKey))
                    {
                        parsedOk = false;
                        break;
                    }
                    mapClusterPubKeys.emplace(std::make_pair(clusterID, clusterPubKey));
                }
            }
            if (!parsedOk)
            {
                // There were credentials and a valid ClusterID, but something was wrong with the Cluster Public Key value
                if (mCompletion) { mCompletion(e, {}, {}, {}); }
                return false;
            }
            json.leaveobject();
        }
        else
        {
            // There were credentials, but there were no information regarding the Cluster Public Key(s)
            if (mCompletion) { mCompletion(e, {}, {}, {}); }
            return false;
        }
    }

    // Finally, parse VPN regions
    std::vector<std::string> vpnRegions;
    if (json.enterarray())
    {
        // Parse regions
        CommandGetVpnRegions::parseregions(json, &vpnRegions);
        json.leavearray();
    }

    e.setErrorCode(API_OK);
    mCompletion(e, std::move(mapSlotIDToCredentialInfo), std::move(mapClusterPubKeys), std::move(vpnRegions));

    return true;
}

CommandPutVpnCredential::CommandPutVpnCredential(MegaClient* client,
                                                std::string&& region,
                                                StringKeyPair&& userKeyPair,
                                                Cb&& completion)
:
    mRegion(std::move(region)),
    mUserKeyPair(std::move(userKeyPair)),
    mCompletion(std::move(completion))
{
    cmd("vpnp");
    arg("k", (byte*)mUserKeyPair.pubKey.c_str(), static_cast<int>(mUserKeyPair.pubKey.size()));

    tag = client->reqtag;
}

bool CommandPutVpnCredential::procresult(Command::Result r, JSON& json)
{
    if (r.wasErrorOrOK())
    {
        if (mCompletion) { mCompletion(r.errorOrOK(), -1, {}, {}); }
        return true;
    }

    if (!r.hasJsonArray())
    {
        if (mCompletion) { mCompletion(API_EINTERNAL, -1, {}, {}); }
        return false;
    }

    // We receive directly one array here (like in CommandGetVpnRegions), so we are inside the array already

    // Parse SlotID
    int slotID = static_cast<int>(json.getint());

    // Parse ClusterID
    int clusterID = static_cast<int>(json.getint());

    // Parse IPv4
    std::string ipv4;
    if (!json.storeobject(&ipv4))
    {
        if (mCompletion) { mCompletion(API_EINTERNAL, -1, {}, {}); }
        return false;
    }

    // Parse IPv6
    std::string ipv6;
    if (!json.storeobject(&ipv6))
    {
        if (mCompletion) { mCompletion(API_EINTERNAL, -1, {}, {}); }
        return false;
    }

    // Parse Cluster Public Key
    std::string clusterPubKey;
    if (!json.storeobject(&clusterPubKey))
    {
        if (mCompletion) { mCompletion(API_EINTERNAL, -1, {}, {}); }
        return false;
    }

    // Skip VPN regions
    if (json.enterarray())
    {
        CommandGetVpnRegions::parseregions(json, nullptr);
        json.leavearray();
    }

    if (mCompletion)
    {
        std::string userPubKey = Base64::btoa(mUserKeyPair.pubKey);
        auto peerKeyPair = StringKeyPair(std::move(mUserKeyPair.privKey), std::move(clusterPubKey));
        std::string newCredential = client->generateVpnCredentialString(clusterID, std::move(mRegion), std::move(ipv4), std::move(ipv6), std::move(peerKeyPair));
        mCompletion(API_OK, slotID, std::move(userPubKey), std::move(newCredential));
    }
    return true;
}

CommandDelVpnCredential::CommandDelVpnCredential(MegaClient* client, int slotID, Cb&& completion)
:
    mCompletion(std::move(completion))
{
    cmd("vpnd");
    arg("s", slotID); // SlotID to remove the credentials

    tag = client->reqtag;
}

bool CommandDelVpnCredential::procresult(Command::Result r, JSON& json)
{
    if (mCompletion)
    {
        mCompletion(r.errorOrOK());
    }
    return r.wasErrorOrOK();
}

CommandCheckVpnCredential::CommandCheckVpnCredential(MegaClient* client, string&& userPubKey, Cb&& completion)
{
    cmd("vpnc");
    arg("k", userPubKey.c_str()); // User Public Key is already in B64 format
    tag = client->reqtag;

    mCompletion = std::move(completion);
}

bool CommandCheckVpnCredential::procresult(Command::Result r, JSON& json)
{
    if (mCompletion)
    {
        mCompletion(r.errorOrOK());
    }
    return r.wasErrorOrOK();
}
/* MegaVPN Commands END*/

CommandFetchCreditCard::CommandFetchCreditCard(MegaClient* client, CommandFetchCreditCardCompletion completion)
    : mCompletion(std::move(completion))
{
    assert(mCompletion);
    cmd("cci");
    tag = client->reqtag;
}

bool CommandFetchCreditCard::procresult(Command::Result r, JSON& json)
{
    string_map creditCardInfo;

    if (r.wasStrictlyError())
    {
        mCompletion(r.errorOrOK(), creditCardInfo);
        return true;
    }

    if (r.hasJsonObject())
    {
        for (;;)
        {
            string name = json.getnameWithoutAdvance();
            switch (json.getnameid())
            {
            case MAKENAMEID2('g', 'w'):
                creditCardInfo[name] = std::to_string(json.getint());
                break;

            case MAKENAMEID5('b', 'r', 'a', 'n', 'd'):
                creditCardInfo[name] = json.getname();
                break;

            case MAKENAMEID5('l', 'a', 's', 't', '4'):
                creditCardInfo[name] = json.getname();
                break;

            case MAKENAMEID8('e', 'x', 'p', '_', 'y', 'e', 'a', 'r'):
                creditCardInfo[name] = std::to_string(json.getint());
                break;

            case EOO:
                assert(creditCardInfo.size() == 5);
                mCompletion(API_OK, creditCardInfo);
                return true;

            default:
                if (name == "exp_month")
                {
                    creditCardInfo[name] = std::to_string(json.getint());
                }
                else if (!json.storeobject())
                {
                    creditCardInfo.clear();
                    mCompletion(API_EINTERNAL, creditCardInfo);
                    return false;
                }

                break;
            }
        }
    }
    else
    {
        mCompletion(API_EINTERNAL, creditCardInfo);
    }

    return false;
}

} // namespace<|MERGE_RESOLUTION|>--- conflicted
+++ resolved
@@ -6075,7 +6075,13 @@
     auto f = mFilters.emplace("{[f{", [this, client](JSON *json)
     {
         if (client->readnode(json, 0, PUTNODES_APP, nullptr, false, true,
-                             mMissingParentNodes, mPreviousHandleForAlert) != 1)
+                             mMissingParentNodes, mPreviousHandleForAlert,
+#ifdef ENABLE_SYNC
+                             &mAllParents,
+#else
+                             nullptr,
+#endif
+                             nullptr, nullptr) != 1)
         {
             return false;
         }
@@ -6090,6 +6096,14 @@
     {
         client->mergenewshares(0);
         client->mNodeManager.checkOrphanNodes(mMissingParentNodes);
+#ifdef ENABLE_SYNC
+        for (NodeHandle p : mAllParents)
+        {
+            client->syncs.triggerSync(p);
+        }
+        mAllParents.clear();
+#endif
+
         mPreviousHandleForAlert = UNDEF;
         mMissingParentNodes.clear();
 
@@ -6438,43 +6452,16 @@
 #endif
             case EOO:
             {
-<<<<<<< HEAD
-                if (!client->scsn.ready())
+                return parsingFinished();
+            }
+            default:
+                if (!json.storeobject())
                 {
                     client->fetchingnodes = false;
                     client->mNodeManager.cleanNodes();
                     client->app->fetchnodes_result(API_EINTERNAL);
                     return false;
                 }
-
-                client->mergenewshares(0);
-
-                client->mNodeManager.initCompleted();  // (nodes already written into DB)
-
-                client->initsc();
-                client->pendingsccommit = false;
-                client->fetchnodestag = tag;
-
-                WAIT_CLASS::bumpds();
-                client->fnstats.timeToCached = Waiter::ds - client->fnstats.startTime;
-                client->fnstats.nodesCached = client->mNodeManager.getNodeCount();
-#ifdef ENABLE_SYNC
-                if (mLoadSyncs)
-                    client->syncs.loadSyncConfigsOnFetchnodesComplete(true);
-#endif
-                return true;
-=======
-                return parsingFinished();
->>>>>>> 419c3faf
-            }
-            default:
-                if (!json.storeobject())
-                {
-                    client->fetchingnodes = false;
-                    client->mNodeManager.cleanNodes();
-                    client->app->fetchnodes_result(API_EINTERNAL);
-                    return false;
-                }
         }
     }
 }
@@ -6500,6 +6487,10 @@
     WAIT_CLASS::bumpds();
     client->fnstats.timeToCached = Waiter::ds - client->fnstats.startTime;
     client->fnstats.nodesCached = client->mNodeManager.getNodeCount();
+#ifdef ENABLE_SYNC
+    if (mLoadSyncs)
+        client->syncs.loadSyncConfigsOnFetchnodesComplete(true);
+#endif
     return true;
 }
 
