--- conflicted
+++ resolved
@@ -9611,11 +9611,7 @@
     TextChat* chat = it->second;
 
     // remove children scheduled meetings (API requirement)
-<<<<<<< HEAD
-    handle_vector deletedChildren = chat->removeChildSchedMeetings(schedId);
-=======
     handle_set deletedChildren = chat->removeChildSchedMeetings(schedId);
->>>>>>> b6035a08
 
     // remove all child scheduled meeting occurrences
     // API currently just supports 1 level in scheduled meetings hierarchy
