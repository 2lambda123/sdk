/**
 * @file commands.cpp
 * @brief Implementation of various commands
 *
 * (c) 2013-2014 by Mega Limited, Auckland, New Zealand
 *
 * This file is part of the MEGA SDK - Client Access Engine.
 *
 * Applications using the MEGA API must present a valid application key
 * and comply with the the rules set forth in the Terms of Service.
 *
 * The MEGA SDK is distributed in the hope that it will be useful,
 * but WITHOUT ANY WARRANTY; without even the implied warranty of
 * MERCHANTABILITY or FITNESS FOR A PARTICULAR PURPOSE.
 *
 * @copyright Simplified (2-clause) BSD License.
 *
 * You should have received a copy of the license along with this
 * program.
 */

#include "mega/types.h"
#include "mega/command.h"
#include "mega/megaapp.h"
#include "mega/fileattributefetch.h"
#include "mega/base64.h"
#include "mega/transferslot.h"
#include "mega/transfer.h"
#include "mega/utils.h"
#include "mega/user.h"
#include "mega.h"
#include "mega/mediafileattribute.h"
#include "mega/heartbeats.h"

namespace mega {
HttpReqCommandPutFA::HttpReqCommandPutFA(NodeOrUploadHandle cth, fatype ctype, bool usehttps, int ctag, std::unique_ptr<string> cdata)
    : data(move(cdata))
{
    cmd("ufa");
    arg("s", data->size());

    if (cth.isNodeHandle())
    {
        arg("h", cth.nodeHandle());
    }

    progressreported = 0;
    persistent = true;  // object will be recycled either for retry or for
                        // posting to the file attribute server

    if (usehttps)
    {
        arg("ssl", 2);
    }

    th = cth;
    type = ctype;

    binary = true;

    tag = ctag;
}

bool HttpReqCommandPutFA::procresult(Result r)
{
    //todo: replace: client->looprequested = true;

    if (r.wasErrorOrOK())
    {
        if (r.wasError(API_EAGAIN) || r.wasError(API_ERATELIMIT))
        {
            status = REQ_FAILURE;
        }
        else
        {
            if (r.wasError(API_EACCESS))
            {
                // create a custom attribute indicating thumbnail can't be restored from this account
                Node *n = client->nodeByHandle(th.nodeHandle());

                char me64[12];
                Base64::btoa((const byte*)&client->me, MegaClient::USERHANDLE, me64);

                if (n && client->checkaccess(n, FULL) &&
                        (n->attrs.map.find('f') == n->attrs.map.end() || n->attrs.map['f'] != me64) )
                {
                    LOG_debug << "Restoration of file attributes is not allowed for current user (" << me64 << ").";

                    client->setattr(n, attr_map('f', me64), nullptr);
                }
            }

            status = REQ_SUCCESS;
            client->app->putfa_result(th.nodeHandle().as8byte(), type, r.errorOrOK());
        }
        return true;
    }
    else
    {
        const char* p = NULL;

        for (;;)
        {
            switch (client->json.getnameid())
            {
                case 'p':
                    p = client->json.getvalue();
                    break;

                case EOO:
                    if (!p)
                    {
                        status = REQ_FAILURE;
                    }
                    else
                    {
                        LOG_debug << "Sending file attribute data";
                        JSON::copystring(&posturl, p);
                        progressreported = 0;
                        HttpReq::type = REQ_BINARY;
                        post(client, data->data(), unsigned(data->size()));
                    }
                    return true;

                default:
                    if (!client->json.storeobject())
                    {
                        status = REQ_SUCCESS;
                        client->app->putfa_result(th.nodeHandle().as8byte(), type, API_EINTERNAL);
                        return false;
                    }
            }
        }
    }
}

m_off_t HttpReqCommandPutFA::transferred(MegaClient *client)
{
    if (httpiohandle)
    {
        client->httpio->postpos(httpiohandle);
        return true;
    }

    return 0;
}

CommandGetFA::CommandGetFA(MegaClient *client, int p, handle fahref)
{
    part = p;

    cmd("ufa");
    arg("fah", (byte*)&fahref, sizeof fahref);

    if (client->usehttps)
    {
        arg("ssl", 2);
    }

    arg("r", 1);
}

bool CommandGetFA::procresult(Result r)
{
    fafc_map::iterator it = client->fafcs.find(part);

    // todo: replace: client->looprequested = true;

    if (r.wasErrorOrOK())
    {
        if (it != client->fafcs.end())
        {
            faf_map::iterator fafsit;
            for (fafsit = it->second->fafs[0].begin(); fafsit != it->second->fafs[0].end(); )
            {
                // move from fresh to pending
                it->second->fafs[1][fafsit->first] = fafsit->second;
                it->second->fafs[0].erase(fafsit++);
            }

            it->second->e = r.errorOrOK();
            it->second->req.status = REQ_FAILURE;
        }

        return true;
    }

    const char* p = NULL;

    for (;;)
    {
        switch (client->json.getnameid())
        {
            case 'p':
                p = client->json.getvalue();
                break;

            case EOO:
                if (it != client->fafcs.end())
                {
                    if (p)
                    {
                        JSON::copystring(&it->second->posturl, p);
                        it->second->urltime = Waiter::ds;
                        it->second->dispatch();
                    }
                    else
                    {
                        faf_map::iterator fafsit;
                        for (fafsit = it->second->fafs[0].begin(); fafsit != it->second->fafs[0].end(); )
                        {
                            // move from fresh to pending
                            it->second->fafs[1][fafsit->first] = fafsit->second;
                            it->second->fafs[0].erase(fafsit++);
                        }

                        it->second->e = API_EINTERNAL;
                        it->second->req.status = REQ_FAILURE;
                    }
                }

                return true;

            default:
                if (!client->json.storeobject())
                {
                    faf_map::iterator fafsit;
                    for (fafsit = it->second->fafs[0].begin(); fafsit != it->second->fafs[0].end(); )
                    {
                        // move from fresh to pending
                        it->second->fafs[1][fafsit->first] = fafsit->second;
                        it->second->fafs[0].erase(fafsit++);
                    }

                    it->second->e = API_EINTERNAL;
                    it->second->req.status = REQ_FAILURE;
                    return false;
                }
        }
    }
}

CommandAttachFA::CommandAttachFA(MegaClient *client, handle nh, fatype t, handle ah, int ctag)
{
    mSeqtagArray = true;
    cmd("pfa");

    arg("n", (byte*)&nh, MegaClient::NODEHANDLE);

    char buf[64];

    sprintf(buf, "%u*", t);
    Base64::btoa((byte*)&ah, sizeof(ah), strchr(buf + 2, 0));
    arg("fa", buf);

    h = nh;
    type = t;
    tag = ctag;
}

CommandAttachFA::CommandAttachFA(MegaClient *client, handle nh, fatype t, const std::string& encryptedAttributes, int ctag)
{
    mSeqtagArray = true;
    cmd("pfa");

    arg("n", (byte*)&nh, MegaClient::NODEHANDLE);

    arg("fa", encryptedAttributes.c_str());

    h = nh;
    type = t;
    tag = ctag;
}

bool CommandAttachFA::procresult(Result r)
{
    if (r.wasErrorOrOK())
    {
        client->app->putfa_result(h, type, r.errorOrOK());
        return true;
    }
    else
    {
        string fa;
        if (client->json.storeobject(&fa))
        {
#ifdef DEBUG
            Node* n = client->nodebyhandle(h);
            assert(!n || n->fileattrstring == fa);
#endif
            client->app->putfa_result(h, type, API_OK);
            return true;
        }
    }
    client->app->putfa_result(h, type, API_EINTERNAL);
    return false;
}

// request upload target URL
CommandPutFile::CommandPutFile(MegaClient* client, TransferSlot* ctslot, int ms)
{
    tslot = ctslot;

    cmd("u");

    if (client->usehttps)
    {
        arg("ssl", 2);
    }

    arg("v", 2);
    arg("s", tslot->fa->size);
    arg("ms", ms);

    // send minimum set of different tree's roots for API to check overquota
    set<handle> targetRoots;
    bool begun = false;
    for (auto &file : tslot->transfer->files)
    {
        if (!file->h.isUndef())
        {
            Node *node = client->nodeByHandle(file->h, true);
            if (node)
            {
                assert(node->type != FILENODE);
                assert(!node->parent || node->parent->type != FILENODE);

                handle rootnode = client->getrootnode(node)->nodehandle;
                if (targetRoots.find(rootnode) != targetRoots.end())
                {
                    continue;
                }

                targetRoots.insert(rootnode);
            }
            if (!begun)
            {
                beginarray("t");
                begun = true;
            }

            element((byte*)&file->h, MegaClient::NODEHANDLE);
        }
    }

    if (begun)
    {
        endarray();
    }
    else
    {
        // Target user goes alone, not inside an array. Note: we are skipping this if a)more than two b)the array had been created for node handles
        for (auto &file : tslot->transfer->files)
        {
            if (file->h.isUndef() && file->targetuser.size())
            {
                arg("t", file->targetuser.c_str());
                break;
            }
        }
    }
}

void CommandPutFile::cancel()
{
    Command::cancel();
    tslot = NULL;
}

// set up file transfer with returned target URL
bool CommandPutFile::procresult(Result r)
{
    if (tslot)
    {
        tslot->pendingcmd = NULL;
    }
    else
    {
        canceled = true;
    }

    if (r.wasErrorOrOK())
    {
        if (!canceled)
        {
            tslot->transfer->failed(r.errorOrOK(), *client->mTctableRequestCommitter);
        }

        return true;
    }

    std::vector<std::string> tempurls;
    for (;;)
    {
        switch (client->json.getnameid())
        {
            case 'p':
                tempurls.push_back("");
                client->json.storeobject(canceled ? NULL : &tempurls.back());
                break;

            case EOO:
                if (canceled) return true;

                if (tempurls.size() == 1)
                {
                    tslot->transfer->tempurls = tempurls;
                    tslot->transferbuf.setIsRaid(tslot->transfer, tempurls, tslot->transfer->pos, tslot->maxRequestSize);
                    tslot->starttime = tslot->lastdata = client->waiter->ds;
                    tslot->progress();
                }
                else
                {
                    tslot->transfer->failed(API_EINTERNAL, *client->mTctableRequestCommitter);
                }
                return true;

            default:
                if (!client->json.storeobject())
                {
                    if (!canceled)
                    {
                        tslot->transfer->failed(API_EINTERNAL, *client->mTctableRequestCommitter);
                    }

                    return false;
                }
        }
    }
}

// request upload target URL
CommandGetPutUrl::CommandGetPutUrl(m_off_t size, int putmbpscap, bool forceSSL, bool getIP, CommandGetPutUrl::Cb completion)
    : mCompletion(completion)
{
    cmd("u");
    if (forceSSL)
    {
        arg("ssl", 2);
    }
    if (getIP)
    {
        arg("v", 3);
    }
    else
    {
        arg("v", 2);
    }
    arg("s", size);
    arg("ms", putmbpscap);
}


// set up file transfer with returned target URL
bool CommandGetPutUrl::procresult(Result r)
{
    string url;
    std::vector<string> ips;

    if (r.wasErrorOrActionpacket())
    {
        if (!canceled)
        {
            mCompletion(r.errorOrOK(), url, ips);
        }
        return true;
    }

    for (;;)
    {
        switch (client->json.getnameid())
        {
            case 'p':
                client->json.storeobject(canceled ? nullptr : &url);
                break;
            case MAKENAMEID2('i', 'p'):
                if (client->json.enterarray())   // for each URL, there will be 2 IPs (IPv4 first, IPv6 second)
                {
                    for (;;)
                    {
                        std::string ti;
                        if (!client->json.storeobject(&ti))
                        {
                            break;
                        }
                        ips.push_back(ti);
                    }
                    client->json.leavearray();
                }
                break;
            case EOO:
                if (canceled) return true;
                mCompletion(API_OK, url, ips);
                return true;

            default:
                if (!client->json.storeobject())
                {
                    if (!canceled)
                    {
                        mCompletion(API_EINTERNAL, string(), {});
                    }
                    return false;
                }
        }
    }
}

// request temporary source URL for DirectRead
CommandDirectRead::CommandDirectRead(MegaClient *client, DirectReadNode* cdrn)
{
    drn = cdrn;

    cmd("g");
    arg(drn->p ? "n" : "p", (byte*)&drn->h, MegaClient::NODEHANDLE);
    arg("g", 1); // server will provide download URL(s)/token(s) (if skipped, only information about the file)
    arg("v", 2);  // version 2: server can supply details for cloudraid files

    if (drn->privateauth.size())
    {
        arg("esid", drn->privateauth.c_str());
    }

    if (drn->publicauth.size())
    {
        arg("en", drn->publicauth.c_str());
    }

    if (drn->chatauth.size())
    {
        arg("cauth", drn->chatauth.c_str());
    }

    if (client->usehttps)
    {
        arg("ssl", 2);
    }
}

void CommandDirectRead::cancel()
{
    Command::cancel();
    drn = NULL;
}

bool CommandDirectRead::procresult(Result r)
{
    if (drn)
    {
        drn->pendingcmd = NULL;
    }

    if (r.wasErrorOrOK())
    {
        if (!canceled && drn)
        {
            drn->cmdresult(r.errorOrOK());
        }
        return true;
    }
    else
    {
        Error e(API_EINTERNAL);
        dstime tl = 0;
        std::vector<std::string> tempurls;

        for (;;)
        {
            switch (client->json.getnameid())
            {
                case 'g':
                    if (client->json.enterarray())   // now that we are requesting v2, the reply will be an array of 6 URLs for a raid download, or a single URL for the original direct download
                    {
                        for (;;)
                        {
                            std::string tu;
                            if (!client->json.storeobject(&tu))
                            {
                                break;
                            }
                            tempurls.push_back(tu);
                        }
                        client->json.leavearray();
                    }
                    else
                    {
                        std::string tu;
                        if (client->json.storeobject(&tu))
                        {
                            tempurls.push_back(tu);
                        }
                    }
                    if (tempurls.size() == 1 || tempurls.size() == RAIDPARTS)
                    {
                        if (drn)
                        {
                            drn->tempurls.swap(tempurls);
                            e.setErrorCode(API_OK);
                        }
                    }
                    else
                    {
                        e.setErrorCode(API_EINCOMPLETE);
                    }
                    break;

                case 's':
                    if (drn)
                    {
                        drn->size = client->json.getint();
                    }
                    break;

                case 'd':
                    e = API_EBLOCKED;
                    break;

                case 'e':
                    e = (error)client->json.getint();
                    break;

                case MAKENAMEID2('t', 'l'):
                    tl = dstime(client->json.getint());
                    break;

                case EOO:
                    if (!canceled && drn)
                    {
                        if (e == API_EOVERQUOTA && !tl)
                        {
                            // default retry interval
                            tl = MegaClient::DEFAULT_BW_OVERQUOTA_BACKOFF_SECS;
                        }

                        drn->cmdresult(e, e == API_EOVERQUOTA ? tl * 10 : 0);
                    }

                    return true;

                default:
                    if (!client->json.storeobject())
                    {
                        if (!canceled && drn)
                        {
                            drn->cmdresult(e);
                        }

                        return false;
                    }
            }
        }
    }
}

// request temporary source URL for full-file access (p == private node)
CommandGetFile::CommandGetFile(MegaClient *client, const byte* key, size_t keySize,
                               handle h, bool p, const char *privateauth,
                               const char *publicauth, const char *chatauth,
                               bool singleUrl, Cb &&completion)
{
    cmd("g");
    arg(p ? "n" : "p", (byte*)&h, MegaClient::NODEHANDLE);
    arg("g", 1); // server will provide download URL(s)/token(s) (if skipped, only information about the file)
    if (!singleUrl)
    {
        arg("v", 2);  // version 2: server can supply details for cloudraid files
    }

    if (client->usehttps)
    {
        arg("ssl", 2);
    }

    if (privateauth)
    {
        arg("esid", privateauth);
    }

    if (publicauth)
    {
        arg("en", publicauth);
    }

    if (chatauth)
    {
        arg("cauth", chatauth);
    }

    assert(key && "no key provided!");
    if (key && keySize != SymmCipher::KEYLENGTH)
    {
        assert (keySize <= FILENODEKEYLENGTH);
        memcpy(filekey, key, keySize);
        mFileKeyType = FILENODE;
    }
    else if (key && keySize == SymmCipher::KEYLENGTH)
    {
        memcpy(filekey, key, SymmCipher::KEYLENGTH);
        mFileKeyType = 1;
    }

    mCompletion = std::move(completion);
}

void CommandGetFile::cancel()
{
    Command::cancel();
}


void CommandGetFile::callFailedCompletion(const Error &e)
{
    assert(mCompletion);
    if (mCompletion)
    {
        mCompletion(e, -1, -1, -1, 0, nullptr, nullptr, nullptr, {}, {});
    }
}

// process file credentials
bool CommandGetFile::procresult(Result r)
{
    if (r.wasErrorOrOK())
    {
        if (!canceled)
        {
            callFailedCompletion(r.errorOrOK());
        }
        return true;
    }

    const char* at = nullptr;
    Error e(API_EINTERNAL);
    m_off_t s = -1;
    dstime tl = 0;
    std::unique_ptr<byte[]> buf;
    m_time_t ts = 0, tm = 0;

    // credentials relevant to a non-TransferSlot scenario (node query)
    string fileattrstring;
    string filenamestring;
    string filefingerprint;
    std::vector<string> tempurls;
    std::vector<string> tempips;

    for (;;)
    {
        switch (client->json.getnameid())
        {
            case 'g':
                if (client->json.enterarray())   // now that we are requesting v2, the reply will be an array of 6 URLs for a raid download, or a single URL for the original direct download
                {
                    for (;;)
                    {
                        std::string tu;
                        if (!client->json.storeobject(&tu))
                        {
                            break;
                        }
                        tempurls.push_back(tu);
                    }
                    client->json.leavearray();
                }
                else
                {
                    std::string tu;
                    if (client->json.storeobject(&tu))
                    {
                        tempurls.push_back(tu);
                    }
                }
                e.setErrorCode(API_OK);
                break;

        case MAKENAMEID2('i', 'p'):
            if (client->json.enterarray())   // for each URL, there will be 2 IPs (IPv4 first, IPv6 second)
            {
                for (;;)
                {
                    std::string ti;
                    if (!client->json.storeobject(&ti))
                    {
                        break;
                    }
                    tempips.push_back(ti);
                }
                client->json.leavearray();
            }
            break;

            case 's':
                s = client->json.getint();
                break;

            case MAKENAMEID2('t', 's'):
                ts = client->json.getint();
                break;

            case MAKENAMEID3('t', 'm', 'd'):
                tm = ts + client->json.getint();
                break;

            case MAKENAMEID2('a', 't'):
                at = client->json.getvalue();
                break;

            case MAKENAMEID2('f', 'a'):
                client->json.storeobject(&fileattrstring);
                break;

            case 'e':
                e = (error)client->json.getint();
                break;

            case MAKENAMEID2('t', 'l'):
                tl = dstime(client->json.getint());
                break;

            case EOO:
            {
                // defer code that steals the ips <move(tempips)> and stores them in the cache
                // thus we can use them before going out of scope
                std::shared_ptr<void> deferThis(nullptr, [this, &tempurls, &tempips](...)
                {
                    // cache resolved URLs if received
                    if (tempurls.size() * 2 == tempips.size())
                    {
                        client->httpio->cacheresolvedurls(tempurls, move(tempips));
                    }
                    else
                    {
                        assert(false);
                        client->sendevent(99556, "Unpaired IPs received for URLs in `g` command");
                        LOG_err << "Unpaired IPs received for URLs in `g` command. URLs: " << tempurls.size() << " IPs: " << tempips.size();
                    }
                });

                if (canceled) //do not proceed: SymmCipher may no longer exist
                {
                    return true;
                }

                if (!at)
                {
                    callFailedCompletion(API_EINTERNAL);
                    return true;
                }

                // decrypt at and set filename
                SymmCipher * cipherer = client->getRecycledTemporaryTransferCipher(filekey, mFileKeyType);
                const char* eos = strchr(at, '"');
                buf.reset(Node::decryptattr(cipherer, at, eos ? eos - at : strlen(at)));
                if (!buf)
                {
                    callFailedCompletion(API_EKEY);
                    return true;
                }

                // all good, lets parse the attribute string
                JSON json;
                json.begin((char*)buf.get() + 5);

                for (;;)
                {
                    switch (json.getnameid())
                    {
                        case 'c':
                            if (!json.storeobject(&filefingerprint))
                            {
                                callFailedCompletion(API_EINTERNAL);
                                return true;
                            }
                            break;

                        case 'n':
                            if (!json.storeobject(&filenamestring))
                            {
                                callFailedCompletion(API_EINTERNAL);
                                return true;
                            }
                            break;

                        case EOO:
                            { //succeded, call completion function!
                                return mCompletion ? mCompletion(e, s, ts, tm, tl,
                                            &filenamestring, &filefingerprint, &fileattrstring,
                                            tempurls, tempips) : false;
                            }

                        default:
                            if (!json.storeobject())
                            {
                                callFailedCompletion(API_EINTERNAL);
                                return false;
                            }
                    }
                }
            }
            default:
                if (!client->json.storeobject())
                {
                    if (!canceled)
                    {
                        callFailedCompletion(API_EINTERNAL);
                    }
                    return false;
                }
        }
    }
}

CommandSetAttr::CommandSetAttr(MegaClient* client, Node* n, attr_map&& attrMapUpdates, Completion&& c)
    : mAttrMapUpdates(attrMapUpdates)
{
    h = n->nodeHandle();
    generationError = API_OK;
    completion = c;

    addToNodePendingCommands(n);
}

const char* CommandSetAttr::getJSON(MegaClient* client)
{
    // We generate the command just before sending, so it's up to date for any external changes that occured in the meantime
    // And we can also take into account any changes we have sent for this node that have not yet been applied by actionpackets
    jsonWriter.clear();
    generationError = API_OK;

    cmd("a");

    string at;
    if (Node* n = client->nodeByHandle(h))
    {
        AttrMap m = n->attrs;

        // apply these changes for sending, but also any earlier changes that are ahead in the queue
        assert(!n->mPendingChanges.empty());
        if (n->mPendingChanges.chain)
        {
            for (auto& cmd : *n->mPendingChanges.chain)
            {
                if (cmd == this) break;
                if (auto attrCmd = dynamic_cast<CommandSetAttr*>(cmd))
                {
                    m.applyUpdates(attrCmd->mAttrMapUpdates);
                }
            }
        }

        m.applyUpdates(mAttrMapUpdates);

        if (SymmCipher* cipher = n->nodecipher())
        {
            m.getjson(&at);
            client->makeattr(cipher, &at, at.c_str(), int(at.size()));
        }
        else
        {
            h.setUndef();  // dummy command to generate an error, with no effect
            generationError = API_EKEY;
        }
    }
    else
    {
        h.setUndef();  // dummy command to generate an error, with no effect
        generationError = API_ENOENT;
    }

    arg("n", (byte*)&h, MegaClient::NODEHANDLE);
    arg("at", (byte*)at.c_str(), int(at.size()));

    return jsonWriter.getstring().c_str();
}


bool CommandSetAttr::procresult(Result r)
{
    removeFromNodePendingCommands(h, client);
    if (completion) completion(h, generationError ? Error(generationError) : r.errorResultOrActionpacket());
    return r.wasErrorOrActionpacket();
}

// (the result is not processed directly - we rely on the server-client
// response)
CommandPutNodes::CommandPutNodes(MegaClient* client, NodeHandle th,
                                 const char* userhandle, VersioningOption vo,
                                 vector<NewNode>&& newnodes, int ctag, putsource_t csource, const char *cauth,
                                 Completion&& resultFunction)
  : mResultFunction(resultFunction)
{
    byte key[FILENODEKEYLENGTH];

    assert(newnodes.size() > 0);
    nn = std::move(newnodes);
    type = userhandle ? USER_HANDLE : NODE_HANDLE;
    source = csource;

    mSeqtagArray = true;
    cmd("p");

    if (userhandle)
    {
        arg("t", userhandle);
        targethandle.setUndef();
    }
    else
    {
        arg("t", (byte*)&th, MegaClient::NODEHANDLE);
        targethandle = th;
    }

    arg("sm",1);

    if (cauth)
    {
        arg("cauth", cauth);
    }

    // "vb": when provided, it force to override the account-wide versioning behavior by the value indicated by client
    //     vb:1 to force it on
    //     vb:0 to force it off
    // Dont provide it at all to rely on the account-wide setting (as of the moment the command is processed).
    switch (vo)
    {
        case NoVersioning:
            break;

        case ClaimOldVersion:
            arg("vb", 1);
            break;

        case ReplaceOldVersion:
            arg("vb", m_off_t(0));
            break;

        case UseLocalVersioningFlag:
            arg("vb", !client->versions_disabled);
            vo = !client->versions_disabled ? ClaimOldVersion : ReplaceOldVersion;
            break;

        case UseServerVersioningFlag:
            break;
    }

    beginarray("n");

    for (unsigned i = 0; i < nn.size(); i++)
    {
        beginobject();

        NewNode* nni = &nn[i];
        switch (nni->source)
        {
            case NEW_NODE:
                arg("h", (byte*)&nni->nodehandle, MegaClient::NODEHANDLE);
                break;

            case NEW_PUBLIC:
                arg("ph", (byte*)&nni->nodehandle, MegaClient::NODEHANDLE);
                break;

            case NEW_UPLOAD:
                arg("h", nni->uploadtoken.data(), sizeof nn[0].uploadtoken);

                // include pending file attributes for this upload
                string s;

                if (nni->fileattributes)
                {
                    // if attributes are set on the newnode then the app is not using the pendingattr mechanism
                    s.swap(*nni->fileattributes);
                    nni->fileattributes.reset();
                }
                else
                {
                    client->pendingattrstring(nn[i].uploadhandle, &s);

#ifdef USE_MEDIAINFO
                    client->mediaFileInfo.addUploadMediaFileAttributes(nn[i].uploadhandle, &s);
#endif
                }

                if (s.size())
                {
                    arg("fa", s.c_str(), 1);
                }
        }

        if (!ISUNDEF(nn[i].parenthandle))
        {
            arg("p", (byte*)&nn[i].parenthandle, MegaClient::NODEHANDLE);
        }

<<<<<<< HEAD
        if (nn[i].type == FILENODE && !nn[i].ovhandle.isUndef())
=======
        if (vo != NoVersioning &&
            nn[i].type == FILENODE && !ISUNDEF(nn[i].ovhandle))
>>>>>>> 790a5b3f
        {
            arg("ov", (byte*)&nn[i].ovhandle, MegaClient::NODEHANDLE);
        }
        nn[i].mVersioningOption = vo;

        arg("t", nn[i].type);
        arg("a", (byte*)nn[i].attrstring->data(), int(nn[i].attrstring->size()));

        if (nn[i].nodekey.size() <= sizeof key)
        {
            client->key.ecb_encrypt((byte*)nn[i].nodekey.data(), key, nn[i].nodekey.size());
            arg("k", key, int(nn[i].nodekey.size()));
        }
        else
        {
            arg("k", (const byte*)nn[i].nodekey.data(), int(nn[i].nodekey.size()));
        }

        endobject();
    }

    endarray();

    // add cr element for new nodes, if applicable
    if (type == NODE_HANDLE)
    {
        Node* tn;
        if ((tn = client->nodeByHandle(th, true)))
        {
            assert(tn->type != FILENODE);

            ShareNodeKeys snk;

            for (unsigned i = 0; i < nn.size(); i++)
            {
                switch (nn[i].source)
                {
                    case NEW_PUBLIC:
                    case NEW_NODE:
                        snk.add(nn[i].nodekey, nn[i].nodehandle, tn, 0);
                        break;

                    case NEW_UPLOAD:
                        snk.add(nn[i].nodekey, nn[i].nodehandle, tn, 0, nn[i].uploadtoken.data(), (int)sizeof nn[i].uploadtoken);
                        break;
                }
            }

            snk.get(this, true);
        }
    }

    tag = ctag;
    addToNodePendingCommands(targethandle, client);
}

// add new nodes and handle->node handle mapping
void CommandPutNodes::removePendingDBRecordsAndTempFiles()
{
    removeFromNodePendingCommands(targethandle, client);

    pendingdbid_map::iterator it = client->pendingtcids.find(tag);
    if (it != client->pendingtcids.end())
    {
        if (client->tctable)
        {
            client->mTctableRequestCommitter->beginOnce();
            vector<uint32_t> &ids = it->second;
            for (unsigned int i = 0; i < ids.size(); i++)
            {
                if (ids[i])
                {
                    client->tctable->del(ids[i]);
                }
            }
        }
        client->pendingtcids.erase(it);
    }
    pendingfiles_map::iterator pit = client->pendingfiles.find(tag);
    if (pit != client->pendingfiles.end())
    {
        vector<LocalPath> &pfs = pit->second;
        for (unsigned int i = 0; i < pfs.size(); i++)
        {
            client->fsaccess->unlinklocal(pfs[i]);
        }
        client->pendingfiles.erase(pit);
    }
}

void CommandPutNodes::performAppCallback(Error e, bool targetOverride)
{
    if (mResultFunction) mResultFunction(e, type, nn, targetOverride);
	else client->app->putnodes_result(e, type, nn, targetOverride);
}

bool CommandPutNodes::procresult(Result r)
{
    removePendingDBRecordsAndTempFiles();

    if (r.hasJsonArray() || r.hasJsonObject())
    {
        // The response is a sparse array indicating the nodes that failed, and the corresponding error code.
        // If the first three nodes failed, the response would be e.g. [-9,-9,-9].  Success is []
        // If the second and third node failed, the response would change to {"1":-9,"2":-9}.

        unsigned arrayIndex = 0;
        for (;;)
        {
            if (r.hasJsonArray())
            {
                if (*client->json.pos == ']')
                {
                    break;
                }

                if (!client->json.isnumeric())
                {
                    performAppCallback(API_EINTERNAL);
                    return false;
                }

                assert(arrayIndex < nn.size());
                if (arrayIndex < nn.size())
                {
                    nn[arrayIndex++].mError = error(client->json.getint());
                }
            }
            else
            {
                string index, errorCode;
                if (client->json.storeobject(&index) && *client->json.pos == ':')
                {
                    ++client->json.pos;
                    if (client->json.storeobject(&errorCode))
                    {
                        arrayIndex = unsigned(atoi(index.c_str()));
                        if (arrayIndex < nn.size())
                        {
                            nn[arrayIndex].mError = error(atoi(errorCode.c_str()));
                            continue;
                        }
                    }
                }
                if (*client->json.pos != '}')
                {
                    performAppCallback(API_EINTERNAL);
                    return false;
                }
                break;
            }
        }

#ifdef DEBUG
        for (auto& n : nn)
        {
            // double check we got a node, or know the error why it didn't get created
            if (!((n.added && n.mAddedHandle != UNDEF && !n.mError) ||
                 (!n.added && n.mAddedHandle == UNDEF && n.mError)))
            {
                assert(false);
            }
        }
#endif

	    // when the target has been removed, the API automatically adds the new node/s
	    // into the rubbish bin
	    Node *tempNode = !nn.empty() ? client->nodebyhandle(nn.front().mAddedHandle) : nullptr;
	    bool targetOverride = (tempNode && NodeHandle().set6byte(tempNode->parenthandle) != targethandle);

        performAppCallback(emptyResponse ? API_ENOENT : API_OK, targetOverride);
        return true;
    }
    else
    {
        LOG_debug << "Putnodes error " << r.errorOrOK();
        if (r.wasError(API_EOVERQUOTA))
        {
            if (client->isPrivateNode(targethandle))
            {
                client->activateoverquota(0, false);
            }
#ifdef ENABLE_SYNC
            else    // the target's account is overquota
            {
                if (source == PUTNODES_SYNC)
                {
                    client->disableSyncContainingNode(targethandle, FOREIGN_TARGET_OVERSTORAGE, false);
                }
            }
#endif
        }

        performAppCallback(r.errorOrOK());
        return r.wasErrorOrOK();
    }
}


CommandMoveNode::CommandMoveNode(MegaClient* client, Node* n, Node* t, syncdel_t csyncdel, NodeHandle prevparent, Completion&& c)
{
    h = n->nodeHandle();
    syncdel = csyncdel;
    np = t->nodeHandle();
    pp = prevparent;
    syncop = !pp.isUndef();

    cmd("m");

    // Special case for Move, we do set the 'i' field.
    // This is needed for backward compatibility, old versions used memcmp to detect if a 'd' actionpacket was followed by a 't'  actionpacket with the same 'i' (ie, a move)
    // Additionally the servers can't deliver `st` in that packet for the same reason.  And of course we will not ignore this `t` packet, despite setting 'i'.
    notself(client);

    arg("n", h);
    arg("t", t->nodeHandle());
    assert(t->type != FILENODE);

    TreeProcShareKeys tpsk;
    client->proctree(n, &tpsk);
    tpsk.get(this);

    tag = client->reqtag;

    addToNodePendingCommands(n);
    addToNodePendingCommands(t);
    completion = move(c);
}

bool CommandMoveNode::procresult(Result r)
{
    removeFromNodePendingCommands(h, client);
    removeFromNodePendingCommands(np, client);

    if (r.wasErrorOrActionpacket())
    {
        if (r.wasError(API_EOVERQUOTA))
        {
            client->activateoverquota(0, false);
        }

#ifdef ENABLE_SYNC
        //if (syncdel != SYNCDEL_NONE)
        //{
        //    Node* syncn = client->nodeByHandle(h);

        //    if (syncn)
        //    {
        //        if (r.succeeded())
        //        {
        //            Node* n;

        //            // update all todebris records in the subtree
        //            for (node_set::iterator it = client->todebris.begin(); it != client->todebris.end(); it++)
        //            {
        //                n = *it;

        //                do {
        //                    if (n == syncn)
        //                    {
        //                        (*it)->syncdeleted = syncdel;
        //                        break;
        //                    }
        //                } while ((n = n->parent));
        //            }
        //        }
        //        else
        //        {
        //            Node *tn = NULL;
        //            if (syncdel == SYNCDEL_BIN || syncdel == SYNCDEL_FAILED
        //                    || !(tn = client->nodebyhandle(client->rootnodes[RUBBISHNODE - ROOTNODE])))
        //            {
        //                LOG_err << "Error moving node to the Rubbish Bin";
        //                syncn->syncdeleted = SYNCDEL_NONE;
        //                client->todebris.erase(syncn->todebris_it);
        //                syncn->todebris_it = client->todebris.end();
        //            }
        //            else
        //            {
        //                int creqtag = client->reqtag;
        //                client->reqtag = syncn->tag;
        //                LOG_warn << "Move to Syncdebris failed. Moving to the Rubbish Bin instead.";
        //                client->rename(syncn, tn, SYNCDEL_FAILED, pp, nullptr, nullptr); // if we don't succeed here, just stop rather than cycling forever
        //                client->reqtag = creqtag;
        //            }
        //        }
        //    }
        //}
#endif
        // Movement of shares and pending shares into Rubbish should remove them
        if (r.wasStrictlyError() && syncdel == SYNCDEL_NONE)
        {
            client->sendevent(99439, "Unexpected move error", 0);
        }
    }

    if (Node* n = client->nodeByHandle(h))
    {
        client->rewriteforeignkeys(n);
    }

    if (completion) completion(h, r.errorResultOrActionpacket());
    return r.wasErrorOrActionpacket();
}

CommandDelNode::CommandDelNode(MegaClient* client, NodeHandle th, bool keepversions, int cmdtag, std::function<void(NodeHandle, Error)>&& f)
    : mResultFunction(move(f))
{
    cmd("d");

    arg("n", (byte*)&th, MegaClient::NODEHANDLE);

    if (keepversions)
    {
        arg("v", 1);
    }

    h = th;
    tag = cmdtag;
}

bool CommandDelNode::procresult(Result r)
{
    error e = r.errorResultOrActionpacket();

    if (r.wasErrorOrActionpacket())
    {
        if (mResultFunction)    mResultFunction(h, e);
        else         client->app->unlink_result(h.as8byte(), e);
        return true;
    }
    else
    {
        error e = API_OK;

        for (;;)
        {
            switch (client->json.getnameid())
            {
                case 'r':
                    if (client->json.enterarray())
                    {
                        if(client->json.isnumeric())
                        {
                            e = (error)client->json.getint();
                        }

                        client->json.leavearray();
                    }
                    break;

                case EOO:
                    if (mResultFunction)    mResultFunction(h, e);
                    else         client->app->unlink_result(h.as8byte(), e);

                    return true;

                default:
                    if (!client->json.storeobject())
                    {
                        if (mResultFunction)    mResultFunction(h, API_EINTERNAL);
                        else         client->app->unlink_result(h.as8byte(), API_EINTERNAL);
                        return false;
                    }
            }
        }
    }
}


CommandDelVersions::CommandDelVersions(MegaClient* client)
{
    cmd("dv");
    tag = client->reqtag;
}

bool CommandDelVersions::procresult(Result r)
{
    client->app->unlinkversions_result(r.errorResultOrActionpacket());
    return r.wasErrorOrActionpacket();
}

CommandKillSessions::CommandKillSessions(MegaClient* client)
{
    cmd("usr");
    arg("ko", 1); // Request to kill all sessions except the current one

    h = UNDEF;
    tag = client->reqtag;
}

CommandKillSessions::CommandKillSessions(MegaClient* client, handle sessionid)
{
    cmd("usr");
    beginarray("s");
    element(sessionid, MegaClient::USERHANDLE);
    endarray();

    h = sessionid;
    tag = client->reqtag;
}

bool CommandKillSessions::procresult(Result r)
{
    client->app->sessions_killed(h, r.errorOrOK());
    return r.wasErrorOrOK();
}

CommandLogout::CommandLogout(MegaClient *client, bool keepSyncConfigsFile)
    : mKeepSyncConfigsFile(keepSyncConfigsFile)
{
    cmd("sml");

    batchSeparately = true;

    tag = client->reqtag;
}

const char* CommandLogout::getJSON(MegaClient* client)
{
    if (!incrementedCount)
    {
        // only set this once we are about to send the command, in case there are others ahead of it in the queue
        client->loggingout++;
        // only set it once in case of retries.
        incrementedCount = true;
    }
    return jsonWriter.getstring().c_str();
}

bool CommandLogout::procresult(Result r)
{
    assert(r.wasErrorOrOK());
    MegaApp *app = client->app;
    if (client->loggingout > 0)
    {
        client->loggingout--;
    }
    if(r.wasError(API_OK))
    {
        // We are logged out, but we mustn't call locallogout until we exit this call
        // stack for processing CS batches, as it deletes data currently in use.
        bool keepSyncConfigsFile = mKeepSyncConfigsFile;
        client->mOnCSCompletion = [keepSyncConfigsFile](MegaClient* client){
            client->locallogout(true, keepSyncConfigsFile);
            client->app->logout_result(API_OK);
        };
    }
    else
    {
        app->logout_result(r.errorOrOK());
    }
    return true;
}

CommandPrelogin::CommandPrelogin(MegaClient* client, const char* email)
{
    cmd("us0");
    arg("user", email);
    batchSeparately = true;  // in case the account is blocked (we need to get a sid so we can issue whyamiblocked)

    this->email = email;
    tag = client->reqtag;
}

bool CommandPrelogin::procresult(Result r)
{
    if (r.wasErrorOrOK())
    {
        client->app->prelogin_result(0, NULL, NULL, r.errorOrOK());
        return true;
    }

    assert(r.hasJsonObject());
    int v = 0;
    string salt;
    for (;;)
    {
        switch (client->json.getnameid())
        {
            case 'v':
                v = int(client->json.getint());
                break;
            case 's':
                client->json.storeobject(&salt);
                break;
            case EOO:
                if (v == 0)
                {
                    LOG_err << "No version returned";
                    client->app->prelogin_result(0, NULL, NULL, API_EINTERNAL);
                }
                else if (v > 2)
                {
                    LOG_err << "Version of account not supported";
                    client->app->prelogin_result(0, NULL, NULL, API_EINTERNAL);
                }
                else if (v == 2 && !salt.size())
                {
                    LOG_err << "No salt returned";
                    client->app->prelogin_result(0, NULL, NULL, API_EINTERNAL);
                }
                else
                {
                    client->accountversion = v;
                    Base64::atob(salt, client->accountsalt);
                    client->app->prelogin_result(v, &email, &salt, API_OK);
                }
                return true;
            default:
                if (!client->json.storeobject())
                {
                    client->app->prelogin_result(0, NULL, NULL, API_EINTERNAL);
                    return false;
                }
        }
    }
}

// login request with user e-mail address and user hash
CommandLogin::CommandLogin(MegaClient* client, const char* email, const byte *emailhash, int emailhashsize, const byte *sessionkey, int csessionversion, const char *pin)
{
    cmd("us");
    batchSeparately = true;  // in case the account is blocked (we need to get a sid so we can issue whyamiblocked)

    // are we just performing a session validation?
    checksession = !email;
    sessionversion = csessionversion;

    if (!checksession)
    {
        arg("user", email);
        arg("uh", emailhash, emailhashsize);
        if (pin)
        {
            arg("mfa", pin);
        }
    }
    else
    {
        if (client->sctable && client->dbaccess->currentDbVersion == DbAccess::LEGACY_DB_VERSION)
        {
            LOG_debug << "Requesting a local cache upgrade";
            arg("fa", 1);
        }
    }

    if (sessionkey)
    {
        arg("sek", sessionkey, SymmCipher::KEYLENGTH);
    }

    if (client->cachedscsn != UNDEF)
    {
        arg("sn", (byte*)&client->cachedscsn, sizeof client->cachedscsn);
    }

    string deviceIdHash = client->getDeviceidHash();
    if (!deviceIdHash.empty())
    {
        arg("si", deviceIdHash.c_str());
    }
    else
    {
        client->sendevent(99454, "Device-id not available at login");
    }

    tag = client->reqtag;
}

// process login result
bool CommandLogin::procresult(Result r)
{
    if (r.wasErrorOrOK())
    {
        client->app->login_result(r.errorOrOK());
        return true;
    }

    assert(r.hasJsonObject());
    byte hash[SymmCipher::KEYLENGTH];
    byte sidbuf[AsymmCipher::MAXKEYLENGTH];
    byte privkbuf[AsymmCipher::MAXKEYLENGTH * 2];
    byte sek[SymmCipher::KEYLENGTH];
    int len_k = 0, len_privk = 0, len_csid = 0, len_tsid = 0, len_sek = 0;
    handle me = UNDEF;
    bool fa = false;
    bool ach = false;

    for (;;)
    {
        switch (client->json.getnameid())
        {
            case 'k':
                len_k = client->json.storebinary(hash, sizeof hash);
                break;

            case 'u':
                me = client->json.gethandle(MegaClient::USERHANDLE);
                break;

            case MAKENAMEID3('s', 'e', 'k'):
                len_sek = client->json.storebinary(sek, sizeof sek);
                break;

            case MAKENAMEID4('t', 's', 'i', 'd'):
                len_tsid = client->json.storebinary(sidbuf, sizeof sidbuf);
                break;

            case MAKENAMEID4('c', 's', 'i', 'd'):
                len_csid = client->json.storebinary(sidbuf, sizeof sidbuf);
                break;

            case MAKENAMEID5('p', 'r', 'i', 'v', 'k'):
                len_privk = client->json.storebinary(privkbuf, sizeof privkbuf);
                break;

            case MAKENAMEID2('f', 'a'):
                fa = client->json.getint();
                break;

            case MAKENAMEID3('a', 'c', 'h'):
                ach = client->json.getint();
                break;

            case MAKENAMEID2('s', 'n'):
                if (!client->json.getint())
                {
                    // local state cache continuity rejected: read state from
                    // server instead
                    client->cachedscsn = UNDEF;
                }
                break;

            case EOO:
                if (!checksession)
                {
                    if (ISUNDEF(me) || len_k != sizeof hash)
                    {
                        client->app->login_result(API_EINTERNAL);
                        return true;
                    }

                    // decrypt and set master key
                    client->key.ecb_decrypt(hash);
                    client->key.setkey(hash);
                }
                else
                {
                    if (fa && client->sctable)
                    {
                        client->sctable->remove();
                        client->sctable.reset();
                        client->pendingsccommit = false;
                        client->cachedscsn = UNDEF;
                        client->dbaccess->currentDbVersion = DbAccess::DB_VERSION;

                        client->sendevent(99404, "Local DB upgrade granted", 0);
                    }
                }

                if (len_sek)
                {
                    if (len_sek != SymmCipher::KEYLENGTH)
                    {
                        client->app->login_result(API_EINTERNAL);
                        return true;
                    }

                    if (checksession && sessionversion)
                    {
                        byte k[SymmCipher::KEYLENGTH];
                        memcpy(k, client->key.key, sizeof(k));

                        client->key.setkey(sek);
                        client->key.ecb_decrypt(k);
                        client->key.setkey(k);
                    }
                }

                if (len_tsid)
                {
                    client->sid.assign((const char *)sidbuf, MegaClient::SIDLEN);

                    // account does not have an RSA keypair set: verify
                    // password using symmetric challenge
                    if (!client->checktsid(sidbuf, len_tsid))
                    {
                        LOG_warn << "Error checking tsid";
                        client->app->login_result(API_ENOENT);
                        return true;
                    }

                    // add missing RSA keypair
                    LOG_info << "Generating and adding missing RSA keypair";
                    client->setkeypair();
                }
                else
                {
                    // account has RSA keypair: decrypt server-provided session ID
                    if (len_privk < 256)
                    {
                        if (!checksession)
                        {
                            client->app->login_result(API_EINTERNAL);
                            return true;
                        }
                        else if (!client->ephemeralSessionPlusPlus)
                        {
                            // logging in with tsid to an account without a RSA keypair
                            LOG_info << "Generating and adding missing RSA keypair";
                            client->setkeypair();
                        }
                    }
                    else
                    {
                        // decrypt and set private key
                        client->key.ecb_decrypt(privkbuf, len_privk);
                        client->mPrivKey.resize(AsymmCipher::MAXKEYLENGTH * 2);
                        client->mPrivKey.resize(Base64::btoa(privkbuf, len_privk, (char *)client->mPrivKey.data()));

                        if (!client->asymkey.setkey(AsymmCipher::PRIVKEY, privkbuf, len_privk))
                        {
                            LOG_warn << "Error checking private key";
                            client->app->login_result(API_ENOENT);
                            return true;
                        }
                    }

                    if (!checksession)
                    {
                        if (len_csid < 32)
                        {
                            client->app->login_result(API_EINTERNAL);
                            return true;
                        }

                        // decrypt and set session ID for subsequent API communication
                        if (!client->asymkey.decrypt(sidbuf, len_csid, sidbuf, MegaClient::SIDLEN))
                        {
                            client->app->login_result(API_EINTERNAL);
                            return true;
                        }

                        client->sid.assign((const char *)sidbuf, MegaClient::SIDLEN);
                    }
                }

                client->me = me;
                client->uid = Base64Str<MegaClient::USERHANDLE>(client->me);
                client->achievements_enabled = ach;
                // Force to create own user
                client->finduser(me, 1);

                if (len_sek)
                {
                    client->sessionkey.assign((const char *)sek, sizeof(sek));
                }

                client->openStatusTable(true);
                client->app->login_result(API_OK);
                return true;

            default:
                if (!client->json.storeobject())
                {
                    client->app->login_result(API_EINTERNAL);
                    return false;
                }
        }
    }
}

CommandShareKeyUpdate::CommandShareKeyUpdate(MegaClient*, handle sh, const char* uid, const byte* key, int len)
{
    cmd("k");
    beginarray("sr");

    element(sh, MegaClient::NODEHANDLE);
    element(uid);
    element(key, len);

    endarray();
}

CommandShareKeyUpdate::CommandShareKeyUpdate(MegaClient* client, handle_vector* v)
{
    Node* n;
    byte sharekey[SymmCipher::KEYLENGTH];

    cmd("k");
    beginarray("sr");

    for (size_t i = v->size(); i--;)
    {
        handle h = (*v)[i];

        if ((n = client->nodebyhandle(h)) && n->sharekey)
        {
            client->key.ecb_encrypt(n->sharekey->key, sharekey, SymmCipher::KEYLENGTH);

            element(h, MegaClient::NODEHANDLE);
            element(client->me, MegaClient::USERHANDLE);
            element(sharekey, SymmCipher::KEYLENGTH);
        }
    }

    endarray();
}

// add/remove share; include node share keys if new share
CommandSetShare::CommandSetShare(MegaClient* client, Node* n, User* u, accesslevel_t a, int newshare, const char* msg, bool writable, const char* personal_representation, int ctag, std::function<void(Error, bool writable)> f)
{
    byte auth[SymmCipher::BLOCKSIZE];
    byte key[SymmCipher::KEYLENGTH];
    byte asymmkey[AsymmCipher::MAXKEYLENGTH];
    int t = 0;

    tag = ctag;

    sh = n->nodehandle;
    user = u;
    access = a;
    mWritable = writable;

    completion = move(f);
    assert(completion);

    mSeqtagArray = true;
    cmd("s2");
    arg("n", (byte*)&sh, MegaClient::NODEHANDLE);

    // Only for inviting non-contacts
    if (personal_representation && personal_representation[0])
    {
        this->personal_representation = personal_representation;
        arg("e", personal_representation);
    }

    if (msg && msg[0])
    {
        this->msg = msg;
        arg("msg", msg);
    }

    if (a != ACCESS_UNKNOWN)
    {
        // securely store/transmit share key
        // by creating a symmetrically (for the sharer) and an asymmetrically
        // (for the sharee) encrypted version
        memcpy(key, n->sharekey->key, sizeof key);
        memcpy(asymmkey, key, sizeof key);

        client->key.ecb_encrypt(key);
        arg("ok", key, sizeof key);

        if (u && u->pubk.isvalid())
        {
            t = u->pubk.encrypt(client->rng, asymmkey, SymmCipher::KEYLENGTH, asymmkey, sizeof asymmkey);
        }

        // outgoing handle authentication
        client->handleauth(sh, auth);
        arg("ha", auth, sizeof auth);
    }

    beginarray("s");
    beginobject();

    arg("u", u ? ((u->show == VISIBLE) ? u->uid.c_str() : u->email.c_str()) : MegaClient::EXPORTEDLINK);
    // if the email is registered, the pubk request has returned the userhandle -->
    // sending the userhandle instead of the email makes the API to assume the user is already a contact

    if (a != ACCESS_UNKNOWN)
    {
        arg("r", a);

        if (u && u->pubk.isvalid() && t)
        {
            arg("k", asymmkey, t);
        }
    }

    endobject();
    endarray();

    // only for a fresh share: add cr element with all node keys encrypted to
    // the share key
    if (newshare)
    {
        // the new share's nodekeys for this user: generate node list
        TreeProcShareKeys tpsk(n);
        client->proctree(n, &tpsk);
        tpsk.get(this);
    }
}

// process user element (email/handle pairs)
bool CommandSetShare::procuserresult(MegaClient* client)
{
    while (client->json.enterobject())
    {
        handle uh = UNDEF;
        const char* m = NULL;

        for (;;)
        {
            switch (client->json.getnameid())
            {
                case 'u':
                    uh = client->json.gethandle(MegaClient::USERHANDLE);
                    break;

                case 'm':
                    m = client->json.getvalue();
                    break;

                case EOO:
                    if (!ISUNDEF(uh) && m)
                    {
                        client->mapuser(uh, m);
                    }
                    return true;

                default:
                    if (!client->json.storeobject())
                    {
                        return false;
                    }
            }
        }
    }

    return false;
}

// process result of share addition/modification
bool CommandSetShare::procresult(Result r)
{
    if (r.wasErrorOrOK())
    {
        completion(r.errorOrOK(), mWritable);
        return true;
    }

    for (;;)
    {
        switch (client->json.getnameid())
        {
            case MAKENAMEID2('o', 'k'):  // an owner key response will only
                                         // occur if the same share was created
                                         // concurrently with a different key
            {
                byte key[SymmCipher::KEYLENGTH + 1];
                if (client->json.storebinary(key, sizeof key + 1) == SymmCipher::KEYLENGTH)
                {
                    Node* n;

                    if ((n = client->nodebyhandle(sh)) && n->sharekey)
                    {
                        client->key.ecb_decrypt(key);
                        n->sharekey->setkey(key);

                        // repeat attempt with corrected share key
                        client->reqs.add(new CommandSetShare(client, n, user, access, 0, msg.c_str(), mWritable, personal_representation.c_str(),
                                         tag, move(completion)));
                        return false;
                    }
                }
                break;
            }

            case 'u':   // user/handle confirmation
                if (client->json.enterarray())
                {
                    while (procuserresult(client))
                    {}
                    client->json.leavearray();
                }
                break;

            case 'r':
                if (client->json.enterarray())
                {
                    while (client->json.isnumeric())
                    {
                        // intermediate result updates, not final completion
                        // we used to call share_result but it wasn't used
                        client->json.getint();
                    }

                    client->json.leavearray();
                }
                break;

            case MAKENAMEID3('s', 'n', 'k'):
                client->procsnk(&client->json);
                break;

            case MAKENAMEID3('s', 'u', 'k'):
                client->procsuk(&client->json);
                break;

            case MAKENAMEID2('c', 'r'):
                client->proccr(&client->json);
                break;

            case EOO:
                completion(API_OK, mWritable);
                return true;

            default:
                if (!client->json.storeobject())
                {
                    return false;
                }
        }
    }
}

CommandSetPendingContact::CommandSetPendingContact(MegaClient* client, const char* temail, opcactions_t action, const char* msg, const char* oemail, handle contactLink)
{
    mV3 = false;
    cmd("upc");

    if (oemail != NULL)
    {
        arg("e", oemail);
    }

    arg("u", temail);
    switch (action)
    {
        case OPCA_DELETE:
            arg("aa", "d");
            break;
        case OPCA_REMIND:
            arg("aa", "r");
            break;
        case OPCA_ADD:
            arg("aa", "a");
            if (!ISUNDEF(contactLink))
            {
                arg("cl", (byte*)&contactLink, MegaClient::CONTACTLINKHANDLE);
            }
            break;
    }

    if (msg != NULL)
    {
        arg("msg", msg);
    }

    if (action != OPCA_REMIND)  // for reminders, need the actionpacket to update `uts`
    {
        notself(client);
    }

    tag = client->reqtag;
    this->action = action;
    this->temail = temail;
}

bool CommandSetPendingContact::procresult(Result r)
{
    if (r.wasErrorOrOK())
    {
        handle pcrhandle = UNDEF;
        if (r.wasError(API_OK)) // response for delete & remind actions is always numeric
        {
            // find the PCR by email
            PendingContactRequest *pcr = NULL;
            for (handlepcr_map::iterator it = client->pcrindex.begin();
                 it != client->pcrindex.end(); it++)
            {
                if (it->second->targetemail == temail)
                {
                    pcr = it->second.get();
                    pcrhandle = pcr->id;
                    break;
                }
            }

            if (!pcr)
            {
                LOG_err << "Reminded/deleted PCR not found";
            }
            else if (action == OPCA_DELETE)
            {
                pcr->changed.deleted = true;
                client->notifypcr(pcr);

                // remove pending shares related to the deleted PCR
                Node *n;
                for (node_map::iterator it = client->nodes.begin(); it != client->nodes.end(); it++)
                {
                    n = it->second;
                    if (n->pendingshares && n->pendingshares->find(pcr->id) != n->pendingshares->end())
                    {
                        client->newshares.push_back(
                                    new NewShare(n->nodehandle, 1, n->owner, ACCESS_UNKNOWN,
                                                 0, NULL, NULL, pcr->id, false));
                    }
                }

                client->mergenewshares(1);
            }
        }

        client->app->setpcr_result(pcrhandle, r.errorOrOK(), this->action);
        return true;
    }

    // if the PCR has been added, the response contains full details
    handle p = UNDEF;
    m_time_t ts = 0;
    m_time_t uts = 0;
    const char *eValue = NULL;
    const char *m = NULL;
    const char *msg = NULL;
    PendingContactRequest *pcr = NULL;
    for (;;)
    {
        switch (client->json.getnameid())
        {
            case 'p':
                p = client->json.gethandle(MegaClient::PCRHANDLE);
                break;
            case 'm':
                m = client->json.getvalue();
                break;
            case 'e':
                eValue = client->json.getvalue();
                break;
            case MAKENAMEID3('m', 's', 'g'):
                msg = client->json.getvalue();
                break;
            case MAKENAMEID2('t', 's'):
                ts = client->json.getint();
                break;
            case MAKENAMEID3('u', 't', 's'):
                uts = client->json.getint();
                break;
            case EOO:
                if (ISUNDEF(p))
                {
                    LOG_err << "Error in CommandSetPendingContact. Undefined handle";
                    client->app->setpcr_result(UNDEF, API_EINTERNAL, this->action);
                    return true;
                }

                if (action != OPCA_ADD || !eValue || !m || ts == 0 || uts == 0)
                {
                    LOG_err << "Error in CommandSetPendingContact. Wrong parameters";
                    client->app->setpcr_result(UNDEF, API_EINTERNAL, this->action);
                    return true;
                }

                pcr = new PendingContactRequest(p, eValue, m, ts, uts, msg, true);
                client->mappcr(p, unique_ptr<PendingContactRequest>(pcr));

                client->notifypcr(pcr);
                client->app->setpcr_result(p, API_OK, this->action);
                return true;

            default:
                if (!client->json.storeobject())
                {
                    LOG_err << "Error in CommandSetPendingContact. Parse error";
                    client->app->setpcr_result(UNDEF, API_EINTERNAL, this->action);
                    return false;
                }
        }
    }
}

CommandUpdatePendingContact::CommandUpdatePendingContact(MegaClient* client, handle p, ipcactions_t action)
{
    cmd("upca");

    arg("p", (byte*)&p, MegaClient::PCRHANDLE);
    switch (action)
    {
        case IPCA_ACCEPT:
            arg("aa", "a");
            break;
        case IPCA_DENY:
            arg("aa", "d");
            break;
        case IPCA_IGNORE:
        default:
            arg("aa", "i");
            break;
    }

    tag = client->reqtag;
    this->action = action;
}

bool CommandUpdatePendingContact::procresult(Result r)
{
    client->app->updatepcr_result(r.errorResultOrActionpacket(), this->action);
    return r.wasErrorOrActionpacket();
}

CommandEnumerateQuotaItems::CommandEnumerateQuotaItems(MegaClient* client)
{
    cmd("utqa");
    arg("nf", 3);
    arg("b", 1);
    tag = client->reqtag;
}

bool CommandEnumerateQuotaItems::procresult(Result r)
{
    if (r.wasErrorOrOK())
    {
        client->app->enumeratequotaitems_result(r.errorOrOK());
        return true;
    }

    string currency; // common for all plans, populated from `l` object

    while (client->json.enterobject())
    {
        handle product = UNDEF;
        int prolevel = -1, gbstorage = -1, gbtransfer = -1, months = -1, type = -1;
        unsigned amount = 0, amountMonth = 0, localPrice = 0;
        string description;
        string ios_id;
        string android_id;

        unique_ptr<BusinessPlan> bizPlan;
        unique_ptr<CurrencyData> currencyData;

        bool finished = false;
        bool readingL = false;
        const char* buf = nullptr;
        while (!finished)
        {
            buf = nullptr;

            switch (client->json.getnameid())
            {
                case MAKENAMEID1('l'):  // currency localization
                {
                    if (!client->json.enterobject())
                    {
                        LOG_err << "Failed to parse Enumerate-quota-items response, `l` object";
                        client->app->enumeratequotaitems_result(API_EINTERNAL);
                        return false;
                    }

                    currencyData = mega::make_unique<CurrencyData>();
                    readingL = true;

                    while (!finished)
                    {
                        buf = nullptr;

                        switch(client->json.getnameid())
                        {
                            case MAKENAMEID1('c'):  // currency, ie. EUR
                                buf = client->json.getvalue();
                                JSON::copystring(&currencyData->currencyName, buf);
                                currency = currencyData->currencyName;
                                break;
                            case MAKENAMEID2('c', 's'): // currency symbol, ie. €
                                buf = client->json.getvalue();
                                JSON::copystring(&currencyData->currencySymbol, buf);
                                break;
                            case MAKENAMEID2('l', 'c'):  // local currency, ie. NZD
                                buf = client->json.getvalue();
                                JSON::copystring(&currencyData->localCurrencyName, buf);
                                break;
                            case MAKENAMEID3('l', 'c', 's'):    // local currency symbol, ie. $
                                buf = client->json.getvalue();
                                JSON::copystring(&currencyData->localCurrencySymbol, buf);
                                break;
                            case EOO:
                                // sanity checks for received data
                                if (currencyData->currencyName.empty() || currencyData->currencySymbol.empty())
                                {
                                    LOG_err << "Failed to parse Enumerate-quota-items response, `l` data";
                                    client->app->enumeratequotaitems_result(API_EINTERNAL);
                                    return true;
                                }

                                finished = true;    // exits from the outer loop too
                                client->json.leaveobject(); // 'l' object
                                break;
                            default:
                                if (!client->json.storeobject())
                                {
                                    LOG_err << "Failed to parse Enumerate-quota-items response, store `l` data";
                                    client->app->enumeratequotaitems_result(API_EINTERNAL);
                                    return false;
                                }
                                break;
                        }
                    }
                    break;
                }
                case MAKENAMEID2('i', 't'): // 0 -> for all Pro level plans; 1 -> for Business plan
                    type = static_cast<int>(client->json.getint());
                    break;
                case MAKENAMEID2('i', 'd'):
                    product = client->json.gethandle(8);
                    break;
                case MAKENAMEID2('a', 'l'):
                    prolevel = static_cast<int>(client->json.getint());
                    break;
                case 's':
                    gbstorage = static_cast<int>(client->json.getint());
                    break;
                case 't':
                    gbtransfer = static_cast<int>(client->json.getint());
                    break;
                case 'm':
                    months = static_cast<int>(client->json.getint());
                    break;
                case 'p':   // price (in cents)
                    amount = static_cast<unsigned>(client->json.getint());
                    break;
                case 'd':
                    buf = client->json.getvalue();
                    JSON::copystring(&description, buf);
                    break;
                case MAKENAMEID3('i', 'o', 's'):
                    buf = client->json.getvalue();
                    JSON::copystring(&ios_id, buf);
                    break;
                case MAKENAMEID6('g', 'o', 'o', 'g', 'l', 'e'):
                    buf = client->json.getvalue();
                    JSON::copystring(&android_id, buf);
                    break;
                case MAKENAMEID3('m', 'b', 'p'):    // monthly price (in cents)
                    amountMonth = static_cast<unsigned>(client->json.getint());
                    break;
                case MAKENAMEID2('l', 'p'): // local price (in cents)
                    localPrice = static_cast<unsigned>(client->json.getint());
                    break;
                case MAKENAMEID2('b', 'd'): // BusinessPlan
                {
                    if (!client->json.enterobject())
                    {
                        LOG_err << "Failed to parse Enumerate-quota-items response, `bd` object";
                        client->app->enumeratequotaitems_result(API_EINTERNAL);
                        return false;
                    }

                    bizPlan = mega::make_unique<BusinessPlan>();

                    bool readingBd = true;
                    while (readingBd)
                    {
                        switch (client->json.getnameid())
                        {
                            case MAKENAMEID2('b', 'a'): // base (-1 means unlimited storage or transfer)
                            {
                                if (!client->json.enterobject())
                                {
                                    LOG_err << "Failed to parse Enumerate-quota-items response, `ba` object";
                                    client->app->enumeratequotaitems_result(API_EINTERNAL);
                                    return false;
                                }

                                bool readingBa = true;
                                while (readingBa)
                                {
                                    switch (client->json.getnameid())
                                    {
                                        case 's':
                                            bizPlan->gbStoragePerUser = static_cast<int>(client->json.getint());
                                            break;
                                        case 't':
                                            bizPlan->gbTransferPerUser = static_cast<int>(client->json.getint());
                                            break;
                                        case EOO:
                                            readingBa = false;
                                            break;
                                        default:
                                            if (!client->json.storeobject())
                                            {
                                                LOG_err << "Failed to parse Enumerate-quota-items response, `ba` data";
                                                client->app->enumeratequotaitems_result(API_EINTERNAL);
                                                return false;
                                            }
                                            break;
                                    }
                                }
                                client->json.leaveobject();
                                break;
                            }
                            case MAKENAMEID2('u', 's'):   // price per user
                            {
                                if (!client->json.enterobject())
                                {
                                    LOG_err << "Failed to parse Enumerate-quota-items response, `us` object";
                                    client->app->enumeratequotaitems_result(API_EINTERNAL);
                                    return false;
                                }

                                bool readingUs = true;
                                while (readingUs)
                                {
                                    switch (client->json.getnameid())
                                    {
                                        case 'p':
                                            bizPlan->pricePerUser = static_cast<unsigned>(client->json.getint());
                                            break;
                                        case MAKENAMEID2('l', 'p'):
                                            bizPlan->localPricePerUser = static_cast<unsigned>(client->json.getint());
                                            break;
                                        case EOO:
                                            readingUs = false;
                                            break;
                                        default:
                                            if (!client->json.storeobject())
                                            {
                                                LOG_err << "Failed to parse Enumerate-quota-items response, `us` data";
                                                client->app->enumeratequotaitems_result(API_EINTERNAL);
                                                return false;
                                            }
                                            break;
                                    }
                                }
                                client->json.leaveobject();
                                break;
                            }
                            case MAKENAMEID3('s', 't', 'o'):   // storage block
                            {
                                if (!client->json.enterobject())
                                {
                                    LOG_err << "Failed to parse Enumerate-quota-items response, `sto` object";
                                    client->app->enumeratequotaitems_result(API_EINTERNAL);
                                    return false;
                                }

                                bool readingSto = true;
                                while (readingSto)
                                {
                                    switch (client->json.getnameid())
                                    {
                                        case 's':
                                            bizPlan->gbPerStorage = static_cast<int>(client->json.getint());
                                            break;
                                        case 'p':
                                            bizPlan->pricePerStorage = static_cast<unsigned>(client->json.getint());
                                            break;
                                        case MAKENAMEID2('l', 'p'):
                                            bizPlan->localPricePerStorage = static_cast<unsigned>(client->json.getint());
                                            break;
                                        case EOO:
                                            readingSto = false;
                                            break;
                                        default:
                                            if (!client->json.storeobject())
                                            {
                                                LOG_err << "Failed to parse Enumerate-quota-items response, `sto` data";
                                                client->app->enumeratequotaitems_result(API_EINTERNAL);
                                                return false;
                                            }
                                            break;
                                    }
                                }
                                client->json.leaveobject();
                                break;
                            }
                            case MAKENAMEID4('t', 'r', 'n', 's'):   // transfer block
                            {
                                if (!client->json.enterobject())
                                {
                                    LOG_err << "Failed to parse Enumerate-quota-items response, `trns` object";
                                    client->app->enumeratequotaitems_result(API_EINTERNAL);
                                    return false;
                                }

                                bool readingTrns = true;
                                while (readingTrns)
                                {
                                    switch (client->json.getnameid())
                                    {
                                        case 't':
                                            bizPlan->gbPerTransfer = static_cast<int>(client->json.getint());
                                            break;
                                        case 'p':
                                            bizPlan->pricePerTransfer = static_cast<unsigned>(client->json.getint());
                                            break;
                                        case MAKENAMEID2('l', 'p'):
                                            bizPlan->localPricePerTransfer = static_cast<unsigned>(client->json.getint());
                                            break;
                                        case EOO:
                                            readingTrns = false;
                                            break;
                                        default:
                                            if (!client->json.storeobject())
                                            {
                                                LOG_err << "Failed to parse Enumerate-quota-items response, `sto` data";
                                                client->app->enumeratequotaitems_result(API_EINTERNAL);
                                                return false;
                                            }
                                            break;
                                    }
                                }
                                client->json.leaveobject();
                                break;
                            }
                            case MAKENAMEID4('m', 'i', 'n', 'u'):   // minimum number of user required to purchase
                                bizPlan->minUsers = static_cast<int>(client->json.getint());
                                break;
                            case EOO:
                                readingBd = false;
                                break;
                            default:
                                if (!client->json.storeobject())
                                {
                                    LOG_err << "Failed to parse Enumerate-quota-items response, `bd` object";
                                    client->app->enumeratequotaitems_result(API_EINTERNAL);
                                    return false;
                                }
                                break;
                        }
                    }
                    client->json.leaveobject();
                    break;
                }
                case EOO:
                    if (type < 0
                            || ISUNDEF(product)
                            || (prolevel < 0)
                            || (months < 0)
                            || currency.empty()
                            || description.empty()
                            // only available for Pro plans, not for Business
                            || (!type && gbstorage < 0)
                            || (!type && gbtransfer < 0)
                            || (!type && !amount)
                            || (!type && !amountMonth)
                            || (!type && ios_id.empty())
                            || (!type && android_id.empty())
                            // only available for Business plan(s)
                            || (type == 1 && !bizPlan))
                    {
                        client->app->enumeratequotaitems_result(API_EINTERNAL);
                        return true;
                    }

                    finished = true;
                    break;
                default:
                    if (!client->json.storeobject())
                    {
                        LOG_err << "Failed to parse Enumerate-quota-items response";
                        client->app->enumeratequotaitems_result(API_EINTERNAL);
                        return false;
                    }
                    break;
            }
        }   // end while(!finished)

        client->json.leaveobject();

        if (readingL)
        {
            // just read currency data, keep reading objects for each pro/business plan
            readingL = false;
            client->app->enumeratequotaitems_result(move(currencyData));
            continue;
        }
        else
        {
            client->app->enumeratequotaitems_result(type, product, prolevel, gbstorage,
                                                    gbtransfer, months, amount, amountMonth, localPrice,
                                                    description.c_str(), ios_id.c_str(), android_id.c_str(),
                                                    move(bizPlan));
        }
    }

    client->app->enumeratequotaitems_result(API_OK);
    return true;
}

CommandPurchaseAddItem::CommandPurchaseAddItem(MegaClient* client, int itemclass,
                                               handle item, unsigned price,
                                               const char* currency, unsigned /*tax*/,
                                               const char* /*country*/, handle lph,
                                               int phtype, int64_t ts)
{
    string sprice;
    sprice.resize(128);
    sprintf((char *)sprice.data(), "%.2f", price/100.0);
    replace( sprice.begin(), sprice.end(), ',', '.');
    cmd("uts");
    arg("it", itemclass);
    arg("si", (byte*)&item, 8);
    arg("p", sprice.c_str());
    arg("c", currency);
    if (!ISUNDEF(lph))
    {
        if (phtype == 0) // legacy mode
        {
            arg("aff", (byte*)&lph, MegaClient::NODEHANDLE);
        }
        else
        {
            beginobject("aff");
            arg("id", (byte*)&lph, MegaClient::NODEHANDLE);
            arg("ts", ts);
            arg("t", phtype);   // 1=affiliate id, 2=file/folder link, 3=chat link, 4=contact link
            endobject();
        }
    }

    tag = client->reqtag;

    //TODO: Complete this (tax? country?)
}

bool CommandPurchaseAddItem::procresult(Result r)
{
    if (r.wasErrorOrOK())
    {
        client->app->additem_result(r.errorOrOK());
        return true;
    }

    handle item = client->json.gethandle(8);
    if (item != UNDEF)
    {
        client->purchase_basket.push_back(item);
        client->app->additem_result(API_OK);
        return true;
    }
    else
    {
        client->json.storeobject();
        client->app->additem_result(API_EINTERNAL);
        return false;
    }
}

CommandPurchaseCheckout::CommandPurchaseCheckout(MegaClient* client, int gateway)
{
    cmd("utc");

    beginarray("s");
    for (handle_vector::iterator it = client->purchase_basket.begin(); it != client->purchase_basket.end(); it++)
    {
        element((byte*)&*it, sizeof(handle));
    }

    endarray();

    arg("m", gateway);

    // empty basket
    client->purchase_begin();

    tag = client->reqtag;
}

bool CommandPurchaseCheckout::procresult(Result r)
{
    if (r.wasErrorOrOK())
    {
        client->app->checkout_result(NULL, r.errorOrOK());
        return true;
    }

    //Expected response: "EUR":{"res":X,"code":Y}}
    client->json.getnameid();
    if (!client->json.enterobject())
    {
        LOG_err << "Parse error (CommandPurchaseCheckout)";
        client->app->checkout_result(NULL, API_EINTERNAL);
        return false;
    }

    string errortype;
    Error e;
    for (;;)
    {
        switch (client->json.getnameid())
        {
            case MAKENAMEID3('r', 'e', 's'):
                if (client->json.isnumeric())
                {
                    e = (error)client->json.getint();
                }
                else
                {
                    client->json.storeobject(&errortype);
                    if (errortype == "S")
                    {
                        errortype.clear();
                        e = API_OK;
                    }
                }
                break;

            case MAKENAMEID4('c', 'o', 'd', 'e'):
                if (client->json.isnumeric())
                {
                    e = (error)client->json.getint();
                }
                else
                {
                    LOG_err << "Parse error in CommandPurchaseCheckout (code)";
                }
                break;
            case EOO:
                client->json.leaveobject();
                if (!errortype.size() || errortype == "FI" || e == API_OK)
                {
                    client->app->checkout_result(NULL, e);
                }
                else
                {
                    client->app->checkout_result(errortype.c_str(), e);
                }
                return true;
            default:
                if (!client->json.storeobject())
                {
                    client->app->checkout_result(NULL, API_EINTERNAL);
                    return false;
                }
        }
    }
}

CommandRemoveContact::CommandRemoveContact(MegaClient* client, const char* m, visibility_t show)
{
    mV3 = false;

    this->email = m ? m : "";
    this->v = show;

    cmd("ur2");
    arg("u", m);
    arg("l", (int)show);

    tag = client->reqtag;
}

bool CommandRemoveContact::procresult(Result r)
{
    assert(r.hasJsonObject() || r.wasStrictlyError());

    if (r.hasJsonObject())
    {
        // the object contains (userhandle + email string) - caller will leaveobject() automatically

        if (User *u = client->finduser(email.c_str()))
        {
            u->show = v;
        }

        client->app->removecontact_result(API_OK);
        return true;
    }

    client->app->removecontact_result(r.errorOrOK());
    return r.wasErrorOrOK();
}

CommandPutMultipleUAVer::CommandPutMultipleUAVer(MegaClient *client, const userattr_map *attrs, int ctag)
{
    mV3 = false;

    this->attrs = *attrs;

    cmd("upv");

    for (userattr_map::const_iterator it = attrs->begin(); it != attrs->end(); it++)
    {
        attr_t type = it->first;

        beginarray(User::attr2string(type).c_str());

        element((const byte *) it->second.data(), int(it->second.size()));

        const string *attrv = client->ownuser()->getattrversion(type);
        if (attrv)
        {
            element(attrv->c_str());
        }

        endarray();
    }

    tag = ctag;
}

bool CommandPutMultipleUAVer::procresult(Result r)
{
    if (r.wasErrorOrOK())
    {
        client->sendevent(99419, "Error attaching keys", 0);

        client->app->putua_result(r.errorOrOK());
        return true;
    }

    User *u = client->ownuser();
    for(;;)   // while there are more attrs to read...
    {
        const char* ptr;
        const char* end;

        if (!(ptr = client->json.getvalue()) || !(end = strchr(ptr, '"')))
        {
            break;
        }
        attr_t type = User::string2attr(string(ptr, (end-ptr)).c_str());

        if (!(ptr = client->json.getvalue()) || !(end = strchr(ptr, '"')))
        {
            client->app->putua_result(API_EINTERNAL);
            return false;
        }
        string version = string(ptr, (end-ptr));

        userattr_map::iterator it = this->attrs.find(type);
        if (type == ATTR_UNKNOWN || version.empty() || (it == this->attrs.end()))
        {
            LOG_err << "Error in CommandPutUA. Undefined attribute or version";
            client->app->putua_result(API_EINTERNAL);
            return false;
        }
        else
        {
            u->setattr(type, &it->second, &version);
            u->setTag(tag ? tag : -1);

            if (type == ATTR_KEYRING)
            {
                TLVstore *tlvRecords = TLVstore::containerToTLVrecords(&attrs[type], &client->key);
                if (tlvRecords)
                {
                    string prEd255;
                    if (tlvRecords->get(EdDSA::TLV_KEY, prEd255) && prEd255.size() == EdDSA::SEED_KEY_LENGTH)
                    {
                        client->signkey = new EdDSA(client->rng, (unsigned char *) prEd255.data());
                    }

                    string prCu255;
                    if (tlvRecords->get(ECDH::TLV_KEY, prCu255) && prCu255.size() == ECDH::PRIVATE_KEY_LENGTH)
                    {
                        client->chatkey = new ECDH((unsigned char *) prCu255.data());
                    }

                    if (!client->chatkey || !client->chatkey->initializationOK ||
                            !client->signkey || !client->signkey->initializationOK)
                    {
                        client->resetKeyring();
                        client->sendevent(99418, "Failed to load attached keys", 0);
                    }
                    else
                    {
                        client->sendevent(99420, "Signing and chat keys attached OK", 0);
                    }

                    delete tlvRecords;
                }
                else
                {
                    LOG_warn << "Failed to decrypt keyring after putua";
                }
            }
            else if (User::isAuthring(type))
            {
                client->mAuthRings.erase(type);
                const std::unique_ptr<TLVstore> tlvRecords(TLVstore::containerToTLVrecords(&attrs[type], &client->key));
                if (tlvRecords)
                {
                    client->mAuthRings.emplace(type, AuthRing(type, *tlvRecords));
                }
                else
                {
                    LOG_err << "Failed to decrypt keyring after putua";
                }
            }
        }
    }

    client->notifyuser(u);
    client->app->putua_result(API_OK);
    return true;
}


CommandPutUAVer::CommandPutUAVer(MegaClient* client, attr_t at, const byte* av, unsigned avl, int ctag,
                                 std::function<void(Error)> completion)
{
    mV3 = false;

    this->at = at;
    this->av.assign((const char*)av, avl);

    mCompletion = completion ? move(completion) :
        [this](Error e) {
            this->client->app->putua_result(e);
        };

    cmd("upv");

    beginarray(User::attr2string(at).c_str());

    // if removing avatar, do not Base64 encode the attribute value
    if (at == ATTR_AVATAR && !strcmp((const char *)av, "none"))
    {
        element((const char*)av);
    }
    else
    {
        element(av, avl);
    }

    const string *attrv = client->ownuser()->getattrversion(at);
    if (client->ownuser()->isattrvalid(at) && attrv)
    {
        element(attrv->c_str());
    }

    endarray();

    tag = ctag;
}

bool CommandPutUAVer::procresult(Result r)
{
    if (r.wasErrorOrOK())
    {
        if (r.wasError(API_EEXPIRED))
        {
            User *u = client->ownuser();
            u->invalidateattr(at);
        }

        mCompletion(r.errorOrOK());
    }
    else
    {
        const char* ptr;
        const char* end;

        if (!(ptr = client->json.getvalue()) || !(end = strchr(ptr, '"')))
        {
            mCompletion(API_EINTERNAL);
            return false;
        }
        attr_t at = User::string2attr(string(ptr, (end-ptr)).c_str());

        if (!(ptr = client->json.getvalue()) || !(end = strchr(ptr, '"')))
        {
            mCompletion(API_EINTERNAL);
            return false;
        }
        string v = string(ptr, (end-ptr));

        if (at == ATTR_UNKNOWN || v.empty() || (this->at != at))
        {
            LOG_err << "Error in CommandPutUA. Undefined attribute or version";
            mCompletion(API_EINTERNAL);
            return false;
        }
        else
        {
            User *u = client->ownuser();
            u->setattr(at, &av, &v);
            u->setTag(tag ? tag : -1);

            if (User::isAuthring(at))
            {
                client->mAuthRings.erase(at);
                const std::unique_ptr<TLVstore> tlvRecords(TLVstore::containerToTLVrecords(&av, &client->key));
                if (tlvRecords)
                {
                    client->mAuthRings.emplace(at, AuthRing(at, *tlvRecords));
                }
                else
                {
                    LOG_err << "Failed to decrypt " << User::attr2string(at) << " after putua";
                }
            }
            else if (at == ATTR_UNSHAREABLE_KEY)
            {
                LOG_info << "Unshareable key successfully created";
                client->unshareablekey.swap(av);
            }
            else if (at == ATTR_JSON_SYNC_CONFIG_DATA)
            {
                LOG_info << "JSON config data successfully created.";
            }

            client->notifyuser(u);
            mCompletion(API_OK);
        }
    }
    return true;
}


CommandPutUA::CommandPutUA(MegaClient* /*client*/, attr_t at, const byte* av, unsigned avl, int ctag, handle lph, int phtype, int64_t ts,
                           std::function<void(Error)> completion)
{
    mV3 = false;

    this->at = at;
    this->av.assign((const char*)av, avl);

    mCompletion = completion ? move(completion) :
                  [this](Error e){
                        client->app->putua_result(e);
                  };

    cmd("up");

    string an = User::attr2string(at);

    // if removing avatar, do not Base64 encode the attribute value
    if (at == ATTR_AVATAR && !strcmp((const char *)av, "none"))
    {
        arg(an.c_str(),(const char *)av, avl);
    }
    else
    {
        arg(an.c_str(), av, avl);
    }

    if (!ISUNDEF(lph))
    {
        beginobject("aff");
        arg("id", (byte*)&lph, MegaClient::NODEHANDLE);
        arg("ts", ts);
        arg("t", phtype);   // 1=affiliate id, 2=file/folder link, 3=chat link, 4=contact link
        endobject();
    }

    tag = ctag;
}

bool CommandPutUA::procresult(Result r)
{
    if (r.wasErrorOrOK())
    {
        mCompletion(r.errorOrOK());
    }
    else
    {
        client->json.storeobject(); // [<uh>]

        User *u = client->ownuser();
        assert(u);
        if (!u)
        {
            LOG_err << "Own user not found when attempting to set user attributes";
            mCompletion(API_EACCESS);
            return true;
        }
        u->setattr(at, &av, NULL);
        u->setTag(tag ? tag : -1);
        client->notifyuser(u);

        if (at == ATTR_DISABLE_VERSIONS)
        {
            client->versions_disabled = (av == "1");
            if (client->versions_disabled)
            {
                LOG_info << "File versioning is disabled";
            }
            else
            {
                LOG_info << "File versioning is enabled";
            }
        }

        mCompletion(API_OK);
    }

    return true;
}

CommandGetUA::CommandGetUA(MegaClient* /*client*/, const char* uid, attr_t at, const char* ph, int ctag,
                           CompletionErr completionErr, CompletionBytes completionBytes, CompletionTLV compltionTLV)
{
    mV3 = false;

    this->uid = uid;
    this->at = at;
    this->ph = ph ? string(ph) : "";

    mCompletionErr = completionErr ? move(completionErr) :
        [this](error e) {
            client->app->getua_result(e);
        };

    mCompletionBytes = completionBytes ? move(completionBytes) :
        [this](byte* b, unsigned l, attr_t e) {
            client->app->getua_result(b, l, e);
        };

    mCompletionTLV = compltionTLV ? move(compltionTLV) :
        [this](TLVstore* t, attr_t e) {
            client->app->getua_result(t, e);
        };

    if (ph && ph[0])
    {
        cmd("mcuga");
        arg("ph", ph);
    }
    else
    {
        cmd("uga");
    }

    arg("u", uid);
    arg("ua", User::attr2string(at).c_str());
    arg("v", 1);
    tag = ctag;
}

bool CommandGetUA::procresult(Result r)
{
    User *u = client->finduser(uid.c_str());

    if (r.wasErrorOrOK())
    {
        if (r.wasError(API_ENOENT) && u)
        {
            u->removeattr(at);
        }

        mCompletionErr(r.errorOrOK());

        if (isFromChatPreview())    // if `mcuga` was sent, no need to do anything else
        {
            return true;
        }

        if (u && u->userhandle == client->me && !r.wasError(API_EBLOCKED))
        {
            if (client->fetchingkeys && at == ATTR_SIG_RSA_PUBK)
            {
                client->initializekeys(); // we have now all the required data
            }

            if (r.wasError(API_ENOENT) && User::isAuthring(at))
            {
                // authring not created yet, will do it upon retrieval of public keys
                client->mAuthRings.erase(at);
                client->mAuthRings.emplace(at, AuthRing(at, TLVstore()));

                if (client->mFetchingAuthrings && client->mAuthRings.size() == 3)
                {
                    client->mFetchingAuthrings = false;
                    client->fetchContactsKeys();
                }
            }
        }

        // if the attr does not exist, initialize it
        if (at == ATTR_DISABLE_VERSIONS && r.wasError(API_ENOENT))
        {
            LOG_info << "File versioning is enabled";
            client->versions_disabled = false;
        }

        return true;
    }
    else
    {
        const char* ptr;
        const char* end;
        string value, version, buf;

        //If we are in preview mode, we only can retrieve atributes with mcuga and the response format is different
        if (isFromChatPreview())
        {
            ptr = client->json.getvalue();
            if (!ptr || !(end = strchr(ptr, '"')))
            {
                mCompletionErr(API_EINTERNAL);
            }
            else
            {
                // convert from ASCII to binary the received data
                buf.assign(ptr, (end-ptr));
                value.resize(buf.size() / 4 * 3 + 3);
                value.resize(Base64::atob(buf.data(), (byte *)value.data(), int(value.size())));
                mCompletionBytes((byte*) value.data(), unsigned(value.size()), at);
            }
            return true;
        }

        for (;;)
        {
            switch (client->json.getnameid())
            {
                case MAKENAMEID2('a','v'):
                {
                    if (!(ptr = client->json.getvalue()) || !(end = strchr(ptr, '"')))
                    {
                        mCompletionErr(API_EINTERNAL);
                        if (client->fetchingkeys && at == ATTR_SIG_RSA_PUBK && u && u->userhandle == client->me)
                        {
                            client->initializekeys(); // we have now all the required data
                        }
                        return false;
                    }
                    buf.assign(ptr, (end-ptr));
                    break;
                }
                case 'v':
                {
                    if (!(ptr = client->json.getvalue()) || !(end = strchr(ptr, '"')))
                    {
                        mCompletionErr(API_EINTERNAL);
                        if (client->fetchingkeys && at == ATTR_SIG_RSA_PUBK && u && u->userhandle == client->me)
                        {
                            client->initializekeys(); // we have now all the required data
                        }
                        return false;
                    }
                    version.assign(ptr, (end-ptr));
                    break;
                }
                case EOO:
                {
                    // if there's no avatar, the value is "none" (not Base64 encoded)
                    if (u && at == ATTR_AVATAR && buf == "none")
                    {
                        u->setattr(at, NULL, &version);
                        u->setTag(tag ? tag : -1);
                        mCompletionErr(API_ENOENT);
                        client->notifyuser(u);
                        return true;
                    }

                    // convert from ASCII to binary the received data
                    value.resize(buf.size() / 4 * 3 + 3);
                    value.resize(Base64::atob(buf.data(), (byte *)value.data(), int(value.size())));

                    // Some attributes don't keep historic records, ie. *!authring or *!lstint
                    // (none of those attributes are used by the SDK yet)
                    // bool nonHistoric = (attributename.at(1) == '!');

                    // handle the attribute data depending on the scope
                    char scope = User::scope(at);

                    if (!u) // retrieval of attributes without contact-relationship
                    {
                        if (at == ATTR_AVATAR && buf == "none")
                        {
                            mCompletionErr(API_ENOENT);
                        }
                        else
                        {
                            mCompletionBytes((byte*) value.data(), unsigned(value.size()), at);
                        }
                        return true;
                    }

                    switch (scope)
                    {
                        case '*':   // private, encrypted
                        {
                            // decrypt the data and build the TLV records
                            std::unique_ptr<TLVstore> tlvRecords { TLVstore::containerToTLVrecords(&value, &client->key) };
                            if (!tlvRecords)
                            {
                                LOG_err << "Cannot extract TLV records for private attribute " << User::attr2string(at);
                                mCompletionErr(API_EINTERNAL);
                                return false;
                            }

                            // store the value for private user attributes (decrypted version of serialized TLV)
                            string *tlvString = tlvRecords->tlvRecordsToContainer(client->rng, &client->key);
                            u->setattr(at, tlvString, &version);
                            delete tlvString;
                            mCompletionTLV(tlvRecords.get(), at);

                            if (User::isAuthring(at))
                            {
                                client->mAuthRings.erase(at);
                                client->mAuthRings.emplace(at, AuthRing(at, *tlvRecords.get()));

                                if (client->mFetchingAuthrings && client->mAuthRings.size() == 3)
                                {
                                    client->mFetchingAuthrings = false;
                                    client->fetchContactsKeys();
                                }
                            }
                            break;
                        }
                        case '+':   // public
                        {
                            u->setattr(at, &value, &version);
                            mCompletionBytes((byte*) value.data(), unsigned(value.size()), at);

                            if (client->fetchingkeys && at == ATTR_SIG_RSA_PUBK && u && u->userhandle == client->me)
                            {
                                client->initializekeys(); // we have now all the required data
                            }

                            if (!u->isTemporary && u->userhandle != client->me)
                            {
                                if (at == ATTR_ED25519_PUBK || at == ATTR_CU25519_PUBK)
                                {
                                    client->trackKey(at, u->userhandle, value);
                                }
                                else if (at == ATTR_SIG_CU255_PUBK || at == ATTR_SIG_RSA_PUBK)
                                {
                                    client->trackSignature(at, u->userhandle, value);
                                }
                            }
                            break;
                        }
                        case '#':   // protected
                        {
                            u->setattr(at, &value, &version);
                            mCompletionBytes((byte*) value.data(), unsigned(value.size()), at);
                            break;
                        }
                        case '^': // private, non-encrypted
                        {
                            // store the value in cache in binary format
                            u->setattr(at, &value, &version);
                            mCompletionBytes((byte*) value.data(), unsigned(value.size()), at);

                            if (at == ATTR_DISABLE_VERSIONS)
                            {
                                client->versions_disabled = !strcmp(value.data(), "1");
                                if (client->versions_disabled)
                                {
                                    LOG_info << "File versioning is disabled";
                                }
                                else
                                {
                                    LOG_info << "File versioning is enabled";
                                }
                            }
                            break;
                        }
                        default:    // legacy attributes or unknown attribute
                        {
                            if (at != ATTR_FIRSTNAME &&           // protected
                                    at != ATTR_LASTNAME &&        // protected
                                    at != ATTR_COUNTRY  &&        // private
                                    at != ATTR_BIRTHDAY &&        // private
                                    at != ATTR_BIRTHMONTH &&      // private
                                    at != ATTR_BIRTHYEAR)     // private
                            {
                                LOG_err << "Unknown received attribute: " << User::attr2string(at);
                                mCompletionErr(API_EINTERNAL);
                                return false;
                            }

                            u->setattr(at, &value, &version);
                            mCompletionBytes((byte*) value.data(), unsigned(value.size()), at);
                            break;
                        }

                    }   // switch (scope)

                    u->setTag(tag ? tag : -1);
                    client->notifyuser(u);
                    return true;
                }
                default:
                {
                    if (!client->json.storeobject())
                    {
                        LOG_err << "Error in CommandGetUA. Parse error";
                        client->app->getua_result(API_EINTERNAL);
                        if (client->fetchingkeys && at == ATTR_SIG_RSA_PUBK && u && u->userhandle == client->me)
                        {
                            client->initializekeys(); // we have now all the required data
                        }
                        return false;
                    }
                }

            }   // switch (nameid)
        }
    }
#ifndef WIN32
    return false;  // unreachable code
#endif
}

#ifdef DEBUG
CommandDelUA::CommandDelUA(MegaClient *client, const char *an)
{
    mV3 = false;

    this->an = an;

    cmd("upr");
    arg("ua", an);

    arg("v", 1);    // returns the new version for the (removed) null value

    tag = client->reqtag;
}

bool CommandDelUA::procresult(Result r)
{
    if (r.wasErrorOrOK())
    {
        client->app->delua_result(r.errorOrOK());
    }
    else
    {
        const char* ptr;
        const char* end;
        if (!(ptr = client->json.getvalue()) || !(end = strchr(ptr, '"')))
        {
            client->app->delua_result(API_EINTERNAL);
            return false;
        }

        User *u = client->ownuser();
        attr_t at = User::string2attr(an.c_str());
        string version(ptr, (end-ptr));

        u->removeattr(at, &version); // store version to filter corresponding AP in order to avoid double onUsersUpdate()

        if (at == ATTR_KEYRING)
        {
            client->resetKeyring();
        }
        else if (User::isAuthring(at))
        {
            client->mAuthRings.emplace(at, AuthRing(at, TLVstore()));
            client->getua(u, at, 0);
        }

        client->notifyuser(u);
        client->app->delua_result(API_OK);
    }
    return true;
}

CommandSendDevCommand::CommandSendDevCommand(MegaClient *client, const char *command, const char *email, long long q, int bs, int us)
{
    cmd("dev");

    arg("aa", command);
    if (email)
    {
        arg("t", email);
    }

    if ((strcmp(command, "tq") == 0))
    {
        arg("q", q);
    }
    else if ((strcmp(command, "bs") == 0))
    {
        arg("s", bs);
    }
    else if ((strcmp(command, "us") == 0))
    {
        arg("s", us);
    }
    tag = client->reqtag;
}

bool CommandSendDevCommand::procresult(Result r)
{
    client->app->senddevcommand_result(r.errorResultOrActionpacket());
    return r.wasErrorOrActionpacket();
}

#endif  // #ifdef DEBUG

CommandGetUserEmail::CommandGetUserEmail(MegaClient *client, const char *uid)
{
    mStringIsNotSeqtag = true;

    cmd("uge");
    arg("u", uid);

    tag = client->reqtag;
}

bool CommandGetUserEmail::procresult(Result r)
{
    if (r.wasErrorOrOK())
    {
        client->app->getuseremail_result(NULL, r.errorOrOK());
        return true;
    }

    string email;
    if (!client->json.storeobject(&email))
    {
        client->app->getuseremail_result(NULL, API_EINTERNAL);
        return false;
    }
    else
    {
        client->app->getuseremail_result(&email, API_OK);
        return true;
    }
}

// set node keys (e.g. to convert asymmetric keys to symmetric ones)
CommandNodeKeyUpdate::CommandNodeKeyUpdate(MegaClient* client, handle_vector* v)
{
    byte nodekey[FILENODEKEYLENGTH];

    cmd("k");
    beginarray("nk");

    for (size_t i = v->size(); i--;)
    {
        handle h = (*v)[i];

        Node* n;

        if ((n = client->nodebyhandle(h)))
        {
            client->key.ecb_encrypt((byte*)n->nodekey().data(), nodekey, n->nodekey().size());

            element(h, MegaClient::NODEHANDLE);
            element(nodekey, int(n->nodekey().size()));
        }
    }

    endarray();
}

CommandSingleKeyCR::CommandSingleKeyCR(handle sh, handle nh, const byte* key, size_t keylen)
{
    cmd("k");
    beginarray("cr");

    beginarray();
    element(sh, MegaClient::NODEHANDLE);
    endarray();

    beginarray();
    element(nh, MegaClient::NODEHANDLE);
    endarray();

    beginarray();
    element(0);
    element(0);
    element(key, static_cast<int>(keylen));
    endarray();

    endarray();
}

CommandKeyCR::CommandKeyCR(MegaClient* /*client*/, node_vector* rshares, node_vector* rnodes, const char* keys)
{
    cmd("k");
    beginarray("cr");

    beginarray();
    for (int i = 0; i < (int)rshares->size(); i++)
    {
        element((*rshares)[i]->nodehandle, MegaClient::NODEHANDLE);
    }

    endarray();

    beginarray();
    for (int i = 0; i < (int)rnodes->size(); i++)
    {
        element((*rnodes)[i]->nodehandle, MegaClient::NODEHANDLE);
    }

    endarray();

    beginarray();
    appendraw(keys);
    endarray();

    endarray();
}

// a == ACCESS_UNKNOWN: request public key for user handle and respond with
// share key for sn
// otherwise: request public key for user handle and continue share creation
// for node sn to user u with access a
CommandPubKeyRequest::CommandPubKeyRequest(MegaClient* client, User* user)
{
    mV3 = false;

    cmd("uk");
    arg("u", user->uid.c_str());

    u = user;
    tag = client->reqtag;
}

bool CommandPubKeyRequest::procresult(Result r)
{
    byte pubkbuf[AsymmCipher::MAXKEYLENGTH];
    int len_pubk = 0;
    handle uh = UNDEF;

    if (r.wasErrorOrOK())
    {
        if (!r.wasError(API_ENOENT)) //API_ENOENT = unregistered users or accounts without a public key yet
        {
            LOG_err << "Unexpected error in CommandPubKeyRequest: " << error(r.errorOrOK());
        }
    }
    else
    {
        bool finished = false;
        while (!finished)
        {
            switch (client->json.getnameid())
            {
                case 'u':
                    uh = client->json.gethandle(MegaClient::USERHANDLE);
                    break;

                case MAKENAMEID4('p', 'u', 'b', 'k'):
                    len_pubk = client->json.storebinary(pubkbuf, sizeof pubkbuf);
                    break;

                case EOO:
                    if (!u) // user has cancelled the account
                    {
                        return true;
                    }

                    if (!ISUNDEF(uh))
                    {
                        client->mapuser(uh, u->email.c_str());
                        if (u->isTemporary && u->uid == u->email) //update uid with the received USERHANDLE (will be used as target for putnodes)
                        {
                            u->uid = Base64Str<MegaClient::USERHANDLE>(uh);
                        }
                    }

                    if (client->fetchingkeys && u->userhandle == client->me && len_pubk)
                    {
                        client->pubk.setkey(AsymmCipher::PUBKEY, pubkbuf, len_pubk);
                        return true;
                    }

                    if (len_pubk && !u->pubk.setkey(AsymmCipher::PUBKEY, pubkbuf, len_pubk))
                    {
                        len_pubk = 0;
                    }

                    if (!u->isTemporary && u->userhandle != client->me && len_pubk && u->pubk.isvalid())
                    {
                        string pubkstr;
                        u->pubk.serializekeyforjs(pubkstr);
                        client->trackKey(ATTR_UNKNOWN, u->userhandle, pubkstr);
                    }
                    finished = true;
                    break;

                default:
                    if (client->json.storeobject())
                    {
                        continue;
                    }
                    len_pubk = 0;
                    finished = true;
                    break;
            }
        }
    }

    // satisfy all pending PubKeyAction requests for this user
    while (u->pkrs.size())
    {
        client->restag = tag;
        u->pkrs[0]->proc(client, u);
        u->pkrs.pop_front();
    }

    if (len_pubk && !u->isTemporary)
    {
        client->notifyuser(u);
    }

    if (u->isTemporary)
    {
        delete u;
        u = NULL;
    }

    return true;
}

void CommandPubKeyRequest::invalidateUser()
{
    u = NULL;
}

CommandGetUserData::CommandGetUserData(MegaClient *client, int tag, std::function<void(string*, string*, string*, error)> completion)
{
    mV3 = false;

    cmd("ug");
    arg("v", 1);

    this->tag = tag;

    mCompletion = completion ? move(completion) :
        [this](string* name, string* pubk, string* privk, error e) {
            this->client->app->userdata_result(name, pubk, privk, e);
        };

}

bool CommandGetUserData::procresult(Result r)
{
    string name;
    string pubk;
    string privk;
    string k;
    byte privkbuf[AsymmCipher::MAXKEYLENGTH * 2];
    int len_privk = 0;
    byte pubkbuf[AsymmCipher::MAXKEYLENGTH];
    int len_pubk = 0;
    m_time_t since = 0;
    int v = 0;
    string salt;
    string smsv;
    string lastname;
    string versionLastname;
    string firstname;
    string versionFirstname;
    string language;
    string versionLanguage;
    string pwdReminderDialog;
    string versionPwdReminderDialog;
    string pushSetting;
    string versionPushSetting;
    string contactLinkVerification;
    string versionContactLinkVerification;
    handle me = UNDEF;
    string chatFolder;
    string versionChatFolder;
    string cameraUploadFolder;
    string versionCameraUploadFolder;
    string aliases;
    string versionAliases;
    string disableVersions;
    string versionDisableVersions;
    string country;
    string versionCountry;
    string birthday;
    string versionBirthday;
    string birthmonth;
    string versionBirthmonth;
    string birthyear;
    string versionBirthyear;
    string email;
    string unshareableKey;
    string versionUnshareableKey;
    string deviceNames;
    string versionDeviceNames;
    string myBackupsFolder;
    string versionMyBackupsFolder;
    string versionBackupNames;
    string cookieSettings;
    string versionCookieSettings;
#ifdef ENABLE_SYNC
    string jsonSyncConfigData;
    string jsonSyncConfigDataVersion;
#endif

    bool uspw = false;
    vector<m_time_t> warningTs;
    m_time_t deadlineTs = -1;

    bool b = false;
    BizMode m = BIZ_MODE_UNKNOWN;
    BizStatus s = BIZ_STATUS_UNKNOWN;
    std::set<handle> masters;
    std::vector<std::pair<BizStatus, m_time_t>> sts;

    if (r.wasErrorOrOK())
    {
        mCompletion(NULL, NULL, NULL, r.wasError(API_OK) ? Error(API_ENOENT) : r.errorOrOK());
        return true;
    }

    for (;;)
    {
        string attributeName = client->json.getnameWithoutAdvance();
        switch (client->json.getnameid())
        {
        case MAKENAMEID3('a', 'a', 'v'):    // account authentication version
            v = (int)client->json.getint();
            break;

        case MAKENAMEID3('a', 'a', 's'):    // account authentication salt
            client->json.storeobject(&salt);
            break;

        case MAKENAMEID4('n', 'a', 'm', 'e'):
            client->json.storeobject(&name);
            break;

        case 'k':   // master key
            k.resize(SymmCipher::KEYLENGTH);
            client->json.storebinary((byte *)k.data(), int(k.size()));
            break;

        case MAKENAMEID5('s', 'i', 'n', 'c', 'e'):
            since = client->json.getint();
            break;

        case MAKENAMEID4('p', 'u', 'b', 'k'):   // RSA public key
            client->json.storeobject(&pubk);
            len_pubk = Base64::atob(pubk.c_str(), pubkbuf, sizeof pubkbuf);
            break;

        case MAKENAMEID5('p', 'r', 'i', 'v', 'k'):  // RSA private key (encrypted to MK)
            len_privk = client->json.storebinary(privkbuf, sizeof privkbuf);
            break;

        case MAKENAMEID5('f', 'l', 'a', 'g', 's'):
            if (client->json.enterobject())
            {
                if (client->readmiscflags(&client->json) != API_OK)
                {
                    mCompletion(NULL, NULL, NULL, API_EINTERNAL);
                    return false;
                }
                client->json.leaveobject();
            }
            break;

        case 'u':
            me = client->json.gethandle(MegaClient::USERHANDLE);
            break;

        case MAKENAMEID8('l', 'a', 's', 't', 'n', 'a', 'm', 'e'):
            parseUserAttribute(lastname, versionLastname);
            break;

        case MAKENAMEID6('^', '!', 'l', 'a', 'n', 'g'):
            parseUserAttribute(language, versionLanguage);
            break;

        case MAKENAMEID8('b', 'i', 'r', 't', 'h', 'd', 'a', 'y'):
            parseUserAttribute(birthday, versionBirthday);
            break;

        case MAKENAMEID7('c', 'o', 'u', 'n', 't', 'r', 'y'):
            parseUserAttribute(country, versionCountry);
            break;

        case MAKENAMEID4('^', '!', 'p', 's'):
            parseUserAttribute(pushSetting, versionPushSetting);
            break;

        case MAKENAMEID5('^', '!', 'p', 'r', 'd'):
            parseUserAttribute(pwdReminderDialog, versionPwdReminderDialog);
            break;

        case MAKENAMEID4('^', 'c', 'l', 'v'):
            parseUserAttribute(contactLinkVerification, versionContactLinkVerification);
            break;

        case MAKENAMEID4('^', '!', 'd', 'v'):
            parseUserAttribute(disableVersions, versionDisableVersions);
            break;

        case MAKENAMEID4('*', '!', 'c', 'f'):
            parseUserAttribute(chatFolder, versionChatFolder);
            break;

        case MAKENAMEID5('*', '!', 'c', 'a', 'm'):
            parseUserAttribute(cameraUploadFolder, versionCameraUploadFolder);
            break;

        case MAKENAMEID8('*', '!', '>', 'a', 'l', 'i', 'a', 's'):
            parseUserAttribute(aliases, versionAliases);
            break;

        case MAKENAMEID5('e', 'm', 'a', 'i', 'l'):
            client->json.storeobject(&email);
            break;

        case MAKENAMEID5('*', '~', 'u', 's', 'k'):
            parseUserAttribute(unshareableKey, versionUnshareableKey, false);
            break;

        case MAKENAMEID4('*', '!', 'd', 'n'):
            parseUserAttribute(deviceNames, versionDeviceNames);
            break;

        case MAKENAMEID5('*', '!', 'b', 'a', 'k'):
            parseUserAttribute(myBackupsFolder, versionMyBackupsFolder);
            break;

#ifdef ENABLE_SYNC
        case MAKENAMEID6('*', '~', 'j', 's', 'c', 'd'):
            parseUserAttribute(jsonSyncConfigData, jsonSyncConfigDataVersion);
            break;
#endif

        case 'b':   // business account's info
            assert(!b);
            b = true;
            if (client->json.enterobject())
            {
                bool endobject = false;
                while (!endobject)
                {
                    switch (client->json.getnameid())
                    {
                        case 's':   // status
                            // -1: expired, 1: active, 2: grace-period
                            s = BizStatus(client->json.getint32());
                            break;

                        case 'm':   // mode
                            m = BizMode(client->json.getint32());
                            break;

                        case MAKENAMEID2('m', 'u'):
                            if (client->json.enterarray())
                            {
                                for (;;)
                                {
                                    handle uh = client->json.gethandle(MegaClient::USERHANDLE);
                                    if (!ISUNDEF(uh))
                                    {
                                        masters.emplace(uh);
                                    }
                                    else
                                    {
                                        break;
                                    }
                                }
                                client->json.leavearray();
                            }
                            break;

                        case MAKENAMEID3('s', 't', 's'):    // status timestamps
                            // ie. "sts":[{"s":-1,"ts":1566182227},{"s":1,"ts":1563590227}]
                            client->json.enterarray();
                            while (client->json.enterobject())
                            {
                                BizStatus status = BIZ_STATUS_UNKNOWN;
                                m_time_t ts = 0;

                                bool exit = false;
                                while (!exit)
                                {
                                    switch (client->json.getnameid())
                                    {
                                        case 's':
                                           status = BizStatus(client->json.getint());
                                           break;

                                        case MAKENAMEID2('t', 's'):
                                           ts = client->json.getint();
                                           break;

                                        case EOO:
                                            if (status != BIZ_STATUS_UNKNOWN && ts != 0)
                                            {
                                                sts.push_back(std::make_pair(status, ts));
                                            }
                                            else
                                            {
                                                LOG_warn << "Unpaired/missing business status-ts in b.sts";
                                            }
                                            exit = true;
                                            break;

                                        default:
                                            if (!client->json.storeobject())
                                            {
                                                mCompletion(NULL, NULL, NULL, API_EINTERNAL);
                                                return false;
                                            }
                                    }
                                }
                                client->json.leaveobject();
                            }
                            client->json.leavearray();
                            break;

                        case EOO:
                            endobject = true;
                            break;

                        default:
                            if (!client->json.storeobject())
                            {
                                mCompletion(NULL, NULL, NULL, API_EINTERNAL);
                                return false;
                            }
                    }
                }
                client->json.leaveobject();
            }
            break;

        case MAKENAMEID4('s', 'm', 's', 'v'):   // SMS verified phone number
            if (!client->json.storeobject(&smsv))
            {
                LOG_err << "Invalid verified phone number (smsv)";
                assert(false);
            }
            break;

        case MAKENAMEID4('u', 's', 'p', 'w'):   // user paywall data
        {
            uspw = true;

            if (client->json.enterobject())
            {
                bool endobject = false;
                while (!endobject)
                {
                    switch (client->json.getnameid())
                    {
                        case MAKENAMEID2('d', 'l'): // deadline timestamp
                            deadlineTs = client->json.getint();
                            break;

                        case MAKENAMEID3('w', 't', 's'):    // warning timestamps
                            // ie. "wts":[1591803600,1591813600,1591823600

                            if (client->json.enterarray())
                            {
                                m_time_t ts;
                                while (client->json.isnumeric() && (ts = client->json.getint()) != -1)
                                {
                                    warningTs.push_back(ts);
                                }

                                client->json.leavearray();
                            }
                            break;

                        case EOO:
                            endobject = true;
                            break;

                        default:
                            if (!client->json.storeobject())
                            {
                                mCompletion(NULL, NULL, NULL, API_EINTERNAL);
                                return false;
                            }
                    }
                }
                client->json.leaveobject();
            }
            break;
        }

        case MAKENAMEID5('^', '!', 'c', 's', 'p'):
            parseUserAttribute(cookieSettings, versionCookieSettings);
            break;

        case EOO:
        {
            assert(me == client->me);

            if (len_privk)
            {
                client->key.ecb_decrypt(privkbuf, len_privk);
                privk.resize(AsymmCipher::MAXKEYLENGTH * 2);
                privk.resize(Base64::btoa(privkbuf, len_privk, (char *)privk.data()));

                // RSA private key should be already assigned at login
                assert(privk == client->mPrivKey);
                if (client->mPrivKey.empty())
                {
                    LOG_warn << "Private key not set by login, setting at `ug` response...";
                    if (!client->asymkey.setkey(AsymmCipher::PRIVKEY, privkbuf, len_privk))
                    {
                        LOG_warn << "Error checking private key at `ug` response";
                    }
                }
            }

            if (len_pubk)
            {
                client->pubk.setkey(AsymmCipher::PUBKEY, pubkbuf, len_pubk);
            }

            if (v)
            {
                client->accountversion = v;
            }

            if (salt.size())
            {
                Base64::atob(salt, client->accountsalt);
            }

            client->accountsince = since;
            client->mSmsVerifiedPhone = smsv;

            client->k = k;

            client->btugexpiration.backoff(MegaClient::USER_DATA_EXPIRATION_BACKOFF_SECS * 10);
            client->cachedug = true;

            // pre-load received user attributes into cache
            User* u = client->ownuser();
            if (u)
            {
                int changes = 0;
                if (u->email.empty())
                {
                    u->email = email;
                }

                if (firstname.size())
                {
                    changes += u->updateattr(ATTR_FIRSTNAME, &firstname, &versionFirstname);
                }

                if (lastname.size())
                {
                    changes += u->updateattr(ATTR_LASTNAME, &lastname, &versionLastname);
                }

                if (language.size())
                {
                    changes += u->updateattr(ATTR_LANGUAGE, &language, &versionLanguage);
                }

                if (birthday.size())
                {
                    changes += u->updateattr(ATTR_BIRTHDAY, &birthday, &versionBirthday);
                }

                if (birthmonth.size())
                {
                    changes += u->updateattr(ATTR_BIRTHMONTH, &birthmonth, &versionBirthmonth);
                }

                if (birthyear.size())
                {
                    changes += u->updateattr(ATTR_BIRTHYEAR, &birthyear, &versionBirthyear);
                }

                if (country.size())
                {
                    changes += u->updateattr(ATTR_COUNTRY, &country, &versionCountry);
                }

                if (pwdReminderDialog.size())
                {
                    changes += u->updateattr(ATTR_PWD_REMINDER, &pwdReminderDialog, &versionPwdReminderDialog);
                }

                if (pushSetting.size())
                {
                    changes += u->updateattr(ATTR_PUSH_SETTINGS, &pushSetting, &versionPushSetting);

                    // initialize the settings for the intermediate layer by simulating there was a getua()
                    client->app->getua_result((byte*) pushSetting.data(), (unsigned) pushSetting.size(), ATTR_PUSH_SETTINGS);
                }

                if (contactLinkVerification.size())
                {
                    changes += u->updateattr(ATTR_CONTACT_LINK_VERIFICATION, &contactLinkVerification, &versionContactLinkVerification);
                }

                if (disableVersions.size())
                {
                    changes += u->updateattr(ATTR_DISABLE_VERSIONS, &disableVersions, &versionDisableVersions);

                    // initialize the status of file-versioning for the client
                    client->versions_disabled = (disableVersions == "1");
                    if (client->versions_disabled)
                    {
                        LOG_info << "File versioning is disabled";
                    }
                    else
                    {
                        LOG_info << "File versioning is enabled";
                    }
                }
                else    // attribute does not exists
                {
                    LOG_info << "File versioning is enabled";
                    client->versions_disabled = false;
                }

                if (chatFolder.size())
                {
                    unique_ptr<TLVstore> tlvRecords(TLVstore::containerToTLVrecords(&chatFolder, &client->key));
                    if (tlvRecords)
                    {
                        // store the value for private user attributes (decrypted version of serialized TLV)
                        unique_ptr<string> tlvString(tlvRecords->tlvRecordsToContainer(client->rng, &client->key));
                        changes += u->updateattr(ATTR_MY_CHAT_FILES_FOLDER, tlvString.get(), &versionChatFolder);
                    }
                    else
                    {
                        LOG_err << "Cannot extract TLV records for ATTR_MY_CHAT_FILES_FOLDER";
                    }
                }

                if (cameraUploadFolder.size())
                {
                    unique_ptr<TLVstore> tlvRecords(TLVstore::containerToTLVrecords(&cameraUploadFolder, &client->key));
                    if (tlvRecords)
                    {
                        // store the value for private user attributes (decrypted version of serialized TLV)
                        unique_ptr<string> tlvString(tlvRecords->tlvRecordsToContainer(client->rng, &client->key));
                        changes += u->updateattr(ATTR_CAMERA_UPLOADS_FOLDER, tlvString.get(), &versionCameraUploadFolder);
                    }
                    else
                    {
                        LOG_err << "Cannot extract TLV records for ATTR_CAMERA_UPLOADS_FOLDER";
                    }
                }

                if (!myBackupsFolder.empty())
                {
                    unique_ptr<TLVstore> tlvRecords(TLVstore::containerToTLVrecords(&myBackupsFolder, &client->key));
                    if (tlvRecords)
                    {
                        // store the value for private user attributes (decrypted version of serialized TLV)
                        unique_ptr<string> tlvString(tlvRecords->tlvRecordsToContainer(client->rng, &client->key));
                        changes += u->updateattr(ATTR_MY_BACKUPS_FOLDER, tlvString.get(), &versionMyBackupsFolder);
                    }
                    else
                    {
                        LOG_err << "Cannot extract TLV records for ATTR_MY_BACKUPS_FOLDER";
                    }
                }

                if (aliases.size())
                {
                    unique_ptr<TLVstore> tlvRecords(TLVstore::containerToTLVrecords(&aliases, &client->key));
                    if (tlvRecords)
                    {
                        // store the value for private user attributes (decrypted version of serialized TLV)
                        unique_ptr<string> tlvString(tlvRecords->tlvRecordsToContainer(client->rng, &client->key));
                        changes += u->updateattr(ATTR_ALIAS, tlvString.get(), &versionAliases);
                    }
                    else
                    {
                        LOG_err << "Cannot extract TLV records for ATTR_ALIAS";
                    }
                }

                if (unshareableKey.size() == Base64Str<SymmCipher::BLOCKSIZE>::STRLEN)
                {
                    changes += u->updateattr(ATTR_UNSHAREABLE_KEY, &unshareableKey, &versionUnshareableKey);
                    client->unshareablekey.swap(unshareableKey);
                }
                else if (client->loggedin() == EPHEMERALACCOUNTPLUSPLUS)
                {
                    // cannot configure CameraUploads, so it's not needed at this stage.
                    // It will be created when the account gets confirmed.
                    // (motivation: speed up the E++ account's setup)
                    LOG_info << "Skip creation of unshareable key for E++ account";
                }
                else if (unshareableKey.empty())    // it has not been created yet
                {
                    LOG_info << "Creating unshareable key...";
                    byte newunshareablekey[SymmCipher::BLOCKSIZE];
                    client->rng.genblock(newunshareablekey, sizeof(newunshareablekey));
                    client->putua(ATTR_UNSHAREABLE_KEY, newunshareablekey, sizeof(newunshareablekey), 0);
                }
                else
                {
                    LOG_err << "Unshareable key wrong length";
                }

                if (deviceNames.size())
                {
                    unique_ptr<TLVstore> tlvRecords(TLVstore::containerToTLVrecords(&deviceNames, &client->key));
                    if (tlvRecords)
                    {
                        // store the value for private user attributes (decrypted version of serialized TLV)
                        unique_ptr<string> tlvString(tlvRecords->tlvRecordsToContainer(client->rng, &client->key));
                        changes += u->updateattr(ATTR_DEVICE_NAMES, tlvString.get(), &versionDeviceNames);
                    }
                    else
                    {
                        LOG_err << "Cannot extract TLV records for ATTR_DEVICE_NAMES";
                    }
                }

                if (!cookieSettings.empty())
                {
                    changes += u->updateattr(ATTR_COOKIE_SETTINGS, &cookieSettings, &versionCookieSettings);
                }

#ifdef ENABLE_SYNC
                if (!jsonSyncConfigData.empty())
                {
                    // Tell the rest of the SDK that the attribute's changed.
                    changes += u->updateattr(ATTR_JSON_SYNC_CONFIG_DATA,
                                             &jsonSyncConfigData,
                                             &jsonSyncConfigDataVersion);
                }
                else if (client->loggedin() == EPHEMERALACCOUNTPLUSPLUS)
                {
                    // cannot configure any sync/backupp yet, so it's not needed at this stage.
                    // It will be created when the account gets confirmed.
                    // (motivation: speed up the E++ account's setup)
                    LOG_info << "Skip creation of *~jscd key for E++ account";
                }
                else
                {
                    // This attribute is set only once. If not received from API,
                    // it should not exist locally either
                    //assert(u->getattr(ATTR_JSON_SYNC_CONFIG_DATA) == nullptr);

                    client->ensureSyncUserAttributes([](Error e){
                        if (e != API_OK)
                        {
                            LOG_err << "Couldn't create *~jscd user's attribute";
                        }
                    });
                }
#endif

                if (changes > 0)
                {
                    u->setTag(tag ? tag : -1);
                    client->notifyuser(u);
                }
            }

            if (b)  // business account
            {
                // integrity checks
                if ((s < BIZ_STATUS_EXPIRED || s > BIZ_STATUS_GRACE_PERIOD)  // status not received or invalid
                        || (m == BIZ_MODE_UNKNOWN))  // master flag not received or invalid
                {
                    std::string err = "GetUserData: invalid business status / account mode";
                    LOG_err << err;
                    client->sendevent(99450, err.c_str(), 0);
                    client->mBizMode = BIZ_MODE_SUBUSER;
                    client->mBizExpirationTs = client->mBizGracePeriodTs = 0;
                    client->setBusinessStatus(BIZ_STATUS_EXPIRED);
                }
                else
                {
                    for (auto it : sts)
                    {
                        BizStatus status = it.first;
                        m_time_t ts = it.second;
                        if (status == BIZ_STATUS_EXPIRED)
                        {
                            client->mBizExpirationTs = ts;
                        }
                        else if (status == BIZ_STATUS_GRACE_PERIOD)
                        {
                            client->mBizGracePeriodTs = ts;
                        }
                        else
                        {
                            LOG_warn << "Unexpected status in b.sts. Status: " << status << "ts: " << ts;
                        }
                    }

                    client->mBizMode = m;
                    // subusers must receive the list of master users
                    assert(m != BIZ_MODE_SUBUSER || !masters.empty());
                    client->mBizMasters = masters;

                    client->setBusinessStatus(s);

                    // if current business status will expire sooner than the scheduled `ug`, update the
                    // backoff to a shorter one in order to refresh the business status asap
                    m_time_t auxts = 0;
                    m_time_t now = m_time(nullptr);
                    if (client->mBizGracePeriodTs && client->mBizGracePeriodTs > now)
                    {
                        auxts = client->mBizGracePeriodTs;
                    }
                    else if (client->mBizExpirationTs && client->mBizExpirationTs > now)
                    {
                        auxts = client->mBizExpirationTs;
                    }
                    if (auxts)
                    {
                        dstime diff = static_cast<dstime>((now - auxts) * 10);
                        dstime current = client->btugexpiration.backoffdelta();
                        if (current > diff)
                        {
                            client->btugexpiration.backoff(diff);
                        }
                    }
                    // TODO: check if type of account has changed and notify with new event (not yet supported by API)
                }
            }
            else
            {
                client->mBizMode = BIZ_MODE_UNKNOWN;
                client->mBizMasters.clear();
                client->mBizExpirationTs = client->mBizGracePeriodTs = 0;
                client->setBusinessStatus(BIZ_STATUS_INACTIVE);
            }

            if (uspw)
            {
                if (deadlineTs == -1 || warningTs.empty())
                {
                    LOG_err << "uspw received with missing timestamps";
                }
                else
                {
                    client->mOverquotaWarningTs = std::move(warningTs);
                    client->mOverquotaDeadlineTs = deadlineTs;
                    client->activateoverquota(0, true);
                }

            }

            mCompletion(&name, &pubk, &privk, API_OK);
            return true;
        }
        default:
            switch (User::string2attr(attributeName.c_str()))
            {
                case ATTR_FIRSTNAME:
                    parseUserAttribute(firstname, versionFirstname);
                    break;

                case ATTR_BIRTHMONTH:
                    parseUserAttribute(birthmonth, versionBirthmonth);
                    break;

                case ATTR_BIRTHYEAR:
                    parseUserAttribute(birthyear, versionBirthyear);
                    break;

                default:
                    if (!client->json.storeobject())
                    {
                        mCompletion(NULL, NULL, NULL, API_EINTERNAL);
                        return false;
                    }
                    break;
            }

            break;
        }
    }
}

void CommandGetUserData::parseUserAttribute(std::string &value, std::string &version, bool asciiToBinary)
{
    string info;
    if (!client->json.storeobject(&info))
    {
        LOG_err << "Failed to parse user attribute from the array";
        return;
    }

    string buf;
    JSON json;
    json.pos = info.c_str() + 1;
    for (;;)
    {
        switch (json.getnameid())
        {
            case MAKENAMEID2('a','v'):  // value
            {
                json.storeobject(&buf);
                break;
            }
            case 'v':   // version
            {
                json.storeobject(&version);
                break;
            }
            case EOO:
            {
                value = asciiToBinary ? Base64::atob(buf) : buf;
                return;
            }
            default:
            {
                if (!json.storeobject())
                {
                    version.clear();
                    LOG_err << "Failed to parse user attribute inside the array";
                    return;
                }
            }
        }
    }
}

CommandGetMiscFlags::CommandGetMiscFlags(MegaClient *client)
{
    mV3 = false;

    cmd("gmf");

    // this one can get the smsve flag when the account is blocked (if it's in a batch by itself)
    batchSeparately = true;
    suppressSID = true;

    tag = client->reqtag;
}

bool CommandGetMiscFlags::procresult(Result r)
{
    Error e;
    if (r.wasErrorOrOK())
    {
        e = r.errorOrOK();
        if (!e)
        {
            LOG_err << "Unexpected response for gmf: no flags, but no error";
            e = API_ENOENT;
        }
        LOG_err << "gmf failed: " << e;
    }
    else
    {
        e = client->readmiscflags(&client->json);
    }

    client->app->getmiscflags_result(e);
    return error(e) != API_EINTERNAL;
}

CommandGetUserQuota::CommandGetUserQuota(MegaClient* client, AccountDetails* ad, bool storage, bool transfer, bool pro, int source)
{
    mV3 = false;

    details = ad;
    mStorage = storage;
    mTransfer = transfer;
    mPro = pro;

    cmd("uq");
    if (storage)
    {
        arg("strg", "1", 0);
    }
    if (transfer)
    {
        arg("xfer", "1", 0);
    }
    if (pro)
    {
        arg("pro", "1", 0);
    }

    arg("src", source);

    arg("v", 1);

    tag = client->reqtag;
}

bool CommandGetUserQuota::procresult(Result r)
{
    m_off_t td;
    bool got_storage = false;
    bool got_storage_used = false;
    int uslw = -1;

    if (r.wasErrorOrOK())
    {
        client->app->account_details(details, r.errorOrOK());
        return true;
    }

    details->pro_level = 0;
    details->subscription_type = 'O';
    details->subscription_renew = 0;
    details->subscription_method.clear();
    details->subscription_method_id = 0;
    memset(details->subscription_cycle, 0, sizeof(details->subscription_cycle));

    details->pro_until = 0;

    details->storage_used = 0;
    details->storage_max = 0;

    details->transfer_max = 0;
    details->transfer_own_used = 0;
    details->transfer_srv_used = 0;
    details->srv_ratio = 0;

    details->transfer_hist_starttime = 0;
    details->transfer_hist_interval = 3600;
    details->transfer_hist.clear();
    details->transfer_hist_valid = true;

    details->transfer_reserved = 0;
    details->transfer_own_reserved = 0;
    details->transfer_srv_reserved = 0;

    for (;;)
    {
        switch (client->json.getnameid())
        {
            case MAKENAMEID2('b', 't'):
            // "Base time age", this is number of seconds since the start of the current quota buckets
                // age of transfer
                // window start
                td = client->json.getint();
                if (td != -1)
                {
                    details->transfer_hist_starttime = m_time() - td;
                }
                break;

            case MAKENAMEID3('t', 'a', 'h'):
            // The free IP-based quota buckets, 6 entries for 6 hours
                if (client->json.enterarray())
                {
                    m_off_t t;

                    while (client->json.isnumeric() && (t = client->json.getint()) != -1)
                    {
                        details->transfer_hist.push_back(t);
                    }

                    client->json.leavearray();
                }
                break;

            case MAKENAMEID3('t', 'a', 'r'):
            // IP transfer reserved
                details->transfer_reserved = client->json.getint();
                break;

            case MAKENAMEID3('r', 'u', 'a'):
            // Actor reserved quota
                details->transfer_own_reserved += client->json.getint();
                break;

            case MAKENAMEID3('r', 'u', 'o'):
            // Owner reserved quota
                details->transfer_srv_reserved += client->json.getint();
                break;

            case MAKENAMEID5('c', 's', 't', 'r', 'g'):
            // Your total account storage usage
                details->storage_used = client->json.getint();
                got_storage_used = true;
                break;

            case MAKENAMEID6('c', 's', 't', 'r', 'g', 'n'):
            // Storage breakdown of root nodes and shares for your account
            // [bytes, numFiles, numFolders, versionedBytes, numVersionedFiles]
                if (client->json.enterobject())
                {
                    handle h;
                    NodeStorage* ns;

                    while (!ISUNDEF(h = client->json.gethandle()) && client->json.enterarray())
                    {
                        ns = &details->storage[h];

                        ns->bytes = client->json.getint();
                        ns->files = uint32_t(client->json.getint());
                        ns->folders = uint32_t(client->json.getint());
                        ns->version_bytes = client->json.getint();
                        ns->version_files = client->json.getint32();

#ifdef _DEBUG
                        // TODO: remove this debugging block once local count is confirmed to work correctly 100%
                        // verify the new local storage counters per root match server side (could fail if actionpackets are pending)
                        auto iter = client->mNodeCounters.find(NodeHandle().set6byte(h));
                        if (iter != client->mNodeCounters.end())
                        {
                            LOG_debug << client->nodebyhandle(h)->displaypath() << " " << iter->second.storage << " " << ns->bytes << " " << iter->second.files << " " << ns->files << " " << iter->second.folders << " " << ns->folders << " "
                                      << iter->second.versionStorage << " " << ns->version_bytes << " " << iter->second.versions << " " << ns->version_files
                                      << (iter->second.storage == ns->bytes && iter->second.files == ns->files && iter->second.folders == ns->folders && iter->second.versionStorage == ns->version_bytes && iter->second.versions == ns->version_files
                                          ? "" : " ******************************************* mismatch *******************************************");
                        }
#endif

                        while(client->json.storeobject());
                        client->json.leavearray();
                    }

                    client->json.leaveobject();
                }
                break;

            case MAKENAMEID5('m', 's', 't', 'r', 'g'):
            // maximum storage allowance
                details->storage_max = client->json.getint();
                got_storage = true;
                break;

            case MAKENAMEID6('c', 'a', 'x', 'f', 'e', 'r'):
            // PRO transfer quota consumed by yourself
                details->transfer_own_used += client->json.getint();
                break;

            case MAKENAMEID3('t', 'u', 'o'):
            // Transfer usage by the owner on quotad which hasn't yet been committed back to the API DB. Supplements caxfer
                details->transfer_own_used += client->json.getint();
                break;

            case MAKENAMEID6('c', 's', 'x', 'f', 'e', 'r'):
            // PRO transfer quota served to others
                details->transfer_srv_used += client->json.getint();
                break;

            case MAKENAMEID3('t', 'u', 'a'):
            // Transfer usage served to other users which hasn't yet been committed back to the API DB. Supplements csxfer
                details->transfer_srv_used += client->json.getint();
                break;

            case MAKENAMEID5('m', 'x', 'f', 'e', 'r'):
            // maximum transfer allowance
                details->transfer_max = client->json.getint();
                break;

            case MAKENAMEID8('s', 'r', 'v', 'r', 'a', 't', 'i', 'o'):
            // The ratio of your PRO transfer quota that is able to be served to others
                details->srv_ratio = client->json.getfloat();
                break;

            case MAKENAMEID5('u', 't', 'y', 'p', 'e'):
            // PRO type. 0 means Free; 4 is Pro Lite as it was added late; 100 indicates a business.
                details->pro_level = (int)client->json.getint();
                break;

            case MAKENAMEID5('s', 't', 'y', 'p', 'e'):
            // Flag indicating if this is a recurring subscription or one-off. "O" is one off, "R" is recurring.
                const char* ptr;
                if ((ptr = client->json.getvalue()))
                {
                    details->subscription_type = *ptr;
                }
                break;

            case MAKENAMEID6('s', 'c', 'y', 'c', 'l', 'e'):
                const char* scycle;
                if ((scycle = client->json.getvalue()))
                {
                    memcpy(details->subscription_cycle, scycle, 3);
                    details->subscription_cycle[3] = 0;
                }
                break;

            case MAKENAMEID6('s', 'r', 'e', 'n', 'e', 'w'):
            // Only provided for recurring subscriptions to indicate the best estimate of when the subscription will renew
                if (client->json.enterarray())
                {
                    details->subscription_renew = client->json.getint();
                    while(!client->json.leavearray())
                    {
                        client->json.storeobject();
                    }
                }
                break;

            case MAKENAMEID3('s', 'g', 'w'):
                if (client->json.enterarray())
                {
                    client->json.storeobject(&details->subscription_method);
                    while(!client->json.leavearray())
                    {
                        client->json.storeobject();
                    }
                }
                break;

            case MAKENAMEID6('s', 'g', 'w', 'i', 'd', 's'):
                if (client->json.enterarray())
                {
                    details->subscription_method_id = static_cast<int>(client->json.getint());
                    while (!client->json.leavearray())
                    {
                        client->json.storeobject();
                    }
                }
                break;

            case MAKENAMEID3('r', 't', 't'):
                details->transfer_hist_valid = !client->json.getint();
                break;

            case MAKENAMEID6('s', 'u', 'n', 't', 'i', 'l'):
            // Time the last active PRO plan will expire (may be different from current one)
                details->pro_until = client->json.getint();
                break;

            case MAKENAMEID7('b', 'a', 'l', 'a', 'n', 'c', 'e'):
            // Balance of your account
                if (client->json.enterarray())
                {
                    const char* cur;
                    const char* amount;

                    while (client->json.enterarray())
                    {
                        if ((amount = client->json.getvalue()) && (cur = client->json.getvalue()))
                        {
                            size_t t = details->balances.size();
                            details->balances.resize(t + 1);
                            details->balances[t].amount = atof(amount);
                            memcpy(details->balances[t].currency, cur, 3);
                            details->balances[t].currency[3] = 0;
                        }

                        client->json.leavearray();
                    }

                    client->json.leavearray();
                }
                break;

            case MAKENAMEID4('u', 's', 'l', 'w'):
            // The percentage (in 1000s) indicating the limit at which you are 'nearly' over. Currently 98% for PRO, 90% for free.
                uslw = int(client->json.getint());
                break;

            case EOO:
                assert(!mStorage || (got_storage && got_storage_used) || client->loggedinfolderlink());

                if (mStorage)
                {
                    if (uslw <= 0)
                    {
                        uslw = 9000;
                        LOG_warn << "Using default almost overstorage threshold";
                    }

                    if (details->storage_used >= details->storage_max)
                    {
                        LOG_debug << "Account full";
                        bool isPaywall = (client->ststatus == STORAGE_PAYWALL);
                        client->activateoverquota(0, isPaywall);
                    }
                    else if (details->storage_used >= (details->storage_max / 10000 * uslw))
                    {
                        LOG_debug << "Few storage space available";
                        client->setstoragestatus(STORAGE_ORANGE);
                    }
                    else
                    {
                        LOG_debug << "There are no storage problems";
                        client->setstoragestatus(STORAGE_GREEN);
                    }
                }

                if (mPro)
                {
                    // Pro level can change without a payment (ie. with coupons or by helpdesk)
                    // and in those cases, the `psts` packet is not triggered. However, the SDK
                    // should notify the app and resume transfers, etc.
                    bool changed = client->mCachedStatus.addOrUpdate(CacheableStatus::STATUS_PRO_LEVEL, details->pro_level);
                    if (changed)
                    {
                        client->app->account_updated();
                        client->abortbackoff(true);
                    }
                }

                client->app->account_details(details, mStorage, mTransfer, mPro, false, false, false);
                return true;

            default:
                if (!client->json.storeobject())
                {
                    client->app->account_details(details, API_EINTERNAL);
                    return false;
                }
        }
    }
}

CommandQueryTransferQuota::CommandQueryTransferQuota(MegaClient* client, m_off_t size)
{
    cmd("qbq");
    arg("s", size);

    tag = client->reqtag;
}

bool CommandQueryTransferQuota::procresult(Result r)
{
    if (!r.wasErrorOrOK())
    {
        LOG_err << "Unexpected response: " << client->json.pos;
        client->json.storeobject();

        // Returns 0 to not alarm apps and don't show overquota pre-warnings
        // if something unexpected is received, following the same approach as
        // in the webclient
        client->app->querytransferquota_result(0);
        return false;
    }

    client->app->querytransferquota_result(r.errorOrOK());
    return true;
}

CommandGetUserTransactions::CommandGetUserTransactions(MegaClient* client, AccountDetails* ad)
{
    cmd("utt");

    details = ad;
    tag = client->reqtag;
}

bool CommandGetUserTransactions::procresult(Result r)
{
    details->transactions.clear();

    while (client->json.enterarray())
    {
        const char* handle = client->json.getvalue();
        m_time_t ts = client->json.getint();
        const char* delta = client->json.getvalue();
        const char* cur = client->json.getvalue();

        if (handle && (ts > 0) && delta && cur)
        {
            size_t t = details->transactions.size();
            details->transactions.resize(t + 1);
            memcpy(details->transactions[t].handle, handle, 11);
            details->transactions[t].handle[11] = 0;
            details->transactions[t].timestamp = ts;
            details->transactions[t].delta = atof(delta);
            memcpy(details->transactions[t].currency, cur, 3);
            details->transactions[t].currency[3] = 0;
        }

        client->json.leavearray();
    }

    client->app->account_details(details, false, false, false, false, true, false);
    return true;
}

CommandGetUserPurchases::CommandGetUserPurchases(MegaClient* client, AccountDetails* ad)
{
    cmd("utp");

    details = ad;
    tag = client->reqtag;
}

bool CommandGetUserPurchases::procresult(Result r)
{
    client->restag = tag;

    details->purchases.clear();

    while (client->json.enterarray())
    {
        const char* handle = client->json.getvalue();
        const m_time_t ts = client->json.getint();
        const char* amount = client->json.getvalue();
        const char* cur = client->json.getvalue();
        int method = (int)client->json.getint();

        if (handle && (ts > 0) && amount && cur && (method >= 0))
        {
            size_t t = details->purchases.size();
            details->purchases.resize(t + 1);
            memcpy(details->purchases[t].handle, handle, 11);
            details->purchases[t].handle[11] = 0;
            details->purchases[t].timestamp = ts;
            details->purchases[t].amount = atof(amount);
            memcpy(details->purchases[t].currency, cur, 3);
            details->purchases[t].currency[3] = 0;
            details->purchases[t].method = method;
        }

        client->json.leavearray();
    }

    client->app->account_details(details, false, false, false, true, false, false);
    return true;
}

CommandGetUserSessions::CommandGetUserSessions(MegaClient* client, AccountDetails* ad)
{
    cmd("usl");
    arg("x", 1); // Request the additional id and alive information

    details = ad;
    tag = client->reqtag;
}

bool CommandGetUserSessions::procresult(Result r)
{
    details->sessions.clear();

    while (client->json.enterarray())
    {
        size_t t = details->sessions.size();
        details->sessions.resize(t + 1);

        details->sessions[t].timestamp = client->json.getint();
        details->sessions[t].mru = client->json.getint();
        client->json.storeobject(&details->sessions[t].useragent);
        client->json.storeobject(&details->sessions[t].ip);

        const char* country = client->json.getvalue();
        memcpy(details->sessions[t].country, country ? country : "\0\0", 2);
        details->sessions[t].country[2] = 0;

        details->sessions[t].current = (int)client->json.getint();

        details->sessions[t].id = client->json.gethandle(8);
        details->sessions[t].alive = (int)client->json.getint();

        client->json.leavearray();
    }

    client->app->account_details(details, false, false, false, false, false, true);
    return true;
}

CommandSetPH::CommandSetPH(MegaClient* client, Node* n, int del, m_time_t cets, bool writable,
    int ctag, std::function<void(Error, handle, handle)> f)
{
    mStringIsNotSeqtag = true;
    mSeqtagArray = true;

    h = n->nodehandle;
    ets = cets;
    tag = ctag;
    mWritable = writable;
    completion = move(f);
    assert(completion);

    cmd("l");
    arg("n", (byte*)&n->nodehandle, MegaClient::NODEHANDLE);

    if (del)
    {
        arg("d", 1);
    }

    if (ets)
    {
        arg("ets", ets);
    }

    if (writable)
    {
        arg("w", "1");
    }

}

bool CommandSetPH::procresult(Result r)
{
    if (r.wasErrorOrOK())
    {
        completion(r.errorOrOK(), UNDEF, UNDEF);
        return true;
    }

    handle ph = UNDEF;
    std::string authKey;

    if (mWritable) // aparently, depending on 'w', the response can be [{"ph":"XXXXXXXX","w":"YYYYYYYYYYYYYYYYYYYYYY"}] or simply [XXXXXXXX]
    {
        bool exit = false;
        while (!exit)
        {
            switch (client->json.getnameid())
            {
            case 'w':
                client->json.storeobject(&authKey);
                break;

            case MAKENAMEID2('p', 'h'):
                ph = client->json.gethandle();
                break;

            case EOO:
            {
                if (authKey.empty())
                {
                    completion(API_EINTERNAL, UNDEF, UNDEF);
                    return false;
                }
                exit = true;
                break;
            }
            default:
                if (!client->json.storeobject())
                {
                    completion(API_EINTERNAL, UNDEF, UNDEF);
                    return false;
                }
            }
        }
    }
    else    // format: [XXXXXXXX]
    {
        ph = client->json.gethandle();
    }

    if (ISUNDEF(ph))
    {
        completion(API_EINTERNAL, UNDEF, UNDEF);
        return false;
    }

#ifdef DEBUG
    Node *n = client->nodebyhandle(h);
    assert(n && n->plink && n->plink->ph == ph);
#endif
    completion(API_OK, h, ph);
    return true;
}

CommandGetPH::CommandGetPH(MegaClient* client, handle cph, const byte* ckey, int cop)
{
    cmd("g");
    arg("p", (byte*)&cph, MegaClient::NODEHANDLE);

    ph = cph;
    havekey = ckey ? true : false;
    if (havekey)
    {
        memcpy(key, ckey, sizeof key);
    }
    tag = client->reqtag;
    op = cop;
}

bool CommandGetPH::procresult(Result r)
{
    if (r.wasErrorOrOK())
    {
        client->app->openfilelink_result(r.errorOrOK());
        return true;
    }

    m_off_t s = -1;
    string a, fa;

    for (;;)
    {
        switch (client->json.getnameid())
        {
            case 's':
                s = client->json.getint();
                break;

            case MAKENAMEID2('a', 't'):
                client->json.storeobject(&a);
                break;

            case MAKENAMEID2('f', 'a'):
                client->json.storeobject(&fa);
                break;

            case EOO:
                // we want at least the attributes
                if (s >= 0)
                {
                    a.resize(Base64::atob(a.c_str(), (byte*)a.data(), int(a.size())));

                    if (op == 2)    // importing WelcomePDF for new account
                    {
                        assert(havekey);

                        vector<NewNode> newnodes(1);
                        auto newnode = &newnodes[0];

                        // set up new node
                        newnode->source = NEW_PUBLIC;
                        newnode->type = FILENODE;
                        newnode->nodehandle = ph;
                        newnode->parenthandle = UNDEF;
                        newnode->nodekey.assign((char*)key, FILENODEKEYLENGTH);
                        newnode->attrstring.reset(new string(a));

                        client->putnodes(client->rootnodes.files, NoVersioning, move(newnodes), nullptr, 0);
                    }
                    else if (havekey)
                    {
                        client->app->openfilelink_result(ph, key, s, &a, &fa, op);
                    }
                    else
                    {
                        client->app->openfilelink_result(ph, NULL, s, &a, &fa, op);
                    }
                }
                else
                {
                    client->app->openfilelink_result(API_EINTERNAL);
                }
                return true;

            default:
                if (!client->json.storeobject())
                {
                    client->app->openfilelink_result(API_EINTERNAL);
                    return false;
                }
        }
    }
}

CommandSetMasterKey::CommandSetMasterKey(MegaClient* client, const byte* newkey, const byte *hash, int hashsize, const byte *clientrandomvalue, const char *pin, string *salt)
{
    mStringIsNotSeqtag = true;

    memcpy(this->newkey, newkey, SymmCipher::KEYLENGTH);

    cmd("up");
    arg("k", newkey, SymmCipher::KEYLENGTH);
    if (clientrandomvalue)
    {
        arg("crv", clientrandomvalue, SymmCipher::KEYLENGTH);
    }
    arg("uh", hash, hashsize);
    if (pin)
    {
        arg("mfa", pin);
    }

    if (salt)
    {
        this->salt = *salt;
    }

    tag = client->reqtag;
}

bool CommandSetMasterKey::procresult(Result r)
{
    if (r.wasErrorOrOK())
    {
        client->app->changepw_result(r.errorOrOK());
    }
    else
    {
        // update encrypted MK and salt for further checkups
        client->k.assign((const char *) newkey, SymmCipher::KEYLENGTH);
        client->accountsalt = salt;

        client->json.storeobject();
        client->app->changepw_result(API_OK);
    }
    return true;
}

CommandCreateEphemeralSession::CommandCreateEphemeralSession(MegaClient* client,
                                                             const byte* key,
                                                             const byte* cpw,
                                                             const byte* ssc)
{
    mStringIsNotSeqtag = true;

    memcpy(pw, cpw, sizeof pw);

    cmd("up");
    arg("k", key, SymmCipher::KEYLENGTH);
    arg("ts", ssc, 2 * SymmCipher::KEYLENGTH);

    tag = client->reqtag;
}

bool CommandCreateEphemeralSession::procresult(Result r)
{
    if (r.wasErrorOrOK())
    {
        client->ephemeralSession = false;
        client->ephemeralSessionPlusPlus = false;
        client->app->ephemeral_result(r.errorOrOK());
    }
    else
    {
        client->me = client->json.gethandle(MegaClient::USERHANDLE);
        client->uid = Base64Str<MegaClient::USERHANDLE>(client->me);
        client->resumeephemeral(client->me, pw, tag);
    }
    return true;
}

CommandResumeEphemeralSession::CommandResumeEphemeralSession(MegaClient*, handle cuh, const byte* cpw, int ctag)
{
    memcpy(pw, cpw, sizeof pw);

    uh = cuh;

    cmd("us");
    arg("user", (byte*)&uh, MegaClient::USERHANDLE);

    tag = ctag;
}

bool CommandResumeEphemeralSession::procresult(Result r)
{
    byte keybuf[SymmCipher::KEYLENGTH];
    byte sidbuf[MegaClient::SIDLEN];
    int havek = 0, havecsid = 0;

    if (r.wasErrorOrOK())
    {
        client->app->ephemeral_result(r.errorOrOK());
        return true;
    }

    for (;;)
    {
        switch (client->json.getnameid())
        {
            case 'k':
                havek = client->json.storebinary(keybuf, sizeof keybuf) == sizeof keybuf;
                break;

            case MAKENAMEID4('t', 's', 'i', 'd'):
                havecsid = client->json.storebinary(sidbuf, sizeof sidbuf) == sizeof sidbuf;
                break;

            case EOO:
                if (!havek || !havecsid)
                {
                    client->app->ephemeral_result(API_EINTERNAL);
                    return false;
                }

                client->sid.assign((const char *)sidbuf, sizeof sidbuf);

                client->key.setkey(pw);
                client->key.ecb_decrypt(keybuf);

                client->key.setkey(keybuf);

                if (!client->checktsid(sidbuf, sizeof sidbuf))
                {
                    client->app->ephemeral_result(API_EKEY);
                    return true;
                }

                client->me = uh;
                client->uid = Base64Str<MegaClient::USERHANDLE>(client->me);

                client->openStatusTable(true);
                client->app->ephemeral_result(uh, pw);
                return true;

            default:
                if (!client->json.storeobject())
                {
                    client->app->ephemeral_result(API_EINTERNAL);
                    return false;
                }
        }
    }
}

CommandCancelSignup::CommandCancelSignup(MegaClient *client)
{
    cmd("ucr");

    tag = client->reqtag;
}

bool CommandCancelSignup::procresult(Result r)
{
    client->app->cancelsignup_result(r.errorOrOK());
    return r.wasErrorOrOK();
}

CommandWhyAmIblocked::CommandWhyAmIblocked(MegaClient *client)
{
    cmd("whyamiblocked");
    batchSeparately = true;  // don't let any other commands that might get batched with it cause the whole batch to fail

    tag = client->reqtag;
}

bool CommandWhyAmIblocked::procresult(Result r)
{
    if (r.wasErrorOrOK())
    {
        if (r.wasError(API_OK)) //unblocked
        {
            client->unblock();
        }

        client->app->whyamiblocked_result(r.errorOrOK());
        return true;
    }
    else if (client->json.isnumeric())
    {
         int response = int(client->json.getint());
         client->app->whyamiblocked_result(response);
         return true;
    }

    client->json.storeobject();
    client->app->whyamiblocked_result(API_EINTERNAL);
	return false;
}

CommandSendSignupLink::CommandSendSignupLink(MegaClient* client, const char* email, const char* name, byte* c)
{
    cmd("uc");
    arg("c", c, 2 * SymmCipher::KEYLENGTH);
    arg("n", (byte*)name, int(strlen(name)));
    arg("m", (byte*)email, int(strlen(email)));

    tag = client->reqtag;
}

bool CommandSendSignupLink::procresult(Result r)
{
    client->app->sendsignuplink_result(r.errorOrOK());
    return r.wasErrorOrOK();
}

CommandSendSignupLink2::CommandSendSignupLink2(MegaClient* client, const char* email, const char* name)
{
    cmd("uc2");
    arg("n", (byte*)name, int(strlen(name)));
    arg("m", (byte*)email, int(strlen(email)));
    arg("v", 2);
    tag = client->reqtag;
}

CommandSendSignupLink2::CommandSendSignupLink2(MegaClient* client, const char* email, const char* name, byte *clientrandomvalue, byte *encmasterkey, byte *hashedauthkey)
{
    cmd("uc2");
    arg("n", (byte*)name, int(strlen(name)));
    arg("m", (byte*)email, int(strlen(email)));
    arg("crv", clientrandomvalue, SymmCipher::KEYLENGTH);
    arg("hak", hashedauthkey, SymmCipher::KEYLENGTH);
    arg("k", encmasterkey, SymmCipher::KEYLENGTH);
    arg("v", 2);

    tag = client->reqtag;
}

bool CommandSendSignupLink2::procresult(Result r)
{
    client->app->sendsignuplink_result(r.errorOrOK());
    return r.wasErrorOrOK();
}

CommandQuerySignupLink::CommandQuerySignupLink(MegaClient* client, const byte* code, unsigned len)
{
    confirmcode.assign((char*)code, len);

    cmd("ud");
    arg("c", code, len);

    tag = client->reqtag;
}

bool CommandQuerySignupLink::procresult(Result r)
{
    string name;
    string email;
    handle uh;
    const char* kc;
    const char* pwcheck;
    string namebuf, emailbuf;
    byte pwcheckbuf[SymmCipher::KEYLENGTH];
    byte kcbuf[SymmCipher::KEYLENGTH];

    if (r.wasErrorOrOK())
    {
        client->app->querysignuplink_result(r.errorOrOK());
        return true;
    }

    assert(r.hasJsonArray());
    if (client->json.storebinary(&name) && client->json.storebinary(&email)
        && (uh = client->json.gethandle(MegaClient::USERHANDLE))
        && (kc = client->json.getvalue()) && (pwcheck = client->json.getvalue()))
    {
        if (!ISUNDEF(uh)
            && (Base64::atob(pwcheck, pwcheckbuf, sizeof pwcheckbuf) == sizeof pwcheckbuf)
            && (Base64::atob(kc, kcbuf, sizeof kcbuf) == sizeof kcbuf))
        {
            client->app->querysignuplink_result(uh, name.c_str(),
                                                       email.c_str(),
                                                       pwcheckbuf, kcbuf,
                                                       (const byte*)confirmcode.data(),
                                                       confirmcode.size());
            return true;
        }
    }

    client->app->querysignuplink_result(API_EINTERNAL);
	return false;
}

CommandConfirmSignupLink2::CommandConfirmSignupLink2(MegaClient* client,
                                                   const byte* code,
                                                   unsigned len)
{
    cmd("ud2");
    arg("c", code, len);

    tag = client->reqtag;
}

bool CommandConfirmSignupLink2::procresult(Result r)
{
    string name;
    string email;
    handle uh = UNDEF;
    int version = 0;

    if (r.wasErrorOrOK())
    {
        client->app->confirmsignuplink2_result(UNDEF, NULL, NULL, r.errorOrOK());
        return true;
    }

    assert(r.hasJsonArray());
    if (client->json.storebinary(&email) && client->json.storebinary(&name))
    {
        uh = client->json.gethandle(MegaClient::USERHANDLE);
        version = int(client->json.getint());
    }
    while (client->json.storeobject());

    if (!ISUNDEF(uh) && version == 2)
    {
        client->ephemeralSession = false;
        client->app->confirmsignuplink2_result(uh, name.c_str(), email.c_str(), API_OK);
        return true;
    }
    else
    {
        client->app->confirmsignuplink2_result(UNDEF, NULL, NULL, API_EINTERNAL);
        return false;
    }
}

CommandConfirmSignupLink::CommandConfirmSignupLink(MegaClient* client,
                                                   const byte* code,
                                                   unsigned len,
                                                   uint64_t emailhash)
{
    mStringIsNotSeqtag = true;

    cmd("up");
    arg("c", code, len);
    arg("uh", (byte*)&emailhash, sizeof emailhash);

    tag = client->reqtag;
}

bool CommandConfirmSignupLink::procresult(Result r)
{
    assert(r.hasJsonItem() || r.wasStrictlyError());

    if (r.hasJsonItem())
    {
        client->json.storeobject();
        client->ephemeralSession = false;
        client->ephemeralSessionPlusPlus = false;
        client->app->confirmsignuplink_result(API_OK);
        return true;
    }

    client->json.storeobject();

    client->ephemeralSession = false;
    client->ephemeralSessionPlusPlus = false;
    client->app->confirmsignuplink_result(r.errorOrOK());
    return r.wasStrictlyError();
}

CommandSetKeyPair::CommandSetKeyPair(MegaClient* client, const byte* privk,
                                     unsigned privklen, const byte* pubk,
                                     unsigned pubklen)
{
    mStringIsNotSeqtag = true;

    cmd("up");
    arg("privk", privk, privklen);
    arg("pubk", pubk, pubklen);

    tag = client->reqtag;

    len = privklen;
    privkBuffer.reset(new byte[privklen]);
    memcpy(privkBuffer.get(), privk, len);
}

bool CommandSetKeyPair::procresult(Result r)
{
    if (r.wasErrorOrOK())
    {
        client->app->setkeypair_result(r.errorOrOK());
        return true;
    }

    client->json.storeobject();

    client->key.ecb_decrypt(privkBuffer.get(), len);
    client->mPrivKey.resize(AsymmCipher::MAXKEYLENGTH * 2);
    client->mPrivKey.resize(Base64::btoa(privkBuffer.get(), len, (char *)client->mPrivKey.data()));

    client->app->setkeypair_result(API_OK);
    return true;
}

// fetch full node tree
CommandFetchNodes::CommandFetchNodes(MegaClient* client, int tag, bool nocache)
{
    cmd("f");
    arg("c", 1);
    arg("r", 1);

    if (!nocache)
    {
        arg("ca", 1);
    }

    // The servers are more efficient with this command when it's the only one in the batch
    batchSeparately = true;

    this->tag = tag;
}

// purge and rebuild node/user tree
bool CommandFetchNodes::procresult(Result r)
{
    WAIT_CLASS::bumpds();
    client->fnstats.timeToLastByte = Waiter::ds - client->fnstats.startTime;

    client->purgenodesusersabortsc(true);

    if (r.wasErrorOrOK())
    {
        client->fetchingnodes = false;
        client->app->fetchnodes_result(r.errorOrOK());
        return true;
    }

    for (;;)
    {
        switch (client->json.getnameid())
        {
            case 'f':
                // nodes
                if (!client->readnodes(&client->json, 0, PUTNODES_APP, nullptr, 0, false, nullptr, nullptr))
                {
                    client->fetchingnodes = false;
                    client->app->fetchnodes_result(API_EINTERNAL);
                    return false;
                }
                break;

            case MAKENAMEID2('f', '2'):
                // old versions
                if (!client->readnodes(&client->json, 0, PUTNODES_APP, nullptr, 0, false, nullptr, nullptr))
                {
                    client->fetchingnodes = false;
                    client->app->fetchnodes_result(API_EINTERNAL);
                    return false;
                }
                break;

            case MAKENAMEID2('o', 'k'):
                // outgoing sharekeys
                client->readok(&client->json);
                break;

            case 's':
                // Fall through
            case MAKENAMEID2('p', 's'):
                // outgoing or pending shares
                client->readoutshares(&client->json);
                break;

            case 'u':
                // users/contacts
                if (!client->readusers(&client->json, false))
                {
                    client->fetchingnodes = false;
                    client->app->fetchnodes_result(API_EINTERNAL);
                    return false;
                }
                break;

            case MAKENAMEID2('c', 'r'):
                // crypto key request
                client->proccr(&client->json);
                break;

            case MAKENAMEID2('s', 'r'):
                // sharekey distribution request
                client->procsr(&client->json);
                break;

            case MAKENAMEID2('s', 'n'):
                // sequence number
                if (!client->scsn.setScsn(&client->json))
                {
                    client->fetchingnodes = false;
                    client->app->fetchnodes_result(API_EINTERNAL);
                    return false;
                }
                break;

            case MAKENAMEID3('i', 'p', 'c'):
                // Incoming pending contact
                client->readipc(&client->json);
                break;

            case MAKENAMEID3('o', 'p', 'c'):
                // Outgoing pending contact
                client->readopc(&client->json);
                break;

            case MAKENAMEID2('p', 'h'):
                // Public links handles
                client->procph(&client->json);
                break;

#ifdef ENABLE_CHAT
            case MAKENAMEID3('m', 'c', 'f'):
                // List of chatrooms
                client->procmcf(&client->json);
                break;

            case MAKENAMEID5('m', 'c', 'p', 'n', 'a'):   // fall-through
            case MAKENAMEID4('m', 'c', 'n', 'a'):
                // nodes shared in chatrooms
                client->procmcna(&client->json);
                break;
#endif
            case EOO:
            {
                if (!client->scsn.ready())
                {
                    client->fetchingnodes = false;
                    client->app->fetchnodes_result(API_EINTERNAL);
                    return false;
                }

                client->mergenewshares(0);
                client->applykeys();
                client->initsc();
                client->pendingsccommit = false;
                client->fetchnodestag = tag;

                WAIT_CLASS::bumpds();
                client->fnstats.timeToCached = Waiter::ds - client->fnstats.startTime;
                client->fnstats.nodesCached = client->nodes.size();
                return true;
            }
            default:
                if (!client->json.storeobject())
                {
                    client->fetchingnodes = false;
                    client->app->fetchnodes_result(API_EINTERNAL);
                    return false;
                }
        }
    }
}

// report event to server logging facility
CommandReportEvent::CommandReportEvent(MegaClient *client, const char *event, const char *details)
{
    cmd("cds");
    arg("c", event);

    if (details)
    {
        arg("v", details);
    }

    tag = client->reqtag;
}

bool CommandReportEvent::procresult(Result r)
{
    client->app->reportevent_result(r.errorOrOK());
    return r.wasErrorOrOK();
}

CommandSubmitPurchaseReceipt::CommandSubmitPurchaseReceipt(MegaClient *client, int type, const char *receipt, handle lph, int phtype, int64_t ts)
{
    cmd("vpay");
    arg("t", type);

    if(receipt)
    {
        arg("receipt", receipt);
    }

    if(type == 2 && client->loggedin() == FULLACCOUNT)
    {
        arg("user", client->finduser(client->me)->uid.c_str());
    }

    if (!ISUNDEF(lph))
    {
        if (phtype == 0) // legacy mode
        {
            arg("aff", (byte*)&lph, MegaClient::NODEHANDLE);
        }
        else
        {
            beginobject("aff");
            arg("id", (byte*)&lph, MegaClient::NODEHANDLE);
            arg("ts", ts);
            arg("t", phtype);   // 1=affiliate id, 2=file/folder link, 3=chat link, 4=contact link
            endobject();
        }
    }

    tag = client->reqtag;
}

bool CommandSubmitPurchaseReceipt::procresult(Result r)
{
    client->app->submitpurchasereceipt_result(r.errorOrOK());
    return r.wasErrorOrOK();
}

// Credit Card Store
CommandCreditCardStore::CommandCreditCardStore(MegaClient* client, const char *cc, const char *last4, const char *expm, const char *expy, const char *hash)
{
    cmd("ccs");
    arg("cc", cc);
    arg("last4", last4);
    arg("expm", expm);
    arg("expy", expy);
    arg("hash", hash);

    tag = client->reqtag;
}

bool CommandCreditCardStore::procresult(Result r)
{
    client->app->creditcardstore_result(r.errorOrOK());
    return r.wasErrorOrOK();
}

CommandCreditCardQuerySubscriptions::CommandCreditCardQuerySubscriptions(MegaClient* client)
{
    cmd("ccqns");

    tag = client->reqtag;
}

bool CommandCreditCardQuerySubscriptions::procresult(Result r)
{
    if (r.wasErrorOrOK())
    {
        client->app->creditcardquerysubscriptions_result(0, r.errorOrOK());
        return true;
    }
    else if (client->json.isnumeric())
    {
        int number = int(client->json.getint());
        client->app->creditcardquerysubscriptions_result(number, API_OK);
        return true;
    }
    else
    {
        client->json.storeobject();
        client->app->creditcardquerysubscriptions_result(0, API_EINTERNAL);
        return false;
    }
}

CommandCreditCardCancelSubscriptions::CommandCreditCardCancelSubscriptions(MegaClient* client, const char* reason)
{
    cmd("cccs");

    if (reason)
    {
        arg("r", reason);
    }

    tag = client->reqtag;
}

bool CommandCreditCardCancelSubscriptions::procresult(Result r)
{
    client->app->creditcardcancelsubscriptions_result(r.errorOrOK());
    return r.wasErrorOrOK();
}

CommandCopySession::CommandCopySession(MegaClient *client)
{
    cmd("us");
    arg("c", 1);
    batchSeparately = true;  // don't let any other commands that might get batched with it cause the whole batch to fail when blocked
    tag = client->reqtag;
}

// for ephemeral accounts, it returns "tsid" instead of "csid" -> not supported, will return API_EINTERNAL
bool CommandCopySession::procresult(Result r)
{
    string session;
    byte sidbuf[AsymmCipher::MAXKEYLENGTH];
    int len_csid = 0;

    if (r.wasErrorOrOK())
    {
        assert(r.errorOrOK() != API_OK); // API shouldn't return OK, but a session
        client->app->copysession_result(NULL, r.errorOrOK());
        return true;
    }

    for (;;)
    {
        switch (client->json.getnameid())
        {
            case MAKENAMEID4('c', 's', 'i', 'd'):
                len_csid = client->json.storebinary(sidbuf, sizeof sidbuf);
                break;

            case EOO:
                if (len_csid < 32)
                {
                    client->app->copysession_result(NULL, API_EINTERNAL);
                    return false;
                }

                if (!client->asymkey.decrypt(sidbuf, len_csid, sidbuf, MegaClient::SIDLEN))
                {
                    client->app->copysession_result(NULL, API_EINTERNAL);
                    return false;
                }

                session.resize(MegaClient::SIDLEN * 4 / 3 + 4);
                session.resize(Base64::btoa(sidbuf, MegaClient::SIDLEN, (char *)session.data()));
                client->app->copysession_result(&session, API_OK);
                return true;

            default:
                if (!client->json.storeobject())
                {
                    client->app->copysession_result(NULL, API_EINTERNAL);
                    return false;
                }
        }
    }
}

CommandGetPaymentMethods::CommandGetPaymentMethods(MegaClient *client)
{
    cmd("ufpq");
    tag = client->reqtag;
}

bool CommandGetPaymentMethods::procresult(Result r)
{
    int methods = 0;
    int64_t value;

    if (r.wasErrorOrOK())
    {
        if (!r.wasError(API_OK))
        {
            client->app->getpaymentmethods_result(methods, r.errorOrOK());

            //Consume remaining values if they exist
            while(client->json.isnumeric())
            {
                client->json.getint();
            }
            return true;
        }

        value = static_cast<int64_t>(error(r.errorOrOK()));
    }
    else if (client->json.isnumeric())
    {
        value = client->json.getint();
    }
    else
    {
        LOG_err << "Parse error in ufpq";
        client->app->getpaymentmethods_result(methods, API_EINTERNAL);
        return false;
    }

    methods |= 1 << value;

    while (client->json.isnumeric())
    {
        value = client->json.getint();
        if (value < 0)
        {
            client->app->getpaymentmethods_result(methods, static_cast<error>(value));

            //Consume remaining values if they exist
            while(client->json.isnumeric())
            {
                client->json.getint();
            }
            return true;
        }

        methods |= 1 << value;
    }

    client->app->getpaymentmethods_result(methods, API_OK);
    return true;
}

CommandUserFeedbackStore::CommandUserFeedbackStore(MegaClient *client, const char *type, const char *blob, const char *uid)
{
    cmd("clog");

    arg("t", type);

    if (blob)
    {
        arg("d", blob);
    }

    if (uid)
    {
        arg("id", uid);
    }

    tag = client->reqtag;
}

bool CommandUserFeedbackStore::procresult(Result r)
{
    client->app->userfeedbackstore_result(r.errorOrOK());
    return r.wasErrorOrOK();
}

CommandSendEvent::CommandSendEvent(MegaClient *client, int type, const char *desc)
{
    cmd("log");
    arg("e", type);
    arg("m", desc);

    tag = client->reqtag;
}

bool CommandSendEvent::procresult(Result r)
{
    client->app->sendevent_result(r.errorOrOK());
    return r.wasErrorOrOK();
}

CommandSupportTicket::CommandSupportTicket(MegaClient *client, const char *message, int type)
{
    cmd("sse");
    arg("t", type);
    arg("b", 1);    // base64 encoding for `msg`
    arg("m", (const byte*)message, int(strlen(message)));

    tag = client->reqtag;
}

bool CommandSupportTicket::procresult(Result r)
{
    client->app->supportticket_result(r.errorOrOK());
    return r.wasErrorOrOK();
}

CommandCleanRubbishBin::CommandCleanRubbishBin(MegaClient *client)
{
    cmd("dr");

    tag = client->reqtag;
}

bool CommandCleanRubbishBin::procresult(Result r)
{
    client->app->cleanrubbishbin_result(r.errorOrOK());
    return r.wasErrorOrOK();
}

CommandGetRecoveryLink::CommandGetRecoveryLink(MegaClient *client, const char *email, int type, const char *pin)
{
    cmd("erm");
    arg("m", email);
    arg("t", type);

    if (type == CANCEL_ACCOUNT && pin)
    {
        arg("mfa", pin);
    }

    tag = client->reqtag;
}

bool CommandGetRecoveryLink::procresult(Result r)
{
    client->app->getrecoverylink_result(r.errorOrOK());
    return r.wasErrorOrOK();
}

CommandQueryRecoveryLink::CommandQueryRecoveryLink(MegaClient *client, const char *linkcode)
{
    cmd("erv");
    arg("c", linkcode);

    tag = client->reqtag;
}

bool CommandQueryRecoveryLink::procresult(Result r)
{
    // [<code>,"<email>","<ip_address>",<timestamp>,"<user_handle>",["<email>"]]   (and we are already in the array)
    string email;
    string ip;
    m_time_t ts;
    handle uh;

    if (r.wasStrictlyError())
    {
        client->app->queryrecoverylink_result(r.errorOrOK());
        return true;
    }

    if (!client->json.isnumeric())
    {
        client->app->queryrecoverylink_result(API_EINTERNAL);
        return false;
    }

    int type = static_cast<int>(client->json.getint());

    if ( !client->json.storeobject(&email)  ||
         !client->json.storeobject(&ip)     ||
         ((ts = client->json.getint()) == -1) ||
         !(uh = client->json.gethandle(MegaClient::USERHANDLE)) )
    {
        client->app->queryrecoverylink_result(API_EINTERNAL);
        return false;
    }

    string tmp;
    vector<string> emails;

    // read emails registered for this account
    client->json.enterarray();
    while (client->json.storeobject(&tmp))
    {
        emails.push_back(tmp);
        if (*client->json.pos == ']')
        {
            break;
        }
    }
    client->json.leavearray();  // emails array

    if (!emails.size()) // there should be at least one email
    {
        client->app->queryrecoverylink_result(API_EINTERNAL);
        return false;
    }

    if (client->loggedin() == FULLACCOUNT && uh != client->me)
    {
        client->app->queryrecoverylink_result(API_EACCESS);
        return true;
    }

    client->app->queryrecoverylink_result(type, email.c_str(), ip.c_str(), time_t(ts), uh, &emails);
    return true;
}

CommandGetPrivateKey::CommandGetPrivateKey(MegaClient *client, const char *code)
{
    cmd("erx");
    arg("r", "gk");
    arg("c", code);

    tag = client->reqtag;
}

bool CommandGetPrivateKey::procresult(Result r)
{
    if (r.wasErrorOrOK())   // error
    {
        client->app->getprivatekey_result(r.errorOrOK());
        return true;
    }
    else
    {
        byte privkbuf[AsymmCipher::MAXKEYLENGTH * 2];
        int len_privk = client->json.storebinary(privkbuf, sizeof privkbuf);

        // account has RSA keypair: decrypt server-provided session ID
        if (len_privk < 256)
        {
            client->app->getprivatekey_result(API_EINTERNAL);
            return false;
        }
        else
        {
            client->app->getprivatekey_result((error)API_OK, privkbuf, len_privk);
            return true;
        }
    }
}

CommandConfirmRecoveryLink::CommandConfirmRecoveryLink(MegaClient *client, const char *code, const byte *hash, int hashsize, const byte *clientrandomvalue, const byte *encMasterKey, const byte *initialSession)
{
    cmd("erx");

    if (!initialSession)
    {
        arg("r", "sk");
    }

    arg("c", code);

    arg("x", encMasterKey, SymmCipher::KEYLENGTH);
    if (!clientrandomvalue)
    {
        arg("y", hash, hashsize);
    }
    else
    {
        beginobject("y");
        arg("crv", clientrandomvalue, SymmCipher::KEYLENGTH);
        arg("hak", hash, hashsize); //hashed authentication key
        endobject();
    }

    if (initialSession)
    {
        arg("z", initialSession, 2 * SymmCipher::KEYLENGTH);
    }

    tag = client->reqtag;
}

bool CommandConfirmRecoveryLink::procresult(Result r)
{
    client->app->confirmrecoverylink_result(r.errorOrOK());
    return r.wasErrorOrOK();
}

CommandConfirmCancelLink::CommandConfirmCancelLink(MegaClient *client, const char *code)
{
    cmd("erx");
    arg("c", code);

    tag = client->reqtag;
}

bool CommandConfirmCancelLink::procresult(Result r)
{
    MegaApp *app = client->app;
    app->confirmcancellink_result(r.errorOrOK());
    if (r.wasError(API_OK))
    {
        app->request_error(API_ESID);
    }
    return r.wasErrorOrOK();
}

CommandResendVerificationEmail::CommandResendVerificationEmail(MegaClient *client)
{
    cmd("era");
    batchSeparately = true;  // don't let any other commands that might get batched with it cause the whole batch to fail

    tag = client->reqtag;
}

bool CommandResendVerificationEmail::procresult(Result r)
{
    client->app->resendverificationemail_result(r.errorOrOK());
    return r.wasErrorOrOK();
}

CommandResetSmsVerifiedPhoneNumber::CommandResetSmsVerifiedPhoneNumber(MegaClient *client)
{
    cmd("smsr");
    tag = client->reqtag;
}

bool CommandResetSmsVerifiedPhoneNumber::procresult(Result r)
{
    if (r.wasError(API_OK))
    {
        client->mSmsVerifiedPhone.clear();
    }
    client->app->resetSmsVerifiedPhoneNumber_result(r.errorOrOK());
    return r.wasErrorOrOK();
}

CommandValidatePassword::CommandValidatePassword(MegaClient *client, const char *email, uint64_t emailhash)
{
    cmd("us");
    arg("user", email);
    arg("uh", (byte*)&emailhash, sizeof emailhash);

    tag = client->reqtag;
}

bool CommandValidatePassword::procresult(Result r)
{
    if (r.wasError(API_OK))
    {
        client->app->validatepassword_result(r.errorOrOK());
        return true;
    }
    else
    {
        assert(r.hasJsonObject());  // we don't use the object contents, and will exit the object automatically
        client->app->validatepassword_result(API_OK);
        return r.hasJsonObject();
    }
}

CommandGetEmailLink::CommandGetEmailLink(MegaClient *client, const char *email, int add, const char *pin)
{
    cmd("se");

    if (add)
    {
        arg("aa", "a");     // add
    }
    else
    {
        arg("aa", "r");     // remove
    }
    arg("e", email);
    if (pin)
    {
        arg("mfa", pin);
    }

    tag = client->reqtag;
}

bool CommandGetEmailLink::procresult(Result r)
{
    client->app->getemaillink_result(r.errorOrOK());
    return r.wasErrorOrOK();
}

CommandConfirmEmailLink::CommandConfirmEmailLink(MegaClient *client, const char *code, const char *email, const byte *newLoginHash, bool replace)
{
    mV3 = false;
    this->email = email;
    this->replace = replace;

    cmd("sec");

    arg("c", code);
    arg("e", email);
    if (newLoginHash)
    {
        arg("uh", newLoginHash, sizeof(uint64_t));
    }
    if (replace)
    {
        arg("r", 1);    // replace the current email address by this one
    }
    notself(client);

    tag = client->reqtag;
}

bool CommandConfirmEmailLink::procresult(Result r)
{
    if (r.wasError(API_OK))
    {
        User *u = client->finduser(client->me);

        if (replace)
        {
            LOG_debug << "Email changed from `" << u->email << "` to `" << email << "`";

            client->mapuser(u->userhandle, email.c_str()); // update email used as index for user's map
            u->changed.email = true;
            client->notifyuser(u);
        }
        // TODO: once we manage multiple emails, add the new email to the list of emails
    }

    client->app->confirmemaillink_result(r.errorOrOK());
    return r.wasErrorOrOK();
}

CommandGetVersion::CommandGetVersion(MegaClient *client, const char *appKey)
{
    this->client = client;
    cmd("lv");
    arg("a", appKey);
    tag = client->reqtag;
}

bool CommandGetVersion::procresult(Result r)
{
    int versioncode = 0;
    string versionstring;

    if (r.wasErrorOrOK())
    {
        client->app->getversion_result(0, NULL, r.errorOrOK());
        return r.wasErrorOrOK();
    }

    assert(r.hasJsonObject());
    for (;;)
    {
        switch (client->json.getnameid())
        {
            case 'c':
                versioncode = int(client->json.getint());
                break;

            case 's':
                client->json.storeobject(&versionstring);
                break;

            case EOO:
                client->app->getversion_result(versioncode, versionstring.c_str(), API_OK);
                return true;

            default:
                if (!client->json.storeobject())
                {
                    client->app->getversion_result(0, NULL, API_EINTERNAL);
                    return false;
                }
        }
    }
}

CommandGetLocalSSLCertificate::CommandGetLocalSSLCertificate(MegaClient *client)
{
    this->client = client;
    cmd("lc");
    arg("v", 1);

    tag = client->reqtag;
}

bool CommandGetLocalSSLCertificate::procresult(Result r)
{
    if (r.wasErrorOrOK())
    {
        client->app->getlocalsslcertificate_result(0, NULL, r.errorOrOK());
        return true;
    }

    assert(r.hasJsonObject());
    string certdata;
    m_time_t ts = 0;
    int numelements = 0;

    for (;;)
    {
        switch (client->json.getnameid())
        {
            case 't':
            {
                ts = client->json.getint();
                break;
            }
            case 'd':
            {
                string data;
                client->json.enterarray();
                while (client->json.storeobject(&data))
                {
                    if (numelements)
                    {
                        certdata.append(";");
                    }
                    numelements++;
                    certdata.append(data);
                }
                client->json.leavearray();
                break;
            }
            case EOO:
            {
                if (numelements < 2)
                {
                    client->app->getlocalsslcertificate_result(0, NULL, API_EINTERNAL);
                    return false;
                }
                client->app->getlocalsslcertificate_result(ts, &certdata, API_OK);
                return true;
            }

            default:
                if (!client->json.storeobject())
                {
                    client->app->getlocalsslcertificate_result(0, NULL, API_EINTERNAL);
                    return false;
                }
        }
    }
}

#ifdef ENABLE_CHAT
CommandChatCreate::CommandChatCreate(MegaClient *client, bool group, bool publicchat, const userpriv_vector *upl, const string_map *ukm, const char *title, bool meetingRoom)
{
    mV3 = false;

    this->client = client;
    this->chatPeers = new userpriv_vector(*upl);
    this->mPublicChat = publicchat;
    this->mTitle = title ? string(title) : "";
    this->mUnifiedKey = "";
    mMeeting = meetingRoom;

    cmd("mcc");
    arg("g", (group) ? 1 : 0);

    if (group && title)
    {
        arg("ct", title);
    }

    if (publicchat)
    {
        arg("m", 1);

        char ownHandleB64[12];
        Base64::btoa((byte *)&client->me, MegaClient::USERHANDLE, ownHandleB64);
        ownHandleB64[11] = '\0';

        string_map::const_iterator it = ukm->find(ownHandleB64);
        if (it != ukm->end())
        {
            mUnifiedKey = it->second;
            arg("ck", mUnifiedKey.c_str());
        }
    }

    if (meetingRoom)
    {
        arg("mr", 1);
    }

    beginarray("u");

    userpriv_vector::iterator itupl;
    for (itupl = chatPeers->begin(); itupl != chatPeers->end(); itupl++)
    {
        beginobject();

        handle uh = itupl->first;
        privilege_t priv = itupl->second;

        arg("u", (byte *)&uh, MegaClient::USERHANDLE);
        arg("p", priv);

        if (publicchat)
        {
            char uid[12];
            Base64::btoa((byte*)&uh, MegaClient::USERHANDLE, uid);
            uid[11] = '\0';

            string_map::const_iterator ituk = ukm->find(uid);
            if(ituk != ukm->end())
            {
                arg("ck", ituk->second.c_str());
            }
        }
        endobject();
    }

    endarray();

    arg("v", 1);
    notself(client);

    tag = client->reqtag;
}

bool CommandChatCreate::procresult(Result r)
{
    if (r.wasErrorOrOK())
    {
        client->app->chatcreate_result(NULL, r.errorOrOK());
        delete chatPeers;
        return true;
    }
    else
    {
        handle chatid = UNDEF;
        int shard = -1;
        bool group = false;
        m_time_t ts = -1;

        for (;;)
        {
            switch (client->json.getnameid())
            {
                case MAKENAMEID2('i','d'):
                    chatid = client->json.gethandle(MegaClient::CHATHANDLE);
                    break;

                case MAKENAMEID2('c','s'):
                    shard = int(client->json.getint());
                    break;

                case 'g':
                    group = client->json.getint();
                    break;

                case MAKENAMEID2('t', 's'):  // actual creation timestamp
                    ts = client->json.getint();
                    break;

                case EOO:
                    if (chatid != UNDEF && shard != -1)
                    {
                        if (client->chats.find(chatid) == client->chats.end())
                        {
                            client->chats[chatid] = new TextChat();
                        }

                        TextChat *chat = client->chats[chatid];
                        chat->id = chatid;
                        chat->priv = PRIV_MODERATOR;
                        chat->shard = shard;
                        delete chat->userpriv;  // discard any existing `userpriv`
                        chat->userpriv = this->chatPeers;
                        chat->group = group;
                        chat->ts = (ts != -1) ? ts : 0;
                        chat->publicchat = mPublicChat;
                        chat->meeting = mMeeting;
                        chat->setTag(tag ? tag : -1);
                        if (chat->group && !mTitle.empty())
                        {
                            chat->title = mTitle;
                        }
                        if (mPublicChat)
                        {
                            chat->unifiedKey = mUnifiedKey;
                        }

                        client->notifychat(chat);
                        client->app->chatcreate_result(chat, API_OK);
                    }
                    else
                    {
                        client->app->chatcreate_result(NULL, API_EINTERNAL);
                        delete chatPeers;   // unused, but might be set at creation
                    }
                    return true;

                default:
                    if (!client->json.storeobject())
                    {
                        client->app->chatcreate_result(NULL, API_EINTERNAL);
                        delete chatPeers;   // unused, but might be set at creation
                        return false;
                    }
            }
        }
    }
}

CommandChatInvite::CommandChatInvite(MegaClient *client, handle chatid, handle uh, privilege_t priv, const char *unifiedkey, const char* title)
{
    mV3 = false;

    this->client = client;
    this->chatid = chatid;
    this->uh = uh;
    this->priv = priv;
    this->title = title ? string(title) : "";

    cmd("mci");

    arg("id", (byte*)&chatid, MegaClient::CHATHANDLE);
    arg("u", (byte *)&uh, MegaClient::USERHANDLE);
    arg("p", priv);
    arg("v", 1);

    if (title)
    {
        arg("ct", title);
    }

    if (unifiedkey)
    {
        arg("ck", unifiedkey);
    }

    notself(client);

    tag = client->reqtag;
}

bool CommandChatInvite::procresult(Result r)
{
    if (r.wasError(API_OK))
    {
        if (client->chats.find(chatid) == client->chats.end())
        {
            // the invitation succeed for a non-existing chatroom
            client->app->chatinvite_result(API_EINTERNAL);
            return true;
        }

        TextChat *chat = client->chats[chatid];
        if (!chat->userpriv)
        {
            chat->userpriv = new userpriv_vector();
        }

        chat->userpriv->push_back(userpriv_pair(uh, priv));

        if (!title.empty())  // only if title was set for this chatroom, update it
        {
            chat->title = title;
        }

        chat->setTag(tag ? tag : -1);
        client->notifychat(chat);
    }

    client->app->chatinvite_result(r.errorOrOK());
    return r.wasErrorOrOK();
}

CommandChatRemove::CommandChatRemove(MegaClient *client, handle chatid, handle uh)
{
    mV3 = false;

    this->client = client;
    this->chatid = chatid;
    this->uh = uh;

    cmd("mcr");

    arg("id", (byte*)&chatid, MegaClient::CHATHANDLE);

    if (uh != client->me)
    {
        arg("u", (byte *)&uh, MegaClient::USERHANDLE);
    }
    arg("v", 1);
    notself(client);

    tag = client->reqtag;
}

bool CommandChatRemove::procresult(Result r)
{
    if (r.wasError(API_OK))
    {
        if (client->chats.find(chatid) == client->chats.end())
        {
            // the invitation succeed for a non-existing chatroom
            client->app->chatremove_result(API_EINTERNAL);
            return true;
        }

        TextChat *chat = client->chats[chatid];
        if (chat->userpriv)
        {
            userpriv_vector::iterator upvit;
            for (upvit = chat->userpriv->begin(); upvit != chat->userpriv->end(); upvit++)
            {
                if (upvit->first == uh)
                {
                    chat->userpriv->erase(upvit);
                    if (chat->userpriv->empty())
                    {
                        delete chat->userpriv;
                        chat->userpriv = NULL;
                    }
                    break;
                }
            }
        }
        else
        {
            if (uh != client->me)
            {
                // the removal succeed, but the list of peers is empty
                client->app->chatremove_result(API_EINTERNAL);
                return true;
            }
        }

        if (uh == client->me)
        {
            chat->priv = PRIV_RM;

            // clear the list of peers (if re-invited, peers will be re-added)
            delete chat->userpriv;
            chat->userpriv = NULL;
        }

        chat->setTag(tag ? tag : -1);
        client->notifychat(chat);
    }

    client->app->chatremove_result(r.errorOrOK());
    return r.wasErrorOrOK();
}

CommandChatURL::CommandChatURL(MegaClient *client, handle chatid)
{
    mStringIsNotSeqtag = true;

    this->client = client;

    cmd("mcurl");

    arg("id", (byte*)&chatid, MegaClient::CHATHANDLE);
    arg("v", 1);

    tag = client->reqtag;
}

bool CommandChatURL::procresult(Result r)
{
    if (r.wasErrorOrOK())
    {
        client->app->chaturl_result(NULL, r.errorOrOK());
        return true;
    }
    else
    {
        string url;
        if (!client->json.storeobject(&url))
        {
            client->app->chaturl_result(NULL, API_EINTERNAL);
            return false;
        }
        else
        {
            client->app->chaturl_result(&url, API_OK);
            return true;
        }
    }
}

CommandChatGrantAccess::CommandChatGrantAccess(MegaClient *client, handle chatid, handle h, const char *uid)
{
    mV3 = false;

    this->client = client;
    this->chatid = chatid;
    this->h = h;
    Base64::atob(uid, (byte*)&uh, MegaClient::USERHANDLE);

    cmd("mcga");

    arg("id", (byte*)&chatid, MegaClient::CHATHANDLE);
    arg("n", (byte*)&h, MegaClient::NODEHANDLE);
    arg("u", uid);
    arg("v", 1);
    notself(client);

    tag = client->reqtag;
}

bool CommandChatGrantAccess::procresult(Result r)
{
    if (r.wasError(API_OK))
    {
        if (client->chats.find(chatid) == client->chats.end())
        {
            // the action succeed for a non-existing chatroom??
            client->app->chatgrantaccess_result(API_EINTERNAL);
            return true;
        }

        TextChat *chat = client->chats[chatid];
        chat->setNodeUserAccess(h, uh);

        chat->setTag(tag ? tag : -1);
        client->notifychat(chat);
    }

    client->app->chatgrantaccess_result(r.errorOrOK());
    return r.wasErrorOrOK();
}

CommandChatRemoveAccess::CommandChatRemoveAccess(MegaClient *client, handle chatid, handle h, const char *uid)
{
    mV3 = false;

    this->client = client;
    this->chatid = chatid;
    this->h = h;
    Base64::atob(uid, (byte*)&uh, MegaClient::USERHANDLE);

    cmd("mcra");

    arg("id", (byte*)&chatid, MegaClient::CHATHANDLE);
    arg("n", (byte*)&h, MegaClient::NODEHANDLE);
    arg("u", uid);
    arg("v", 1);
    notself(client);

    tag = client->reqtag;
}

bool CommandChatRemoveAccess::procresult(Result r)
{
    if (r.wasError(API_OK))
    {
        if (client->chats.find(chatid) == client->chats.end())
        {
            // the action succeed for a non-existing chatroom??
            client->app->chatremoveaccess_result(API_EINTERNAL);
            return true;
        }

        TextChat *chat = client->chats[chatid];
        chat->setNodeUserAccess(h, uh, true);

        chat->setTag(tag ? tag : -1);
        client->notifychat(chat);
    }

    client->app->chatremoveaccess_result(r.errorOrOK());
    return r.wasErrorOrOK();
}

CommandChatUpdatePermissions::CommandChatUpdatePermissions(MegaClient *client, handle chatid, handle uh, privilege_t priv)
{
    mV3 = false;

    this->client = client;
    this->chatid = chatid;
    this->uh = uh;
    this->priv = priv;

    cmd("mcup");
    arg("v", 1);

    arg("id", (byte*)&chatid, MegaClient::CHATHANDLE);
    arg("u", (byte *)&uh, MegaClient::USERHANDLE);
    arg("p", priv);
    notself(client);

    tag = client->reqtag;
}

bool CommandChatUpdatePermissions::procresult(Result r)
{
    if (r.wasError(API_OK))
    {
        if (client->chats.find(chatid) == client->chats.end())
        {
            // the invitation succeed for a non-existing chatroom
            client->app->chatupdatepermissions_result(API_EINTERNAL);
            return true;
        }

        TextChat *chat = client->chats[chatid];
        if (uh != client->me)
        {
            if (!chat->userpriv)
            {
                // the update succeed, but that peer is not included in the chatroom
                client->app->chatupdatepermissions_result(API_EINTERNAL);
                return true;
            }

            bool found = false;
            userpriv_vector::iterator upvit;
            for (upvit = chat->userpriv->begin(); upvit != chat->userpriv->end(); upvit++)
            {
                if (upvit->first == uh)
                {
                    chat->userpriv->erase(upvit);
                    chat->userpriv->push_back(userpriv_pair(uh, priv));
                    found = true;
                    break;
                }
            }

            if (!found)
            {
                // the update succeed, but that peer is not included in the chatroom
                client->app->chatupdatepermissions_result(API_EINTERNAL);
                return true;
            }
        }
        else
        {
            chat->priv = priv;
        }

        chat->setTag(tag ? tag : -1);
        client->notifychat(chat);
    }

    client->app->chatupdatepermissions_result(r.errorOrOK());
    return r.wasErrorOrOK();
}


CommandChatTruncate::CommandChatTruncate(MegaClient *client, handle chatid, handle messageid)
{
    mV3 = false;

    this->client = client;
    this->chatid = chatid;

    cmd("mct");
    arg("v", 1);

    arg("id", (byte*)&chatid, MegaClient::CHATHANDLE);
    arg("m", (byte*)&messageid, MegaClient::CHATHANDLE);
    notself(client);

    tag = client->reqtag;
}

bool CommandChatTruncate::procresult(Result r)
{
    if (r.wasError(API_OK))
    {
        if (client->chats.find(chatid) == client->chats.end())
        {
            // the truncation succeed for a non-existing chatroom
            client->app->chattruncate_result(API_EINTERNAL);
            return true;
        }

        TextChat *chat = client->chats[chatid];
        chat->setTag(tag ? tag : -1);
        client->notifychat(chat);
    }

    client->app->chattruncate_result(r.errorOrOK());
    return r.wasErrorOrOK();
}

CommandChatSetTitle::CommandChatSetTitle(MegaClient *client, handle chatid, const char *title)
{
    mV3 = false;

    this->client = client;
    this->chatid = chatid;
    this->title = title ? string(title) : "";

    cmd("mcst");
    arg("v", 1);

    arg("id", (byte*)&chatid, MegaClient::CHATHANDLE);
    arg("ct", title);
    notself(client);

    tag = client->reqtag;
}

bool CommandChatSetTitle::procresult(Result r)
{
    if (r.wasError(API_OK))
    {
        if (client->chats.find(chatid) == client->chats.end())
        {
            // the invitation succeed for a non-existing chatroom
            client->app->chatsettitle_result(API_EINTERNAL);
            return true;
        }

        TextChat *chat = client->chats[chatid];
        chat->title = title;

        chat->setTag(tag ? tag : -1);
        client->notifychat(chat);
    }

    client->app->chatsettitle_result(r.errorOrOK());
    return r.wasErrorOrOK();
}

CommandChatPresenceURL::CommandChatPresenceURL(MegaClient *client)
{
    mStringIsNotSeqtag = true;
    this->client = client;
    cmd("pu");
    tag = client->reqtag;
}

bool CommandChatPresenceURL::procresult(Result r)
{
    if (r.wasErrorOrOK())
    {
        client->app->chatpresenceurl_result(NULL, r.errorOrOK());
        return true;
    }
    else
    {
        string url;
        if (!client->json.storeobject(&url))
        {
            client->app->chatpresenceurl_result(NULL, API_EINTERNAL);
            return false;
        }
        else
        {
            client->app->chatpresenceurl_result(&url, API_OK);
            return true;
        }
    }
}

CommandRegisterPushNotification::CommandRegisterPushNotification(MegaClient *client, int deviceType, const char *token)
{
    this->client = client;
    cmd("spt");
    arg("p", deviceType);
    arg("t", token);

    tag = client->reqtag;
}

bool CommandRegisterPushNotification::procresult(Result r)
{
    client->app->registerpushnotification_result(r.errorOrOK());
    return r.wasErrorOrOK();
}

CommandArchiveChat::CommandArchiveChat(MegaClient *client, handle chatid, bool archive)
{
    mV3 = false;

    this->mChatid = chatid;
    this->mArchive = archive;

    cmd("mcsf");

    arg("id", (byte*)&chatid, MegaClient::CHATHANDLE);
    arg("m", 1);
    arg("f", archive);

    notself(client);

    tag = client->reqtag;
}

bool CommandArchiveChat::procresult(Result r)
{
    if (r.wasError(API_OK))
    {
        textchat_map::iterator it = client->chats.find(mChatid);
        if (it == client->chats.end())
        {
            LOG_err << "Archive chat succeeded for a non-existing chatroom";
            client->app->archivechat_result(API_ENOENT);
            return true;
        }

        TextChat *chat = it->second;
        chat->setFlag(mArchive, TextChat::FLAG_OFFSET_ARCHIVE);

        chat->setTag(tag ? tag : -1);
        client->notifychat(chat);
    }

    client->app->archivechat_result(r.errorOrOK());
    return r.wasErrorOrOK();
}

CommandSetChatRetentionTime::CommandSetChatRetentionTime(MegaClient *client, handle chatid, unsigned period)
{
    mChatid = chatid;

    cmd("mcsr");
    arg("id", (byte*)&chatid, MegaClient::CHATHANDLE);
    arg("d", period);
    arg("ds", 1);
    tag = client->reqtag;
}

bool CommandSetChatRetentionTime::procresult(Result r)
{
    client->app->setchatretentiontime_result(r.errorResultOrActionpacket());
    return true;
}

CommandRichLink::CommandRichLink(MegaClient *client, const char *url)
{
    cmd("erlsd");

    arg("url", url);

    tag = client->reqtag;
}

bool CommandRichLink::procresult(Result r)
{
    // error format: [{"error":<code>}]
    // result format: [{"result":{
    //                      "url":"<url>",
    //                      "t":"<title>",
    //                      "d":"<description>",
    //                      "ic":"<format>:<icon_B64>",
    //                      "i":"<format>:<image>"}}]

    if (r.wasErrorOrOK())
    {
        client->app->richlinkrequest_result(NULL, r.errorOrOK());
        return true;
    }


    string res;
    int errCode = 0;
    string metadata;
    for (;;)
    {
        switch (client->json.getnameid())
        {
            case MAKENAMEID5('e', 'r', 'r', 'o', 'r'):
                errCode = int(client->json.getint());
                break;

            case MAKENAMEID6('r', 'e', 's', 'u', 'l', 't'):
                client->json.storeobject(&metadata);
                break;

            case EOO:
            {
                error e = API_EINTERNAL;
                if (!metadata.empty())
                {
                    client->app->richlinkrequest_result(&metadata, API_OK);
                    return true;
                }
                else if (errCode)
                {
                    switch(errCode)
                    {
                        case 403:
                            e = API_EACCESS;
                            break;

                        case 404:
                            e = API_ENOENT;
                            break;

                        default:
                            e = API_EINTERNAL;
                            break;
                    }
                }

                client->app->richlinkrequest_result(NULL, e);
                return true;
            }

            default:
                if (!client->json.storeobject())
                {
                    client->app->richlinkrequest_result(NULL, API_EINTERNAL);
                    return false;
                }
        }
    }
}

CommandChatLink::CommandChatLink(MegaClient *client, handle chatid, bool del, bool createifmissing)
{
    mStringIsNotSeqtag = true;

    mDelete = del;

    cmd("mcph");
    arg("id", (byte*)&chatid, MegaClient::CHATHANDLE);

    if (del)
    {
        arg("d", 1);
    }

    if (!createifmissing)
    {
        arg("cim", (m_off_t)0);
    }

    tag = client->reqtag;
}

bool CommandChatLink::procresult(Result r)
{
    if (r.wasErrorOrOK())
    {
        if (r.wasError(API_OK) && !mDelete)
        {
            LOG_err << "Unexpected response for create/get chatlink";
            client->app->chatlink_result(UNDEF, API_EINTERNAL);
            return true;
        }

        client->app->chatlink_result(UNDEF, r.errorOrOK());
        return true;
    }
    else
    {
        handle h = client->json.gethandle(MegaClient::CHATLINKHANDLE);
        if (ISUNDEF(h))
        {
            client->app->chatlink_result(UNDEF, API_EINTERNAL);
            return false;
        }
        else
        {
            client->app->chatlink_result(h, API_OK);
            return true;
        }
    }
}

CommandChatLinkURL::CommandChatLinkURL(MegaClient *client, handle publichandle)
{
    mStringIsNotSeqtag = true;

    cmd("mcphurl");
    arg("ph", (byte*)&publichandle, MegaClient::CHATLINKHANDLE);

    tag = client->reqtag;
}

bool CommandChatLinkURL::procresult(Result r)
{
    if (r.wasErrorOrOK())
    {
        client->app->chatlinkurl_result(UNDEF, -1, NULL, NULL, -1, 0, false, UNDEF, r.errorOrOK());
        return true;
    }
    else
    {
        handle chatid = UNDEF;
        int shard = -1;
        int numPeers = -1;
        string url;
        string ct;
        m_time_t ts = 0;
        bool meetingRoom = false;
        handle callid = UNDEF;

        for (;;)
        {
            switch (client->json.getnameid())
            {
                case MAKENAMEID2('i','d'):
                    chatid = client->json.gethandle(MegaClient::CHATHANDLE);
                    break;

                case MAKENAMEID2('c','s'):
                    shard = int(client->json.getint());
                    break;

                case MAKENAMEID2('c','t'):  // chat-title
                    client->json.storeobject(&ct);
                    break;

                case MAKENAMEID3('u','r','l'):
                    client->json.storeobject(&url);
                    break;

                case MAKENAMEID3('n','c','m'):
                    numPeers = int(client->json.getint());
                    break;

                case MAKENAMEID2('t', 's'):
                    ts = client->json.getint();
                    break;

                case MAKENAMEID6('c', 'a', 'l', 'l', 'I', 'd'):
                    callid = client->json.gethandle(MegaClient::CHATHANDLE);
                    break;

                case MAKENAMEID2('m', 'r'):
                    meetingRoom = client->json.getbool();
                    break;

                case EOO:
                    if (chatid != UNDEF && shard != -1 && !url.empty() && !ct.empty() && numPeers != -1)
                    {
                        client->app->chatlinkurl_result(chatid, shard, &url, &ct, numPeers, ts, meetingRoom, callid, API_OK);
                    }
                    else
                    {
                        client->app->chatlinkurl_result(UNDEF, -1, NULL, NULL, -1, 0, false, UNDEF, API_EINTERNAL);
                    }
                    return true;

                default:
                    if (!client->json.storeobject())
                    {
                        client->app->chatlinkurl_result(UNDEF, -1, NULL, NULL, -1, 0, false, UNDEF, API_EINTERNAL);
                        return false;
                    }
            }
        }
    }
}

CommandChatLinkClose::CommandChatLinkClose(MegaClient *client, handle chatid, const char *title)
{
    mV3 = false;

    mChatid = chatid;
    mTitle = title ? string(title) : "";

    cmd("mcscm");
    arg("id", (byte*)&chatid, MegaClient::CHATHANDLE);

    if (title)
    {
        arg("ct", title);
    }

    notself(client);
    tag = client->reqtag;
}

bool CommandChatLinkClose::procresult(Result r)
{
    if (r.wasError(API_OK))
    {
        textchat_map::iterator it = client->chats.find(mChatid);
        if (it == client->chats.end())
        {
            LOG_err << "Chat link close succeeded for a non-existing chatroom";
            client->app->chatlinkclose_result(API_ENOENT);
            return true;
        }

        TextChat *chat = it->second;
        chat->setMode(false);
        if (!mTitle.empty())
        {
            chat->title = mTitle;
        }

        chat->setTag(tag ? tag : -1);
        client->notifychat(chat);
    }

    client->app->chatlinkclose_result(r.errorOrOK());
    return r.wasErrorOrOK();
}

CommandChatLinkJoin::CommandChatLinkJoin(MegaClient *client, handle publichandle, const char *unifiedkey)
{
    cmd("mciph");
    arg("ph", (byte*)&publichandle, MegaClient::CHATLINKHANDLE);
    arg("ck", unifiedkey);
    tag = client->reqtag;
}

bool CommandChatLinkJoin::procresult(Result r)
{
    client->app->chatlinkjoin_result(r.errorOrOK());
    return r.wasErrorOrOK();
}

#endif

CommandGetMegaAchievements::CommandGetMegaAchievements(MegaClient *client, AchievementsDetails *details, bool registered_user)
{
    this->details = details;

    if (registered_user)
    {
        cmd("maf");
    }
    else
    {
        cmd("mafu");
    }

    arg("v", (m_off_t)0);

    tag = client->reqtag;
}

bool CommandGetMegaAchievements::procresult(Result r)
{
    if (r.wasErrorOrOK())
    {
        client->app->getmegaachievements_result(details, r.errorOrOK());
        return true;
    }

    details->permanent_size = 0;
    details->achievements.clear();
    details->awards.clear();
    details->rewards.clear();

    for (;;)
    {
        switch (client->json.getnameid())
        {
            case 's':
                details->permanent_size = client->json.getint();
                break;

            case 'u':
                if (client->json.enterobject())
                {
                    for (;;)
                    {
                        achievement_class_id id = achievement_class_id(client->json.getnameid());
                        if (id == EOO)
                        {
                            break;
                        }
                        id -= '0';   // convert to number

                        if (client->json.enterarray())
                        {
                            Achievement achievement;
                            achievement.storage = client->json.getint();
                            achievement.transfer = client->json.getint();
                            const char *exp_ts = client->json.getvalue();
                            char *pEnd = NULL;
                            achievement.expire = int(strtol(exp_ts, &pEnd, 10));
                            if (*pEnd == 'm')
                            {
                                achievement.expire *= 30;
                            }
                            else if (*pEnd == 'y')
                            {
                                achievement.expire *= 365;
                            }

                            details->achievements[id] = achievement;

                            while(client->json.storeobject());
                            client->json.leavearray();
                        }
                    }

                    client->json.leaveobject();
                }
                else
                {
                    LOG_err << "Failed to parse Achievements of MEGA achievements";
                    client->json.storeobject();
                    client->app->getmegaachievements_result(details, API_EINTERNAL);
                    return false;
                }
                break;

            case 'a':
                if (client->json.enterarray())
                {
                    while (client->json.enterobject())
                    {
                        Award award;
                        award.achievement_class = 0;
                        award.award_id = 0;
                        award.ts = 0;
                        award.expire = 0;

                        bool finished = false;
                        while (!finished)
                        {
                            switch (client->json.getnameid())
                            {
                            case 'a':
                                award.achievement_class = achievement_class_id(client->json.getint());
                                break;
                            case 'r':
                                award.award_id = int(client->json.getint());
                                break;
                            case MAKENAMEID2('t', 's'):
                                award.ts = client->json.getint();
                                break;
                            case 'e':
                                award.expire = client->json.getint();
                                break;
                            case 'm':
                                if (client->json.enterarray())
                                {
                                    string email;
                                    while(client->json.storeobject(&email))
                                    {
                                        award.emails_invited.push_back(email);
                                    }

                                    client->json.leavearray();
                                }
                                break;
                            case EOO:
                                finished = true;
                                break;
                            default:
                                client->json.storeobject();
                                break;
                            }
                        }

                        details->awards.push_back(award);

                        client->json.leaveobject();
                    }

                    client->json.leavearray();
                }
                else
                {
                    LOG_err << "Failed to parse Awards of MEGA achievements";
                    client->json.storeobject();
                    client->app->getmegaachievements_result(details, API_EINTERNAL);
                    return false;
                }
                break;

            case 'r':
                if (client->json.enterobject())
                {
                    for (;;)
                    {
                        nameid id = client->json.getnameid();
                        if (id == EOO)
                        {
                            break;
                        }

                        Reward reward;
                        reward.award_id = int(id - '0');   // convert to number

                        client->json.enterarray();

                        reward.storage = client->json.getint();
                        reward.transfer = client->json.getint();
                        const char *exp_ts = client->json.getvalue();
                        char *pEnd = NULL;
                        reward.expire = int(strtol(exp_ts, &pEnd, 10));
                        if (*pEnd == 'm')
                        {
                            reward.expire *= 30;
                        }
                        else if (*pEnd == 'y')
                        {
                            reward.expire *= 365;
                        }

                        while(client->json.storeobject());
                        client->json.leavearray();

                        details->rewards.push_back(reward);
                    }

                    client->json.leaveobject();
                }
                else
                {
                    LOG_err << "Failed to parse Rewards of MEGA achievements";
                    client->json.storeobject();
                    client->app->getmegaachievements_result(details, API_EINTERNAL);
                    return false;
                }
                break;

            case EOO:
                client->app->getmegaachievements_result(details, API_OK);
                return true;

            default:
                if (!client->json.storeobject())
                {
                    LOG_err << "Failed to parse MEGA achievements";
                    client->app->getmegaachievements_result(details, API_EINTERNAL);
                    return false;
                }
                break;
        }
    }
}

CommandGetWelcomePDF::CommandGetWelcomePDF(MegaClient *client)
{
    cmd("wpdf");

    tag = client->reqtag;
}

bool CommandGetWelcomePDF::procresult(Result r)
{
    if (r.wasErrorOrOK())
    {
        LOG_err << "Unexpected response of 'wpdf' command: missing 'ph' and 'k'";
        return true;
    }

    handle ph = UNDEF;
    byte keybuf[FILENODEKEYLENGTH];
    int len_key = 0;
    string key;

    for (;;)
    {
        switch (client->json.getnameid())
        {
            case MAKENAMEID2('p', 'h'):
                ph = client->json.gethandle(MegaClient::NODEHANDLE);
                break;

            case 'k':
                len_key = client->json.storebinary(keybuf, sizeof keybuf);
                break;

            case EOO:
                if (ISUNDEF(ph) || len_key != FILENODEKEYLENGTH)
                {
                    LOG_err << "Failed to import welcome PDF: invalid response";
                    return false;
                }
                key.assign((const char *) keybuf, len_key);
                client->reqs.add(new CommandGetPH(client, ph, (const byte*) key.data(), 2));
                return true;

            default:
                if (!client->json.storeobject())
                {
                    LOG_err << "Failed to parse welcome PDF response";
                    return false;
                }
                break;
        }
    }
}


CommandMediaCodecs::CommandMediaCodecs(MegaClient* c, Callback cb)
{
    cmd("mc");

    client = c;
    callback = cb;
}

bool CommandMediaCodecs::procresult(Result r)
{
    if (r.wasErrorOrOK())
    {
        LOG_err << "mc result: " << error(r.errorOrOK());
        return true;
    }

    if (!client->json.isnumeric())
    {
        // It's wrongly formatted, consume this one so the next command can be processed.
        LOG_err << "mc response badly formatted";
        return false;
    }

    int version = static_cast<int>(client->json.getint());
    callback(client, version);
    return true;
}

CommandContactLinkCreate::CommandContactLinkCreate(MegaClient *client, bool renew)
{
    mStringIsNotSeqtag = true;

    if (renew)
    {
        cmd("clr");
    }
    else
    {
        cmd("clc");
    }

    tag = client->reqtag;
}

bool CommandContactLinkCreate::procresult(Result r)
{
    if (r.wasErrorOrOK())
    {
        client->app->contactlinkcreate_result(r.errorOrOK(), UNDEF);
    }
    else
    {
        handle h = client->json.gethandle(MegaClient::CONTACTLINKHANDLE);
        client->app->contactlinkcreate_result(API_OK, h);
    }
    return true;
}

CommandContactLinkQuery::CommandContactLinkQuery(MegaClient *client, handle h)
{
    cmd("clg");
    arg("cl", (byte*)&h, MegaClient::CONTACTLINKHANDLE);

    arg("b", 1);    // return firstname/lastname in B64

    tag = client->reqtag;
}

bool CommandContactLinkQuery::procresult(Result r)
{
    handle h = UNDEF;
    string email;
    string firstname;
    string lastname;
    string avatar;

    if (r.wasErrorOrOK())
    {
        client->app->contactlinkquery_result(r.errorOrOK(), h, &email, &firstname, &lastname, &avatar);
        return true;
    }

    for (;;)
    {
        switch (client->json.getnameid())
        {
            case 'h':
                h = client->json.gethandle(MegaClient::USERHANDLE);
                break;
            case 'e':
                client->json.storeobject(&email);
                break;
            case MAKENAMEID2('f', 'n'):
                client->json.storeobject(&firstname);
                break;
            case MAKENAMEID2('l', 'n'):
                client->json.storeobject(&lastname);
                break;
            case MAKENAMEID2('+', 'a'):
                client->json.storeobject(&avatar);
                break;
            case EOO:
                client->app->contactlinkquery_result(API_OK, h, &email, &firstname, &lastname, &avatar);
                return true;
            default:
                if (!client->json.storeobject())
                {
                    LOG_err << "Failed to parse query contact link response";
                    client->app->contactlinkquery_result(API_EINTERNAL, h, &email, &firstname, &lastname, &avatar);
                    return false;
                }
                break;
        }
    }
}

CommandContactLinkDelete::CommandContactLinkDelete(MegaClient *client, handle h)
{
    cmd("cld");
    if (!ISUNDEF(h))
    {
        arg("cl", (byte*)&h, MegaClient::CONTACTLINKHANDLE);
    }
    tag = client->reqtag;
}

bool CommandContactLinkDelete::procresult(Result r)
{
    client->app->contactlinkdelete_result(r.errorOrOK());
    return r.wasErrorOrOK();
}

CommandKeepMeAlive::CommandKeepMeAlive(MegaClient *client, int type, bool enable)
{
    if (enable)
    {
        cmd("kma");
    }
    else
    {
        cmd("kmac");
    }
    arg("t", type);

    tag = client->reqtag;
}

bool CommandKeepMeAlive::procresult(Result r)
{
    client->app->keepmealive_result(r.errorOrOK());
    return r.wasErrorOrOK();
}

CommandMultiFactorAuthSetup::CommandMultiFactorAuthSetup(MegaClient *client, const char *pin)
{
    mStringIsNotSeqtag = true;

    cmd("mfas");
    if (pin)
    {
        arg("mfa", pin);
    }
    tag = client->reqtag;
}

bool CommandMultiFactorAuthSetup::procresult(Result r)
{
    if (r.wasErrorOrOK())
    {
        client->app->multifactorauthsetup_result(NULL, r.errorOrOK());
        return true;
    }

    string code;
    if (!client->json.storeobject(&code))
    {
        client->app->multifactorauthsetup_result(NULL, API_EINTERNAL);
        return false;
    }
    client->app->multifactorauthsetup_result(&code, API_OK);
    return true;
}

CommandMultiFactorAuthCheck::CommandMultiFactorAuthCheck(MegaClient *client, const char *email)
{
    cmd("mfag");
    arg("e", email);

    tag = client->reqtag;
}

bool CommandMultiFactorAuthCheck::procresult(Result r)
{
    if (r.wasErrorOrOK())
    {
        client->app->multifactorauthcheck_result(r.errorOrOK());
        return true;
    }

    if (client->json.isnumeric())
    {
        client->app->multifactorauthcheck_result(static_cast<int>(client->json.getint()));
        return true;
    }
    else
    {
        client->app->multifactorauthcheck_result(API_EINTERNAL);
        return false;
    }
}

CommandMultiFactorAuthDisable::CommandMultiFactorAuthDisable(MegaClient *client, const char *pin)
{
    cmd("mfad");
    arg("mfa", pin);

    tag = client->reqtag;
}

bool CommandMultiFactorAuthDisable::procresult(Result r)
{
    client->app->multifactorauthdisable_result(r.errorOrOK());
    return r.wasErrorOrOK();
}

CommandGetPSA::CommandGetPSA(bool urlSupport, MegaClient *client)
{
    cmd("gpsa");

    if (urlSupport)
    {
        arg("w", 1);
    }

    tag = client->reqtag;
}

bool CommandGetPSA::procresult(Result r)
{
    if (r.wasErrorOrOK())
    {
        client->app->getpsa_result(r.errorOrOK(), 0, NULL, NULL, NULL, NULL, NULL, NULL);
        return true;
    }

    int id = 0;
    string temp;
    string title, text, imagename, imagepath;
    string buttonlink, buttontext, url;

    for (;;)
    {
        switch (client->json.getnameid())
        {
            case MAKENAMEID2('i', 'd'):
                id = int(client->json.getint());
                break;
            case 't':
                client->json.storeobject(&temp);
                Base64::atob(temp, title);
                break;
            case 'd':
                client->json.storeobject(&temp);
                Base64::atob(temp, text);
                break;
            case MAKENAMEID3('i', 'm', 'g'):
                client->json.storeobject(&imagename);
                break;
            case 'l':
                client->json.storeobject(&buttonlink);
                break;
            case MAKENAMEID3('u', 'r', 'l'):
                client->json.storeobject(&url);
                break;
            case 'b':
                client->json.storeobject(&temp);
                Base64::atob(temp, buttontext);
                break;
            case MAKENAMEID3('d', 's', 'p'):
                client->json.storeobject(&imagepath);
                break;
            case EOO:
                imagepath.append(imagename);
                imagepath.append(".png");
                client->app->getpsa_result(API_OK, id, &title, &text, &imagepath, &buttontext, &buttonlink, &url);
                return true;
            default:
                if (!client->json.storeobject())
                {
                    LOG_err << "Failed to parse get PSA response";
                    client->app->getpsa_result(API_EINTERNAL, 0, NULL, NULL, NULL, NULL, NULL, NULL);
                    return false;
                }
                break;
        }
    }
}

CommandFetchTimeZone::CommandFetchTimeZone(MegaClient *client, const char *timezone, const char* timeoffset)
{
    cmd("ftz");
    arg("utz", timezone);
    arg("uo", timeoffset);

    tag = client->reqtag;
}

bool CommandFetchTimeZone::procresult(Result r)
{
    if (r.wasErrorOrOK())
    {
        client->app->fetchtimezone_result(r.errorOrOK(), NULL, NULL, -1);
        return true;
    }

    string currenttz;
    int currentto;
    vector<string> timezones;
    vector<int> timeoffsets;
    string defaulttz;
    int defaulttzindex = -1;

    for (;;)
    {
        switch (client->json.getnameid())
        {
            case MAKENAMEID7('c', 'h', 'o', 'i', 'c', 'e', 's'):
                if (client->json.enterobject())
                {
                    while (client->json.storeobject(&currenttz))
                    {
                        currentto = int(client->json.getint());
                        timezones.push_back(currenttz);
                        timeoffsets.push_back(currentto);
                    }
                    client->json.leaveobject();
                }
                else if (!client->json.storeobject())
                {
                    LOG_err << "Failed to parse fetch time zone response";
                    client->app->fetchtimezone_result(API_EINTERNAL, NULL, NULL, -1);
                    return false;
                }
                break;

            case MAKENAMEID7('d', 'e', 'f', 'a', 'u', 'l', 't'):
                if (client->json.isnumeric())
                {
                    client->json.getint();
                }
                else
                {
                    client->json.storeobject(&defaulttz);
                }
                break;

            case EOO:
                if (!defaulttz.empty())    // default received as string
                {
                    for (int i = 0; i < (int)timezones.size(); i++)
                    {
                        if (timezones[i] == defaulttz)
                        {
                            defaulttzindex = i;
                            break;
                        }
                    }
                }
                client->app->fetchtimezone_result(API_OK, &timezones, &timeoffsets, defaulttzindex);
                return true;

            default:
                if (!client->json.storeobject())
                {
                    LOG_err << "Failed to parse fetch time zone response";
                    client->app->fetchtimezone_result(API_EINTERNAL, NULL, NULL, -1);
                    return false;
                }
                break;
        }
    }
}

CommandSetLastAcknowledged::CommandSetLastAcknowledged(MegaClient* client)
{
    cmd("sla");
    tag = client->reqtag;
}

bool CommandSetLastAcknowledged::procresult(Result r)
{
    client->app->acknowledgeuseralerts_result(r.errorOrOK());
    return r.wasErrorOrOK();
}

CommandSMSVerificationSend::CommandSMSVerificationSend(MegaClient* client, const string& phoneNumber, bool reVerifyingWhitelisted)
{
    cmd("smss");
    batchSeparately = true;  // don't let any other commands that might get batched with it cause the whole batch to fail

    assert(isPhoneNumber(phoneNumber));
    arg("n", phoneNumber.c_str());

    if (reVerifyingWhitelisted)
    {
        arg("to", 1);   // test override
    }

    tag = client->reqtag;
}

bool CommandSMSVerificationSend::isPhoneNumber(const string& s)
{
    for (auto i = s.size(); i--; )
    {
        if (!(isdigit(s[i]) || (i == 0 && s[i] == '+')))
        {
            return false;
        }
    }
    return s.size() > 6;
}

bool CommandSMSVerificationSend::procresult(Result r)
{
    client->app->smsverificationsend_result(r.errorOrOK());
    return r.wasErrorOrOK();
}

CommandSMSVerificationCheck::CommandSMSVerificationCheck(MegaClient* client, const string& verificationcode)
{
    mStringIsNotSeqtag = true;

    cmd("smsv");
    batchSeparately = true;  // don't let any other commands that might get batched with it cause the whole batch to fail

    if (isVerificationCode(verificationcode))
    {
        arg("c", verificationcode.c_str());
    }

    tag = client->reqtag;
}

bool CommandSMSVerificationCheck::isVerificationCode(const string& s)
{
    for (const char c : s)
    {
        if (!isdigit(c))
        {
            return false;
        }
    }
    return s.size() == 6;
}

bool CommandSMSVerificationCheck::procresult(Result r)
{
    if (r.wasErrorOrOK())
    {
        client->app->smsverificationcheck_result(r.errorOrOK(), nullptr);
        return true;
    }

    string phoneNumber;
    if (!client->json.storeobject(&phoneNumber))
    {
        client->app->smsverificationcheck_result(API_EINTERNAL, nullptr);
        return false;
    }

    assert(CommandSMSVerificationSend::isPhoneNumber(phoneNumber));
    client->mSmsVerifiedPhone = phoneNumber;
    client->app->smsverificationcheck_result(API_OK, &phoneNumber);
    return true;
}

CommandGetRegisteredContacts::CommandGetRegisteredContacts(MegaClient* client, const map<const char*, const char*>& contacts)
{
    cmd("usabd");

    arg("v", 1);

    beginobject("e");
    for (const auto& pair : contacts)
    {
        arg(Base64::btoa(pair.first).c_str(), // name is text-input from user, need conversion too
            (byte *)pair.second, static_cast<int>(strlen(pair.second)));
    }
    endobject();

    tag = client->reqtag;
}

bool CommandGetRegisteredContacts::procresult(Result r)
{
    if (r.wasErrorOrOK())
    {
        client->app->getregisteredcontacts_result(r.errorOrOK(), nullptr);
        return true;
    }

    vector<tuple<string, string, string>> registeredContacts;

    string entryUserDetail;
    string id;
    string userDetail;

    bool success = true;
    while (client->json.enterobject())
    {
        bool exit = false;
        while (!exit)
        {
            switch (client->json.getnameid())
            {
                case MAKENAMEID3('e', 'u', 'd'):
                {
                    client->json.storeobject(&entryUserDetail);
                    break;
                }
                case MAKENAMEID2('i', 'd'):
                {
                    client->json.storeobject(&id);
                    break;
                }
                case MAKENAMEID2('u', 'd'):
                {
                    client->json.storeobject(&userDetail);
                    break;
                }
                case EOO:
                {
                    if (entryUserDetail.empty() || id.empty() || userDetail.empty())
                    {
                        LOG_err << "Missing or empty field when parsing 'get registered contacts' response";
                        success = false;
                    }
                    else
                    {
                        registeredContacts.emplace_back(
                                    make_tuple(Base64::atob(entryUserDetail), move(id),
                                               Base64::atob(userDetail)));
                    }
                    exit = true;
                    break;
                }
                default:
                {
                    if (!client->json.storeobject())
                    {
                        LOG_err << "Failed to parse 'get registered contacts' response";
                        client->app->getregisteredcontacts_result(API_EINTERNAL, nullptr);
                        return false;
                    }
                }
            }
        }
        client->json.leaveobject();
    }
    if (success)
    {
        client->app->getregisteredcontacts_result(API_OK, &registeredContacts);
        return true;
    }
    else
    {
        client->app->getregisteredcontacts_result(API_EINTERNAL, nullptr);
        return false;
    }
}

CommandGetCountryCallingCodes::CommandGetCountryCallingCodes(MegaClient* client)
{
    cmd("smslc");

    batchSeparately = true;
    tag = client->reqtag;
}

bool CommandGetCountryCallingCodes::procresult(Result r)
{
    if (r.wasErrorOrOK())
    {
        client->app->getcountrycallingcodes_result(r.errorOrOK(), nullptr);
        return true;
    }

    map<string, vector<string>> countryCallingCodes;

    bool success = true;
    while (client->json.enterobject())
    {
        bool exit = false;
        string countryCode;
        vector<string> callingCodes;
        while (!exit)
        {
            switch (client->json.getnameid())
            {
                case MAKENAMEID2('c', 'c'):
                {
                    client->json.storeobject(&countryCode);
                    break;
                }
                case MAKENAMEID1('l'):
                {
                    if (client->json.enterarray())
                    {
                        std::string code;
                        while (client->json.storeobject(&code))
                        {
                            callingCodes.emplace_back(move(code));
                        }
                        client->json.leavearray();
                    }
                    break;
                }
                case EOO:
                {
                    if (countryCode.empty() || callingCodes.empty())
                    {
                        LOG_err << "Missing or empty fields when parsing 'get country calling codes' response";
                        success = false;
                    }
                    else
                    {
                        countryCallingCodes.emplace(make_pair(move(countryCode), move(callingCodes)));
                    }
                    exit = true;
                    break;
                }
                default:
                {
                    if (!client->json.storeobject())
                    {
                        LOG_err << "Failed to parse 'get country calling codes' response";
                        client->app->getcountrycallingcodes_result(API_EINTERNAL, nullptr);
                        return false;
                    }
                }
            }
        }
        client->json.leaveobject();
    }
    if (success)
    {
        client->app->getcountrycallingcodes_result(API_OK, &countryCallingCodes);
        return true;
    }
    else
    {
        client->app->getcountrycallingcodes_result(API_EINTERNAL, nullptr);
        return false;
    }
}

CommandFolderLinkInfo::CommandFolderLinkInfo(MegaClient* client, handle publichandle)
{
    ph = publichandle;

    cmd("pli");
    arg("ph", (byte*)&publichandle, MegaClient::NODEHANDLE);

    tag = client->reqtag;
}

bool CommandFolderLinkInfo::procresult(Result r)
{
    if (r.wasErrorOrOK())
    {
        client->app->folderlinkinfo_result(r.errorOrOK(), UNDEF, UNDEF, NULL, NULL, 0, 0, 0, 0, 0);
        return true;
    }
    string attr;
    string key;
    handle owner = UNDEF;
    handle ph = 0;
    m_off_t currentSize = 0;
    m_off_t versionsSize  = 0;
    int numFolders = 0;
    int numFiles = 0;
    int numVersions = 0;

    for (;;)
    {
        switch (client->json.getnameid())
        {
        case MAKENAMEID5('a','t','t','r','s'):
            client->json.storeobject(&attr);
            break;

        case MAKENAMEID2('p','h'):
            ph = client->json.gethandle(MegaClient::NODEHANDLE);
            break;

        case 'u':
            owner = client->json.gethandle(MegaClient::USERHANDLE);
            break;

        case 's':
            if (client->json.enterarray())
            {
                currentSize = client->json.getint();
                numFiles = int(client->json.getint());
                numFolders = int(client->json.getint());
                versionsSize  = client->json.getint();
                numVersions = int(client->json.getint());
                client->json.leavearray();
            }
            break;

        case 'k':
            client->json.storeobject(&key);
            break;

        case EOO:
            if (attr.empty())
            {
                LOG_err << "The folder link information doesn't contain the attr string";
                client->app->folderlinkinfo_result(API_EINCOMPLETE, UNDEF, UNDEF, NULL, NULL, 0, 0, 0, 0, 0);
                return false;
            }
            if (key.size() <= 9 || key.find(":") == string::npos)
            {
                LOG_err << "The folder link information doesn't contain a valid decryption key";
                client->app->folderlinkinfo_result(API_EKEY, UNDEF, UNDEF, NULL, NULL, 0, 0, 0, 0, 0);
                return false;
            }
            if (ph != this->ph)
            {
                LOG_err << "Folder link information: public handle doesn't match";
                client->app->folderlinkinfo_result(API_EINTERNAL, UNDEF, UNDEF, NULL, NULL, 0, 0, 0, 0, 0);
                return false;
            }

            client->app->folderlinkinfo_result(API_OK, owner, ph, &attr, &key, currentSize, numFiles, numFolders, versionsSize, numVersions);
            return true;

        default:
            if (!client->json.storeobject())
            {
                LOG_err << "Failed to parse folder link information response";
                client->app->folderlinkinfo_result(API_EINTERNAL, UNDEF, UNDEF, NULL, NULL, 0, 0, 0, 0, 0);
                return false;
            }
            break;
        }
    }
}

CommandBackupPut::CommandBackupPut(MegaClient* client, const BackupInfo& fields, std::function<void(Error, handle /*backup id*/)> completion)
    : mCompletion(completion)
{
    mStringIsNotSeqtag = true;

    cmd("sp");

    if (!ISUNDEF(fields.backupId))
    {
        arg("id", (byte*)&fields.backupId, MegaClient::BACKUPHANDLE);
    }

    if (fields.type != BackupType::INVALID)
    {
        arg("t", fields.type);
    }

    if (!fields.nodeHandle.isUndef())
    {
        arg("h", fields.nodeHandle);
    }

    if (!fields.localFolder.empty())
    {
        string localFolderEncrypted(client->cypherTLVTextWithMasterKey("lf", fields.localFolder.toPath()));
        arg("l", localFolderEncrypted.c_str());
    }

    if (!fields.deviceId.empty())
    {
        arg("d", fields.deviceId.c_str());
    }

    if (!ISUNDEF(fields.driveId))
    {
        arg("dr",  (byte*)&fields.driveId, MegaClient::DRIVEHANDLE);
    }

    if (fields.state >= 0)
    {
        arg("s", fields.state);
    }

    if (fields.subState >= 0)
    {
        arg("ss", fields.subState);
    }

    if (!fields.backupName.empty())
    {
        string edEncrypted(client->cypherTLVTextWithMasterKey("bn", fields.backupName));
        arg("e", edEncrypted.c_str());
    }

    tag = client->reqtag;
}

bool CommandBackupPut::procresult(Result r)
{
    assert(r.wasStrictlyError() || r.hasJsonItem());
    handle backupId = UNDEF;
    Error e = API_OK;

    if (r.hasJsonItem())
    {
        backupId = client->json.gethandle(MegaClient::BACKUPHANDLE);
        e = API_OK;
    }
    else
    {
        e = r.errorOrOK();
    }

    assert(e != API_EARGS);  // if this happens, the API rejected the request because it wants more fields supplied

    if (mCompletion) mCompletion(e, backupId);

    client->app->backupput_result(e, backupId);

    return r.wasStrictlyError() || r.hasJsonItem();
}

CommandBackupPutHeartBeat::CommandBackupPutHeartBeat(MegaClient* client, handle backupId, SPHBStatus status, int8_t progress, uint32_t uploads, uint32_t downloads, m_time_t ts, handle lastNode, std::function<void(Error)> f)
    : mCompletion(f)
{
    cmd("sphb");

    arg("id", (byte*)&backupId, MegaClient::BACKUPHANDLE);
    arg("s", uint8_t(status));
    if (progress != -1)
    {
        arg("p", progress);
    }
    arg("qu", uploads);
    arg("qd", downloads);
    if (ts != -1)
    {
        arg("lts", ts);
    }
    if (!ISUNDEF(lastNode))
    {
        arg("lh", (byte*)&lastNode, MegaClient::NODEHANDLE);
    }

    tag = client->reqtag;
}

bool CommandBackupPutHeartBeat::procresult(Result r)
{
    if (mCompletion) mCompletion(r.errorOrOK());
    return r.wasErrorOrOK();
}

CommandBackupRemove::CommandBackupRemove(MegaClient *client, handle backupId)
    : mBackupId(backupId)
{
    cmd("sr");
    arg("id", (byte*)&backupId, MegaClient::BACKUPHANDLE);

    tag = client->reqtag;
}

bool CommandBackupRemove::procresult(Result r)
{
    client->app->backupremove_result(r.errorOrOK(), mBackupId);
    return r.wasErrorOrOK();
}

CommandBackupSyncFetch::CommandBackupSyncFetch(std::function<void(Error, vector<Data>&)> f)
    : completion(move(f))
{
    cmd("sf");
}

bool CommandBackupSyncFetch::procresult(Result r)
{
    vector<Data> data;
    if (!r.hasJsonArray())
    {
        completion(r.errorOrOK(), data);
    }
    else
    {
        auto skipUnknownField = [&]() -> bool {
            if (!client->json.storeobject())
            {
                completion(API_EINTERNAL, data);
                return false;
            }
            return true;
        };

        auto cantLeaveObject = [&]() -> bool {
            if (!client->json.leaveobject())
            {
                completion(API_EINTERNAL, data);
                return true;
            }
            return false;
        };

        while (client->json.enterobject())
        {
            data.push_back(Data());
            for (;;)
            {
                auto& d = data.back();
                auto nid = client->json.getnameid();
                if (nid == EOO) break;
                switch (nid)
                {
                case MAKENAMEID2('i', 'd'):     d.backupId = client->json.gethandle(sizeof(handle)); break;
                case MAKENAMEID1('t'):          d.backupType = static_cast<BackupType>(client->json.getint32()); break;
                case MAKENAMEID1('h'):          d.rootNode = client->json.gethandle(MegaClient::NODEHANDLE); break;
                case MAKENAMEID1('l'):          client->json.storeobject(&d.localFolder);
                                                d.localFolder = client->decypherTLVTextWithMasterKey("lf", d.localFolder);
                                                break;
                case MAKENAMEID1('d'):          client->json.storeobject(&d.deviceId); break;
                case MAKENAMEID1('s'):          d.syncState = client->json.getint32(); break;
                case MAKENAMEID2('s', 's'):     d.syncSubstate = client->json.getint32(); break;
                case MAKENAMEID1('e'):          client->json.storeobject(&d.extra);
                                                d.backupName = client->decypherTLVTextWithMasterKey("bn", d.extra);
                                                break;
                case MAKENAMEID2('h', 'b'):
                {

                    if (client->json.enterobject())
                    {
                        for (;;)
                        {
                            nid = client->json.getnameid();
                            if (nid == EOO) break;
                            switch (nid)
                            {
                            case MAKENAMEID2('t', 's'):     d.hbTimestamp = client->json.getint(); break;
                            case MAKENAMEID1('s'):          d.hbStatus = client->json.getint32(); break;
                            case MAKENAMEID1('p'):          d.hbProgress = client->json.getint32(); break;
                            case MAKENAMEID2('q', 'u'):     d.uploads = client->json.getint32(); break;
                            case MAKENAMEID2('q', 'd'):     d.downloads = client->json.getint32(); break;
                            case MAKENAMEID3('l', 't', 's'):d.lastActivityTs = client->json.getint32(); break;
                            case MAKENAMEID2('l', 'h'):     d.lastSyncedNodeHandle = client->json.gethandle(MegaClient::NODEHANDLE); break;
                            default: if (!skipUnknownField()) return false;
                            }
                        }
                        if (cantLeaveObject()) return false;
                    }
                }
                break;

                default: if (!skipUnknownField()) return false;
                }
            }
            if (cantLeaveObject()) return false;
        }

        completion(API_OK, data);
    }
    return true;
}


CommandGetBanners::CommandGetBanners(MegaClient* client)
{
    cmd("gban");

    tag = client->reqtag;
}

bool CommandGetBanners::procresult(Result r)
{
    if (r.wasErrorOrOK())
    {
        client->app->getbanners_result(r.errorOrOK());
        return true; // because parsing didn't fail
    }

    /*
        {
            "id": 2, ///The banner id
            "t": "R2V0IFZlcmlmaWVk", ///Banner title
            "d": "TWFrZSBpdCBlYXNpZXIgZm9yIHlvdXIgY29udGFjdHMgdG8gZmluZCB5b3Ugb24gTUVHQS4", ///Banner description.
            "img": "Verified_image.png", ///Image name.
            "l": "", ///URL
            "bimg": "Verified_BG.png", ///background image name.
            "dsp": "https://domain/path" ///Where to get the image.
        }, {"id":3, ...}, ... ]
    */

    vector< tuple<int, string, string, string, string, string, string> > banners;

    // loop array elements
    while (client->json.enterobject())
    {
        int id = 0;
        string title, description, img, url, bimg, dsp;
        bool exit = false;

        // loop and read object members
        while (!exit)
        {
            switch (client->json.getnameid())
            {
            case MAKENAMEID2('i', 'd'):
                id = client->json.getint32();
                break;

            case MAKENAMEID1('t'):
                client->json.storeobject(&title);
                title = Base64::atob(title);
                break;

            case MAKENAMEID1('d'):
                client->json.storeobject(&description);
                description = Base64::atob(description);
                break;

            case MAKENAMEID3('i', 'm', 'g'):
                client->json.storeobject(&img);
                break;

            case MAKENAMEID1('l'):
                client->json.storeobject(&url);
                break;

            case MAKENAMEID4('b', 'i', 'm', 'g'):
                client->json.storeobject(&bimg);
                break;

            case MAKENAMEID3('d', 's', 'p'):
                client->json.storeobject(&dsp);
                break;

            case EOO:
                if (!id || title.empty() || description.empty())
                {
                    LOG_err << "Missing id, title or description in response to gban";
                    client->app->getbanners_result(API_EINTERNAL);
                    return false;
                }
                exit = true;
                break;

            default:
                if (!client->json.storeobject()) // skip unknown member
                {
                    LOG_err << "Failed to parse banners response";
                    client->app->getbanners_result(API_EINTERNAL);
                    return false;
                }
                break;
            }
        }

        banners.emplace_back(make_tuple(id, move(title), move(description), move(img), move(url), move(bimg), move(dsp)));

        client->json.leaveobject();
    }

    client->app->getbanners_result(move(banners));

    return true;
}

CommandDismissBanner::CommandDismissBanner(MegaClient* client, int id, m_time_t timestamp)
{
    cmd("dban");
    arg("id", id); // id of the Smart Banner
    arg("ts", timestamp);

    tag = client->reqtag;
}

bool CommandDismissBanner::procresult(Result r)
{
    client->app->dismissbanner_result(r.errorOrOK());
    return r.wasErrorOrOK();
}

#ifdef ENABLE_CHAT

bool CommandMeetingStart::procresult(Command::Result r)
{
    if (r.wasErrorOrOK())
    {
        mCompletion(r.errorOrOK(), "", UNDEF);
        return true;
    }

    handle callid = UNDEF;
    string sfuUrl;

    for (;;)
    {
        switch (client->json.getnameid())
        {
            case MAKENAMEID6('c', 'a', 'l', 'l', 'I', 'd'):
                callid = client->json.gethandle(MegaClient::CHATHANDLE);
                break;

            case MAKENAMEID3('s', 'f', 'u'):
                client->json.storeobject(&sfuUrl);
                break;

            case EOO:
                mCompletion(API_OK, sfuUrl, callid);
                return true;
                break;

            default:
                if (!client->json.storeobject())
                {
                    mCompletion(API_EINTERNAL, "", UNDEF);
                    return false;
                }
        }
    }
}

CommandMeetingStart::CommandMeetingStart(MegaClient *client, handle chatid, CommandMeetingStartCompletion completion)
    : mCompletion(completion)
{
    cmd("mcms");
    arg("cid", (byte*)&chatid, MegaClient::CHATHANDLE);
    tag = client->reqtag;
}

bool CommandMeetingJoin::procresult(Command::Result r)
{
    if (r.wasErrorOrOK())
    {
        mCompletion(r.errorOrOK(), "");
        return true;
    }

    string sfuUrl;

    for (;;)
    {
        switch (client->json.getnameid())
        {
            case MAKENAMEID3('u', 'r', 'l'):
                client->json.storeobject(&sfuUrl);
                break;

            case EOO:
                mCompletion(API_OK, sfuUrl);
                return true;
                break;

            default:
                if (!client->json.storeobject())
                {
                    mCompletion(API_EINTERNAL, "");
                    return false;
                }
        }
    }
}

CommandMeetingJoin::CommandMeetingJoin(MegaClient *client, handle chatid, handle callid, CommandMeetingJoinCompletion completion)
    : mCompletion(completion)
{
    cmd("mcmj");
    arg("cid", (byte*)&chatid, MegaClient::CHATHANDLE);
    arg("mid", (byte*)&callid, MegaClient::CHATHANDLE);

    tag = client->reqtag;
}

bool CommandMeetingEnd::procresult(Command::Result r)
{
    if (r.wasErrorOrOK())
    {
        mCompletion(r.errorOrOK());
        return true;
    }

    mCompletion(API_EINTERNAL);
    return false;
}

CommandMeetingEnd::CommandMeetingEnd(MegaClient *client, handle chatid, handle callid, int reason, CommandMeetingEndCompletion completion)
    : mCompletion(completion)
{
    cmd("mcme");
    arg("cid", (byte*)&chatid, MegaClient::CHATHANDLE);
    arg("mid", (byte*)&callid, MegaClient::CHATHANDLE);
    // At meeting first version, only valid reason is 0x02 (REJECTED)
    arg("r", reason);

    tag = client->reqtag;
}
#endif

} // namespace<|MERGE_RESOLUTION|>--- conflicted
+++ resolved
@@ -1091,12 +1091,8 @@
             arg("p", (byte*)&nn[i].parenthandle, MegaClient::NODEHANDLE);
         }
 
-<<<<<<< HEAD
-        if (nn[i].type == FILENODE && !nn[i].ovhandle.isUndef())
-=======
         if (vo != NoVersioning &&
             nn[i].type == FILENODE && !ISUNDEF(nn[i].ovhandle))
->>>>>>> 790a5b3f
         {
             arg("ov", (byte*)&nn[i].ovhandle, MegaClient::NODEHANDLE);
         }
