/**
 * @file commands.cpp
 * @brief Implementation of various commands
 *
 * (c) 2013-2014 by Mega Limited, Auckland, New Zealand
 *
 * This file is part of the MEGA SDK - Client Access Engine.
 *
 * Applications using the MEGA API must present a valid application key
 * and comply with the the rules set forth in the Terms of Service.
 *
 * The MEGA SDK is distributed in the hope that it will be useful,
 * but WITHOUT ANY WARRANTY; without even the implied warranty of
 * MERCHANTABILITY or FITNESS FOR A PARTICULAR PURPOSE.
 *
 * @copyright Simplified (2-clause) BSD License.
 *
 * You should have received a copy of the license along with this
 * program.
 */

#include "mega/types.h"
#include "mega/command.h"
#include "mega/megaapp.h"
#include "mega/fileattributefetch.h"
#include "mega/base64.h"
#include "mega/transferslot.h"
#include "mega/transfer.h"
#include "mega/utils.h"
#include "mega/user.h"
#include "mega.h"
#include "mega/mediafileattribute.h"
#include "mega/heartbeats.h"

namespace mega {
HttpReqCommandPutFA::HttpReqCommandPutFA(NodeOrUploadHandle cth, fatype ctype, bool usehttps, int ctag, size_t size_only, std::unique_ptr<string> cdata, bool getIP, HttpReqCommandPutFA::Cb &&completion)
    : mCompletion(std::move(completion)), data(std::move(cdata))
{
    assert(!!size_only ^ !!data);   // get URL or upload data, not both
    assert(!!mCompletion ^ !!data);  // completion and upload are incompatible
    cmd("ufa");
    arg("s", data ? data->size() : size_only);

    if (cth.isNodeHandle())
    {
        arg("h", cth.nodeHandle());
    }

    progressreported = 0;
    persistent = true;  // object will be recycled either for retry or for
                        // posting to the file attribute server

    if (usehttps)
    {
        arg("ssl", 2);
    }

    if (getIP)
    {
        arg("v", 3);
    }

    th = cth;
    type = ctype;

    binary = true;

    tag = ctag;

    if (!mCompletion)
    {
        mCompletion = [this](Error e, const std::string & /*url*/, const vector<std::string> & /*ips*/)
        {
            if (!data || data->empty())
            {
                e = API_EARGS;
                LOG_err << "Data object is " << (!data ? "nullptr" : "empty");
            }

            if (e == API_OK)
            {
                LOG_debug << "Sending file attribute data";
                progressreported = 0;
                HttpReq::type = REQ_BINARY;
                post(client, data->data(), static_cast<unsigned>(data->size()));
            }
            else
            {
                client->app->putfa_result(th.nodeHandle().as8byte(), type, e);
            }
        };
    }
}

bool HttpReqCommandPutFA::procresult(Result r)
{
    if (r.wasErrorOrOK())
    {
        if (r.wasError(API_EAGAIN) || r.wasError(API_ERATELIMIT))
        {
            status = REQ_FAILURE;
        }
        else
        {
            if (r.wasError(API_EACCESS))
            {
                // create a custom attribute indicating thumbnail can't be restored from this account
                Node *n = client->nodeByHandle(th.nodeHandle());

                char me64[12];
                Base64::btoa((const byte*)&client->me, MegaClient::USERHANDLE, me64);

                if (n && client->checkaccess(n, FULL) &&
                        (n->attrs.map.find('f') == n->attrs.map.end() || n->attrs.map['f'] != me64) )
                {
                    LOG_debug << "Restoration of file attributes is not allowed for current user (" << me64 << ").";

                    // 'canChangeVault' is false here because restoration of file attributes is triggered by
                    // downloads, so it cannot be triggered by a Backup operation
                    bool canChangeVault = false;
                    client->setattr(n, attr_map('f', me64), nullptr, canChangeVault);
                }
            }

            status = REQ_SUCCESS;
            mCompletion(r.errorOrOK(), {}, {});
        }
        return true;
    }
    else
    {
        const char* p = NULL;
        std::vector<string> ips;

        for (;;)
        {
            switch (client->json.getnameid())
            {
                case 'p':
                    p = client->json.getvalue();
                    break;

                case MAKENAMEID2('i', 'p'):
                    loadIpsFromJson(ips);
                    break;

                case EOO:
                    if (!p)
                    {
                        status = REQ_FAILURE;
                    }
                    else
                    {
                        JSON::copystring(&posturl, p);

                        // cache resolved URLs if received
                        std::vector<string> urls(1, posturl);
                        std::vector<string> ipsCopy = ips;

                        if(!cacheresolvedurls(urls, std::move(ips)))
                        {
                            LOG_err << "Unpaired IPs received for URLs in `ufa` command. URLs: " << urls.size() << " IPs: " << ips.size();
                        }

                        mCompletion(API_OK, posturl, ipsCopy);

                        return true;
                    }
                    break;

                default:
                    if (!client->json.storeobject())
                    {
                        status = REQ_SUCCESS;
                        mCompletion(API_EINTERNAL, {}, {});
                        return false;
                    }
            }
        }
    }
}

m_off_t HttpReqCommandPutFA::transferred(MegaClient *client)
{
    if (httpiohandle)
    {
        client->httpio->postpos(httpiohandle);
        return true;
    }

    return 0;
}

CommandGetFA::CommandGetFA(MegaClient *client, int p, handle fahref)
{
    part = p;

    cmd("ufa");
    arg("fah", (byte*)&fahref, sizeof fahref);

    if (client->usehttps)
    {
        arg("ssl", 2);
    }

    arg("r", 1);
}

bool CommandGetFA::procresult(Result r)
{
    fafc_map::iterator it = client->fafcs.find(part);

    if (r.wasErrorOrOK())
    {
        if (it != client->fafcs.end())
        {
            faf_map::iterator fafsit;
            for (fafsit = it->second->fafs[0].begin(); fafsit != it->second->fafs[0].end(); )
            {
                // move from fresh to pending
                it->second->fafs[1][fafsit->first] = fafsit->second;
                it->second->fafs[0].erase(fafsit++);
            }

            it->second->e = r.errorOrOK();
            it->second->req.status = REQ_FAILURE;
        }

        return true;
    }

    const char* p = NULL;

    for (;;)
    {
        switch (client->json.getnameid())
        {
            case 'p':
                p = client->json.getvalue();
                break;

            case EOO:
                if (it != client->fafcs.end())
                {
                    if (p)
                    {
                        JSON::copystring(&it->second->posturl, p);
                        it->second->urltime = Waiter::ds;
                        it->second->dispatch();
                    }
                    else
                    {
                        faf_map::iterator fafsit;
                        for (fafsit = it->second->fafs[0].begin(); fafsit != it->second->fafs[0].end(); )
                        {
                            // move from fresh to pending
                            it->second->fafs[1][fafsit->first] = fafsit->second;
                            it->second->fafs[0].erase(fafsit++);
                        }

                        it->second->e = API_EINTERNAL;
                        it->second->req.status = REQ_FAILURE;
                    }
                }

                return true;

            default:
                if (!client->json.storeobject())
                {
                    faf_map::iterator fafsit;
                    for (fafsit = it->second->fafs[0].begin(); fafsit != it->second->fafs[0].end(); )
                    {
                        // move from fresh to pending
                        it->second->fafs[1][fafsit->first] = fafsit->second;
                        it->second->fafs[0].erase(fafsit++);
                    }

                    it->second->e = API_EINTERNAL;
                    it->second->req.status = REQ_FAILURE;
                    return false;
                }
        }
    }
}

CommandAttachFA::CommandAttachFA(MegaClient *client, handle nh, fatype t, handle ah, int ctag)
{
    mSeqtagArray = true;
    cmd("pfa");

    arg("n", (byte*)&nh, MegaClient::NODEHANDLE);

    char buf[64];

    sprintf(buf, "%u*", t);
    Base64::btoa((byte*)&ah, sizeof(ah), strchr(buf + 2, 0));
    arg("fa", buf);

    h = nh;
    type = t;
    tag = ctag;
}

CommandAttachFA::CommandAttachFA(MegaClient *client, handle nh, fatype t, const std::string& encryptedAttributes, int ctag)
{
    mSeqtagArray = true;
    cmd("pfa");

    arg("n", (byte*)&nh, MegaClient::NODEHANDLE);

    arg("fa", encryptedAttributes.c_str());

    h = nh;
    type = t;
    tag = ctag;
}

bool CommandAttachFA::procresult(Result r)
{
    if (r.wasErrorOrOK())
    {
        client->app->putfa_result(h, type, r.errorOrOK());
        return true;
    }
    else
    {
        string fa;
        if (client->json.storeobject(&fa))
        {
#ifdef DEBUG
            Node* n = client->nodebyhandle(h);
            assert(!n || n->fileattrstring == fa);
#endif
            client->app->putfa_result(h, type, API_OK);
            return true;
        }
    }
    client->app->putfa_result(h, type, API_EINTERNAL);
    return false;
}

// request upload target URL
CommandPutFile::CommandPutFile(MegaClient* client, TransferSlot* ctslot, int ms)
{
    tslot = ctslot;

    cmd("u");

    if (client->usehttps)
    {
        arg("ssl", 2);
    }

    arg("v", 3);
    arg("s", tslot->fa->size);
    arg("ms", ms);

    // send minimum set of different tree's roots for API to check overquota
    set<handle> targetRoots;
    bool begun = false;
    for (auto &file : tslot->transfer->files)
    {
        if (!file->h.isUndef())
        {
            Node *node = client->nodeByHandle(file->h);
            if (node)
            {
                assert(node->type != FILENODE);
                assert(!node->parent || node->parent->type != FILENODE);

                handle rootnode = client->getrootnode(node)->nodehandle;
                if (targetRoots.find(rootnode) != targetRoots.end())
                {
                    continue;
                }

                targetRoots.insert(rootnode);
            }
            if (!begun)
            {
                beginarray("t");
                begun = true;
            }

            element((byte*)&file->h, MegaClient::NODEHANDLE);
        }
    }

    if (begun)
    {
        endarray();
    }
    else
    {
        // Target user goes alone, not inside an array. Note: we are skipping this if a)more than two b)the array had been created for node handles
        for (auto &file : tslot->transfer->files)
        {
            if (file->h.isUndef() && file->targetuser.size())
            {
                arg("t", file->targetuser.c_str());
                break;
            }
        }
    }
}

void CommandPutFile::cancel()
{
    Command::cancel();
    tslot = NULL;
}

// set up file transfer with returned target URL
bool CommandPutFile::procresult(Result r)
{
    if (tslot)
    {
        tslot->pendingcmd = NULL;
    }
    else
    {
        canceled = true;
    }

    if (r.wasErrorOrOK())
    {
        if (!canceled)
        {
            tslot->transfer->failed(r.errorOrOK(), *client->mTctableRequestCommitter);
        }

        return true;
    }

    std::vector<std::string> tempurls;
    std::vector<std::string> tempips;
    for (;;)
    {
        switch (client->json.getnameid())
        {
            case 'p':
                tempurls.push_back("");
                client->json.storeobject(canceled ? NULL : &tempurls.back());
                break;

            case MAKENAMEID2('i', 'p'):
                loadIpsFromJson(tempips);
                break;
            case EOO:
                if (canceled) return true;

                if (tempurls.size() == 1)
                {
                    if(!cacheresolvedurls(tempurls, std::move(tempips)))
                    {
                        LOG_err << "Unpaired IPs received for URLs in `u` command. URLs: " << tempurls.size() << " IPs: " << tempips.size();
                    }

                    tslot->transfer->tempurls = tempurls;
                    tslot->transferbuf.setIsRaid(tslot->transfer, tempurls, tslot->transfer->pos, tslot->maxRequestSize);
                    tslot->starttime = tslot->lastdata = client->waiter->ds;
                    tslot->progress();
                }
                else
                {
                    tslot->transfer->failed(API_EINTERNAL, *client->mTctableRequestCommitter);
                }
                return true;

            default:
                if (!client->json.storeobject())
                {
                    if (!canceled)
                    {
                        tslot->transfer->failed(API_EINTERNAL, *client->mTctableRequestCommitter);
                    }

                    return false;
                }
        }
    }
}

// request upload target URL
CommandGetPutUrl::CommandGetPutUrl(m_off_t size, int putmbpscap, bool forceSSL, bool getIP, CommandGetPutUrl::Cb completion)
    : mCompletion(completion)
{
    cmd("u");
    if (forceSSL)
    {
        arg("ssl", 2);
    }
    if (getIP)
    {
        arg("v", 3);
    }
    else
    {
        arg("v", 2);
    }
    arg("s", size);
    arg("ms", putmbpscap);
}


// set up file transfer with returned target URL
bool CommandGetPutUrl::procresult(Result r)
{
    string url;
    std::vector<string> ips;

    if (r.wasErrorOrActionpacket())
    {
        if (!canceled)
        {
            mCompletion(r.errorOrOK(), url, ips);
        }
        return true;
    }

    for (;;)
    {
        switch (client->json.getnameid())
        {
            case 'p':
                client->json.storeobject(canceled ? nullptr : &url);
                break;
            case MAKENAMEID2('i', 'p'):
                loadIpsFromJson(ips);
                break;
            case EOO:
                if (canceled) return true;
                mCompletion(API_OK, url, ips);
                return true;

            default:
                if (!client->json.storeobject())
                {
                    if (!canceled)
                    {
                        mCompletion(API_EINTERNAL, string(), {});
                    }
                    return false;
                }
        }
    }
}

// request temporary source URL for DirectRead
CommandDirectRead::CommandDirectRead(MegaClient *client, DirectReadNode* cdrn)
{
    drn = cdrn;

    cmd("g");
    arg(drn->p ? "n" : "p", (byte*)&drn->h, MegaClient::NODEHANDLE);
    arg("g", 1); // server will provide download URL(s)/token(s) (if skipped, only information about the file)
    arg("v", 2);  // version 2: server can supply details for cloudraid files

    if (drn->privateauth.size())
    {
        arg("esid", drn->privateauth.c_str());
    }

    if (drn->publicauth.size())
    {
        arg("en", drn->publicauth.c_str());
    }

    if (drn->chatauth.size())
    {
        arg("cauth", drn->chatauth.c_str());
    }

    if (client->usehttps)
    {
        arg("ssl", 2);
    }
}

void CommandDirectRead::cancel()
{
    Command::cancel();
    drn = NULL;
}

bool CommandDirectRead::procresult(Result r)
{
    if (drn)
    {
        drn->pendingcmd = NULL;
    }

    if (r.wasErrorOrOK())
    {
        if (!canceled && drn)
        {
            drn->cmdresult(r.errorOrOK());
        }
        return true;
    }
    else
    {
        Error e(API_EINTERNAL);
        dstime tl = 0;
        std::vector<std::string> tempurls;

        for (;;)
        {
            switch (client->json.getnameid())
            {
                case 'g':
                    if (client->json.enterarray())   // now that we are requesting v2, the reply will be an array of 6 URLs for a raid download, or a single URL for the original direct download
                    {
                        for (;;)
                        {
                            std::string tu;
                            if (!client->json.storeobject(&tu))
                            {
                                break;
                            }
                            tempurls.push_back(tu);
                        }
                        client->json.leavearray();
                    }
                    else
                    {
                        std::string tu;
                        if (client->json.storeobject(&tu))
                        {
                            tempurls.push_back(tu);
                        }
                    }
                    if (tempurls.size() == 1 || tempurls.size() == RAIDPARTS)
                    {
                        if (drn)
                        {
                            drn->tempurls.swap(tempurls);
                            e.setErrorCode(API_OK);
                        }
                    }
                    else
                    {
                        e.setErrorCode(API_EINCOMPLETE);
                    }
                    break;

                case 's':
                    if (drn)
                    {
                        drn->size = client->json.getint();
                    }
                    break;

                case 'd':
                    e = API_EBLOCKED;
                    break;

                case 'e':
                    e = (error)client->json.getint();
                    break;

                case MAKENAMEID2('t', 'l'):
                    tl = dstime(client->json.getint());
                    break;

                case EOO:
                    if (!canceled && drn)
                    {
                        if (e == API_EOVERQUOTA && !tl)
                        {
                            // default retry interval
                            tl = MegaClient::DEFAULT_BW_OVERQUOTA_BACKOFF_SECS;
                        }

                        drn->cmdresult(e, e == API_EOVERQUOTA ? tl * 10 : 0);
                    }

                    return true;

                default:
                    if (!client->json.storeobject())
                    {
                        if (!canceled && drn)
                        {
                            drn->cmdresult(e);
                        }

                        return false;
                    }
            }
        }
    }
}

// request temporary source URL for full-file access (p == private node)
CommandGetFile::CommandGetFile(MegaClient *client, const byte* key, size_t keySize,
                               handle h, bool p, const char *privateauth,
                               const char *publicauth, const char *chatauth,
                               bool singleUrl, Cb &&completion)
{
    cmd("g");
    arg(p ? "n" : "p", (byte*)&h, MegaClient::NODEHANDLE);
    arg("g", 1); // server will provide download URL(s)/token(s) (if skipped, only information about the file)
    if (!singleUrl)
    {
        arg("v", 2);  // version 2: server can supply details for cloudraid files
    }

    if (client->usehttps)
    {
        arg("ssl", 2);
    }

    if (privateauth)
    {
        arg("esid", privateauth);
    }

    if (publicauth)
    {
        arg("en", publicauth);
    }

    if (chatauth)
    {
        arg("cauth", chatauth);
    }

    assert(key && "no key provided!");
    if (key && keySize != SymmCipher::KEYLENGTH)
    {
        assert (keySize <= FILENODEKEYLENGTH);
        memcpy(filekey, key, keySize);
        mFileKeyType = FILENODE;
    }
    else if (key && keySize == SymmCipher::KEYLENGTH)
    {
        memcpy(filekey, key, SymmCipher::KEYLENGTH);
        mFileKeyType = 1;
    }

    mCompletion = std::move(completion);
}

void CommandGetFile::cancel()
{
    Command::cancel();
}


void CommandGetFile::callFailedCompletion(const Error &e)
{
    assert(mCompletion);
    if (mCompletion)
    {
        mCompletion(e, -1, -1, -1, 0, nullptr, nullptr, nullptr, {}, {});
    }
}

// process file credentials
bool CommandGetFile::procresult(Result r)
{
    if (r.wasErrorOrOK())
    {
        if (!canceled)
        {
            callFailedCompletion(r.errorOrOK());
        }
        return true;
    }

    const char* at = nullptr;
    Error e(API_EINTERNAL);
    m_off_t s = -1;
    dstime tl = 0;
    std::unique_ptr<byte[]> buf;
    m_time_t ts = 0, tm = 0;

    // credentials relevant to a non-TransferSlot scenario (node query)
    string fileattrstring;
    string filenamestring;
    string filefingerprint;
    vector<string> tempurls;
    vector<string> tempips;

    for (;;)
    {
        switch (client->json.getnameid())
        {
            case 'g':
                if (client->json.enterarray())   // now that we are requesting v2, the reply will be an array of 6 URLs for a raid download, or a single URL for the original direct download
                {
                    for (;;)
                    {
                        std::string tu;
                        if (!client->json.storeobject(&tu))
                        {
                            break;
                        }
                        tempurls.push_back(tu);
                    }
                    client->json.leavearray();
                }
                else
                {
                    std::string tu;
                    if (client->json.storeobject(&tu))
                    {
                        tempurls.push_back(tu);
                    }
                }
                e.setErrorCode(API_OK);
                break;

            case MAKENAMEID2('i', 'p'):
                loadIpsFromJson(tempips);
                break;

            case 's':
                s = client->json.getint();
                break;

            case MAKENAMEID2('t', 's'):
                ts = client->json.getint();
                break;

            case MAKENAMEID3('t', 'm', 'd'):
                tm = ts + client->json.getint();
                break;

            case MAKENAMEID2('a', 't'):
                at = client->json.getvalue();
                break;

            case MAKENAMEID2('f', 'a'):
                client->json.storeobject(&fileattrstring);
                break;

            case 'e':
                e = (error)client->json.getint();
                break;

            case MAKENAMEID2('t', 'l'):
                tl = dstime(client->json.getint());
                break;

            case EOO:
            {
                // defer code that steals the ips <move(tempips)> and stores them in the cache
                // thus we can use them before going out of scope
                std::shared_ptr<void> deferThis(nullptr, [this, &tempurls, &tempips](...)
                {
                    if(!cacheresolvedurls(tempurls, std::move(tempips)))
                    {
                        LOG_err << "Unpaired IPs received for URLs in `g` command. URLs: " << tempurls.size() << " IPs: " << tempips.size();
                    }
                });

                if (canceled) //do not proceed: SymmCipher may no longer exist
                {
                    return true;
                }

                if (!at)
                {
                    callFailedCompletion(API_EINTERNAL);
                    return true;
                }

                // decrypt at and set filename
                SymmCipher * cipherer = client->getRecycledTemporaryTransferCipher(filekey, mFileKeyType);
                const char* eos = strchr(at, '"');
                buf.reset(Node::decryptattr(cipherer, at, eos ? eos - at : strlen(at)));
                if (!buf)
                {
                    callFailedCompletion(API_EKEY);
                    return true;
                }

                // all good, lets parse the attribute string
                JSON json;
                json.begin((char*)buf.get() + 5);

                for (;;)
                {
                    switch (json.getnameid())
                    {
                        case 'c':
                            if (!json.storeobject(&filefingerprint))
                            {
                                callFailedCompletion(API_EINTERNAL);
                                return true;
                            }
                            break;

                        case 'n':
                            if (!json.storeobject(&filenamestring))
                            {
                                callFailedCompletion(API_EINTERNAL);
                                return true;
                            }
                            break;

                        case EOO:
                            { //succeded, call completion function!
                                return mCompletion ? mCompletion(e, s, ts, tm, tl,
                                            &filenamestring, &filefingerprint, &fileattrstring,
                                            tempurls, tempips) : false;
                            }

                        default:
                            if (!json.storeobject())
                            {
                                callFailedCompletion(API_EINTERNAL);
                                return false;
                            }
                    }
                }
            }
            default:
                if (!client->json.storeobject())
                {
                    if (!canceled)
                    {
                        callFailedCompletion(API_EINTERNAL);
                    }
                    return false;
                }
        }
    }
}

CommandSetAttr::CommandSetAttr(MegaClient* client, Node* n, attr_map&& attrMapUpdates, Completion&& c, bool canChangeVault)
    : mAttrMapUpdates(attrMapUpdates)
    , mCanChangeVault(canChangeVault)
{
    h = n->nodeHandle();
    generationError = API_OK;
    completion = c;

    addToNodePendingCommands(n);
}

const char* CommandSetAttr::getJSON(MegaClient* client)
{
    // We generate the command just before sending, so it's up to date for any external changes that occured in the meantime
    // And we can also take into account any changes we have sent for this node that have not yet been applied by actionpackets
    jsonWriter.clear();
    generationError = API_OK;

    cmd("a");

    string at;
    if (Node* n = client->nodeByHandle(h))
    {
        AttrMap m = n->attrs;

        // apply these changes for sending, but also any earlier changes that are ahead in the queue
        assert(!n->mPendingChanges.empty());
        if (n->mPendingChanges.chain)
        {
            for (auto& cmd : *n->mPendingChanges.chain)
            {
                if (cmd == this) break;
                if (auto attrCmd = dynamic_cast<CommandSetAttr*>(cmd))
                {
                    m.applyUpdates(attrCmd->mAttrMapUpdates);
                }
            }
        }

        m.applyUpdates(mAttrMapUpdates);

        if (SymmCipher* cipher = n->nodecipher())
        {
            m.getjson(&at);
            client->makeattr(cipher, &at, at.c_str(), int(at.size()));
        }
        else
        {
            h.setUndef();  // dummy command to generate an error, with no effect
            generationError = API_EKEY;
        }
    }
    else
    {
        h.setUndef();  // dummy command to generate an error, with no effect
        generationError = API_ENOENT;
    }

    arg("n", (byte*)&h, MegaClient::NODEHANDLE);
    arg("at", (byte*)at.c_str(), int(at.size()));

    if (mCanChangeVault)
    {
        arg("vw", 1);
    }

    return jsonWriter.getstring().c_str();
}


bool CommandSetAttr::procresult(Result r)
{
    removeFromNodePendingCommands(h, client);
    if (completion) completion(h, generationError ? Error(generationError) : r.errorResultOrActionpacket());
    return r.wasErrorOrActionpacket();
}

// (the result is not processed directly - we rely on the server-client
// response)
CommandPutNodes::CommandPutNodes(MegaClient* client, NodeHandle th,
                                 const char* userhandle, VersioningOption vo,
                                 vector<NewNode>&& newnodes, int ctag, putsource_t csource, const char *cauth,
                                 Completion&& resultFunction, bool canChangeVault)
  : mResultFunction(resultFunction)
{
    byte key[FILENODEKEYLENGTH];

#ifdef DEBUG
    assert(newnodes.size() > 0);
    for (auto& n : newnodes) assert(n.canChangeVault == canChangeVault);
#endif

    nn = std::move(newnodes);
    type = userhandle ? USER_HANDLE : NODE_HANDLE;
    source = csource;
    mSeqtagArray = true;
    cmd("p");

    if (userhandle)
    {
        arg("t", userhandle);
        targethandle.setUndef();
    }
    else
    {
        arg("t", (byte*)&th, MegaClient::NODEHANDLE);
        targethandle = th;
    }

    arg("sm",1);

    if (cauth)
    {
        arg("cauth", cauth);
    }

    if (canChangeVault)
    {
        arg("vw", 1);
    }

    // "vb": when provided, it force to override the account-wide versioning behavior by the value indicated by client
    //     vb:1 to force it on
    //     vb:0 to force it off
    // Dont provide it at all to rely on the account-wide setting (as of the moment the command is processed).

    if (vo == UseLocalVersioningFlag && client->loggedIntoWritableFolder())
    {   // do not rely on local versioning flag when logged into writable folders
        //  as the owner's ATTR_DISABLE_VERSIONS attribute is not received/updated in that case
        // and MegaClient::versions_disabled will alwas be false.
        // Instead, let the API server act according to user's settings
        vo =  UseServerVersioningFlag;
    }

    switch (vo)
    {
        case NoVersioning:
            break;

        case ClaimOldVersion:
            arg("vb", 1);
            break;

        case ReplaceOldVersion:
            arg("vb", m_off_t(0));
            break;

        case UseLocalVersioningFlag:
            arg("vb", !client->versions_disabled);
            vo = !client->versions_disabled ? ClaimOldVersion : ReplaceOldVersion;
            break;

        case UseServerVersioningFlag:
            break;
    }

    beginarray("n");

    for (unsigned i = 0; i < nn.size(); i++)
    {
        beginobject();

        NewNode* nni = &nn[i];
        switch (nni->source)
        {
            case NEW_NODE:
                arg("h", (byte*)&nni->nodehandle, MegaClient::NODEHANDLE);
                break;

            case NEW_PUBLIC:
                arg("ph", (byte*)&nni->nodehandle, MegaClient::NODEHANDLE);
                break;

            case NEW_UPLOAD:
                arg("h", nni->uploadtoken.data(), sizeof nn[0].uploadtoken);

                // include pending file attributes for this upload
                string s;

                if (nni->fileattributes)
                {
                    // if attributes are set on the newnode then the app is not using the pendingattr mechanism
                    s.swap(*nni->fileattributes);
                    nni->fileattributes.reset();
                }
                else
                {
                    client->pendingattrstring(nn[i].uploadhandle, &s);

#ifdef USE_MEDIAINFO
                    client->mediaFileInfo.addUploadMediaFileAttributes(nn[i].uploadhandle, &s);
#endif
                }

                if (s.size())
                {
                    arg("fa", s.c_str(), 1);
                }
        }

        if (!ISUNDEF(nn[i].parenthandle))
        {
            arg("p", (byte*)&nn[i].parenthandle, MegaClient::NODEHANDLE);
        }

        if (vo != NoVersioning &&
            nn[i].type == FILENODE && !nn[i].ovhandle.isUndef())
        {
            arg("ov", (byte*)&nn[i].ovhandle, MegaClient::NODEHANDLE);
        }
        nn[i].mVersioningOption = vo;

        arg("t", nn[i].type);
        arg("a", (byte*)nn[i].attrstring->data(), int(nn[i].attrstring->size()));

        if (!client->loggedIntoWritableFolder())
        {
            if (nn[i].nodekey.size() <= sizeof key)
            {
                client->key.ecb_encrypt((byte*)nn[i].nodekey.data(), key, nn[i].nodekey.size());
                arg("k", key, int(nn[i].nodekey.size()));
            }
            else
            {
                arg("k", (const byte*)nn[i].nodekey.data(), int(nn[i].nodekey.size()));
            }
        }
        endobject();
    }

    endarray();

    // add cr element for new nodes, if applicable
    if (type == NODE_HANDLE)
    {
        Node* tn;
        if ((tn = client->nodeByHandle(th)))
        {
            assert(tn->type != FILENODE);

            ShareNodeKeys snk;

            for (unsigned i = 0; i < nn.size(); i++)
            {
                switch (nn[i].source)
                {
                    case NEW_PUBLIC:
                    case NEW_NODE:
                        snk.add(nn[i].nodekey, nn[i].nodehandle, tn, 0);
                        break;

                    case NEW_UPLOAD:
                        snk.add(nn[i].nodekey, nn[i].nodehandle, tn, 0, nn[i].uploadtoken.data(), (int)sizeof nn[i].uploadtoken);
                        break;
                }
            }

            snk.get(this, true);
        }
    }

    tag = ctag;
    addToNodePendingCommands(targethandle, client);
}

// add new nodes and handle->node handle mapping
void CommandPutNodes::removePendingDBRecordsAndTempFiles()
{
    removeFromNodePendingCommands(targethandle, client);

    pendingdbid_map::iterator it = client->pendingtcids.find(tag);
    if (it != client->pendingtcids.end())
    {
        if (client->tctable)
        {
            client->mTctableRequestCommitter->beginOnce();
            vector<uint32_t> &ids = it->second;
            for (unsigned int i = 0; i < ids.size(); i++)
            {
                if (ids[i])
                {
                    client->tctable->del(ids[i]);
                }
            }
        }
        client->pendingtcids.erase(it);
    }
    pendingfiles_map::iterator pit = client->pendingfiles.find(tag);
    if (pit != client->pendingfiles.end())
    {
        vector<LocalPath> &pfs = pit->second;
        for (unsigned int i = 0; i < pfs.size(); i++)
        {
            client->fsaccess->unlinklocal(pfs[i]);
        }
        client->pendingfiles.erase(pit);
    }
}

void CommandPutNodes::performAppCallback(Error e, bool targetOverride)
{
    if (mResultFunction) mResultFunction(e, type, nn, targetOverride);
	else client->app->putnodes_result(e, type, nn, targetOverride);
}

bool CommandPutNodes::procresult(Result r)
{
    removePendingDBRecordsAndTempFiles();

    if (r.hasJsonArray() || r.hasJsonObject())
    {
        // The response is a sparse array indicating the nodes that failed, and the corresponding error code.
        // If the first three nodes failed, the response would be e.g. [-9,-9,-9].  Success is []
        // If the second and third node failed, the response would change to {"1":-9,"2":-9}.

        unsigned arrayIndex = 0;
        for (;;)
        {
            if (r.hasJsonArray())
            {
                if (*client->json.pos == ']')
                {
                    break;
                }

                if (!client->json.isnumeric())
                {
                    performAppCallback(API_EINTERNAL);
                    return false;
                }

                assert(arrayIndex < nn.size());
                if (arrayIndex < nn.size())
                {
                    nn[arrayIndex++].mError = error(client->json.getint());
                }
            }
            else
            {
                string index, errorCode;
                if (client->json.storeobject(&index) && *client->json.pos == ':')
                {
                    ++client->json.pos;
                    if (client->json.storeobject(&errorCode))
                    {
                        arrayIndex = unsigned(atoi(index.c_str()));
                        if (arrayIndex < nn.size())
                        {
                            nn[arrayIndex].mError = error(atoi(errorCode.c_str()));
                            continue;
                        }
                    }
                }
                if (*client->json.pos != '}')
                {
                    performAppCallback(API_EINTERNAL);
                    return false;
                }
                break;
            }
        }

#ifdef DEBUG
        for (auto& n : nn)
        {
            // double check we got a node, or know the error why it didn't get created
            if (!((n.added && n.mAddedHandle != UNDEF && !n.mError) ||
                 (!n.added && n.mAddedHandle == UNDEF && n.mError)))
            {
                assert(false);
            }
        }
#endif

	    // when the target has been removed, the API automatically adds the new node/s
	    // into the rubbish bin
	    Node *tempNode = !nn.empty() ? client->nodebyhandle(nn.front().mAddedHandle) : nullptr;
	    bool targetOverride = (tempNode && NodeHandle().set6byte(tempNode->parenthandle) != targethandle);

        performAppCallback(emptyResponse ? API_ENOENT : API_OK, targetOverride);
        return true;
    }
    else
    {
        LOG_debug << "Putnodes error " << r.errorOrOK();
        if (r.wasError(API_EOVERQUOTA))
        {
            if (client->isPrivateNode(targethandle))
            {
                client->activateoverquota(0, false);
            }
        }

        performAppCallback(r.errorOrOK());
        return r.wasErrorOrOK();
    }
}


CommandMoveNode::CommandMoveNode(MegaClient* client, Node* n, Node* t, syncdel_t csyncdel, NodeHandle prevparent, Completion&& c, bool canChangeVault)
{
    h = n->nodeHandle();
    syncdel = csyncdel;
    np = t->nodeHandle();
    pp = prevparent;
    syncop = !pp.isUndef();
    mCanChangeVault = canChangeVault;

    cmd("m");

    // Special case for Move, we do set the 'i' field.
    // This is needed for backward compatibility, old versions used memcmp to detect if a 'd' actionpacket was followed by a 't'  actionpacket with the same 'i' (ie, a move)
    // Additionally the servers can't deliver `st` in that packet for the same reason.  And of course we will not ignore this `t` packet, despite setting 'i'.
    notself(client);

    if (mCanChangeVault)
    {
        arg("vw", 1);
    }

    arg("n", h);
    arg("t", t->nodeHandle());
    assert(t->type != FILENODE);

    TreeProcShareKeys tpsk;
    client->proctree(n, &tpsk);
    tpsk.get(this);

    tag = client->reqtag;

    addToNodePendingCommands(n);
    addToNodePendingCommands(t);
    completion = move(c);
}

bool CommandMoveNode::procresult(Result r)
{
    removeFromNodePendingCommands(h, client);
    removeFromNodePendingCommands(np, client);

    if (r.wasErrorOrActionpacket())
    {
        if (r.wasError(API_EOVERQUOTA))
        {
            client->activateoverquota(0, false);
        }

#ifdef ENABLE_SYNC
<<<<<<< HEAD
        //if (syncdel != SYNCDEL_NONE)
        //{
        //    Node* syncn = client->nodeByHandle(h);

        //    if (syncn)
        //    {
        //        if (r.succeeded())
        //        {
        //            Node* n;

        //            // update all todebris records in the subtree
        //            for (node_set::iterator it = client->todebris.begin(); it != client->todebris.end(); it++)
        //            {
        //                n = *it;

        //                do {
        //                    if (n == syncn)
        //                    {
        //                        (*it)->syncdeleted = syncdel;
        //                        break;
        //                    }
        //                } while ((n = n->parent));
        //            }
        //        }
        //        else
        //        {
        //            Node *tn = NULL;
        //            if (syncdel == SYNCDEL_BIN || syncdel == SYNCDEL_FAILED
        //                    || !(tn = client->nodebyhandle(client->rootnodes[RUBBISHNODE - ROOTNODE])))
        //            {
        //                LOG_err << "Error moving node to the Rubbish Bin";
        //                syncn->syncdeleted = SYNCDEL_NONE;
        //                client->todebris.erase(syncn->todebris_it);
        //                syncn->todebris_it = client->todebris.end();
        //            }
        //            else
        //            {
        //                int creqtag = client->reqtag;
        //                client->reqtag = syncn->tag;
        //                LOG_warn << "Move to Syncdebris failed. Moving to the Rubbish Bin instead.";
        //                client->rename(syncn, tn, SYNCDEL_FAILED, pp, nullptr, nullptr); // if we don't succeed here, just stop rather than cycling forever
        //                client->reqtag = creqtag;
        //            }
        //        }
        //    }
        //}
=======
        if (syncdel != SYNCDEL_NONE)
        {
            Node* syncn = client->nodeByHandle(h);

            if (syncn)
            {
                if (r.wasError(API_OK))
                {
                    // update all todebris records in the subtree
                    for (auto it = client->toDebris.begin(); it != client->toDebris.end(); it++)
                    {
                        Node* toDebrisNode = it->first;
                        Node* n = it->first;

                        do {
                            if (n == syncn)
                            {
                                if (syncop)
                                {
                                    // After speculative instant completion removal, this is not needed (always sent via actionpacket code)
                                    client->syncs.forEachRunningSyncContainingNode(n, [&](Sync* s) {
                                        if (toDebrisNode->type == FOLDERNODE)
                                        {
                                            LOG_debug << "Sync - remote folder deletion detected " << n->displayname();
                                        }
                                        else
                                        {
                                            LOG_debug << "Sync - remote file deletion detected " << n->displayname() << " Nhandle: " << LOG_NODEHANDLE(n->nodehandle);
                                        }
                                    });
                                }

                                toDebrisNode->syncdeleted = syncdel;
                                break;
                            }
                        } while ((n = n->parent));
                    }
                }
                else
                {
                    Node *tn = NULL;
                    if (syncdel == SYNCDEL_BIN || syncdel == SYNCDEL_FAILED
                            || !(tn = client->nodeByHandle(client->mNodeManager.getRootNodeRubbish())))
                    {
                        LOG_err << "Error moving node to the Rubbish Bin";
                        syncn->syncdeleted = SYNCDEL_NONE;
                        client->toDebris.erase(syncn->todebris_it);
                        syncn->todebris_it = client->toDebris.end();
                    }
                    else
                    {
                        LOG_warn << "Move to Syncdebris failed. Moving to the Rubbish Bin instead.";
                        client->rename(syncn, tn, SYNCDEL_FAILED, pp, nullptr, mCanChangeVault, nullptr);
                    }
                }
            }
        }
        else if(syncop)
        {
            Node *n = client->nodeByHandle(h);
            if(n)
            {
                // After speculative instant completion removal, this is not needed (always sent via actionpacket code)
                Node* prevparent = client->nodeByHandle(pp);
                LOG_debug << "Sync - remote move detected: " << n->displayname() <<
                    " from " << (prevparent ? prevparent->displayname() : "?") <<
                    " to " << (n->parent ? n->parent->displayname() : "?");
            }
        }
>>>>>>> 94e2b9dd
#endif
        // Movement of shares and pending shares into Rubbish should remove them
        if (r.wasStrictlyError() && syncdel == SYNCDEL_NONE)
        {
            client->sendevent(99439, "Unexpected move error", 0);
        }
    }

    if (Node* n = client->nodeByHandle(h))
    {
        client->rewriteforeignkeys(n);
    }

    if (completion) completion(h, r.errorResultOrActionpacket());
    return r.wasErrorOrActionpacket();
}

CommandDelNode::CommandDelNode(MegaClient* client, NodeHandle th, bool keepversions, int cmdtag, std::function<void(NodeHandle, Error)>&& f, bool canChangeVault)
    : mResultFunction(move(f))
{
    cmd("d");

    arg("n", (byte*)&th, MegaClient::NODEHANDLE);

    if (keepversions)
    {
        arg("v", 1);
    }

    if (canChangeVault)
    {
        arg("vw", 1);
    }

    h = th;
    tag = cmdtag;
}

bool CommandDelNode::procresult(Result r)
{
    error e = r.errorResultOrActionpacket();

    if (r.wasErrorOrActionpacket())
    {
        if (mResultFunction)    mResultFunction(h, e);
        else         client->app->unlink_result(h.as8byte(), e);
        return true;
    }
    else
    {
        error e = API_OK;

        for (;;)
        {
            switch (client->json.getnameid())
            {
                case 'r':
                    if (client->json.enterarray())
                    {
                        if(client->json.isnumeric())
                        {
                            e = (error)client->json.getint();
                        }

                        client->json.leavearray();
                    }
                    break;

                case EOO:
                    if (mResultFunction)    mResultFunction(h, e);
                    else         client->app->unlink_result(h.as8byte(), e);

                    return true;

                default:
                    if (!client->json.storeobject())
                    {
                        if (mResultFunction)    mResultFunction(h, API_EINTERNAL);
                        else         client->app->unlink_result(h.as8byte(), API_EINTERNAL);
                        return false;
                    }
            }
        }
    }
}


CommandDelVersions::CommandDelVersions(MegaClient* client)
{
    cmd("dv");
    tag = client->reqtag;
}

bool CommandDelVersions::procresult(Result r)
{
    client->app->unlinkversions_result(r.errorResultOrActionpacket());
    return r.wasErrorOrActionpacket();
}

CommandKillSessions::CommandKillSessions(MegaClient* client)
{
    cmd("usr");
    arg("ko", 1); // Request to kill all sessions except the current one

    h = UNDEF;
    tag = client->reqtag;
}

CommandKillSessions::CommandKillSessions(MegaClient* client, handle sessionid)
{
    cmd("usr");
    beginarray("s");
    element(sessionid, MegaClient::USERHANDLE);
    endarray();

    h = sessionid;
    tag = client->reqtag;
}

bool CommandKillSessions::procresult(Result r)
{
    client->app->sessions_killed(h, r.errorOrOK());
    return r.wasErrorOrOK();
}

CommandLogout::CommandLogout(MegaClient *client, Completion completion, bool keepSyncConfigsFile)
  : mCompletion(std::move(completion))
  , mKeepSyncConfigsFile(keepSyncConfigsFile)
{
    cmd("sml");

    batchSeparately = true;

    tag = client->reqtag;
}

const char* CommandLogout::getJSON(MegaClient* client)
{
    if (!incrementedCount)
    {
        // only set this once we are about to send the command, in case there are others ahead of it in the queue
        client->loggingout++;
        // only set it once in case of retries.
        incrementedCount = true;
    }
    return jsonWriter.getstring().c_str();
}

bool CommandLogout::procresult(Result r)
{
    assert(r.wasErrorOrOK());
    if (client->loggingout > 0)
    {
        client->loggingout--;
    }
    if(r.wasError(API_OK))
    {
        // We are logged out, but we mustn't call locallogout until we exit this call
        // stack for processing CS batches, as it deletes data currently in use.
        Completion completion = std::move(mCompletion);
        bool keepSyncConfigsFile = mKeepSyncConfigsFile;
        client->mOnCSCompletion = [=](MegaClient* client){
            client->locallogout(true, keepSyncConfigsFile);
            completion(API_OK);
        };
    }
    else
    {
        mCompletion(r.errorOrOK());
    }
    return true;
}

CommandPrelogin::CommandPrelogin(MegaClient* client, const char* email)
{
    cmd("us0");
    arg("user", email);
    batchSeparately = true;  // in case the account is blocked (we need to get a sid so we can issue whyamiblocked)

    this->email = email;
    tag = client->reqtag;
}

bool CommandPrelogin::procresult(Result r)
{
    if (r.wasErrorOrOK())
    {
        client->app->prelogin_result(0, NULL, NULL, r.errorOrOK());
        return true;
    }

    assert(r.hasJsonObject());
    int v = 0;
    string salt;
    for (;;)
    {
        switch (client->json.getnameid())
        {
            case 'v':
                v = int(client->json.getint());
                break;
            case 's':
                client->json.storeobject(&salt);
                break;
            case EOO:
                if (v == 0)
                {
                    LOG_err << "No version returned";
                    client->app->prelogin_result(0, NULL, NULL, API_EINTERNAL);
                }
                else if (v > 2)
                {
                    LOG_err << "Version of account not supported";
                    client->app->prelogin_result(0, NULL, NULL, API_EINTERNAL);
                }
                else if (v == 2 && !salt.size())
                {
                    LOG_err << "No salt returned";
                    client->app->prelogin_result(0, NULL, NULL, API_EINTERNAL);
                }
                else
                {
                    client->accountversion = v;
                    Base64::atob(salt, client->accountsalt);
                    client->app->prelogin_result(v, &email, &salt, API_OK);
                }
                return true;
            default:
                if (!client->json.storeobject())
                {
                    client->app->prelogin_result(0, NULL, NULL, API_EINTERNAL);
                    return false;
                }
        }
    }
}

// login request with user e-mail address and user hash
CommandLogin::CommandLogin(MegaClient* client, const char* email, const byte *emailhash, int emailhashsize, const byte *sessionkey, int csessionversion, const char *pin)
{
    cmd("us");
    batchSeparately = true;  // in case the account is blocked (we need to get a sid so we can issue whyamiblocked)

    // are we just performing a session validation?
    checksession = !email;
    sessionversion = csessionversion;

    if (!checksession)
    {
        arg("user", email);
        arg("uh", emailhash, emailhashsize);
        if (pin)
        {
            arg("mfa", pin);
        }
    }
    else
    {
        if (client->sctable && client->dbaccess->currentDbVersion == DbAccess::LEGACY_DB_VERSION)
        {
            LOG_debug << "Requesting a local cache upgrade";
            arg("fa", 1);
        }
    }

    if (sessionkey)
    {
        arg("sek", sessionkey, SymmCipher::KEYLENGTH);
    }

    if (client->cachedscsn != UNDEF)
    {
        arg("sn", (byte*)&client->cachedscsn, sizeof client->cachedscsn);
    }

    string deviceIdHash = client->getDeviceidHash();
    if (!deviceIdHash.empty())
    {
        arg("si", deviceIdHash.c_str());
    }
    else
    {
        client->sendevent(99454, "Device-id not available at login");
    }

    tag = client->reqtag;
}

// process login result
bool CommandLogin::procresult(Result r)
{
    if (r.wasErrorOrOK())
    {
        client->app->login_result(r.errorOrOK());
        return true;
    }

    assert(r.hasJsonObject());
    byte hash[SymmCipher::KEYLENGTH];
    byte sidbuf[AsymmCipher::MAXKEYLENGTH];
    byte privkbuf[AsymmCipher::MAXKEYLENGTH * 2];
    byte sek[SymmCipher::KEYLENGTH];
    int len_k = 0, len_privk = 0, len_csid = 0, len_tsid = 0, len_sek = 0;
    handle me = UNDEF;
    bool fa = false;
    bool ach = false;

    for (;;)
    {
        switch (client->json.getnameid())
        {
            case 'k':
                len_k = client->json.storebinary(hash, sizeof hash);
                break;

            case 'u':
                me = client->json.gethandle(MegaClient::USERHANDLE);
                break;

            case MAKENAMEID3('s', 'e', 'k'):
                len_sek = client->json.storebinary(sek, sizeof sek);
                break;

            case MAKENAMEID4('t', 's', 'i', 'd'):
                len_tsid = client->json.storebinary(sidbuf, sizeof sidbuf);
                break;

            case MAKENAMEID4('c', 's', 'i', 'd'):
                len_csid = client->json.storebinary(sidbuf, sizeof sidbuf);
                break;

            case MAKENAMEID5('p', 'r', 'i', 'v', 'k'):
                len_privk = client->json.storebinary(privkbuf, sizeof privkbuf);
                break;

            case MAKENAMEID2('f', 'a'):
                fa = client->json.getint();
                break;

            case MAKENAMEID3('a', 'c', 'h'):
                ach = client->json.getint();
                break;

            case MAKENAMEID2('s', 'n'):
                if (!client->json.getint())
                {
                    // local state cache continuity rejected: read state from
                    // server instead
                    client->cachedscsn = UNDEF;
                }
                break;

            case EOO:
                if (!checksession)
                {
                    if (ISUNDEF(me) || len_k != sizeof hash)
                    {
                        client->app->login_result(API_EINTERNAL);
                        return true;
                    }

                    // decrypt and set master key
                    client->key.ecb_decrypt(hash);
                    client->key.setkey(hash);
                }
                else
                {
                    if (fa && client->sctable)
                    {
                        client->sctable->remove();
                        client->sctable.reset();
                        client->mNodeManager.reset();
                        client->pendingsccommit = false;
                        client->cachedscsn = UNDEF;
                        client->dbaccess->currentDbVersion = DbAccess::DB_VERSION;

                        client->sendevent(99404, "Local DB upgrade granted", 0);
                    }
                }

                if (len_sek)
                {
                    if (len_sek != SymmCipher::KEYLENGTH)
                    {
                        client->app->login_result(API_EINTERNAL);
                        return true;
                    }

                    if (checksession && sessionversion)
                    {
                        byte k[SymmCipher::KEYLENGTH];
                        memcpy(k, client->key.key, sizeof(k));

                        client->key.setkey(sek);
                        client->key.ecb_decrypt(k);
                        client->key.setkey(k);
                    }
                }

                if (len_tsid)
                {
                    client->sid.assign((const char *)sidbuf, MegaClient::SIDLEN);

                    // account does not have an RSA keypair set: verify
                    // password using symmetric challenge
                    if (!client->checktsid(sidbuf, len_tsid))
                    {
                        LOG_warn << "Error checking tsid";
                        client->app->login_result(API_ENOENT);
                        return true;
                    }

                    // add missing RSA keypair
                    LOG_info << "Generating and adding missing RSA keypair";
                    client->setkeypair();
                }
                else
                {
                    // account has RSA keypair: decrypt server-provided session ID
                    if (len_privk < 256)
                    {
                        if (!checksession)
                        {
                            client->app->login_result(API_EINTERNAL);
                            return true;
                        }
                        else if (!client->ephemeralSessionPlusPlus)
                        {
                            // logging in with tsid to an account without a RSA keypair
                            LOG_info << "Generating and adding missing RSA keypair";
                            client->setkeypair();
                        }
                    }
                    else
                    {
                        // decrypt and set private key
                        client->key.ecb_decrypt(privkbuf, len_privk);
                        client->mPrivKey.resize(AsymmCipher::MAXKEYLENGTH * 2);
                        client->mPrivKey.resize(Base64::btoa(privkbuf, len_privk, (char *)client->mPrivKey.data()));

                        if (!client->asymkey.setkey(AsymmCipher::PRIVKEY, privkbuf, len_privk))
                        {
                            LOG_warn << "Error checking private key";
                            client->app->login_result(API_ENOENT);
                            return true;
                        }
                    }

                    if (!checksession)
                    {
                        if (len_csid < 32)
                        {
                            client->app->login_result(API_EINTERNAL);
                            return true;
                        }

                        byte buf[sizeof me];

                        // decrypt and set session ID for subsequent API communication
                        if (!client->asymkey.decrypt(sidbuf, len_csid, sidbuf, MegaClient::SIDLEN)
                                // additionally, check that the user's handle included in the session matches the own user's handle (me)
                                || (Base64::atob((char*)sidbuf + SymmCipher::KEYLENGTH, buf, sizeof buf) != sizeof buf)
                                || (me != MemAccess::get<handle>((const char*)buf)))
                        {
                            client->app->login_result(API_EINTERNAL);
                            return true;
                        }

                        client->sid.assign((const char *)sidbuf, MegaClient::SIDLEN);
                    }
                }

                client->me = me;
                client->uid = Base64Str<MegaClient::USERHANDLE>(client->me);
                client->achievements_enabled = ach;
                // Force to create own user
                client->finduser(me, 1);

                if (len_sek)
                {
                    client->sessionkey.assign((const char *)sek, sizeof(sek));
                }

                client->openStatusTable(true);
                client->app->login_result(API_OK);
                client->getaccountdetails(std::make_shared<AccountDetails>(), false, false, true, false, false, false);
                return true;

            default:
                if (!client->json.storeobject())
                {
                    client->app->login_result(API_EINTERNAL);
                    return false;
                }
        }
    }
}

CommandShareKeyUpdate::CommandShareKeyUpdate(MegaClient*, handle sh, const char* uid, const byte* key, int len)
{
    cmd("k");
    beginarray("sr");

    element(sh, MegaClient::NODEHANDLE);
    element(uid);
    element(key, len);

    endarray();
}

CommandShareKeyUpdate::CommandShareKeyUpdate(MegaClient* client, handle_vector* v)
{
    Node* n;
    byte sharekey[SymmCipher::KEYLENGTH];

    cmd("k");
    beginarray("sr");

    for (size_t i = v->size(); i--;)
    {
        handle h = (*v)[i];

        if ((n = client->nodebyhandle(h)) && n->sharekey)
        {
            client->key.ecb_encrypt(n->sharekey->key, sharekey, SymmCipher::KEYLENGTH);

            element(h, MegaClient::NODEHANDLE);
            element(client->me, MegaClient::USERHANDLE);
            element(sharekey, SymmCipher::KEYLENGTH);
        }
    }

    endarray();
}

// add/remove share; include node share keys if new share
CommandSetShare::CommandSetShare(MegaClient* client, Node* n, User* u, accesslevel_t a, bool newshare, const char* msg, bool writable, const char* personal_representation, int ctag, std::function<void(Error, bool writable)> f)
{
    byte auth[SymmCipher::BLOCKSIZE];
    byte key[SymmCipher::KEYLENGTH];
    byte asymmkey[AsymmCipher::MAXKEYLENGTH];
    int t = 0;

    tag = ctag;

    sh = n->nodehandle;
    user = u;
    access = a;
    mWritable = writable;

    completion = move(f);
    assert(completion);

    mSeqtagArray = true;
    cmd("s2");
    arg("n", (byte*)&sh, MegaClient::NODEHANDLE);

    // Only for inviting non-contacts
    if (personal_representation && personal_representation[0])
    {
        this->personal_representation = personal_representation;
        arg("e", personal_representation);
    }

    if (msg && msg[0])
    {
        this->msg = msg;
        arg("msg", msg);
    }

    if (a != ACCESS_UNKNOWN)
    {
        // securely store/transmit share key
        // by creating a symmetrically (for the sharer) and an asymmetrically
        // (for the sharee) encrypted version
        memcpy(key, n->sharekey->key, sizeof key);
        memcpy(asymmkey, key, sizeof key);

        client->key.ecb_encrypt(key);
        arg("ok", key, sizeof key);

        if (u && u->pubk.isvalid())
        {
            t = u->pubk.encrypt(client->rng, asymmkey, SymmCipher::KEYLENGTH, asymmkey, sizeof asymmkey);
        }

        // outgoing handle authentication
        client->handleauth(sh, auth);
        arg("ha", auth, sizeof auth);
    }

    beginarray("s");
    beginobject();

    arg("u", u ? ((u->show == VISIBLE) ? u->uid.c_str() : u->email.c_str()) : MegaClient::EXPORTEDLINK);
    // if the email is registered, the pubk request has returned the userhandle -->
    // sending the userhandle instead of the email makes the API to assume the user is already a contact

    if (a != ACCESS_UNKNOWN)
    {
        arg("r", a);

        if (u && u->pubk.isvalid() && t)
        {
            arg("k", asymmkey, t);
        }
    }

    endobject();
    endarray();

    // only for a fresh share: add cr element with all node keys encrypted to
    // the share key
    if (newshare)
    {
        // the new share's nodekeys for this user: generate node list
        TreeProcShareKeys tpsk(n);
        client->proctree(n, &tpsk);
        tpsk.get(this);
    }
}

// process user element (email/handle pairs)
bool CommandSetShare::procuserresult(MegaClient* client)
{
    while (client->json.enterobject())
    {
        handle uh = UNDEF;
        const char* m = NULL;

        for (;;)
        {
            switch (client->json.getnameid())
            {
                case 'u':
                    uh = client->json.gethandle(MegaClient::USERHANDLE);
                    break;

                case 'm':
                    m = client->json.getvalue();
                    break;

                case EOO:
                    if (!ISUNDEF(uh) && m)
                    {
                        client->mapuser(uh, m);
                    }
                    return true;

                default:
                    if (!client->json.storeobject())
                    {
                        return false;
                    }
            }
        }
    }

    return false;
}

// process result of share addition/modification
bool CommandSetShare::procresult(Result r)
{
    if (r.wasErrorOrOK())
    {
        completion(r.errorOrOK(), mWritable);
        return true;
    }

    for (;;)
    {
        switch (client->json.getnameid())
        {
            case MAKENAMEID2('o', 'k'):  // an owner key response will only
                                         // occur if the same share was created
                                         // concurrently with a different key
            {
                byte key[SymmCipher::KEYLENGTH + 1];
                if (client->json.storebinary(key, sizeof key + 1) == SymmCipher::KEYLENGTH)
                {
                    Node* n;

                    if ((n = client->nodebyhandle(sh)) && n->sharekey)
                    {
                        client->key.ecb_decrypt(key);
                        n->sharekey->setkey(key);

                        // repeat attempt with corrected share key
                        client->reqs.add(new CommandSetShare(client, n, user, access, 0, msg.c_str(), mWritable, personal_representation.c_str(),
                                         tag, move(completion)));
                        return false;
                    }
                }
                break;
            }

            case 'u':   // user/handle confirmation
                if (client->json.enterarray())
                {
                    while (procuserresult(client))
                    {}
                    client->json.leavearray();
                }
                break;

            case 'r':
                if (client->json.enterarray())
                {
                    while (client->json.isnumeric())
                    {
                        // intermediate result updates, not final completion
                        // we used to call share_result but it wasn't used
                        client->json.getint();
                    }

                    client->json.leavearray();
                }
                break;

            case MAKENAMEID3('s', 'n', 'k'):
                client->procsnk(&client->json);
                break;

            case MAKENAMEID3('s', 'u', 'k'):
                client->procsuk(&client->json);
                break;

            case MAKENAMEID2('c', 'r'):
                client->proccr(&client->json);
                break;

            case EOO:
                completion(API_OK, mWritable);
                return true;

            default:
                if (!client->json.storeobject())
                {
                    return false;
                }
        }
    }
}

CommandSetPendingContact::CommandSetPendingContact(MegaClient* client, const char* temail, opcactions_t action, const char* msg, const char* oemail, handle contactLink, Completion completion)
{
    mV3 = false;
    cmd("upc");

    if (oemail != NULL)
    {
        arg("e", oemail);
    }

    arg("u", temail);
    switch (action)
    {
        case OPCA_DELETE:
            arg("aa", "d");
            break;
        case OPCA_REMIND:
            arg("aa", "r");
            break;
        case OPCA_ADD:
            arg("aa", "a");
            if (!ISUNDEF(contactLink))
            {
                arg("cl", (byte*)&contactLink, MegaClient::CONTACTLINKHANDLE);
            }
            break;
    }

    if (msg != NULL)
    {
        arg("msg", msg);
    }

    if (action != OPCA_REMIND)  // for reminders, need the actionpacket to update `uts`
    {
        notself(client);
    }

    tag = client->reqtag;
    this->action = action;
    this->temail = temail;

    // Assume we've been passed a completion function.
    mCompletion = std::move(completion);
}

bool CommandSetPendingContact::procresult(Result r)
{
    if (r.wasErrorOrOK())
    {
        handle pcrhandle = UNDEF;
        if (r.wasError(API_OK)) // response for delete & remind actions is always numeric
        {
            // find the PCR by email
            PendingContactRequest *pcr = NULL;
            for (handlepcr_map::iterator it = client->pcrindex.begin();
                 it != client->pcrindex.end(); it++)
            {
                if (it->second->targetemail == temail)
                {
                    pcr = it->second.get();
                    pcrhandle = pcr->id;
                    break;
                }
            }

            if (!pcr)
            {
                LOG_err << "Reminded/deleted PCR not found";
            }
            else if (action == OPCA_DELETE)
            {
                pcr->changed.deleted = true;
                client->notifypcr(pcr);

                // remove pending shares related to the deleted PCR
                node_vector nodes = client->mNodeManager.getNodesWithPendingOutShares();
                for (Node* n : nodes)
                {
                    if (n->pendingshares && n->pendingshares->find(pcr->id) != n->pendingshares->end())
                    {
                        client->newshares.push_back(
                                    new NewShare(n->nodehandle, 1, n->owner, ACCESS_UNKNOWN,
                                                 0, NULL, NULL, pcr->id, false));
                    }
                }

                client->mergenewshares(1);
            }
        }

        doComplete(pcrhandle, r.errorOrOK(), this->action);
        return true;
    }

    // if the PCR has been added, the response contains full details
    handle p = UNDEF;
    m_time_t ts = 0;
    m_time_t uts = 0;
    const char *eValue = NULL;
    const char *m = NULL;
    const char *msg = NULL;
    PendingContactRequest *pcr = NULL;
    for (;;)
    {
        switch (client->json.getnameid())
        {
            case 'p':
                p = client->json.gethandle(MegaClient::PCRHANDLE);
                break;
            case 'm':
                m = client->json.getvalue();
                break;
            case 'e':
                eValue = client->json.getvalue();
                break;
            case MAKENAMEID3('m', 's', 'g'):
                msg = client->json.getvalue();
                break;
            case MAKENAMEID2('t', 's'):
                ts = client->json.getint();
                break;
            case MAKENAMEID3('u', 't', 's'):
                uts = client->json.getint();
                break;
            case EOO:
                if (ISUNDEF(p))
                {
                    LOG_err << "Error in CommandSetPendingContact. Undefined handle";
                    doComplete(UNDEF, API_EINTERNAL, this->action);
                    return true;
                }

                if (action != OPCA_ADD || !eValue || !m || ts == 0 || uts == 0)
                {
                    LOG_err << "Error in CommandSetPendingContact. Wrong parameters";
                    doComplete(UNDEF, API_EINTERNAL, this->action);
                    return true;
                }

                pcr = new PendingContactRequest(p, eValue, m, ts, uts, msg, true);
                client->mappcr(p, unique_ptr<PendingContactRequest>(pcr));

                client->notifypcr(pcr);
                doComplete(p, API_OK, this->action);
                return true;

            default:
                if (!client->json.storeobject())
                {
                    LOG_err << "Error in CommandSetPendingContact. Parse error";
                    doComplete(UNDEF, API_EINTERNAL, this->action);
                    return false;
                }
        }
    }
}

void CommandSetPendingContact::doComplete(handle handle, error result, opcactions_t actions)
{
    if (!mCompletion)
        return client->app->setpcr_result(handle, result, actions);

    mCompletion(handle, result, actions);
}

CommandUpdatePendingContact::CommandUpdatePendingContact(MegaClient* client, handle p, ipcactions_t action, Completion completion)
{
    cmd("upca");

    arg("p", (byte*)&p, MegaClient::PCRHANDLE);
    switch (action)
    {
        case IPCA_ACCEPT:
            arg("aa", "a");
            break;
        case IPCA_DENY:
            arg("aa", "d");
            break;
        case IPCA_IGNORE:
        default:
            arg("aa", "i");
            break;
    }

    tag = client->reqtag;
    this->action = action;

    // Assume we've been provided a completion function.
    mCompletion = std::move(completion);
}

bool CommandUpdatePendingContact::procresult(Result r)
{
    doComplete(r.errorResultOrActionpacket(), this->action);

    return r.wasErrorOrActionpacket();
}


void CommandUpdatePendingContact::doComplete(error result, ipcactions_t actions)
{
    if (!mCompletion)
        return client->app->updatepcr_result(result, actions);

    mCompletion(result, actions);
}

CommandEnumerateQuotaItems::CommandEnumerateQuotaItems(MegaClient* client)
{
    cmd("utqa");
    arg("nf", 3);
    arg("b", 1);    // support for Business accounts
    arg("p", 1);    // support for Pro Flexi
    tag = client->reqtag;
}

bool CommandEnumerateQuotaItems::procresult(Result r)
{
    if (r.wasErrorOrOK())
    {
        client->app->enumeratequotaitems_result(r.errorOrOK());
        return true;
    }

    string currency; // common for all plans, populated from `l` object

    while (client->json.enterobject())
    {
        handle product = UNDEF;
        int prolevel = -1, gbstorage = -1, gbtransfer = -1, months = -1, type = -1;
        unsigned amount = 0, amountMonth = 0, localPrice = 0;
        string description;
        string ios_id;
        string android_id;

        unique_ptr<BusinessPlan> bizPlan;
        unique_ptr<CurrencyData> currencyData;

        bool finished = false;
        bool readingL = false;
        const char* buf = nullptr;
        while (!finished)
        {
            buf = nullptr;

            switch (client->json.getnameid())
            {
                case MAKENAMEID1('l'):  // currency localization
                {
                    if (!client->json.enterobject())
                    {
                        LOG_err << "Failed to parse Enumerate-quota-items response, `l` object";
                        client->app->enumeratequotaitems_result(API_EINTERNAL);
                        return false;
                    }

                    currencyData = mega::make_unique<CurrencyData>();
                    readingL = true;

                    while (!finished)
                    {
                        buf = nullptr;

                        switch(client->json.getnameid())
                        {
                            case MAKENAMEID1('c'):  // currency, ie. EUR
                                buf = client->json.getvalue();
                                JSON::copystring(&currencyData->currencyName, buf);
                                currency = currencyData->currencyName;
                                break;
                            case MAKENAMEID2('c', 's'): // currency symbol, ie. €
                                buf = client->json.getvalue();
                                JSON::copystring(&currencyData->currencySymbol, buf);
                                break;
                            case MAKENAMEID2('l', 'c'):  // local currency, ie. NZD
                                buf = client->json.getvalue();
                                JSON::copystring(&currencyData->localCurrencyName, buf);
                                break;
                            case MAKENAMEID3('l', 'c', 's'):    // local currency symbol, ie. $
                                buf = client->json.getvalue();
                                JSON::copystring(&currencyData->localCurrencySymbol, buf);
                                break;
                            case EOO:
                                // sanity checks for received data
                                if (currencyData->currencyName.empty() || currencyData->currencySymbol.empty())
                                {
                                    LOG_err << "Failed to parse Enumerate-quota-items response, `l` data";
                                    client->app->enumeratequotaitems_result(API_EINTERNAL);
                                    return true;
                                }

                                finished = true;    // exits from the outer loop too
                                client->json.leaveobject(); // 'l' object
                                break;
                            default:
                                if (!client->json.storeobject())
                                {
                                    LOG_err << "Failed to parse Enumerate-quota-items response, store `l` data";
                                    client->app->enumeratequotaitems_result(API_EINTERNAL);
                                    return false;
                                }
                                break;
                        }
                    }
                    break;
                }
                case MAKENAMEID2('i', 't'): // 0 -> for all Pro level plans; 1 -> for Business plan
                    type = static_cast<int>(client->json.getint());
                    break;
//                case MAKENAMEID2('i', 'b'): // for "it":1 (business plans), 0 -> Pro Flexi; 1 -> Business plan
//                    {
//                        bool isProFlexi = client->json.getbool();
//                    }
//                    break;
                case MAKENAMEID2('i', 'd'):
                    product = client->json.gethandle(8);
                    break;
                case MAKENAMEID2('a', 'l'):
                    prolevel = static_cast<int>(client->json.getint());
                    break;
                case 's':
                    gbstorage = static_cast<int>(client->json.getint());
                    break;
                case 't':
                    gbtransfer = static_cast<int>(client->json.getint());
                    break;
                case 'm':
                    months = static_cast<int>(client->json.getint());
                    break;
                case 'p':   // price (in cents)
                    amount = static_cast<unsigned>(client->json.getint());
                    break;
                case 'd':
                    buf = client->json.getvalue();
                    JSON::copystring(&description, buf);
                    break;
                case MAKENAMEID3('i', 'o', 's'):
                    buf = client->json.getvalue();
                    JSON::copystring(&ios_id, buf);
                    break;
                case MAKENAMEID6('g', 'o', 'o', 'g', 'l', 'e'):
                    buf = client->json.getvalue();
                    JSON::copystring(&android_id, buf);
                    break;
                case MAKENAMEID3('m', 'b', 'p'):    // monthly price (in cents)
                    amountMonth = static_cast<unsigned>(client->json.getint());
                    break;
                case MAKENAMEID2('l', 'p'): // local price (in cents)
                    localPrice = static_cast<unsigned>(client->json.getint());
                    break;
                case MAKENAMEID2('b', 'd'): // BusinessPlan
                {
                    if (!client->json.enterobject())
                    {
                        LOG_err << "Failed to parse Enumerate-quota-items response, `bd` object";
                        client->app->enumeratequotaitems_result(API_EINTERNAL);
                        return false;
                    }

                    bizPlan = mega::make_unique<BusinessPlan>();

                    bool readingBd = true;
                    while (readingBd)
                    {
                        switch (client->json.getnameid())
                        {
                            case MAKENAMEID2('b', 'a'): // base (-1 means unlimited storage or transfer)
                            {
                                if (!client->json.enterobject())
                                {
                                    LOG_err << "Failed to parse Enumerate-quota-items response, `ba` object";
                                    client->app->enumeratequotaitems_result(API_EINTERNAL);
                                    return false;
                                }

                                bool readingBa = true;
                                while (readingBa)
                                {
                                    switch (client->json.getnameid())
                                    {
                                        case 's':
                                            bizPlan->gbStoragePerUser = static_cast<int>(client->json.getint());
                                            break;
                                        case 't':
                                            bizPlan->gbTransferPerUser = static_cast<int>(client->json.getint());
                                            break;
                                        case EOO:
                                            readingBa = false;
                                            break;
                                        default:
                                            if (!client->json.storeobject())
                                            {
                                                LOG_err << "Failed to parse Enumerate-quota-items response, `ba` data";
                                                client->app->enumeratequotaitems_result(API_EINTERNAL);
                                                return false;
                                            }
                                            break;
                                    }
                                }
                                client->json.leaveobject();
                                break;
                            }
                            case MAKENAMEID2('u', 's'):   // price per user
                            {
                                if (!client->json.enterobject())
                                {
                                    LOG_err << "Failed to parse Enumerate-quota-items response, `us` object";
                                    client->app->enumeratequotaitems_result(API_EINTERNAL);
                                    return false;
                                }

                                bool readingUs = true;
                                while (readingUs)
                                {
                                    switch (client->json.getnameid())
                                    {
                                        case 'p':
                                            bizPlan->pricePerUser = static_cast<unsigned>(client->json.getint());
                                            break;
                                        case MAKENAMEID2('l', 'p'):
                                            bizPlan->localPricePerUser = static_cast<unsigned>(client->json.getint());
                                            break;
                                        case EOO:
                                            readingUs = false;
                                            break;
                                        default:
                                            if (!client->json.storeobject())
                                            {
                                                LOG_err << "Failed to parse Enumerate-quota-items response, `us` data";
                                                client->app->enumeratequotaitems_result(API_EINTERNAL);
                                                return false;
                                            }
                                            break;
                                    }
                                }
                                client->json.leaveobject();
                                break;
                            }
                            case MAKENAMEID3('s', 't', 'o'):   // storage block
                            {
                                if (!client->json.enterobject())
                                {
                                    LOG_err << "Failed to parse Enumerate-quota-items response, `sto` object";
                                    client->app->enumeratequotaitems_result(API_EINTERNAL);
                                    return false;
                                }

                                bool readingSto = true;
                                while (readingSto)
                                {
                                    switch (client->json.getnameid())
                                    {
                                        case 's':
                                            bizPlan->gbPerStorage = static_cast<int>(client->json.getint());
                                            break;
                                        case 'p':
                                            bizPlan->pricePerStorage = static_cast<unsigned>(client->json.getint());
                                            break;
                                        case MAKENAMEID2('l', 'p'):
                                            bizPlan->localPricePerStorage = static_cast<unsigned>(client->json.getint());
                                            break;
                                        case EOO:
                                            readingSto = false;
                                            break;
                                        default:
                                            if (!client->json.storeobject())
                                            {
                                                LOG_err << "Failed to parse Enumerate-quota-items response, `sto` data";
                                                client->app->enumeratequotaitems_result(API_EINTERNAL);
                                                return false;
                                            }
                                            break;
                                    }
                                }
                                client->json.leaveobject();
                                break;
                            }
                            case MAKENAMEID4('t', 'r', 'n', 's'):   // transfer block
                            {
                                if (!client->json.enterobject())
                                {
                                    LOG_err << "Failed to parse Enumerate-quota-items response, `trns` object";
                                    client->app->enumeratequotaitems_result(API_EINTERNAL);
                                    return false;
                                }

                                bool readingTrns = true;
                                while (readingTrns)
                                {
                                    switch (client->json.getnameid())
                                    {
                                        case 't':
                                            bizPlan->gbPerTransfer = static_cast<int>(client->json.getint());
                                            break;
                                        case 'p':
                                            bizPlan->pricePerTransfer = static_cast<unsigned>(client->json.getint());
                                            break;
                                        case MAKENAMEID2('l', 'p'):
                                            bizPlan->localPricePerTransfer = static_cast<unsigned>(client->json.getint());
                                            break;
                                        case EOO:
                                            readingTrns = false;
                                            break;
                                        default:
                                            if (!client->json.storeobject())
                                            {
                                                LOG_err << "Failed to parse Enumerate-quota-items response, `sto` data";
                                                client->app->enumeratequotaitems_result(API_EINTERNAL);
                                                return false;
                                            }
                                            break;
                                    }
                                }
                                client->json.leaveobject();
                                break;
                            }
                            case MAKENAMEID4('m', 'i', 'n', 'u'):   // minimum number of user required to purchase
                                bizPlan->minUsers = static_cast<int>(client->json.getint());
                                break;
                            case EOO:
                                readingBd = false;
                                break;
                            default:
                                if (!client->json.storeobject())
                                {
                                    LOG_err << "Failed to parse Enumerate-quota-items response, `bd` object";
                                    client->app->enumeratequotaitems_result(API_EINTERNAL);
                                    return false;
                                }
                                break;
                        }
                    }
                    client->json.leaveobject();
                    break;
                }
                case EOO:
                    if (type < 0
                            || ISUNDEF(product)
                            || (prolevel < 0)
                            || (months < 0)
                            || currency.empty()
                            || description.empty()
                            // only available for Pro plans, not for Business
                            || (!type && gbstorage < 0)
                            || (!type && gbtransfer < 0)
                            || (!type && !amount)
                            || (!type && !amountMonth)
                            || (!type && ios_id.empty())
                            || (!type && android_id.empty())
                            // only available for Business plan(s)
                            || (type == 1 && !bizPlan))
                    {
                        client->app->enumeratequotaitems_result(API_EINTERNAL);
                        return true;
                    }

                    finished = true;
                    break;
                default:
                    if (!client->json.storeobject())
                    {
                        LOG_err << "Failed to parse Enumerate-quota-items response";
                        client->app->enumeratequotaitems_result(API_EINTERNAL);
                        return false;
                    }
                    break;
            }
        }   // end while(!finished)

        client->json.leaveobject();

        if (readingL)
        {
            // just read currency data, keep reading objects for each pro/business plan
            readingL = false;
            client->app->enumeratequotaitems_result(move(currencyData));
            continue;
        }
        else
        {
            client->app->enumeratequotaitems_result(type, product, prolevel, gbstorage,
                                                    gbtransfer, months, amount, amountMonth, localPrice,
                                                    description.c_str(), ios_id.c_str(), android_id.c_str(),
                                                    move(bizPlan));
        }
    }

    client->app->enumeratequotaitems_result(API_OK);
    return true;
}

CommandPurchaseAddItem::CommandPurchaseAddItem(MegaClient* client, int itemclass,
                                               handle item, unsigned price,
                                               const char* currency, unsigned /*tax*/,
                                               const char* /*country*/, handle lph,
                                               int phtype, int64_t ts)
{
    string sprice;
    sprice.resize(128);
    sprintf((char *)sprice.data(), "%.2f", price/100.0);
    replace( sprice.begin(), sprice.end(), ',', '.');
    cmd("uts");
    arg("it", itemclass);
    arg("si", (byte*)&item, 8);
    arg("p", sprice.c_str());
    arg("c", currency);
    if (!ISUNDEF(lph))
    {
        if (phtype == 0) // legacy mode
        {
            arg("aff", (byte*)&lph, MegaClient::NODEHANDLE);
        }
        else
        {
            beginobject("aff");
            arg("id", (byte*)&lph, MegaClient::NODEHANDLE);
            arg("ts", ts);
            arg("t", phtype);   // 1=affiliate id, 2=file/folder link, 3=chat link, 4=contact link
            endobject();
        }
    }

    tag = client->reqtag;

    //TODO: Complete this (tax? country?)
}

bool CommandPurchaseAddItem::procresult(Result r)
{
    if (r.wasErrorOrOK())
    {
        client->app->additem_result(r.errorOrOK());
        return true;
    }

    handle item = client->json.gethandle(8);
    if (item != UNDEF)
    {
        client->purchase_basket.push_back(item);
        client->app->additem_result(API_OK);
        return true;
    }
    else
    {
        client->json.storeobject();
        client->app->additem_result(API_EINTERNAL);
        return false;
    }
}

CommandPurchaseCheckout::CommandPurchaseCheckout(MegaClient* client, int gateway)
{
    cmd("utc");

    beginarray("s");
    for (handle_vector::iterator it = client->purchase_basket.begin(); it != client->purchase_basket.end(); it++)
    {
        element((byte*)&*it, sizeof(handle));
    }

    endarray();

    arg("m", gateway);

    // empty basket
    client->purchase_begin();

    tag = client->reqtag;
}

bool CommandPurchaseCheckout::procresult(Result r)
{
    if (r.wasErrorOrOK())
    {
        client->app->checkout_result(NULL, r.errorOrOK());
        return true;
    }

    //Expected response: "EUR":{"res":X,"code":Y}}
    client->json.getnameid();
    if (!client->json.enterobject())
    {
        LOG_err << "Parse error (CommandPurchaseCheckout)";
        client->app->checkout_result(NULL, API_EINTERNAL);
        return false;
    }

    string errortype;
    Error e;
    for (;;)
    {
        switch (client->json.getnameid())
        {
            case MAKENAMEID3('r', 'e', 's'):
                if (client->json.isnumeric())
                {
                    e = (error)client->json.getint();
                }
                else
                {
                    client->json.storeobject(&errortype);
                    if (errortype == "S")
                    {
                        errortype.clear();
                        e = API_OK;
                    }
                }
                break;

            case MAKENAMEID4('c', 'o', 'd', 'e'):
                if (client->json.isnumeric())
                {
                    e = (error)client->json.getint();
                }
                else
                {
                    LOG_err << "Parse error in CommandPurchaseCheckout (code)";
                }
                break;
            case EOO:
                client->json.leaveobject();
                if (!errortype.size() || errortype == "FI" || e == API_OK)
                {
                    client->app->checkout_result(NULL, e);
                }
                else
                {
                    client->app->checkout_result(errortype.c_str(), e);
                }
                return true;
            default:
                if (!client->json.storeobject())
                {
                    client->app->checkout_result(NULL, API_EINTERNAL);
                    return false;
                }
        }
    }
}

CommandRemoveContact::CommandRemoveContact(MegaClient* client, const char* m, visibility_t show, Completion completion)
{
    mV3 = false;

    this->email = m ? m : "";
    this->v = show;

    cmd("ur2");
    arg("u", m);
    arg("l", (int)show);

    tag = client->reqtag;

    // Assume we've been given a completion function.
    mCompletion = std::move(completion);
}

bool CommandRemoveContact::procresult(Result r)
{
    assert(r.hasJsonObject() || r.wasStrictlyError());

    if (r.hasJsonObject())
    {
        // the object contains (userhandle + email string) - caller will leaveobject() automatically

        if (User *u = client->finduser(email.c_str()))
        {
            u->show = v;
        }

        doComplete(API_OK);
        return true;
    }

    doComplete(r.errorOrOK());
    return r.wasErrorOrOK();
}

void CommandRemoveContact::doComplete(error result)
{
    if (!mCompletion)
        return client->app->removecontact_result(result);

    mCompletion(result);
}

CommandPutMultipleUAVer::CommandPutMultipleUAVer(MegaClient *client, const userattr_map *attrs, int ctag)
{
    mV3 = false;

    this->attrs = *attrs;

    cmd("upv");

    for (userattr_map::const_iterator it = attrs->begin(); it != attrs->end(); it++)
    {
        attr_t type = it->first;

        beginarray(User::attr2string(type).c_str());

        element((const byte *) it->second.data(), int(it->second.size()));

        const string *attrv = client->ownuser()->getattrversion(type);
        if (attrv)
        {
            element(attrv->c_str());
        }

        endarray();
    }

    tag = ctag;
}

bool CommandPutMultipleUAVer::procresult(Result r)
{
    if (r.wasErrorOrOK())
    {
        client->sendevent(99419, "Error attaching keys", 0);

        client->app->putua_result(r.errorOrOK());
        return true;
    }

    User *u = client->ownuser();
    for(;;)   // while there are more attrs to read...
    {
        const char* ptr;
        const char* end;

        if (!(ptr = client->json.getvalue()) || !(end = strchr(ptr, '"')))
        {
            break;
        }
        attr_t type = User::string2attr(string(ptr, (end-ptr)).c_str());

        if (!(ptr = client->json.getvalue()) || !(end = strchr(ptr, '"')))
        {
            client->app->putua_result(API_EINTERNAL);
            return false;
        }
        string version = string(ptr, (end-ptr));

        userattr_map::iterator it = this->attrs.find(type);
        if (type == ATTR_UNKNOWN || version.empty() || (it == this->attrs.end()))
        {
            LOG_err << "Error in CommandPutUA. Undefined attribute or version";
            client->app->putua_result(API_EINTERNAL);
            return false;
        }
        else
        {
            u->setattr(type, &it->second, &version);
            u->setTag(tag ? tag : -1);

            if (type == ATTR_KEYRING)
            {
                TLVstore *tlvRecords = TLVstore::containerToTLVrecords(&attrs[type], &client->key);
                if (tlvRecords)
                {
                    string prEd255;
                    if (tlvRecords->get(EdDSA::TLV_KEY, prEd255) && prEd255.size() == EdDSA::SEED_KEY_LENGTH)
                    {
                        client->signkey = new EdDSA(client->rng, (unsigned char *) prEd255.data());
                    }

                    string prCu255;
                    if (tlvRecords->get(ECDH::TLV_KEY, prCu255) && prCu255.size() == ECDH::PRIVATE_KEY_LENGTH)
                    {
                        client->chatkey = new ECDH((unsigned char *) prCu255.data());
                    }

                    if (!client->chatkey || !client->chatkey->initializationOK ||
                            !client->signkey || !client->signkey->initializationOK)
                    {
                        client->resetKeyring();
                        client->sendevent(99418, "Failed to load attached keys", 0);
                    }
                    else
                    {
                        client->sendevent(99420, "Signing and chat keys attached OK", 0);
                    }

                    delete tlvRecords;
                }
                else
                {
                    LOG_warn << "Failed to decrypt keyring after putua";
                }
            }
            else if (User::isAuthring(type))
            {
                client->mAuthRings.erase(type);
                const std::unique_ptr<TLVstore> tlvRecords(TLVstore::containerToTLVrecords(&attrs[type], &client->key));
                if (tlvRecords)
                {
                    client->mAuthRings.emplace(type, AuthRing(type, *tlvRecords));
                }
                else
                {
                    LOG_err << "Failed to decrypt keyring after putua";
                }
            }
        }
    }

    client->notifyuser(u);
    client->app->putua_result(API_OK);
    return true;
}


CommandPutUAVer::CommandPutUAVer(MegaClient* client, attr_t at, const byte* av, unsigned avl, int ctag,
                                 std::function<void(Error)> completion)
{
    mV3 = false;

    this->at = at;
    this->av.assign((const char*)av, avl);

    mCompletion = completion ? move(completion) :
        [this](Error e) {
            this->client->app->putua_result(e);
        };

    cmd("upv");

    beginarray(User::attr2string(at).c_str());

    // if removing avatar, do not Base64 encode the attribute value
    if (at == ATTR_AVATAR && !strcmp((const char *)av, "none"))
    {
        element((const char*)av);
    }
    else
    {
        element(av, avl);
    }

    const string *attrv = client->ownuser()->getattrversion(at);
    if (client->ownuser()->isattrvalid(at) && attrv)
    {
        element(attrv->c_str());
    }

    endarray();

    tag = ctag;
}

bool CommandPutUAVer::procresult(Result r)
{
    if (r.wasErrorOrOK())
    {
        if (r.wasError(API_EEXPIRED))
        {
            User *u = client->ownuser();
            u->invalidateattr(at);
        }

        mCompletion(r.errorOrOK());
    }
    else
    {
        const char* ptr;
        const char* end;

        if (!(ptr = client->json.getvalue()) || !(end = strchr(ptr, '"')))
        {
            mCompletion(API_EINTERNAL);
            return false;
        }
        attr_t at = User::string2attr(string(ptr, (end-ptr)).c_str());

        if (!(ptr = client->json.getvalue()) || !(end = strchr(ptr, '"')))
        {
            mCompletion(API_EINTERNAL);
            return false;
        }
        string v = string(ptr, (end-ptr));

        if (at == ATTR_UNKNOWN || v.empty() || (this->at != at))
        {
            LOG_err << "Error in CommandPutUAVer. Undefined attribute or version";
            mCompletion(API_EINTERNAL);
            return false;
        }
        else
        {
            User *u = client->ownuser();
            u->setattr(at, &av, &v);
            u->setTag(tag ? tag : -1);

            if (User::isAuthring(at))
            {
                client->mAuthRings.erase(at);
                const std::unique_ptr<TLVstore> tlvRecords(TLVstore::containerToTLVrecords(&av, &client->key));
                if (tlvRecords)
                {
                    client->mAuthRings.emplace(at, AuthRing(at, *tlvRecords));
                }
                else
                {
                    LOG_err << "Failed to decrypt " << User::attr2string(at) << " after putua ('upv')";
                }
            }
            else if (at == ATTR_UNSHAREABLE_KEY)
            {
                LOG_info << "Unshareable key successfully created";
                client->unshareablekey.swap(av);
            }
            else if (at == ATTR_JSON_SYNC_CONFIG_DATA)
            {
                LOG_info << "JSON config data successfully created.";
            }

            client->notifyuser(u);
            mCompletion(API_OK);
        }
    }
    return true;
}

CommandPutUA::CommandPutUA(MegaClient* /*client*/, attr_t at, const byte* av, unsigned avl, int ctag, handle lph, int phtype, int64_t ts,
                           std::function<void(Error)> completion)
{
    mV3 = false;

    this->at = at;
    this->av.assign((const char*)av, avl);

    mCompletion = completion ? move(completion) :
                  [this](Error e){
                        client->app->putua_result(e);
                  };

    cmd("up2");

    string an = User::attr2string(at);

    // if removing avatar, do not Base64 encode the attribute value
    if (at == ATTR_AVATAR && !strcmp((const char *)av, "none"))
    {
        arg(an.c_str(),(const char *)av, avl);
    }
    else
    {
        arg(an.c_str(), av, avl);
    }

    if (!ISUNDEF(lph))
    {
        beginobject("aff");
        arg("id", (byte*)&lph, MegaClient::NODEHANDLE);
        arg("ts", ts);
        arg("t", phtype);   // 1=affiliate id, 2=file/folder link, 3=chat link, 4=contact link
        endobject();
    }

    tag = ctag;
}

bool CommandPutUA::procresult(Result r)
{
    if (r.wasErrorOrOK())
    {
        mCompletion(r.errorOrOK());
    }
    else
    {
        const char* ptr;
        const char* end;

        if (!(ptr = client->json.getvalue()) || !(end = strchr(ptr, '"')))
        {
            mCompletion(API_EINTERNAL);
            return false;
        }
        attr_t at = User::string2attr(string(ptr, (end - ptr)).c_str());

        if (!(ptr = client->json.getvalue()) || !(end = strchr(ptr, '"')))
        {
            mCompletion(API_EINTERNAL);
            return false;
        }
        string v = string(ptr, (end - ptr));

        if (at == ATTR_UNKNOWN || v.empty() || (this->at != at))
        {
            LOG_err << "Error in CommandPutUA. Undefined attribute or version";
            mCompletion(API_EINTERNAL);
            return false;
        }

        User *u = client->ownuser();
        assert(u);
        if (!u)
        {
            LOG_err << "Own user not found when attempting to set user attributes";
            mCompletion(API_EACCESS);
            return true;
        }
        u->setattr(at, &av, &v);
        u->setTag(tag ? tag : -1);
        client->notifyuser(u);

        if (at == ATTR_DISABLE_VERSIONS)
        {
            client->versions_disabled = (av == "1");
            if (client->versions_disabled)
            {
                LOG_info << "File versioning is disabled";
            }
            else
            {
                LOG_info << "File versioning is enabled";
            }
        }
        else if (at == ATTR_NO_CALLKIT)
        {
            LOG_info << "CallKit is " << ((av == "1") ? "disabled" : "enabled");
        }

        mCompletion(API_OK);
    }

    return true;
}

CommandGetUA::CommandGetUA(MegaClient* /*client*/, const char* uid, attr_t at, const char* ph, int ctag,
                           CompletionErr completionErr, CompletionBytes completionBytes, CompletionTLV compltionTLV)
{
    mV3 = false;

    this->uid = uid;
    this->at = at;
    this->ph = ph ? string(ph) : "";

    mCompletionErr = completionErr ? move(completionErr) :
        [this](error e) {
            client->app->getua_result(e);
        };

    mCompletionBytes = completionBytes ? move(completionBytes) :
        [this](byte* b, unsigned l, attr_t e) {
            client->app->getua_result(b, l, e);
        };

    mCompletionTLV = compltionTLV ? move(compltionTLV) :
        [this](TLVstore* t, attr_t e) {
            client->app->getua_result(t, e);
        };

    if (ph && ph[0])
    {
        cmd("mcuga");
        arg("ph", ph);
    }
    else
    {
        cmd("uga");
    }

    arg("u", uid);
    arg("ua", User::attr2string(at).c_str());
    arg("v", 1);
    tag = ctag;
}

bool CommandGetUA::procresult(Result r)
{
    User *u = client->finduser(uid.c_str());

    if (r.wasErrorOrOK())
    {
        if (r.wasError(API_ENOENT) && u)
        {
            u->removeattr(at);
        }

        mCompletionErr(r.errorOrOK());

        if (isFromChatPreview())    // if `mcuga` was sent, no need to do anything else
        {
            return true;
        }

        if (u && u->userhandle == client->me && !r.wasError(API_EBLOCKED))
        {
            if (client->fetchingkeys && at == ATTR_SIG_RSA_PUBK)
            {
                client->initializekeys(); // we have now all the required data
            }

            if (r.wasError(API_ENOENT) && User::isAuthring(at))
            {
                // authring not created yet, will do it upon retrieval of public keys
                client->mAuthRings.erase(at);
                client->mAuthRings.emplace(at, AuthRing(at, TLVstore()));

                if (client->mFetchingAuthrings && client->mAuthRings.size() == 3)
                {
                    client->mFetchingAuthrings = false;
                    client->fetchContactsKeys();
                }
            }
        }

        // if the attr does not exist, initialize it
        if (at == ATTR_DISABLE_VERSIONS && r.wasError(API_ENOENT))
        {
            LOG_info << "File versioning is enabled";
            client->versions_disabled = false;
        }
        else if (at == ATTR_NO_CALLKIT && r.wasError(API_ENOENT))
        {
            LOG_info << "CallKit is enabled";
        }

        return true;
    }
    else
    {
        const char* ptr;
        const char* end;
        string value, version, buf;

        //If we are in preview mode, we only can retrieve atributes with mcuga and the response format is different
        if (isFromChatPreview())
        {
            ptr = client->json.getvalue();
            if (!ptr || !(end = strchr(ptr, '"')))
            {
                mCompletionErr(API_EINTERNAL);
            }
            else
            {
                // convert from ASCII to binary the received data
                buf.assign(ptr, (end-ptr));
                value.resize(buf.size() / 4 * 3 + 3);
                value.resize(Base64::atob(buf.data(), (byte *)value.data(), int(value.size())));
                mCompletionBytes((byte*) value.data(), unsigned(value.size()), at);
            }
            return true;
        }

        for (;;)
        {
            switch (client->json.getnameid())
            {
                case MAKENAMEID2('a','v'):
                {
                    if (!(ptr = client->json.getvalue()) || !(end = strchr(ptr, '"')))
                    {
                        mCompletionErr(API_EINTERNAL);
                        if (client->fetchingkeys && at == ATTR_SIG_RSA_PUBK && u && u->userhandle == client->me)
                        {
                            client->initializekeys(); // we have now all the required data
                        }
                        return false;
                    }
                    buf.assign(ptr, (end-ptr));
                    break;
                }
                case 'v':
                {
                    if (!(ptr = client->json.getvalue()) || !(end = strchr(ptr, '"')))
                    {
                        mCompletionErr(API_EINTERNAL);
                        if (client->fetchingkeys && at == ATTR_SIG_RSA_PUBK && u && u->userhandle == client->me)
                        {
                            client->initializekeys(); // we have now all the required data
                        }
                        return false;
                    }
                    version.assign(ptr, (end-ptr));
                    break;
                }
                case EOO:
                {
                    // if there's no avatar, the value is "none" (not Base64 encoded)
                    if (u && at == ATTR_AVATAR && buf == "none")
                    {
                        u->setattr(at, NULL, &version);
                        u->setTag(tag ? tag : -1);
                        mCompletionErr(API_ENOENT);
                        client->notifyuser(u);
                        return true;
                    }

                    // convert from ASCII to binary the received data
                    value.resize(buf.size() / 4 * 3 + 3);
                    value.resize(Base64::atob(buf.data(), (byte *)value.data(), int(value.size())));

                    // Some attributes don't keep historic records, ie. *!authring or *!lstint
                    // (none of those attributes are used by the SDK yet)
                    // bool nonHistoric = (attributename.at(1) == '!');

                    // handle the attribute data depending on the scope
                    char scope = User::scope(at);

                    if (!u) // retrieval of attributes without contact-relationship
                    {
                        if (at == ATTR_AVATAR && buf == "none")
                        {
                            mCompletionErr(API_ENOENT);
                        }
                        else
                        {
                            mCompletionBytes((byte*) value.data(), unsigned(value.size()), at);
                        }
                        return true;
                    }

                    switch (scope)
                    {
                        case '*':   // private, encrypted
                        {
                            // decrypt the data and build the TLV records
                            std::unique_ptr<TLVstore> tlvRecords { TLVstore::containerToTLVrecords(&value, &client->key) };
                            if (!tlvRecords)
                            {
                                LOG_err << "Cannot extract TLV records for private attribute " << User::attr2string(at);
                                mCompletionErr(API_EINTERNAL);
                                return false;
                            }

                            // store the value for private user attributes (decrypted version of serialized TLV)
                            string *tlvString = tlvRecords->tlvRecordsToContainer(client->rng, &client->key);
                            u->setattr(at, tlvString, &version);
                            delete tlvString;
                            mCompletionTLV(tlvRecords.get(), at);

                            if (User::isAuthring(at))
                            {
                                client->mAuthRings.erase(at);
                                client->mAuthRings.emplace(at, AuthRing(at, *tlvRecords.get()));

                                if (client->mFetchingAuthrings && client->mAuthRings.size() == 3)
                                {
                                    client->mFetchingAuthrings = false;
                                    client->fetchContactsKeys();
                                }
                            }
                            break;
                        }
                        case '+':   // public
                        {
                            u->setattr(at, &value, &version);
                            mCompletionBytes((byte*) value.data(), unsigned(value.size()), at);

                            if (client->fetchingkeys && at == ATTR_SIG_RSA_PUBK && u && u->userhandle == client->me)
                            {
                                client->initializekeys(); // we have now all the required data
                            }

                            if (!u->isTemporary && u->userhandle != client->me)
                            {
                                if (at == ATTR_ED25519_PUBK || at == ATTR_CU25519_PUBK)
                                {
                                    client->trackKey(at, u->userhandle, value);
                                }
                                else if (at == ATTR_SIG_CU255_PUBK || at == ATTR_SIG_RSA_PUBK)
                                {
                                    client->trackSignature(at, u->userhandle, value);
                                }
                            }
                            break;
                        }
                        case '#':   // protected
                        {
                            u->setattr(at, &value, &version);
                            mCompletionBytes((byte*) value.data(), unsigned(value.size()), at);
                            break;
                        }
                        case '^': // private, non-encrypted
                        {
                            // store the value in cache in binary format
                            u->setattr(at, &value, &version);
                            mCompletionBytes((byte*) value.data(), unsigned(value.size()), at);

                            if (at == ATTR_DISABLE_VERSIONS)
                            {
                                client->versions_disabled = !strcmp(value.data(), "1");
                                if (client->versions_disabled)
                                {
                                    LOG_info << "File versioning is disabled";
                                }
                                else
                                {
                                    LOG_info << "File versioning is enabled";
                                }
                            }
                            else if (at == ATTR_NO_CALLKIT)
                            {
                                LOG_info << "CallKit is " << ((!strcmp(value.data(), "1")) ? "disabled" : "enabled");
                            }
                            break;
                        }
                        default:    // legacy attributes or unknown attribute
                        {
                            if (at != ATTR_FIRSTNAME &&           // protected
                                    at != ATTR_LASTNAME &&        // protected
                                    at != ATTR_COUNTRY  &&        // private
                                    at != ATTR_BIRTHDAY &&        // private
                                    at != ATTR_BIRTHMONTH &&      // private
                                    at != ATTR_BIRTHYEAR)     // private
                            {
                                LOG_err << "Unknown received attribute: " << User::attr2string(at);
                                mCompletionErr(API_EINTERNAL);
                                return false;
                            }

                            u->setattr(at, &value, &version);
                            mCompletionBytes((byte*) value.data(), unsigned(value.size()), at);
                            break;
                        }

                    }   // switch (scope)

                    u->setTag(tag ? tag : -1);
                    client->notifyuser(u);
                    return true;
                }
                default:
                {
                    if (!client->json.storeobject())
                    {
                        LOG_err << "Error in CommandGetUA. Parse error";
                        client->app->getua_result(API_EINTERNAL);
                        if (client->fetchingkeys && at == ATTR_SIG_RSA_PUBK && u && u->userhandle == client->me)
                        {
                            client->initializekeys(); // we have now all the required data
                        }
                        return false;
                    }
                }

            }   // switch (nameid)
        }
    }
#ifndef WIN32
    return false;  // unreachable code
#endif
}

#ifdef DEBUG
CommandDelUA::CommandDelUA(MegaClient *client, const char *an)
{
    mV3 = false;

    this->an = an;

    cmd("upr");
    arg("ua", an);

    arg("v", 1);    // returns the new version for the (removed) null value

    tag = client->reqtag;
}

bool CommandDelUA::procresult(Result r)
{
    if (r.wasErrorOrOK())
    {
        client->app->delua_result(r.errorOrOK());
    }
    else
    {
        const char* ptr;
        const char* end;
        if (!(ptr = client->json.getvalue()) || !(end = strchr(ptr, '"')))
        {
            client->app->delua_result(API_EINTERNAL);
            return false;
        }

        User *u = client->ownuser();
        attr_t at = User::string2attr(an.c_str());
        string version(ptr, (end-ptr));

        u->removeattr(at, &version); // store version to filter corresponding AP in order to avoid double onUsersUpdate()

        if (at == ATTR_KEYRING)
        {
            client->resetKeyring();
        }
        else if (User::isAuthring(at))
        {
            client->mAuthRings.emplace(at, AuthRing(at, TLVstore()));
            client->getua(u, at, 0);
        }

        client->notifyuser(u);
        client->app->delua_result(API_OK);
    }
    return true;
}

CommandSendDevCommand::CommandSendDevCommand(MegaClient *client, const char *command, const char *email, long long q, int bs, int us)
{
    cmd("dev");

    arg("aa", command);
    if (email)
    {
        arg("t", email);
    }

    if ((strcmp(command, "tq") == 0))
    {
        arg("q", q);
    }
    else if ((strcmp(command, "bs") == 0))
    {
        arg("s", bs);
    }
    else if ((strcmp(command, "us") == 0))
    {
        arg("s", us);
    }
    tag = client->reqtag;
}

bool CommandSendDevCommand::procresult(Result r)
{
    client->app->senddevcommand_result(r.errorResultOrActionpacket());
    return r.wasErrorOrActionpacket();
}

#endif  // #ifdef DEBUG

CommandGetUserEmail::CommandGetUserEmail(MegaClient *client, const char *uid)
{
    mStringIsNotSeqtag = true;

    cmd("uge");
    arg("u", uid);

    tag = client->reqtag;
}

bool CommandGetUserEmail::procresult(Result r)
{
    if (r.wasErrorOrOK())
    {
        client->app->getuseremail_result(NULL, r.errorOrOK());
        return true;
    }

    string email;
    if (!client->json.storeobject(&email))
    {
        client->app->getuseremail_result(NULL, API_EINTERNAL);
        return false;
    }
    else
    {
        client->app->getuseremail_result(&email, API_OK);
        return true;
    }
}

// set node keys (e.g. to convert asymmetric keys to symmetric ones)
CommandNodeKeyUpdate::CommandNodeKeyUpdate(MegaClient* client, handle_vector* v)
{
    byte nodekey[FILENODEKEYLENGTH];

    cmd("k");
    beginarray("nk");

    for (size_t i = v->size(); i--;)
    {
        handle h = (*v)[i];

        Node* n;

        if ((n = client->nodebyhandle(h)))
        {
            client->key.ecb_encrypt((byte*)n->nodekey().data(), nodekey, n->nodekey().size());

            element(h, MegaClient::NODEHANDLE);
            element(nodekey, int(n->nodekey().size()));
        }
    }

    endarray();
}

CommandSingleKeyCR::CommandSingleKeyCR(handle sh, handle nh, const byte* key, size_t keylen)
{
    cmd("k");
    beginarray("cr");

    beginarray();
    element(sh, MegaClient::NODEHANDLE);
    endarray();

    beginarray();
    element(nh, MegaClient::NODEHANDLE);
    endarray();

    beginarray();
    element(0);
    element(0);
    element(key, static_cast<int>(keylen));
    endarray();

    endarray();
}

CommandKeyCR::CommandKeyCR(MegaClient* /*client*/, node_vector* rshares, node_vector* rnodes, const char* keys)
{
    cmd("k");
    beginarray("cr");

    beginarray();
    for (int i = 0; i < (int)rshares->size(); i++)
    {
        element((*rshares)[i]->nodehandle, MegaClient::NODEHANDLE);
    }

    endarray();

    beginarray();
    for (int i = 0; i < (int)rnodes->size(); i++)
    {
        element((*rnodes)[i]->nodehandle, MegaClient::NODEHANDLE);
    }

    endarray();

    beginarray();
    appendraw(keys);
    endarray();

    endarray();
}

// a == ACCESS_UNKNOWN: request public key for user handle and respond with
// share key for sn
// otherwise: request public key for user handle and continue share creation
// for node sn to user u with access a
CommandPubKeyRequest::CommandPubKeyRequest(MegaClient* client, User* user)
{
    mV3 = false;

    cmd("uk");
    arg("u", user->uid.c_str());

    u = user;
    tag = client->reqtag;
}

bool CommandPubKeyRequest::procresult(Result r)
{
    byte pubkbuf[AsymmCipher::MAXKEYLENGTH];
    int len_pubk = 0;
    handle uh = UNDEF;

    if (r.wasErrorOrOK())
    {
        if (!r.wasError(API_ENOENT)) //API_ENOENT = unregistered users or accounts without a public key yet
        {
            LOG_err << "Unexpected error in CommandPubKeyRequest: " << error(r.errorOrOK());
        }
    }
    else
    {
        bool finished = false;
        while (!finished)
        {
            switch (client->json.getnameid())
            {
                case 'u':
                    uh = client->json.gethandle(MegaClient::USERHANDLE);
                    break;

                case MAKENAMEID4('p', 'u', 'b', 'k'):
                    len_pubk = client->json.storebinary(pubkbuf, sizeof pubkbuf);
                    break;

                case EOO:
                    if (!u) // user has cancelled the account
                    {
                        return true;
                    }

                    if (!ISUNDEF(uh))
                    {
                        client->mapuser(uh, u->email.c_str());
                        if (u->isTemporary && u->uid == u->email) //update uid with the received USERHANDLE (will be used as target for putnodes)
                        {
                            u->uid = Base64Str<MegaClient::USERHANDLE>(uh);
                        }
                    }

                    if (client->fetchingkeys && u->userhandle == client->me && len_pubk)
                    {
                        client->pubk.setkey(AsymmCipher::PUBKEY, pubkbuf, len_pubk);
                        return true;
                    }

                    if (len_pubk && !u->pubk.setkey(AsymmCipher::PUBKEY, pubkbuf, len_pubk))
                    {
                        len_pubk = 0;
                    }

                    if (!u->isTemporary && u->userhandle != client->me && len_pubk && u->pubk.isvalid())
                    {
                        string pubkstr;
                        u->pubk.serializekeyforjs(pubkstr);
                        client->trackKey(ATTR_UNKNOWN, u->userhandle, pubkstr);
                    }
                    finished = true;
                    break;

                default:
                    if (client->json.storeobject())
                    {
                        continue;
                    }
                    len_pubk = 0;
                    finished = true;
                    break;
            }
        }
    }

    if (!u) // user has cancelled the account, or HIDDEN user was removed
    {
        return true;
    }

    // satisfy all pending PubKeyAction requests for this user
    while (u->pkrs.size())
    {
        client->restag = tag;
        u->pkrs[0]->proc(client, u);
        u->pkrs.pop_front();
    }

    if (len_pubk && !u->isTemporary)
    {
        client->notifyuser(u);
    }

    if (u->isTemporary)
    {
        delete u;
        u = NULL;
    }

    return true;
}

void CommandPubKeyRequest::invalidateUser()
{
    u = NULL;
}

CommandGetUserData::CommandGetUserData(MegaClient *client, int tag, std::function<void(string*, string*, string*, error)> completion)
{
    mV3 = false;

    cmd("ug");
    arg("v", 1);

    this->tag = tag;

    mCompletion = completion ? move(completion) :
        [this](string* name, string* pubk, string* privk, error e) {
            this->client->app->userdata_result(name, pubk, privk, e);
        };

}

bool CommandGetUserData::procresult(Result r)
{
    string name;
    string pubk;
    string privk;
    string k;
    byte privkbuf[AsymmCipher::MAXKEYLENGTH * 2];
    int len_privk = 0;
    byte pubkbuf[AsymmCipher::MAXKEYLENGTH];
    int len_pubk = 0;
    m_time_t since = 0;
    int v = 0;
    string salt;
    string smsv;
    string lastname;
    string versionLastname;
    string firstname;
    string versionFirstname;
    string language;
    string versionLanguage;
    string pwdReminderDialog;
    string versionPwdReminderDialog;
    string pushSetting;
    string versionPushSetting;
    string contactLinkVerification;
    string versionContactLinkVerification;
    handle me = UNDEF;
    string chatFolder;
    string versionChatFolder;
    string cameraUploadFolder;
    string versionCameraUploadFolder;
    string aliases;
    string versionAliases;
    string disableVersions;
    string versionDisableVersions;
    string noCallKit;
    string versionNoCallKit;
    string country;
    string versionCountry;
    string birthday;
    string versionBirthday;
    string birthmonth;
    string versionBirthmonth;
    string birthyear;
    string versionBirthyear;
    string email;
    string unshareableKey;
    string versionUnshareableKey;
    string deviceNames;
    string versionDeviceNames;
    string driveNames;
    string versionDriveNames;
    string myBackupsFolder;
    string versionMyBackupsFolder;
    string versionBackupNames;
    string cookieSettings;
    string versionCookieSettings;
#ifdef ENABLE_SYNC
    string jsonSyncConfigData;
    string jsonSyncConfigDataVersion;
#endif

    bool uspw = false;
    vector<m_time_t> warningTs;
    m_time_t deadlineTs = -1;

    bool b = false;
    BizMode m = BIZ_MODE_UNKNOWN;
    BizStatus s = BIZ_STATUS_UNKNOWN;
    std::set<handle> masters;
    std::vector<std::pair<BizStatus, m_time_t>> sts;

    if (r.wasErrorOrOK())
    {
        mCompletion(NULL, NULL, NULL, r.wasError(API_OK) ? Error(API_ENOENT) : r.errorOrOK());
        return true;
    }

    for (;;)
    {
        string attributeName = client->json.getnameWithoutAdvance();
        switch (client->json.getnameid())
        {
        case MAKENAMEID3('a', 'a', 'v'):    // account authentication version
            v = (int)client->json.getint();
            break;

        case MAKENAMEID3('a', 'a', 's'):    // account authentication salt
            client->json.storeobject(&salt);
            break;

        case MAKENAMEID4('n', 'a', 'm', 'e'):
            client->json.storeobject(&name);
            break;

        case 'k':   // master key
            k.resize(SymmCipher::KEYLENGTH);
            client->json.storebinary((byte *)k.data(), int(k.size()));
            break;

        case MAKENAMEID5('s', 'i', 'n', 'c', 'e'):
            since = client->json.getint();
            break;

        case MAKENAMEID4('p', 'u', 'b', 'k'):   // RSA public key
            client->json.storeobject(&pubk);
            len_pubk = Base64::atob(pubk.c_str(), pubkbuf, sizeof pubkbuf);
            break;

        case MAKENAMEID5('p', 'r', 'i', 'v', 'k'):  // RSA private key (encrypted to MK)
            len_privk = client->json.storebinary(privkbuf, sizeof privkbuf);
            break;

        case MAKENAMEID5('f', 'l', 'a', 'g', 's'):
            if (client->json.enterobject())
            {
                if (client->readmiscflags(&client->json) != API_OK)
                {
                    mCompletion(NULL, NULL, NULL, API_EINTERNAL);
                    return false;
                }
                client->json.leaveobject();
            }
            break;

        case 'u':
            me = client->json.gethandle(MegaClient::USERHANDLE);
            break;

        case MAKENAMEID8('l', 'a', 's', 't', 'n', 'a', 'm', 'e'):
            parseUserAttribute(lastname, versionLastname);
            break;

        case MAKENAMEID6('^', '!', 'l', 'a', 'n', 'g'):
            parseUserAttribute(language, versionLanguage);
            break;

        case MAKENAMEID8('b', 'i', 'r', 't', 'h', 'd', 'a', 'y'):
            parseUserAttribute(birthday, versionBirthday);
            break;

        case MAKENAMEID7('c', 'o', 'u', 'n', 't', 'r', 'y'):
            parseUserAttribute(country, versionCountry);
            break;

        case MAKENAMEID4('^', '!', 'p', 's'):
            parseUserAttribute(pushSetting, versionPushSetting);
            break;

        case MAKENAMEID5('^', '!', 'p', 'r', 'd'):
            parseUserAttribute(pwdReminderDialog, versionPwdReminderDialog);
            break;

        case MAKENAMEID4('^', 'c', 'l', 'v'):
            parseUserAttribute(contactLinkVerification, versionContactLinkVerification);
            break;

        case MAKENAMEID4('^', '!', 'd', 'v'):
            parseUserAttribute(disableVersions, versionDisableVersions);
            break;

        case MAKENAMEID7('^', '!', 'n', 'o', 'k', 'i', 't'):
            parseUserAttribute(noCallKit, versionNoCallKit);
            break;

        case MAKENAMEID4('*', '!', 'c', 'f'):
            parseUserAttribute(chatFolder, versionChatFolder);
            break;

        case MAKENAMEID5('*', '!', 'c', 'a', 'm'):
            parseUserAttribute(cameraUploadFolder, versionCameraUploadFolder);
            break;

        case MAKENAMEID8('*', '!', '>', 'a', 'l', 'i', 'a', 's'):
            parseUserAttribute(aliases, versionAliases);
            break;

        case MAKENAMEID5('e', 'm', 'a', 'i', 'l'):
            client->json.storeobject(&email);
            break;

        case MAKENAMEID5('*', '~', 'u', 's', 'k'):
            parseUserAttribute(unshareableKey, versionUnshareableKey, false);
            break;

        case MAKENAMEID4('*', '!', 'd', 'n'):
            parseUserAttribute(deviceNames, versionDeviceNames);
            break;

        case MAKENAMEID5('*', '!', 'd', 'r', 'n'):
            parseUserAttribute(driveNames, versionDriveNames);
            break;

        case MAKENAMEID5('^', '!', 'b', 'a', 'k'):
            parseUserAttribute(myBackupsFolder, versionMyBackupsFolder);
            break;

#ifdef ENABLE_SYNC
        case MAKENAMEID6('*', '~', 'j', 's', 'c', 'd'):
            parseUserAttribute(jsonSyncConfigData, jsonSyncConfigDataVersion);
            break;
#endif

        case MAKENAMEID2('p', 'f'):  // Pro Flexi plan (similar to business)
            [[fallthrough]];
        case 'b':   // business account's info
            assert(!b);
            b = true;
            if (client->json.enterobject())
            {
                bool endobject = false;
                while (!endobject)
                {
                    switch (client->json.getnameid())
                    {
                        case 's':   // status
                            // -1: expired, 1: active, 2: grace-period
                            s = BizStatus(client->json.getint32());
                            break;

                        case 'm':   // mode
                            m = BizMode(client->json.getint32());
                            break;

                        case MAKENAMEID2('m', 'u'):
                            if (client->json.enterarray())
                            {
                                for (;;)
                                {
                                    handle uh = client->json.gethandle(MegaClient::USERHANDLE);
                                    if (!ISUNDEF(uh))
                                    {
                                        masters.emplace(uh);
                                    }
                                    else
                                    {
                                        break;
                                    }
                                }
                                client->json.leavearray();
                            }
                            break;

                        case MAKENAMEID3('s', 't', 's'):    // status timestamps
                            // ie. "sts":[{"s":-1,"ts":1566182227},{"s":1,"ts":1563590227}]
                            client->json.enterarray();
                            while (client->json.enterobject())
                            {
                                BizStatus status = BIZ_STATUS_UNKNOWN;
                                m_time_t ts = 0;

                                bool exit = false;
                                while (!exit)
                                {
                                    switch (client->json.getnameid())
                                    {
                                        case 's':
                                           status = BizStatus(client->json.getint());
                                           break;

                                        case MAKENAMEID2('t', 's'):
                                           ts = client->json.getint();
                                           break;

                                        case EOO:
                                            if (status != BIZ_STATUS_UNKNOWN && ts != 0)
                                            {
                                                sts.push_back(std::make_pair(status, ts));
                                            }
                                            else
                                            {
                                                LOG_warn << "Unpaired/missing business status-ts in b.sts";
                                            }
                                            exit = true;
                                            break;

                                        default:
                                            if (!client->json.storeobject())
                                            {
                                                mCompletion(NULL, NULL, NULL, API_EINTERNAL);
                                                return false;
                                            }
                                    }
                                }
                                client->json.leaveobject();
                            }
                            client->json.leavearray();
                            break;

                        case EOO:
                            endobject = true;
                            break;

                        default:
                            if (!client->json.storeobject())
                            {
                                mCompletion(NULL, NULL, NULL, API_EINTERNAL);
                                return false;
                            }
                    }
                }
                client->json.leaveobject();
            }
            break;

        case MAKENAMEID4('s', 'm', 's', 'v'):   // SMS verified phone number
            if (!client->json.storeobject(&smsv))
            {
                LOG_err << "Invalid verified phone number (smsv)";
                assert(false);
            }
            break;

        case MAKENAMEID4('u', 's', 'p', 'w'):   // user paywall data
        {
            uspw = true;

            if (client->json.enterobject())
            {
                bool endobject = false;
                while (!endobject)
                {
                    switch (client->json.getnameid())
                    {
                        case MAKENAMEID2('d', 'l'): // deadline timestamp
                            deadlineTs = client->json.getint();
                            break;

                        case MAKENAMEID3('w', 't', 's'):    // warning timestamps
                            // ie. "wts":[1591803600,1591813600,1591823600

                            if (client->json.enterarray())
                            {
                                m_time_t ts;
                                while (client->json.isnumeric() && (ts = client->json.getint()) != -1)
                                {
                                    warningTs.push_back(ts);
                                }

                                client->json.leavearray();
                            }
                            break;

                        case EOO:
                            endobject = true;
                            break;

                        default:
                            if (!client->json.storeobject())
                            {
                                mCompletion(NULL, NULL, NULL, API_EINTERNAL);
                                return false;
                            }
                    }
                }
                client->json.leaveobject();
            }
            break;
        }

        case MAKENAMEID5('^', '!', 'c', 's', 'p'):
            parseUserAttribute(cookieSettings, versionCookieSettings);
            break;

//        case MAKENAMEID1('p'):  // plan: 101 for Pro Flexi
//            {
//                int proPlan = client->json.getint32();
//            }
//            break;
        case EOO:
        {
            assert(me == client->me);

            if (len_privk)
            {
                client->key.ecb_decrypt(privkbuf, len_privk);
                privk.resize(AsymmCipher::MAXKEYLENGTH * 2);
                privk.resize(Base64::btoa(privkbuf, len_privk, (char *)privk.data()));

                // RSA private key should be already assigned at login
                assert(privk == client->mPrivKey);
                if (client->mPrivKey.empty())
                {
                    LOG_warn << "Private key not set by login, setting at `ug` response...";
                    if (!client->asymkey.setkey(AsymmCipher::PRIVKEY, privkbuf, len_privk))
                    {
                        LOG_warn << "Error checking private key at `ug` response";
                    }
                }
            }

            if (len_pubk)
            {
                client->pubk.setkey(AsymmCipher::PUBKEY, pubkbuf, len_pubk);
            }

            if (v)
            {
                client->accountversion = v;
            }

            if (salt.size())
            {
                Base64::atob(salt, client->accountsalt);
            }

            client->accountsince = since;
            client->mSmsVerifiedPhone = smsv;

            client->k = k;

            client->btugexpiration.backoff(MegaClient::USER_DATA_EXPIRATION_BACKOFF_SECS * 10);
            client->cachedug = true;

            // pre-load received user attributes into cache
            User* u = client->ownuser();
            if (u)
            {
                int changes = 0;
                if (u->email.empty())
                {
                    u->email = email;
                }

                if (firstname.size())
                {
                    changes += u->updateattr(ATTR_FIRSTNAME, &firstname, &versionFirstname);
                }

                if (lastname.size())
                {
                    changes += u->updateattr(ATTR_LASTNAME, &lastname, &versionLastname);
                }

                if (language.size())
                {
                    changes += u->updateattr(ATTR_LANGUAGE, &language, &versionLanguage);
                }

                if (birthday.size())
                {
                    changes += u->updateattr(ATTR_BIRTHDAY, &birthday, &versionBirthday);
                }

                if (birthmonth.size())
                {
                    changes += u->updateattr(ATTR_BIRTHMONTH, &birthmonth, &versionBirthmonth);
                }

                if (birthyear.size())
                {
                    changes += u->updateattr(ATTR_BIRTHYEAR, &birthyear, &versionBirthyear);
                }

                if (country.size())
                {
                    changes += u->updateattr(ATTR_COUNTRY, &country, &versionCountry);
                }

                if (pwdReminderDialog.size())
                {
                    changes += u->updateattr(ATTR_PWD_REMINDER, &pwdReminderDialog, &versionPwdReminderDialog);
                }

                if (pushSetting.size())
                {
                    changes += u->updateattr(ATTR_PUSH_SETTINGS, &pushSetting, &versionPushSetting);

                    // initialize the settings for the intermediate layer by simulating there was a getua()
                    client->app->getua_result((byte*) pushSetting.data(), (unsigned) pushSetting.size(), ATTR_PUSH_SETTINGS);
                }

                if (contactLinkVerification.size())
                {
                    changes += u->updateattr(ATTR_CONTACT_LINK_VERIFICATION, &contactLinkVerification, &versionContactLinkVerification);
                }

                if (disableVersions.size())
                {
                    changes += u->updateattr(ATTR_DISABLE_VERSIONS, &disableVersions, &versionDisableVersions);

                    // initialize the status of file-versioning for the client
                    client->versions_disabled = (disableVersions == "1");
                    if (client->versions_disabled)
                    {
                        LOG_info << "File versioning is disabled";
                    }
                    else
                    {
                        LOG_info << "File versioning is enabled";
                    }
                }
                else    // attribute does not exists
                {
                    LOG_info << "File versioning is enabled";
                    client->versions_disabled = false;
                }

                if (noCallKit.size())
                {
                    changes += u->updateattr(ATTR_NO_CALLKIT, &noCallKit, &versionNoCallKit);
                    LOG_info << "CallKit is " << ((noCallKit == "1") ? "disabled" : "enabled");
                }
                else
                {
                    LOG_info << "CallKit is enabled [noCallKit.size() == 0]";
                }

                if (chatFolder.size())
                {
                    unique_ptr<TLVstore> tlvRecords(TLVstore::containerToTLVrecords(&chatFolder, &client->key));
                    if (tlvRecords)
                    {
                        // store the value for private user attributes (decrypted version of serialized TLV)
                        unique_ptr<string> tlvString(tlvRecords->tlvRecordsToContainer(client->rng, &client->key));
                        changes += u->updateattr(ATTR_MY_CHAT_FILES_FOLDER, tlvString.get(), &versionChatFolder);
                    }
                    else
                    {
                        LOG_err << "Cannot extract TLV records for ATTR_MY_CHAT_FILES_FOLDER";
                    }
                }

                if (cameraUploadFolder.size())
                {
                    unique_ptr<TLVstore> tlvRecords(TLVstore::containerToTLVrecords(&cameraUploadFolder, &client->key));
                    if (tlvRecords)
                    {
                        // store the value for private user attributes (decrypted version of serialized TLV)
                        unique_ptr<string> tlvString(tlvRecords->tlvRecordsToContainer(client->rng, &client->key));
                        changes += u->updateattr(ATTR_CAMERA_UPLOADS_FOLDER, tlvString.get(), &versionCameraUploadFolder);
                    }
                    else
                    {
                        LOG_err << "Cannot extract TLV records for ATTR_CAMERA_UPLOADS_FOLDER";
                    }
                }

                if (!myBackupsFolder.empty())
                {
                    changes += u->updateattr(ATTR_MY_BACKUPS_FOLDER, &myBackupsFolder, &versionMyBackupsFolder);
                }

                if (aliases.size())
                {
                    unique_ptr<TLVstore> tlvRecords(TLVstore::containerToTLVrecords(&aliases, &client->key));
                    if (tlvRecords)
                    {
                        // store the value for private user attributes (decrypted version of serialized TLV)
                        unique_ptr<string> tlvString(tlvRecords->tlvRecordsToContainer(client->rng, &client->key));
                        changes += u->updateattr(ATTR_ALIAS, tlvString.get(), &versionAliases);
                    }
                    else
                    {
                        LOG_err << "Cannot extract TLV records for ATTR_ALIAS";
                    }
                }

                if (unshareableKey.size() == Base64Str<SymmCipher::BLOCKSIZE>::STRLEN)
                {
                    changes += u->updateattr(ATTR_UNSHAREABLE_KEY, &unshareableKey, &versionUnshareableKey);
                    client->unshareablekey.swap(unshareableKey);
                }
                else if (client->loggedin() == EPHEMERALACCOUNTPLUSPLUS)
                {
                    // cannot configure CameraUploads, so it's not needed at this stage.
                    // It will be created when the account gets confirmed.
                    // (motivation: speed up the E++ account's setup)
                    LOG_info << "Skip creation of unshareable key for E++ account";
                }
                else if (unshareableKey.empty())    // it has not been created yet
                {
                    LOG_info << "Creating unshareable key...";
                    byte newunshareablekey[SymmCipher::BLOCKSIZE];
                    client->rng.genblock(newunshareablekey, sizeof(newunshareablekey));
                    client->putua(ATTR_UNSHAREABLE_KEY, newunshareablekey, sizeof(newunshareablekey), 0);
                }
                else
                {
                    LOG_err << "Unshareable key wrong length";
                }

                if (deviceNames.size())
                {
                    unique_ptr<TLVstore> tlvRecords(TLVstore::containerToTLVrecords(&deviceNames, &client->key));
                    if (tlvRecords)
                    {
                        // store the value for private user attributes (decrypted version of serialized TLV)
                        unique_ptr<string> tlvString(tlvRecords->tlvRecordsToContainer(client->rng, &client->key));
                        changes += u->updateattr(ATTR_DEVICE_NAMES, tlvString.get(), &versionDeviceNames);
                    }
                    else
                    {
                        LOG_err << "Cannot extract TLV records for ATTR_DEVICE_NAMES";
                    }
                }

                if (!driveNames.empty())
                {
                    unique_ptr<TLVstore> tlvRecords(TLVstore::containerToTLVrecords(&driveNames, &client->key));
                    if (tlvRecords)
                    {
                        // store the value for private user attributes (decrypted version of serialized TLV)
                        unique_ptr<string> tlvString(tlvRecords->tlvRecordsToContainer(client->rng, &client->key));
                        changes += u->updateattr(ATTR_DRIVE_NAMES, tlvString.get(), &versionDriveNames);
                    }
                    else
                    {
                        LOG_err << "Cannot extract TLV records for ATTR_DRIVE_NAMES";
                    }
                }

                if (!cookieSettings.empty())
                {
                    changes += u->updateattr(ATTR_COOKIE_SETTINGS, &cookieSettings, &versionCookieSettings);
                }

#ifdef ENABLE_SYNC
                if (!jsonSyncConfigData.empty())
                {
                    // Tell the rest of the SDK that the attribute's changed.
                    changes += u->updateattr(ATTR_JSON_SYNC_CONFIG_DATA,
                                             &jsonSyncConfigData,
                                             &jsonSyncConfigDataVersion);
                }
                else if (client->loggedin() == EPHEMERALACCOUNTPLUSPLUS)
                {
                    // cannot configure any sync/backupp yet, so it's not needed at this stage.
                    // It will be created when the account gets confirmed.
                    // (motivation: speed up the E++ account's setup)
                    LOG_info << "Skip creation of *~jscd key for E++ account";
                }
                else
                {
                    // This attribute is set only once. If not received from API,
                    // it should not exist locally either
                    //assert(u->getattr(ATTR_JSON_SYNC_CONFIG_DATA) == nullptr);

                    client->ensureSyncUserAttributes([](Error e){
                        if (e != API_OK)
                        {
                            LOG_err << "Couldn't create *~jscd user's attribute";
                        }
                    });
                }
#endif

                if (changes > 0)
                {
                    u->setTag(tag ? tag : -1);
                    client->notifyuser(u);
                }
            }

            if (b)  // business account
            {
                // integrity checks
                if ((s < BIZ_STATUS_EXPIRED || s > BIZ_STATUS_GRACE_PERIOD)  // status not received or invalid
                        || (m == BIZ_MODE_UNKNOWN && !client->isProFlexi()))  // master flag not received or invalid (or Pro Flexi, not business)
                {
                    std::string err = "GetUserData: invalid business status / account mode";
                    LOG_err << err;
                    client->sendevent(99450, err.c_str(), 0);
                    client->mBizMode = BIZ_MODE_SUBUSER;
                    client->mBizExpirationTs = client->mBizGracePeriodTs = 0;
                    client->setBusinessStatus(BIZ_STATUS_EXPIRED);
                }
                else
                {
                    for (auto it : sts)
                    {
                        BizStatus status = it.first;
                        m_time_t ts = it.second;
                        if (status == BIZ_STATUS_EXPIRED)
                        {
                            client->mBizExpirationTs = ts;
                        }
                        else if (status == BIZ_STATUS_GRACE_PERIOD)
                        {
                            client->mBizGracePeriodTs = ts;
                        }
                        else
                        {
                            LOG_warn << "Unexpected status in b.sts. Status: " << status << "ts: " << ts;
                        }
                    }

                    client->mBizMode = m;
                    // subusers must receive the list of master users
                    assert(m != BIZ_MODE_SUBUSER || !masters.empty());
                    client->mBizMasters = masters;

                    client->setBusinessStatus(s);

                    // if current business status will expire sooner than the scheduled `ug`, update the
                    // backoff to a shorter one in order to refresh the business status asap
                    m_time_t auxts = 0;
                    m_time_t now = m_time(nullptr);
                    if (client->mBizGracePeriodTs && client->mBizGracePeriodTs > now)
                    {
                        auxts = client->mBizGracePeriodTs;
                    }
                    else if (client->mBizExpirationTs && client->mBizExpirationTs > now)
                    {
                        auxts = client->mBizExpirationTs;
                    }
                    if (auxts)
                    {
                        dstime diff = static_cast<dstime>((now - auxts) * 10);
                        dstime current = client->btugexpiration.backoffdelta();
                        if (current > diff)
                        {
                            client->btugexpiration.backoff(diff);
                        }
                    }
                    // TODO: check if type of account has changed and notify with new event (not yet supported by API)
                }
            }
            else
            {
                client->mBizMode = BIZ_MODE_UNKNOWN;
                client->mBizMasters.clear();
                client->mBizExpirationTs = client->mBizGracePeriodTs = 0;
                client->setBusinessStatus(BIZ_STATUS_INACTIVE);
            }

            if (uspw)
            {
                if (deadlineTs == -1 || warningTs.empty())
                {
                    LOG_err << "uspw received with missing timestamps";
                }
                else
                {
                    client->mOverquotaWarningTs = std::move(warningTs);
                    client->mOverquotaDeadlineTs = deadlineTs;
                    client->activateoverquota(0, true);
                }

            }

            mCompletion(&name, &pubk, &privk, API_OK);
            return true;
        }
        default:
            switch (User::string2attr(attributeName.c_str()))
            {
                case ATTR_FIRSTNAME:
                    parseUserAttribute(firstname, versionFirstname);
                    break;

                case ATTR_BIRTHMONTH:
                    parseUserAttribute(birthmonth, versionBirthmonth);
                    break;

                case ATTR_BIRTHYEAR:
                    parseUserAttribute(birthyear, versionBirthyear);
                    break;

                default:
                    if (!client->json.storeobject())
                    {
                        mCompletion(NULL, NULL, NULL, API_EINTERNAL);
                        return false;
                    }
                    break;
            }

            break;
        }
    }
}

void CommandGetUserData::parseUserAttribute(std::string &value, std::string &version, bool asciiToBinary)
{
    string info;
    if (!client->json.storeobject(&info))
    {
        LOG_err << "Failed to parse user attribute from the array";
        return;
    }

    string buf;
    JSON json;
    json.pos = info.c_str() + 1;
    for (;;)
    {
        switch (json.getnameid())
        {
            case MAKENAMEID2('a','v'):  // value
            {
                json.storeobject(&buf);
                break;
            }
            case 'v':   // version
            {
                json.storeobject(&version);
                break;
            }
            case EOO:
            {
                value = asciiToBinary ? Base64::atob(buf) : buf;
                return;
            }
            default:
            {
                if (!json.storeobject())
                {
                    version.clear();
                    LOG_err << "Failed to parse user attribute inside the array";
                    return;
                }
            }
        }
    }
}

CommandGetMiscFlags::CommandGetMiscFlags(MegaClient *client)
{
    mV3 = false;

    cmd("gmf");

    // this one can get the smsve flag when the account is blocked (if it's in a batch by itself)
    batchSeparately = true;
    suppressSID = true;

    tag = client->reqtag;
}

bool CommandGetMiscFlags::procresult(Result r)
{
    Error e;
    if (r.wasErrorOrOK())
    {
        e = r.errorOrOK();
        if (!e)
        {
            LOG_err << "Unexpected response for gmf: no flags, but no error";
            e = API_ENOENT;
        }
        LOG_err << "gmf failed: " << e;
    }
    else
    {
        e = client->readmiscflags(&client->json);
    }

    client->app->getmiscflags_result(e);
    return error(e) != API_EINTERNAL;
}

CommandGetUserQuota::CommandGetUserQuota(MegaClient* client, std::shared_ptr<AccountDetails> ad, bool storage, bool transfer, bool pro, int source)
{
    mV3 = false;

    details = ad;
    mStorage = storage;
    mTransfer = transfer;
    mPro = pro;

    cmd("uq");
    if (storage)
    {
        arg("strg", "1", 0);
    }
    if (transfer)
    {
        arg("xfer", "1", 0);
    }
    if (pro)
    {
        arg("pro", "1", 0);
    }

    arg("src", source);

    arg("v", 1);

    tag = client->reqtag;
}

bool CommandGetUserQuota::procresult(Result r)
{
    m_off_t td;
    bool got_storage = false;
    bool got_storage_used = false;
    int uslw = -1;

    if (r.wasErrorOrOK())
    {
        client->app->account_details(details.get(), r.errorOrOK());
        return true;
    }

    details->pro_level = 0;
    details->subscription_type = 'O';
    details->subscription_renew = 0;
    details->subscription_method.clear();
    details->subscription_method_id = 0;
    memset(details->subscription_cycle, 0, sizeof(details->subscription_cycle));

    details->pro_until = 0;

    details->storage_used = 0;
    details->storage_max = 0;

    details->transfer_max = 0;
    details->transfer_own_used = 0;
    details->transfer_srv_used = 0;
    details->srv_ratio = 0;

    details->transfer_hist_starttime = 0;
    details->transfer_hist_interval = 3600;
    details->transfer_hist.clear();
    details->transfer_hist_valid = true;

    details->transfer_reserved = 0;
    details->transfer_own_reserved = 0;
    details->transfer_srv_reserved = 0;

    for (;;)
    {
        switch (client->json.getnameid())
        {
            case MAKENAMEID2('b', 't'):
            // "Base time age", this is number of seconds since the start of the current quota buckets
                // age of transfer
                // window start
                td = client->json.getint();
                if (td != -1)
                {
                    details->transfer_hist_starttime = m_time() - td;
                }
                break;

            case MAKENAMEID3('t', 'a', 'h'):
            // The free IP-based quota buckets, 6 entries for 6 hours
                if (client->json.enterarray())
                {
                    m_off_t t;

                    while (client->json.isnumeric() && (t = client->json.getint()) != -1)
                    {
                        details->transfer_hist.push_back(t);
                    }

                    client->json.leavearray();
                }
                break;

            case MAKENAMEID3('t', 'a', 'r'):
            // IP transfer reserved
                details->transfer_reserved = client->json.getint();
                break;

            case MAKENAMEID3('r', 'u', 'a'):
            // Actor reserved quota
                details->transfer_own_reserved += client->json.getint();
                break;

            case MAKENAMEID3('r', 'u', 'o'):
            // Owner reserved quota
                details->transfer_srv_reserved += client->json.getint();
                break;

            case MAKENAMEID5('c', 's', 't', 'r', 'g'):
            // Your total account storage usage
                details->storage_used = client->json.getint();
                got_storage_used = true;
                break;

            case MAKENAMEID6('c', 's', 't', 'r', 'g', 'n'):
            // Storage breakdown of root nodes and shares for your account
            // [bytes, numFiles, numFolders, versionedBytes, numVersionedFiles]
                if (client->json.enterobject())
                {
                    handle h;
                    NodeStorage* ns;

                    while (!ISUNDEF(h = client->json.gethandle()) && client->json.enterarray())
                    {
                        ns = &details->storage[h];

                        ns->bytes = client->json.getint();
                        ns->files = uint32_t(client->json.getint());
                        ns->folders = uint32_t(client->json.getint());
                        ns->version_bytes = client->json.getint();
                        ns->version_files = client->json.getint32();

#ifdef _DEBUG
                        // TODO: remove this debugging block once local count is confirmed to work correctly 100%
                        // verify the new local storage counters per root match server side (could fail if actionpackets are pending)
                        const Node* node = client->nodebyhandle(h);
                        if (node)
                        {
                            NodeCounter counter = node->getCounter();
                            LOG_debug << node->displaypath() << " " << counter.storage << " " << ns->bytes << " " << counter.files << " " << ns->files << " " << counter.folders << " " << ns->folders << " "
                                      << counter.versionStorage << " " << ns->version_bytes << " " << counter.versions << " " << ns->version_files
                                      << (counter.storage == ns->bytes && counter.files == ns->files && counter.folders == ns->folders && counter.versionStorage == ns->version_bytes && counter.versions == ns->version_files
                                          ? "" : " ******************************************* mismatch *******************************************");
                        }
#endif

                        while(client->json.storeobject());
                        client->json.leavearray();
                    }

                    client->json.leaveobject();
                }
                break;

            case MAKENAMEID5('m', 's', 't', 'r', 'g'):
            // maximum storage allowance
                details->storage_max = client->json.getint();
                got_storage = true;
                break;

            case MAKENAMEID6('c', 'a', 'x', 'f', 'e', 'r'):
            // PRO transfer quota consumed by yourself
                details->transfer_own_used += client->json.getint();
                break;

            case MAKENAMEID3('t', 'u', 'o'):
            // Transfer usage by the owner on quotad which hasn't yet been committed back to the API DB. Supplements caxfer
                details->transfer_own_used += client->json.getint();
                break;

            case MAKENAMEID6('c', 's', 'x', 'f', 'e', 'r'):
            // PRO transfer quota served to others
                details->transfer_srv_used += client->json.getint();
                break;

            case MAKENAMEID3('t', 'u', 'a'):
            // Transfer usage served to other users which hasn't yet been committed back to the API DB. Supplements csxfer
                details->transfer_srv_used += client->json.getint();
                break;

            case MAKENAMEID5('m', 'x', 'f', 'e', 'r'):
            // maximum transfer allowance
                details->transfer_max = client->json.getint();
                break;

            case MAKENAMEID8('s', 'r', 'v', 'r', 'a', 't', 'i', 'o'):
            // The ratio of your PRO transfer quota that is able to be served to others
                details->srv_ratio = client->json.getfloat();
                break;

            case MAKENAMEID5('u', 't', 'y', 'p', 'e'):
            // PRO type. 0 means Free; 4 is Pro Lite as it was added late; 100 indicates a business.
                details->pro_level = (int)client->json.getint();
                client->mMyAccount.setProLevel(static_cast<AccountType>(details->pro_level));
                break;

            case MAKENAMEID5('s', 't', 'y', 'p', 'e'):
            // Flag indicating if this is a recurring subscription or one-off. "O" is one off, "R" is recurring.
                const char* ptr;
                if ((ptr = client->json.getvalue()))
                {
                    details->subscription_type = *ptr;
                }
                break;

            case MAKENAMEID6('s', 'c', 'y', 'c', 'l', 'e'):
                const char* scycle;
                if ((scycle = client->json.getvalue()))
                {
                    memcpy(details->subscription_cycle, scycle, 3);
                    details->subscription_cycle[3] = 0;
                }
                break;

            case MAKENAMEID6('s', 'r', 'e', 'n', 'e', 'w'):
            // Only provided for recurring subscriptions to indicate the best estimate of when the subscription will renew
                if (client->json.enterarray())
                {
                    details->subscription_renew = client->json.getint();
                    while(!client->json.leavearray())
                    {
                        client->json.storeobject();
                    }
                }
                break;

            case MAKENAMEID3('s', 'g', 'w'):
                if (client->json.enterarray())
                {
                    client->json.storeobject(&details->subscription_method);
                    while(!client->json.leavearray())
                    {
                        client->json.storeobject();
                    }
                }
                break;

            case MAKENAMEID6('s', 'g', 'w', 'i', 'd', 's'):
                if (client->json.enterarray())
                {
                    details->subscription_method_id = static_cast<int>(client->json.getint());
                    while (!client->json.leavearray())
                    {
                        client->json.storeobject();
                    }
                }
                break;

            case MAKENAMEID3('r', 't', 't'):
                details->transfer_hist_valid = !client->json.getint();
                break;

            case MAKENAMEID6('s', 'u', 'n', 't', 'i', 'l'):
            // Time the last active PRO plan will expire (may be different from current one)
                details->pro_until = client->json.getint();
                client->mMyAccount.setProUntil(static_cast<m_time_t>(details->pro_until));
                break;

            case MAKENAMEID7('b', 'a', 'l', 'a', 'n', 'c', 'e'):
            // Balance of your account
                if (client->json.enterarray())
                {
                    const char* cur;
                    const char* amount;

                    while (client->json.enterarray())
                    {
                        if ((amount = client->json.getvalue()) && (cur = client->json.getvalue()))
                        {
                            size_t t = details->balances.size();
                            details->balances.resize(t + 1);
                            details->balances[t].amount = atof(amount);
                            memcpy(details->balances[t].currency, cur, 3);
                            details->balances[t].currency[3] = 0;
                        }

                        client->json.leavearray();
                    }

                    client->json.leavearray();
                }
                break;

            case MAKENAMEID4('u', 's', 'l', 'w'):
            // The percentage (in 1000s) indicating the limit at which you are 'nearly' over. Currently 98% for PRO, 90% for free.
                uslw = int(client->json.getint());
                break;

            case EOO:
                assert(!mStorage || (got_storage && got_storage_used) || client->loggedinfolderlink());

                if (mStorage)
                {
                    if (uslw <= 0)
                    {
                        uslw = 9000;
                        LOG_warn << "Using default almost overstorage threshold";
                    }

                    if (details->storage_used >= details->storage_max)
                    {
                        LOG_debug << "Account full";
                        bool isPaywall = (client->ststatus == STORAGE_PAYWALL);
                        client->activateoverquota(0, isPaywall);
                    }
                    else if (details->storage_used >= (details->storage_max / 10000 * uslw))
                    {
                        LOG_debug << "Few storage space available";
                        client->setstoragestatus(STORAGE_ORANGE);
                    }
                    else
                    {
                        LOG_debug << "There are no storage problems";
                        client->setstoragestatus(STORAGE_GREEN);
                    }
                }

                if (mPro)
                {
                    // Pro level can change without a payment (ie. with coupons or by helpdesk)
                    // and in those cases, the `psts` packet is not triggered. However, the SDK
                    // should notify the app and resume transfers, etc.
                    bool changed = client->mCachedStatus.addOrUpdate(CacheableStatus::STATUS_PRO_LEVEL, details->pro_level);
                    if (changed)
                    {
                        client->app->account_updated();
                        client->abortbackoff(true);
                    }
                }

                client->app->account_details(details.get(), mStorage, mTransfer, mPro, false, false, false);
                return true;

            default:
                if (!client->json.storeobject())
                {
                    client->app->account_details(details.get(), API_EINTERNAL);
                    return false;
                }
        }
    }
}

CommandQueryTransferQuota::CommandQueryTransferQuota(MegaClient* client, m_off_t size)
{
    cmd("qbq");
    arg("s", size);

    tag = client->reqtag;
}

bool CommandQueryTransferQuota::procresult(Result r)
{
    if (!r.wasErrorOrOK())
    {
        LOG_err << "Unexpected response: " << client->json.pos;
        client->json.storeobject();

        // Returns 0 to not alarm apps and don't show overquota pre-warnings
        // if something unexpected is received, following the same approach as
        // in the webclient
        client->app->querytransferquota_result(0);
        return false;
    }

    client->app->querytransferquota_result(r.errorOrOK());
    return true;
}

CommandGetUserTransactions::CommandGetUserTransactions(MegaClient* client, std::shared_ptr<AccountDetails> ad)
{
    cmd("utt");

    details = ad;
    tag = client->reqtag;
}

bool CommandGetUserTransactions::procresult(Result r)
{
    details->transactions.clear();

    while (client->json.enterarray())
    {
        const char* handle = client->json.getvalue();
        m_time_t ts = client->json.getint();
        const char* delta = client->json.getvalue();
        const char* cur = client->json.getvalue();

        if (handle && (ts > 0) && delta && cur)
        {
            size_t t = details->transactions.size();
            details->transactions.resize(t + 1);
            memcpy(details->transactions[t].handle, handle, 11);
            details->transactions[t].handle[11] = 0;
            details->transactions[t].timestamp = ts;
            details->transactions[t].delta = atof(delta);
            memcpy(details->transactions[t].currency, cur, 3);
            details->transactions[t].currency[3] = 0;
        }

        client->json.leavearray();
    }

    client->app->account_details(details.get(), false, false, false, false, true, false);
    return true;
}

CommandGetUserPurchases::CommandGetUserPurchases(MegaClient* client, std::shared_ptr<AccountDetails> ad)
{
    cmd("utp");

    details = ad;
    tag = client->reqtag;
}

bool CommandGetUserPurchases::procresult(Result r)
{
    client->restag = tag;

    details->purchases.clear();

    while (client->json.enterarray())
    {
        const char* handle = client->json.getvalue();
        const m_time_t ts = client->json.getint();
        const char* amount = client->json.getvalue();
        const char* cur = client->json.getvalue();
        int method = (int)client->json.getint();

        if (handle && (ts > 0) && amount && cur && (method >= 0))
        {
            size_t t = details->purchases.size();
            details->purchases.resize(t + 1);
            memcpy(details->purchases[t].handle, handle, 11);
            details->purchases[t].handle[11] = 0;
            details->purchases[t].timestamp = ts;
            details->purchases[t].amount = atof(amount);
            memcpy(details->purchases[t].currency, cur, 3);
            details->purchases[t].currency[3] = 0;
            details->purchases[t].method = method;
        }

        client->json.leavearray();
    }

    client->app->account_details(details.get(), false, false, false, true, false, false);
    return true;
}

CommandGetUserSessions::CommandGetUserSessions(MegaClient* client, std::shared_ptr<AccountDetails> ad)
{
    cmd("usl");
    arg("x", 1); // Request the additional id and alive information

    details = ad;
    tag = client->reqtag;
}

bool CommandGetUserSessions::procresult(Result r)
{
    details->sessions.clear();

    while (client->json.enterarray())
    {
        size_t t = details->sessions.size();
        details->sessions.resize(t + 1);

        details->sessions[t].timestamp = client->json.getint();
        details->sessions[t].mru = client->json.getint();
        client->json.storeobject(&details->sessions[t].useragent);
        client->json.storeobject(&details->sessions[t].ip);

        const char* country = client->json.getvalue();
        memcpy(details->sessions[t].country, country ? country : "\0\0", 2);
        details->sessions[t].country[2] = 0;

        details->sessions[t].current = (int)client->json.getint();

        details->sessions[t].id = client->json.gethandle(8);
        details->sessions[t].alive = (int)client->json.getint();

        client->json.leavearray();
    }

    client->app->account_details(details.get(), false, false, false, false, false, true);
    return true;
}

CommandSetPH::CommandSetPH(MegaClient* client, Node* n, int del, m_time_t cets, bool writable, bool megaHosted,
    int ctag, std::function<void(Error, handle, handle)> f)
{
    mStringIsNotSeqtag = true;
    mSeqtagArray = true;

    h = n->nodehandle;
    ets = cets;
    tag = ctag;
    mWritable = writable;
    completion = move(f);
    assert(completion);

    cmd("l");
    arg("n", (byte*)&n->nodehandle, MegaClient::NODEHANDLE);

    if (del)
    {
        arg("d", 1);
    }

    if (ets)
    {
        arg("ets", ets);
    }

    if (writable)
    {
        arg("w", "1");
    }

    if (megaHosted)
    {
        assert(n->sharekey && "attempting to share a key that is not set");
        arg("sk", n->sharekey->key, SymmCipher::KEYLENGTH);
    }
}

bool CommandSetPH::procresult(Result r)
{
    if (r.wasErrorOrOK())
    {
        completion(r.errorOrOK(), UNDEF, UNDEF);
        return true;
    }

    handle ph = UNDEF;
    std::string authKey;

    if (mWritable) // aparently, depending on 'w', the response can be [{"ph":"XXXXXXXX","w":"YYYYYYYYYYYYYYYYYYYYYY"}] or simply [XXXXXXXX]
    {
        bool exit = false;
        while (!exit)
        {
            switch (client->json.getnameid())
            {
            case 'w':
                client->json.storeobject(&authKey);
                break;

            case MAKENAMEID2('p', 'h'):
                ph = client->json.gethandle();
                break;

            case EOO:
            {
                if (authKey.empty())
                {
                    completion(API_EINTERNAL, UNDEF, UNDEF);
                    return false;
                }
                exit = true;
                break;
            }
            default:
                if (!client->json.storeobject())
                {
                    completion(API_EINTERNAL, UNDEF, UNDEF);
                    return false;
                }
            }
        }
    }
    else    // format: [XXXXXXXX]
    {
        ph = client->json.gethandle();
    }

    if (ISUNDEF(ph))
    {
        completion(API_EINTERNAL, UNDEF, UNDEF);
        return false;
    }

#ifdef DEBUG
    Node *n = client->nodebyhandle(h);
    assert(n && n->plink && n->plink->ph == ph);
#endif
    completion(API_OK, h, ph);
    return true;
}

CommandGetPH::CommandGetPH(MegaClient* client, handle cph, const byte* ckey, int cop)
{
    cmd("g");
    arg("p", (byte*)&cph, MegaClient::NODEHANDLE);

    ph = cph;
    havekey = ckey ? true : false;
    if (havekey)
    {
        memcpy(key, ckey, sizeof key);
    }
    tag = client->reqtag;
    op = cop;
}

bool CommandGetPH::procresult(Result r)
{
    if (r.wasErrorOrOK())
    {
        client->app->openfilelink_result(r.errorOrOK());
        return true;
    }

    m_off_t s = -1;
    string a, fa;

    for (;;)
    {
        switch (client->json.getnameid())
        {
            case 's':
                s = client->json.getint();
                break;

            case MAKENAMEID2('a', 't'):
                client->json.storeobject(&a);
                break;

            case MAKENAMEID2('f', 'a'):
                client->json.storeobject(&fa);
                break;

            case EOO:
                // we want at least the attributes
                if (s >= 0)
                {
                    a.resize(Base64::atob(a.c_str(), (byte*)a.data(), int(a.size())));

                    if (op == 2)    // importing WelcomePDF for new account
                    {
                        assert(havekey);

                        vector<NewNode> newnodes(1);
                        auto newnode = &newnodes[0];

                        // set up new node
                        newnode->source = NEW_PUBLIC;
                        newnode->type = FILENODE;
                        newnode->nodehandle = ph;
                        newnode->parenthandle = UNDEF;
                        newnode->nodekey.assign((char*)key, FILENODEKEYLENGTH);
                        newnode->attrstring.reset(new string(a));

                        client->putnodes(client->mNodeManager.getRootNodeFiles(), NoVersioning, move(newnodes), nullptr, 0, false);
                    }
                    else if (havekey)
                    {
                        client->app->openfilelink_result(ph, key, s, &a, &fa, op);
                    }
                    else
                    {
                        client->app->openfilelink_result(ph, NULL, s, &a, &fa, op);
                    }
                }
                else
                {
                    client->app->openfilelink_result(API_EINTERNAL);
                }
                return true;

            default:
                if (!client->json.storeobject())
                {
                    client->app->openfilelink_result(API_EINTERNAL);
                    return false;
                }
        }
    }
}

CommandSetMasterKey::CommandSetMasterKey(MegaClient* client, const byte* newkey, const byte *hash, int hashsize, const byte *clientrandomvalue, const char *pin, string *salt)
{
    mStringIsNotSeqtag = true;

    memcpy(this->newkey, newkey, SymmCipher::KEYLENGTH);

    cmd("up");
    arg("k", newkey, SymmCipher::KEYLENGTH);
    if (clientrandomvalue)
    {
        arg("crv", clientrandomvalue, SymmCipher::KEYLENGTH);
    }
    arg("uh", hash, hashsize);
    if (pin)
    {
        arg("mfa", pin);
    }

    if (salt)
    {
        this->salt = *salt;
    }

    tag = client->reqtag;
}

bool CommandSetMasterKey::procresult(Result r)
{
    if (r.wasErrorOrOK())
    {
        client->app->changepw_result(r.errorOrOK());
    }
    else
    {
        // update encrypted MK and salt for further checkups
        client->k.assign((const char *) newkey, SymmCipher::KEYLENGTH);
        client->accountsalt = salt;

        client->json.storeobject();
        client->app->changepw_result(API_OK);
    }
    return true;
}

CommandCreateEphemeralSession::CommandCreateEphemeralSession(MegaClient* client,
                                                             const byte* key,
                                                             const byte* cpw,
                                                             const byte* ssc)
{
    mStringIsNotSeqtag = true;

    memcpy(pw, cpw, sizeof pw);

    cmd("up");
    arg("k", key, SymmCipher::KEYLENGTH);
    arg("ts", ssc, 2 * SymmCipher::KEYLENGTH);

    tag = client->reqtag;
}

bool CommandCreateEphemeralSession::procresult(Result r)
{
    if (r.wasErrorOrOK())
    {
        client->ephemeralSession = false;
        client->ephemeralSessionPlusPlus = false;
        client->app->ephemeral_result(r.errorOrOK());
    }
    else
    {
        client->me = client->json.gethandle(MegaClient::USERHANDLE);
        client->uid = Base64Str<MegaClient::USERHANDLE>(client->me);
        client->resumeephemeral(client->me, pw, tag);
    }
    return true;
}

CommandResumeEphemeralSession::CommandResumeEphemeralSession(MegaClient*, handle cuh, const byte* cpw, int ctag)
{
    memcpy(pw, cpw, sizeof pw);

    uh = cuh;

    cmd("us");
    arg("user", (byte*)&uh, MegaClient::USERHANDLE);

    tag = ctag;
}

bool CommandResumeEphemeralSession::procresult(Result r)
{
    byte keybuf[SymmCipher::KEYLENGTH];
    byte sidbuf[MegaClient::SIDLEN];
    int havek = 0, havecsid = 0;

    if (r.wasErrorOrOK())
    {
        client->app->ephemeral_result(r.errorOrOK());
        return true;
    }

    for (;;)
    {
        switch (client->json.getnameid())
        {
            case 'k':
                havek = client->json.storebinary(keybuf, sizeof keybuf) == sizeof keybuf;
                break;

            case MAKENAMEID4('t', 's', 'i', 'd'):
                havecsid = client->json.storebinary(sidbuf, sizeof sidbuf) == sizeof sidbuf;
                break;

            case EOO:
                if (!havek || !havecsid)
                {
                    client->app->ephemeral_result(API_EINTERNAL);
                    return false;
                }

                client->sid.assign((const char *)sidbuf, sizeof sidbuf);

                client->key.setkey(pw);
                client->key.ecb_decrypt(keybuf);

                client->key.setkey(keybuf);

                if (!client->checktsid(sidbuf, sizeof sidbuf))
                {
                    client->app->ephemeral_result(API_EKEY);
                    return true;
                }

                client->me = uh;
                client->uid = Base64Str<MegaClient::USERHANDLE>(client->me);

                client->openStatusTable(true);
                client->app->ephemeral_result(uh, pw);
                return true;

            default:
                if (!client->json.storeobject())
                {
                    client->app->ephemeral_result(API_EINTERNAL);
                    return false;
                }
        }
    }
}

CommandCancelSignup::CommandCancelSignup(MegaClient *client)
{
    cmd("ucr");

    tag = client->reqtag;
}

bool CommandCancelSignup::procresult(Result r)
{
    client->app->cancelsignup_result(r.errorOrOK());
    return r.wasErrorOrOK();
}

CommandWhyAmIblocked::CommandWhyAmIblocked(MegaClient *client)
{
    cmd("whyamiblocked");
    batchSeparately = true;  // don't let any other commands that might get batched with it cause the whole batch to fail

    tag = client->reqtag;
}

bool CommandWhyAmIblocked::procresult(Result r)
{
    if (r.wasErrorOrOK())
    {
        if (r.wasError(API_OK)) //unblocked
        {
            client->unblock();
        }

        client->app->whyamiblocked_result(r.errorOrOK());
        return true;
    }
    else if (client->json.isnumeric())
    {
         int response = int(client->json.getint());
         client->app->whyamiblocked_result(response);
         return true;
    }

    client->json.storeobject();
    client->app->whyamiblocked_result(API_EINTERNAL);
	return false;
}

CommandSendSignupLink2::CommandSendSignupLink2(MegaClient* client, const char* email, const char* name)
{
    cmd("uc2");
    arg("n", (byte*)name, int(strlen(name)));
    arg("m", (byte*)email, int(strlen(email)));
    arg("v", 2);
    tag = client->reqtag;
}

CommandSendSignupLink2::CommandSendSignupLink2(MegaClient* client, const char* email, const char* name, byte *clientrandomvalue, byte *encmasterkey, byte *hashedauthkey)
{
    cmd("uc2");
    arg("n", (byte*)name, int(strlen(name)));
    arg("m", (byte*)email, int(strlen(email)));
    arg("crv", clientrandomvalue, SymmCipher::KEYLENGTH);
    arg("hak", hashedauthkey, SymmCipher::KEYLENGTH);
    arg("k", encmasterkey, SymmCipher::KEYLENGTH);
    arg("v", 2);

    tag = client->reqtag;
}

bool CommandSendSignupLink2::procresult(Result r)
{
    client->app->sendsignuplink_result(r.errorOrOK());
    return r.wasErrorOrOK();
}

CommandConfirmSignupLink2::CommandConfirmSignupLink2(MegaClient* client,
                                                   const byte* code,
                                                   unsigned len)
{
    cmd("ud2");
    arg("c", code, len);

    tag = client->reqtag;
}

bool CommandConfirmSignupLink2::procresult(Result r)
{
    string name;
    string email;
    handle uh = UNDEF;
    int version = 0;

    if (r.wasErrorOrOK())
    {
        client->app->confirmsignuplink2_result(UNDEF, NULL, NULL, r.errorOrOK());
        return true;
    }

    assert(r.hasJsonArray());
    if (client->json.storebinary(&email) && client->json.storebinary(&name))
    {
        uh = client->json.gethandle(MegaClient::USERHANDLE);
        version = int(client->json.getint());
    }
    while (client->json.storeobject());

    if (!ISUNDEF(uh) && version == 2)
    {
        client->ephemeralSession = false;
        client->app->confirmsignuplink2_result(uh, name.c_str(), email.c_str(), API_OK);
        return true;
    }
    else
    {
        client->app->confirmsignuplink2_result(UNDEF, NULL, NULL, API_EINTERNAL);
        return false;
    }
}

CommandSetKeyPair::CommandSetKeyPair(MegaClient* client, const byte* privk,
                                     unsigned privklen, const byte* pubk,
                                     unsigned pubklen)
{
    mStringIsNotSeqtag = true;

    cmd("up");
    arg("privk", privk, privklen);
    arg("pubk", pubk, pubklen);

    tag = client->reqtag;

    len = privklen;
    privkBuffer.reset(new byte[privklen]);
    memcpy(privkBuffer.get(), privk, len);
}

bool CommandSetKeyPair::procresult(Result r)
{
    if (r.wasErrorOrOK())
    {
        client->app->setkeypair_result(r.errorOrOK());
        return true;
    }

    client->json.storeobject();

    client->key.ecb_decrypt(privkBuffer.get(), len);
    client->mPrivKey.resize(AsymmCipher::MAXKEYLENGTH * 2);
    client->mPrivKey.resize(Base64::btoa(privkBuffer.get(), len, (char *)client->mPrivKey.data()));

    client->app->setkeypair_result(API_OK);
    return true;
}

// fetch full node tree
CommandFetchNodes::CommandFetchNodes(MegaClient* client, int tag, bool nocache, bool loadSyncs)
{
    cmd("f");
    arg("c", 1);
    arg("r", 1);

    if (!nocache)
    {
        arg("ca", 1);
    }

    // The servers are more efficient with this command when it's the only one in the batch
    batchSeparately = true;

    // Whether we should (re)load the sync config database on request completion.
    mLoadSyncs = loadSyncs;

    this->tag = tag;
}

// purge and rebuild node/user tree
bool CommandFetchNodes::procresult(Result r)
{
    WAIT_CLASS::bumpds();
    client->fnstats.timeToLastByte = Waiter::ds - client->fnstats.startTime;

    if (r.wasErrorOrOK())
    {
        client->fetchingnodes = false;
        client->app->fetchnodes_result(r.errorOrOK());
        return true;
    }

    // make sure the syncs don't see Nodes disappearing
    // they should only look at the nodes again once
    // everything is reloaded and caught up
    // (in case we are reloading mid-session)
    client->statecurrent = false;
    client->actionpacketsCurrent = false;
    // this just makes sure syncs exit any current tree iteration
    client->syncs.syncRun([&](){});

    std::unique_lock<mutex> nodeTreeIsChanging(client->nodeTreeMutex);
    client->purgenodesusersabortsc(true);

    if (client->sctable)
    {
        // reset sc database for brand new node tree (note that we may be reloading mid-session)
        LOG_debug << "Resetting sc database";
        client->sctable->truncate();
        client->sctable->commit();
        assert(!client->sctable->inTransaction());
        client->sctable->begin();
        client->pendingsccommit = false;
    }

    for (;;)
    {
        switch (client->json.getnameid())
        {
            case 'f':
                // nodes
<<<<<<< HEAD
                if (!client->readnodes(&client->json, 0, PUTNODES_APP, nullptr, false, false, nullptr, nullptr))
=======
                if (!client->readnodes(&client->json, 0, PUTNODES_APP, nullptr, false, true))
>>>>>>> 94e2b9dd
                {
                    client->fetchingnodes = false;
                    client->mNodeManager.cleanNodes();
                    client->app->fetchnodes_result(API_EINTERNAL);
                    return false;
                }
                break;

            case MAKENAMEID2('f', '2'):
                // old versions
<<<<<<< HEAD
                if (!client->readnodes(&client->json, 0, PUTNODES_APP, nullptr, false, false, nullptr, nullptr))
=======
                if (!client->readnodes(&client->json, 0, PUTNODES_APP, nullptr, false, true))
>>>>>>> 94e2b9dd
                {
                    client->fetchingnodes = false;
                    client->mNodeManager.cleanNodes();
                    client->app->fetchnodes_result(API_EINTERNAL);
                    return false;
                }
                break;

            case MAKENAMEID3('o', 'k', '0'):
                // outgoing sharekeys
                client->readok(&client->json);
                break;

            case 's':
                // Fall through
            case MAKENAMEID2('p', 's'):
                // outgoing or pending shares
                client->readoutshares(&client->json);
                break;

            case 'u':
                // users/contacts
                if (!client->readusers(&client->json, false))
                {
                    client->fetchingnodes = false;
                    client->mNodeManager.cleanNodes();
                    client->app->fetchnodes_result(API_EINTERNAL);
                    return false;
                }
                break;

            case MAKENAMEID2('c', 'r'):
                // crypto key request
                client->proccr(&client->json);
                break;

            case MAKENAMEID2('s', 'r'):
                // sharekey distribution request
                client->procsr(&client->json);
                break;

            case MAKENAMEID2('s', 'n'):
                // sequence number
                if (!client->scsn.setScsn(&client->json))
                {
                    client->fetchingnodes = false;
                    client->mNodeManager.cleanNodes();
                    client->app->fetchnodes_result(API_EINTERNAL);
                    return false;
                }
                break;

            case MAKENAMEID2('s', 't'):
                {
                    string st;
                    if (!client->json.storeobject(&st)) return false;
                    client->app->sequencetag_update(st);
                    client->mScDbStateRecord.seqTag = st;
                }
                break;

            case MAKENAMEID3('i', 'p', 'c'):
                // Incoming pending contact
                client->readipc(&client->json);
                break;

            case MAKENAMEID3('o', 'p', 'c'):
                // Outgoing pending contact
                client->readopc(&client->json);
                break;

            case MAKENAMEID2('p', 'h'):
                // Public links handles
                client->procph(&client->json);
                break;

            case MAKENAMEID4('a', 'e', 's', 'p'):
                // Sets and Elements
                client->procaesp(); // continue even if it failed, it's not critical
                break;

#ifdef ENABLE_CHAT
            case MAKENAMEID3('m', 'c', 'f'):
                // List of chatrooms
                client->procmcf(&client->json);
                break;

            case MAKENAMEID5('m', 'c', 'p', 'n', 'a'):   // fall-through
            case MAKENAMEID4('m', 'c', 'n', 'a'):
                // nodes shared in chatrooms
                client->procmcna(&client->json);
                break;

            case MAKENAMEID4('m', 'c', 's', 'm'):
                // scheduled meetings
                client->procmcsm(&client->json);
                break;
#endif
            case EOO:
            {
                if (!client->scsn.ready())
                {
                    client->fetchingnodes = false;
                    client->mNodeManager.cleanNodes();
                    client->app->fetchnodes_result(API_EINTERNAL);
                    return false;
                }

                client->mergenewshares(0);

                client->mNodeManager.initCompleted();  // (nodes already written into DB)

                client->initsc();
                client->pendingsccommit = false;
                client->fetchnodestag = tag;

                WAIT_CLASS::bumpds();
                client->fnstats.timeToCached = Waiter::ds - client->fnstats.startTime;
<<<<<<< HEAD
                client->fnstats.nodesCached = client->nodes.size();
#ifdef ENABLE_SYNC
                if (mLoadSyncs)
                    client->syncs.loadSyncConfigsOnFetchnodesComplete(true);
#endif
=======
                client->fnstats.nodesCached = client->mNodeManager.getNodeCount();
>>>>>>> 94e2b9dd
                return true;
            }
            default:
                if (!client->json.storeobject())
                {
                    client->fetchingnodes = false;
                    client->mNodeManager.cleanNodes();
                    client->app->fetchnodes_result(API_EINTERNAL);
                    return false;
                }
        }
    }
}

CommandSubmitPurchaseReceipt::CommandSubmitPurchaseReceipt(MegaClient *client, int type, const char *receipt, handle lph, int phtype, int64_t ts)
{
    cmd("vpay");
    arg("t", type);

    if(receipt)
    {
        arg("receipt", receipt);
    }

    if(type == 2 && client->loggedin() == FULLACCOUNT)
    {
        arg("user", client->finduser(client->me)->uid.c_str());
    }

    if (!ISUNDEF(lph))
    {
        if (phtype == 0) // legacy mode
        {
            arg("aff", (byte*)&lph, MegaClient::NODEHANDLE);
        }
        else
        {
            beginobject("aff");
            arg("id", (byte*)&lph, MegaClient::NODEHANDLE);
            arg("ts", ts);
            arg("t", phtype);   // 1=affiliate id, 2=file/folder link, 3=chat link, 4=contact link
            endobject();
        }
    }

    tag = client->reqtag;
}

bool CommandSubmitPurchaseReceipt::procresult(Result r)
{
    client->app->submitpurchasereceipt_result(r.errorOrOK());
    return r.wasErrorOrOK();
}

// Credit Card Store
CommandCreditCardStore::CommandCreditCardStore(MegaClient* client, const char *cc, const char *last4, const char *expm, const char *expy, const char *hash)
{
    cmd("ccs");
    arg("cc", cc);
    arg("last4", last4);
    arg("expm", expm);
    arg("expy", expy);
    arg("hash", hash);

    tag = client->reqtag;
}

bool CommandCreditCardStore::procresult(Result r)
{
    client->app->creditcardstore_result(r.errorOrOK());
    return r.wasErrorOrOK();
}

CommandCreditCardQuerySubscriptions::CommandCreditCardQuerySubscriptions(MegaClient* client)
{
    cmd("ccqns");

    tag = client->reqtag;
}

bool CommandCreditCardQuerySubscriptions::procresult(Result r)
{
    if (r.wasErrorOrOK())
    {
        client->app->creditcardquerysubscriptions_result(0, r.errorOrOK());
        return true;
    }
    else if (client->json.isnumeric())
    {
        int number = int(client->json.getint());
        client->app->creditcardquerysubscriptions_result(number, API_OK);
        return true;
    }
    else
    {
        client->json.storeobject();
        client->app->creditcardquerysubscriptions_result(0, API_EINTERNAL);
        return false;
    }
}

CommandCreditCardCancelSubscriptions::CommandCreditCardCancelSubscriptions(MegaClient* client, const char* reason)
{
    cmd("cccs");

    if (reason)
    {
        arg("r", reason);
    }

    tag = client->reqtag;
}

bool CommandCreditCardCancelSubscriptions::procresult(Result r)
{
    client->app->creditcardcancelsubscriptions_result(r.errorOrOK());
    return r.wasErrorOrOK();
}

CommandCopySession::CommandCopySession(MegaClient *client)
{
    cmd("us");
    arg("c", 1);
    batchSeparately = true;  // don't let any other commands that might get batched with it cause the whole batch to fail when blocked
    tag = client->reqtag;
}

// for ephemeral accounts, it returns "tsid" instead of "csid" -> not supported, will return API_EINTERNAL
bool CommandCopySession::procresult(Result r)
{
    string session;
    byte sidbuf[AsymmCipher::MAXKEYLENGTH];
    int len_csid = 0;

    if (r.wasErrorOrOK())
    {
        assert(r.errorOrOK() != API_OK); // API shouldn't return OK, but a session
        client->app->copysession_result(NULL, r.errorOrOK());
        return true;
    }

    for (;;)
    {
        switch (client->json.getnameid())
        {
            case MAKENAMEID4('c', 's', 'i', 'd'):
                len_csid = client->json.storebinary(sidbuf, sizeof sidbuf);
                break;

            case EOO:
                if (len_csid < 32)
                {
                    client->app->copysession_result(NULL, API_EINTERNAL);
                    return false;
                }

                if (!client->asymkey.decrypt(sidbuf, len_csid, sidbuf, MegaClient::SIDLEN))
                {
                    client->app->copysession_result(NULL, API_EINTERNAL);
                    return false;
                }

                session.resize(MegaClient::SIDLEN * 4 / 3 + 4);
                session.resize(Base64::btoa(sidbuf, MegaClient::SIDLEN, (char *)session.data()));
                client->app->copysession_result(&session, API_OK);
                return true;

            default:
                if (!client->json.storeobject())
                {
                    client->app->copysession_result(NULL, API_EINTERNAL);
                    return false;
                }
        }
    }
}

CommandGetPaymentMethods::CommandGetPaymentMethods(MegaClient *client)
{
    cmd("ufpq");
    tag = client->reqtag;
}

bool CommandGetPaymentMethods::procresult(Result r)
{
    int methods = 0;
    int64_t value;

    if (r.wasErrorOrOK())
    {
        if (!r.wasError(API_OK))
        {
            client->app->getpaymentmethods_result(methods, r.errorOrOK());

            //Consume remaining values if they exist
            while(client->json.isnumeric())
            {
                client->json.getint();
            }
            return true;
        }

        value = static_cast<int64_t>(error(r.errorOrOK()));
    }
    else if (client->json.isnumeric())
    {
        value = client->json.getint();
    }
    else
    {
        LOG_err << "Parse error in ufpq";
        client->app->getpaymentmethods_result(methods, API_EINTERNAL);
        return false;
    }

    methods |= 1 << value;

    while (client->json.isnumeric())
    {
        value = client->json.getint();
        if (value < 0)
        {
            client->app->getpaymentmethods_result(methods, static_cast<error>(value));

            //Consume remaining values if they exist
            while(client->json.isnumeric())
            {
                client->json.getint();
            }
            return true;
        }

        methods |= 1 << value;
    }

    client->app->getpaymentmethods_result(methods, API_OK);
    return true;
}

CommandSendReport::CommandSendReport(MegaClient *client, const char *type, const char *blob, const char *uid)
{
    cmd("clog");

    arg("t", type);

    if (blob)
    {
        arg("d", blob);
    }

    if (uid)
    {
        arg("id", uid);
    }

    tag = client->reqtag;
}

bool CommandSendReport::procresult(Result r)
{
    client->app->userfeedbackstore_result(r.errorOrOK());
    return r.wasErrorOrOK();
}

CommandSendEvent::CommandSendEvent(MegaClient *client, int type, const char *desc)
{
    cmd("log");
    arg("e", type);
    arg("m", desc);

    tag = client->reqtag;
}

bool CommandSendEvent::procresult(Result r)
{
    client->app->sendevent_result(r.errorOrOK());
    return r.wasErrorOrOK();
}

CommandSupportTicket::CommandSupportTicket(MegaClient *client, const char *message, int type)
{
    cmd("sse");
    arg("t", type);
    arg("b", 1);    // base64 encoding for `msg`
    arg("m", (const byte*)message, int(strlen(message)));

    tag = client->reqtag;
}

bool CommandSupportTicket::procresult(Result r)
{
    client->app->supportticket_result(r.errorOrOK());
    return r.wasErrorOrOK();
}

CommandCleanRubbishBin::CommandCleanRubbishBin(MegaClient *client)
{
    cmd("dr");

    tag = client->reqtag;
}

bool CommandCleanRubbishBin::procresult(Result r)
{
    client->app->cleanrubbishbin_result(r.errorResultOrActionpacket());
    return r.wasErrorOrActionpacket();
}

CommandGetRecoveryLink::CommandGetRecoveryLink(MegaClient *client, const char *email, int type, const char *pin)
{
    cmd("erm");
    arg("m", email);
    arg("t", type);

    if (type == CANCEL_ACCOUNT && pin)
    {
        arg("mfa", pin);
    }

    tag = client->reqtag;
}

bool CommandGetRecoveryLink::procresult(Result r)
{
    client->app->getrecoverylink_result(r.errorOrOK());
    return r.wasErrorOrOK();
}

CommandQueryRecoveryLink::CommandQueryRecoveryLink(MegaClient *client, const char *linkcode)
{
    cmd("erv");
    arg("c", linkcode);

    tag = client->reqtag;
}

bool CommandQueryRecoveryLink::procresult(Result r)
{
    // [<code>,"<email>","<ip_address>",<timestamp>,"<user_handle>",["<email>"]]   (and we are already in the array)
    string email;
    string ip;
    m_time_t ts;
    handle uh;

    if (r.wasStrictlyError())
    {
        client->app->queryrecoverylink_result(r.errorOrOK());
        return true;
    }

    if (!client->json.isnumeric())
    {
        client->app->queryrecoverylink_result(API_EINTERNAL);
        return false;
    }

    int type = static_cast<int>(client->json.getint());

    if ( !client->json.storeobject(&email)  ||
         !client->json.storeobject(&ip)     ||
         ((ts = client->json.getint()) == -1) ||
         !(uh = client->json.gethandle(MegaClient::USERHANDLE)) )
    {
        client->app->queryrecoverylink_result(API_EINTERNAL);
        return false;
    }

    string tmp;
    vector<string> emails;

    // read emails registered for this account
    client->json.enterarray();
    while (client->json.storeobject(&tmp))
    {
        emails.push_back(tmp);
        if (*client->json.pos == ']')
        {
            break;
        }
    }
    client->json.leavearray();  // emails array

    if (!emails.size()) // there should be at least one email
    {
        client->app->queryrecoverylink_result(API_EINTERNAL);
        return false;
    }

    if (client->loggedin() == FULLACCOUNT && uh != client->me)
    {
        client->app->queryrecoverylink_result(API_EACCESS);
        return true;
    }

    client->app->queryrecoverylink_result(type, email.c_str(), ip.c_str(), time_t(ts), uh, &emails);
    return true;
}

CommandGetPrivateKey::CommandGetPrivateKey(MegaClient *client, const char *code)
{
    cmd("erx");
    arg("r", "gk");
    arg("c", code);

    tag = client->reqtag;
}

bool CommandGetPrivateKey::procresult(Result r)
{
    if (r.wasErrorOrOK())   // error
    {
        client->app->getprivatekey_result(r.errorOrOK());
        return true;
    }
    else
    {
        byte privkbuf[AsymmCipher::MAXKEYLENGTH * 2];
        int len_privk = client->json.storebinary(privkbuf, sizeof privkbuf);

        // account has RSA keypair: decrypt server-provided session ID
        if (len_privk < 256)
        {
            client->app->getprivatekey_result(API_EINTERNAL);
            return false;
        }
        else
        {
            client->app->getprivatekey_result((error)API_OK, privkbuf, len_privk);
            return true;
        }
    }
}

CommandConfirmRecoveryLink::CommandConfirmRecoveryLink(MegaClient *client, const char *code, const byte *hash, int hashsize, const byte *clientrandomvalue, const byte *encMasterKey, const byte *initialSession)
{
    cmd("erx");

    if (!initialSession)
    {
        arg("r", "sk");
    }

    arg("c", code);

    arg("x", encMasterKey, SymmCipher::KEYLENGTH);
    if (!clientrandomvalue)
    {
        arg("y", hash, hashsize);
    }
    else
    {
        beginobject("y");
        arg("crv", clientrandomvalue, SymmCipher::KEYLENGTH);
        arg("hak", hash, hashsize); //hashed authentication key
        endobject();
    }

    if (initialSession)
    {
        arg("z", initialSession, 2 * SymmCipher::KEYLENGTH);
    }

    tag = client->reqtag;
}

bool CommandConfirmRecoveryLink::procresult(Result r)
{
    client->app->confirmrecoverylink_result(r.errorOrOK());
    return r.wasErrorOrOK();
}

CommandConfirmCancelLink::CommandConfirmCancelLink(MegaClient *client, const char *code)
{
    cmd("erx");
    arg("c", code);

    tag = client->reqtag;
}

bool CommandConfirmCancelLink::procresult(Result r)
{
    MegaApp *app = client->app;
    app->confirmcancellink_result(r.errorOrOK());
    if (r.wasError(API_OK))
    {
        app->request_error(API_ESID);
    }
    return r.wasErrorOrOK();
}

CommandResendVerificationEmail::CommandResendVerificationEmail(MegaClient *client)
{
    cmd("era");
    batchSeparately = true;  // don't let any other commands that might get batched with it cause the whole batch to fail

    tag = client->reqtag;
}

bool CommandResendVerificationEmail::procresult(Result r)
{
    client->app->resendverificationemail_result(r.errorOrOK());
    return r.wasErrorOrOK();
}

CommandResetSmsVerifiedPhoneNumber::CommandResetSmsVerifiedPhoneNumber(MegaClient *client)
{
    cmd("smsr");
    tag = client->reqtag;
}

bool CommandResetSmsVerifiedPhoneNumber::procresult(Result r)
{
    if (r.wasError(API_OK))
    {
        client->mSmsVerifiedPhone.clear();
    }
    client->app->resetSmsVerifiedPhoneNumber_result(r.errorOrOK());
    return r.wasErrorOrOK();
}

CommandValidatePassword::CommandValidatePassword(MegaClient *client, const char *email, uint64_t emailhash)
{
    cmd("us");
    arg("user", email);
    arg("uh", (byte*)&emailhash, sizeof emailhash);

    tag = client->reqtag;
}

bool CommandValidatePassword::procresult(Result r)
{
    if (r.wasError(API_OK))
    {
        client->app->validatepassword_result(r.errorOrOK());
        return true;
    }
    else
    {
        assert(r.hasJsonObject());  // we don't use the object contents, and will exit the object automatically
        client->app->validatepassword_result(API_OK);
        return r.hasJsonObject();
    }
}

CommandGetEmailLink::CommandGetEmailLink(MegaClient *client, const char *email, int add, const char *pin)
{
    cmd("se");

    if (add)
    {
        arg("aa", "a");     // add
    }
    else
    {
        arg("aa", "r");     // remove
    }
    arg("e", email);
    if (pin)
    {
        arg("mfa", pin);
    }

    tag = client->reqtag;
}

bool CommandGetEmailLink::procresult(Result r)
{
    client->app->getemaillink_result(r.errorOrOK());
    return r.wasErrorOrOK();
}

CommandConfirmEmailLink::CommandConfirmEmailLink(MegaClient *client, const char *code, const char *email, const byte *newLoginHash, bool replace)
{
    mV3 = false;
    this->email = email;
    this->replace = replace;

    cmd("sec");

    arg("c", code);
    arg("e", email);
    if (newLoginHash)
    {
        arg("uh", newLoginHash, sizeof(uint64_t));
    }
    if (replace)
    {
        arg("r", 1);    // replace the current email address by this one
    }
    notself(client);

    tag = client->reqtag;
}

bool CommandConfirmEmailLink::procresult(Result r)
{
    if (r.wasError(API_OK))
    {
        User *u = client->finduser(client->me);

        if (replace)
        {
            LOG_debug << "Email changed from `" << u->email << "` to `" << email << "`";

            client->mapuser(u->userhandle, email.c_str()); // update email used as index for user's map
            u->changed.email = true;
            client->notifyuser(u);
        }
        // TODO: once we manage multiple emails, add the new email to the list of emails
    }

    client->app->confirmemaillink_result(r.errorOrOK());
    return r.wasErrorOrOK();
}

CommandGetVersion::CommandGetVersion(MegaClient *client, const char *appKey)
{
    this->client = client;
    cmd("lv");
    arg("a", appKey);
    tag = client->reqtag;
}

bool CommandGetVersion::procresult(Result r)
{
    int versioncode = 0;
    string versionstring;

    if (r.wasErrorOrOK())
    {
        client->app->getversion_result(0, NULL, r.errorOrOK());
        return r.wasErrorOrOK();
    }

    assert(r.hasJsonObject());
    for (;;)
    {
        switch (client->json.getnameid())
        {
            case 'c':
                versioncode = int(client->json.getint());
                break;

            case 's':
                client->json.storeobject(&versionstring);
                break;

            case EOO:
                client->app->getversion_result(versioncode, versionstring.c_str(), API_OK);
                return true;

            default:
                if (!client->json.storeobject())
                {
                    client->app->getversion_result(0, NULL, API_EINTERNAL);
                    return false;
                }
        }
    }
}

CommandGetLocalSSLCertificate::CommandGetLocalSSLCertificate(MegaClient *client)
{
    this->client = client;
    cmd("lc");
    arg("v", 1);

    tag = client->reqtag;
}

bool CommandGetLocalSSLCertificate::procresult(Result r)
{
    if (r.wasErrorOrOK())
    {
        client->app->getlocalsslcertificate_result(0, NULL, r.errorOrOK());
        return true;
    }

    assert(r.hasJsonObject());
    string certdata;
    m_time_t ts = 0;
    int numelements = 0;

    for (;;)
    {
        switch (client->json.getnameid())
        {
            case 't':
            {
                ts = client->json.getint();
                break;
            }
            case 'd':
            {
                string data;
                client->json.enterarray();
                while (client->json.storeobject(&data))
                {
                    if (numelements)
                    {
                        certdata.append(";");
                    }
                    numelements++;
                    certdata.append(data);
                }
                client->json.leavearray();
                break;
            }
            case EOO:
            {
                if (numelements < 2)
                {
                    client->app->getlocalsslcertificate_result(0, NULL, API_EINTERNAL);
                    return false;
                }
                client->app->getlocalsslcertificate_result(ts, &certdata, API_OK);
                return true;
            }

            default:
                if (!client->json.storeobject())
                {
                    client->app->getlocalsslcertificate_result(0, NULL, API_EINTERNAL);
                    return false;
                }
        }
    }
}

#ifdef ENABLE_CHAT
CommandChatCreate::CommandChatCreate(MegaClient* client, bool group, bool publicchat, const userpriv_vector* upl, const string_map* ukm, const char* title, bool meetingRoom, int chatOptions)
{
    mV3 = false;

    this->client = client;
    this->chatPeers = new userpriv_vector(*upl);
    this->mPublicChat = publicchat;
    this->mTitle = title ? string(title) : "";
    this->mUnifiedKey = "";
    mMeeting = meetingRoom;


    cmd("mcc");
    arg("g", (group) ? 1 : 0);

    if (group && title)
    {
        arg("ct", title);
    }

    if (publicchat)
    {
        arg("m", 1);

        char ownHandleB64[12];
        Base64::btoa((byte *)&client->me, MegaClient::USERHANDLE, ownHandleB64);
        ownHandleB64[11] = '\0';

        string_map::const_iterator it = ukm->find(ownHandleB64);
        if (it != ukm->end())
        {
            mUnifiedKey = it->second;
            arg("ck", mUnifiedKey.c_str());
        }
    }

    if (meetingRoom)
    {
        arg("mr", 1);
    }

    if (group)
    {
        mChatOptions.set(static_cast<ChatOptions_t>(chatOptions));
        if (mChatOptions.speakRequest()) {arg("sr", 1);}
        if (mChatOptions.waitingRoom())  {arg("w", 1);}
        if (mChatOptions.openInvite())   {arg("oi", 1);}
    }

    beginarray("u");

    userpriv_vector::iterator itupl;
    for (itupl = chatPeers->begin(); itupl != chatPeers->end(); itupl++)
    {
        beginobject();

        handle uh = itupl->first;
        privilege_t priv = itupl->second;

        arg("u", (byte *)&uh, MegaClient::USERHANDLE);
        arg("p", priv);

        if (publicchat)
        {
            char uid[12];
            Base64::btoa((byte*)&uh, MegaClient::USERHANDLE, uid);
            uid[11] = '\0';

            string_map::const_iterator ituk = ukm->find(uid);
            if(ituk != ukm->end())
            {
                arg("ck", ituk->second.c_str());
            }
        }
        endobject();
    }

    endarray();

    arg("v", 1);
    notself(client);

    tag = client->reqtag;
}

bool CommandChatCreate::procresult(Result r)
{
    if (r.wasErrorOrOK())
    {
        client->app->chatcreate_result(NULL, r.errorOrOK());
        delete chatPeers;
        return true;
    }
    else
    {
        handle chatid = UNDEF;
        int shard = -1;
        bool group = false;
        m_time_t ts = -1;

        for (;;)
        {
            switch (client->json.getnameid())
            {
                case MAKENAMEID2('i','d'):
                    chatid = client->json.gethandle(MegaClient::CHATHANDLE);
                    break;

                case MAKENAMEID2('c','s'):
                    shard = int(client->json.getint());
                    break;

                case 'g':
                    group = client->json.getint();
                    break;

                case MAKENAMEID2('t', 's'):  // actual creation timestamp
                    ts = client->json.getint();
                    break;

                case EOO:
                    if (chatid != UNDEF && shard != -1)
                    {
                        if (client->chats.find(chatid) == client->chats.end())
                        {
                            client->chats[chatid] = new TextChat();
                        }

                        TextChat *chat = client->chats[chatid];
                        chat->id = chatid;
                        chat->priv = PRIV_MODERATOR;
                        chat->shard = shard;
                        delete chat->userpriv;  // discard any existing `userpriv`
                        chat->userpriv = this->chatPeers;
                        chat->group = group;
                        chat->ts = (ts != -1) ? ts : 0;
                        chat->publicchat = mPublicChat;
                        chat->meeting = mMeeting;
                        // no need to fetch scheduled meetings as we have just created the chat, so it doesn't have any

                        if (group) // we are creating a chat, so we need to initialize all chat options enabled/disabled
                        {
                            chat->addOrUpdateChatOptions(mChatOptions.speakRequest(), mChatOptions.waitingRoom(), mChatOptions.openInvite());
                        }

                        chat->setTag(tag ? tag : -1);
                        if (chat->group && !mTitle.empty())
                        {
                            chat->title = mTitle;
                        }
                        if (mPublicChat)
                        {
                            chat->unifiedKey = mUnifiedKey;
                        }

                        client->notifychat(chat);
                        client->app->chatcreate_result(chat, API_OK);
                    }
                    else
                    {
                        client->app->chatcreate_result(NULL, API_EINTERNAL);
                        delete chatPeers;   // unused, but might be set at creation
                    }
                    return true;

                default:
                    if (!client->json.storeobject())
                    {
                        client->app->chatcreate_result(NULL, API_EINTERNAL);
                        delete chatPeers;   // unused, but might be set at creation
                        return false;
                    }
            }
        }
    }
}

CommandSetChatOptions::CommandSetChatOptions(MegaClient* client, handle chatid, int option, bool enabled, CommandSetChatOptionsCompletion completion)
    : mCompletion(completion)
{
    this->client = client;
    mChatid = chatid;
    mOption = option;
    mEnabled = enabled;

    cmd("mco");
    arg("cid", (byte*)&chatid, MegaClient::CHATHANDLE);
    switch (option)
    {
        case ChatOptions::kOpenInvite:      arg("oi", enabled);  break;
        case ChatOptions::kSpeakRequest:    arg("sr", enabled);  break;
        case ChatOptions::kWaitingRoom:     arg("w", enabled);   break;
        default:                                                 break;
    }

    notself(client); // set i param to ignore action packet generated by our own action
    tag = client->reqtag;
}

bool CommandSetChatOptions::procresult(Result r)
{
    if (r.wasError(API_OK))
    {
        auto it = client->chats.find(mChatid);
        if (it == client->chats.end())
        {
            mCompletion(API_EINTERNAL);
            return false;
        }

        // chat options: [-1 (not updated) | 0 (remove) | 1 (add)]
        int speakRequest = mOption == ChatOptions::kSpeakRequest ? mEnabled : -1;
        int waitingRoom  = mOption == ChatOptions::kWaitingRoom  ? mEnabled : -1;
        int openInvite   = mOption == ChatOptions::kOpenInvite   ? mEnabled : -1;

        TextChat* chat = it->second;
        chat->addOrUpdateChatOptions(speakRequest, waitingRoom, openInvite);
        chat->setTag(tag ? tag : -1);
        client->notifychat(chat);
    }

    mCompletion(r.errorOrOK());
    return r.wasErrorOrOK();
}

CommandChatInvite::CommandChatInvite(MegaClient *client, handle chatid, handle uh, privilege_t priv, const char *unifiedkey, const char* title)
{
    mV3 = false;

    this->client = client;
    this->chatid = chatid;
    this->uh = uh;
    this->priv = priv;
    this->title = title ? string(title) : "";

    cmd("mci");

    arg("id", (byte*)&chatid, MegaClient::CHATHANDLE);
    arg("u", (byte *)&uh, MegaClient::USERHANDLE);
    arg("p", priv);
    arg("v", 1);

    if (title)
    {
        arg("ct", title);
    }

    if (unifiedkey)
    {
        arg("ck", unifiedkey);
    }

    notself(client);

    tag = client->reqtag;
}

bool CommandChatInvite::procresult(Result r)
{
    if (r.wasError(API_OK))
    {
        if (client->chats.find(chatid) == client->chats.end())
        {
            // the invitation succeed for a non-existing chatroom
            client->app->chatinvite_result(API_EINTERNAL);
            return true;
        }

        TextChat *chat = client->chats[chatid];
        if (!chat->userpriv)
        {
            chat->userpriv = new userpriv_vector();
        }

        chat->userpriv->push_back(userpriv_pair(uh, priv));

        if (!title.empty())  // only if title was set for this chatroom, update it
        {
            chat->title = title;
        }

        chat->setTag(tag ? tag : -1);
        client->notifychat(chat);
    }

    client->app->chatinvite_result(r.errorOrOK());
    return r.wasErrorOrOK();
}

CommandChatRemove::CommandChatRemove(MegaClient *client, handle chatid, handle uh)
{
    mV3 = false;

    this->client = client;
    this->chatid = chatid;
    this->uh = uh;

    cmd("mcr");

    arg("id", (byte*)&chatid, MegaClient::CHATHANDLE);

    if (uh != client->me)
    {
        arg("u", (byte *)&uh, MegaClient::USERHANDLE);
    }
    arg("v", 1);
    notself(client);

    tag = client->reqtag;
}

bool CommandChatRemove::procresult(Result r)
{
    if (r.wasError(API_OK))
    {
        if (client->chats.find(chatid) == client->chats.end())
        {
            // the invitation succeed for a non-existing chatroom
            client->app->chatremove_result(API_EINTERNAL);
            return true;
        }

        TextChat *chat = client->chats[chatid];
        if (chat->userpriv)
        {
            userpriv_vector::iterator upvit;
            for (upvit = chat->userpriv->begin(); upvit != chat->userpriv->end(); upvit++)
            {
                if (upvit->first == uh)
                {
                    chat->userpriv->erase(upvit);
                    if (chat->userpriv->empty())
                    {
                        delete chat->userpriv;
                        chat->userpriv = NULL;
                    }
                    break;
                }
            }
        }
        else
        {
            if (uh != client->me)
            {
                // the removal succeed, but the list of peers is empty
                client->app->chatremove_result(API_EINTERNAL);
                return true;
            }
        }

        if (uh == client->me)
        {
            chat->priv = PRIV_RM;

            // clear the list of peers (if re-invited, peers will be re-added)
            delete chat->userpriv;
            chat->userpriv = NULL;
        }

        chat->setTag(tag ? tag : -1);
        client->notifychat(chat);
    }

    client->app->chatremove_result(r.errorOrOK());
    return r.wasErrorOrOK();
}

CommandChatURL::CommandChatURL(MegaClient *client, handle chatid)
{
    mStringIsNotSeqtag = true;

    this->client = client;

    cmd("mcurl");

    arg("id", (byte*)&chatid, MegaClient::CHATHANDLE);
    arg("v", 1);

    tag = client->reqtag;
}

bool CommandChatURL::procresult(Result r)
{
    if (r.wasErrorOrOK())
    {
        client->app->chaturl_result(NULL, r.errorOrOK());
        return true;
    }
    else
    {
        string url;
        if (!client->json.storeobject(&url))
        {
            client->app->chaturl_result(NULL, API_EINTERNAL);
            return false;
        }
        else
        {
            client->app->chaturl_result(&url, API_OK);
            return true;
        }
    }
}

CommandChatGrantAccess::CommandChatGrantAccess(MegaClient *client, handle chatid, handle h, const char *uid)
{
    mV3 = false;

    this->client = client;
    this->chatid = chatid;
    this->h = h;
    Base64::atob(uid, (byte*)&uh, MegaClient::USERHANDLE);

    cmd("mcga");

    arg("id", (byte*)&chatid, MegaClient::CHATHANDLE);
    arg("n", (byte*)&h, MegaClient::NODEHANDLE);
    arg("u", uid);
    arg("v", 1);
    notself(client);

    tag = client->reqtag;
}

bool CommandChatGrantAccess::procresult(Result r)
{
    if (r.wasError(API_OK))
    {
        if (client->chats.find(chatid) == client->chats.end())
        {
            // the action succeed for a non-existing chatroom??
            client->app->chatgrantaccess_result(API_EINTERNAL);
            return true;
        }

        TextChat *chat = client->chats[chatid];
        chat->setNodeUserAccess(h, uh);

        chat->setTag(tag ? tag : -1);
        client->notifychat(chat);
    }

    client->app->chatgrantaccess_result(r.errorOrOK());
    return r.wasErrorOrOK();
}

CommandChatRemoveAccess::CommandChatRemoveAccess(MegaClient *client, handle chatid, handle h, const char *uid)
{
    mV3 = false;

    this->client = client;
    this->chatid = chatid;
    this->h = h;
    Base64::atob(uid, (byte*)&uh, MegaClient::USERHANDLE);

    cmd("mcra");

    arg("id", (byte*)&chatid, MegaClient::CHATHANDLE);
    arg("n", (byte*)&h, MegaClient::NODEHANDLE);
    arg("u", uid);
    arg("v", 1);
    notself(client);

    tag = client->reqtag;
}

bool CommandChatRemoveAccess::procresult(Result r)
{
    if (r.wasError(API_OK))
    {
        if (client->chats.find(chatid) == client->chats.end())
        {
            // the action succeed for a non-existing chatroom??
            client->app->chatremoveaccess_result(API_EINTERNAL);
            return true;
        }

        TextChat *chat = client->chats[chatid];
        chat->setNodeUserAccess(h, uh, true);

        chat->setTag(tag ? tag : -1);
        client->notifychat(chat);
    }

    client->app->chatremoveaccess_result(r.errorOrOK());
    return r.wasErrorOrOK();
}

CommandChatUpdatePermissions::CommandChatUpdatePermissions(MegaClient *client, handle chatid, handle uh, privilege_t priv)
{
    mV3 = false;

    this->client = client;
    this->chatid = chatid;
    this->uh = uh;
    this->priv = priv;

    cmd("mcup");
    arg("v", 1);

    arg("id", (byte*)&chatid, MegaClient::CHATHANDLE);
    arg("u", (byte *)&uh, MegaClient::USERHANDLE);
    arg("p", priv);
    notself(client);

    tag = client->reqtag;
}

bool CommandChatUpdatePermissions::procresult(Result r)
{
    if (r.wasError(API_OK))
    {
        if (client->chats.find(chatid) == client->chats.end())
        {
            // the invitation succeed for a non-existing chatroom
            client->app->chatupdatepermissions_result(API_EINTERNAL);
            return true;
        }

        TextChat *chat = client->chats[chatid];
        if (uh != client->me)
        {
            if (!chat->userpriv)
            {
                // the update succeed, but that peer is not included in the chatroom
                client->app->chatupdatepermissions_result(API_EINTERNAL);
                return true;
            }

            bool found = false;
            userpriv_vector::iterator upvit;
            for (upvit = chat->userpriv->begin(); upvit != chat->userpriv->end(); upvit++)
            {
                if (upvit->first == uh)
                {
                    chat->userpriv->erase(upvit);
                    chat->userpriv->push_back(userpriv_pair(uh, priv));
                    found = true;
                    break;
                }
            }

            if (!found)
            {
                // the update succeed, but that peer is not included in the chatroom
                client->app->chatupdatepermissions_result(API_EINTERNAL);
                return true;
            }
        }
        else
        {
            chat->priv = priv;
        }

        chat->setTag(tag ? tag : -1);
        client->notifychat(chat);
    }

    client->app->chatupdatepermissions_result(r.errorOrOK());
    return r.wasErrorOrOK();
}


CommandChatTruncate::CommandChatTruncate(MegaClient *client, handle chatid, handle messageid)
{
    mV3 = false;

    this->client = client;
    this->chatid = chatid;

    cmd("mct");
    arg("v", 1);

    arg("id", (byte*)&chatid, MegaClient::CHATHANDLE);
    arg("m", (byte*)&messageid, MegaClient::CHATHANDLE);
    notself(client);

    tag = client->reqtag;
}

bool CommandChatTruncate::procresult(Result r)
{
    if (r.wasError(API_OK))
    {
        if (client->chats.find(chatid) == client->chats.end())
        {
            // the truncation succeed for a non-existing chatroom
            client->app->chattruncate_result(API_EINTERNAL);
            return true;
        }

        TextChat *chat = client->chats[chatid];
        chat->setTag(tag ? tag : -1);
        client->notifychat(chat);
    }

    client->app->chattruncate_result(r.errorOrOK());
    return r.wasErrorOrOK();
}

CommandChatSetTitle::CommandChatSetTitle(MegaClient *client, handle chatid, const char *title)
{
    mV3 = false;

    this->client = client;
    this->chatid = chatid;
    this->title = title ? string(title) : "";

    cmd("mcst");
    arg("v", 1);

    arg("id", (byte*)&chatid, MegaClient::CHATHANDLE);
    arg("ct", title);
    notself(client);

    tag = client->reqtag;
}

bool CommandChatSetTitle::procresult(Result r)
{
    if (r.wasError(API_OK))
    {
        if (client->chats.find(chatid) == client->chats.end())
        {
            // the invitation succeed for a non-existing chatroom
            client->app->chatsettitle_result(API_EINTERNAL);
            return true;
        }

        TextChat *chat = client->chats[chatid];
        chat->title = title;

        chat->setTag(tag ? tag : -1);
        client->notifychat(chat);
    }

    client->app->chatsettitle_result(r.errorOrOK());
    return r.wasErrorOrOK();
}

CommandChatPresenceURL::CommandChatPresenceURL(MegaClient *client)
{
    mStringIsNotSeqtag = true;
    this->client = client;
    cmd("pu");
    tag = client->reqtag;
}

bool CommandChatPresenceURL::procresult(Result r)
{
    if (r.wasErrorOrOK())
    {
        client->app->chatpresenceurl_result(NULL, r.errorOrOK());
        return true;
    }
    else
    {
        string url;
        if (!client->json.storeobject(&url))
        {
            client->app->chatpresenceurl_result(NULL, API_EINTERNAL);
            return false;
        }
        else
        {
            client->app->chatpresenceurl_result(&url, API_OK);
            return true;
        }
    }
}

CommandRegisterPushNotification::CommandRegisterPushNotification(MegaClient *client, int deviceType, const char *token)
{
    this->client = client;
    cmd("spt");
    arg("p", deviceType);
    arg("t", token);

    tag = client->reqtag;
}

bool CommandRegisterPushNotification::procresult(Result r)
{
    client->app->registerpushnotification_result(r.errorOrOK());
    return r.wasErrorOrOK();
}

CommandArchiveChat::CommandArchiveChat(MegaClient *client, handle chatid, bool archive)
{
    mV3 = false;

    this->mChatid = chatid;
    this->mArchive = archive;

    cmd("mcsf");

    arg("id", (byte*)&chatid, MegaClient::CHATHANDLE);
    arg("m", 1);
    arg("f", archive);

    notself(client);

    tag = client->reqtag;
}

bool CommandArchiveChat::procresult(Result r)
{
    if (r.wasError(API_OK))
    {
        textchat_map::iterator it = client->chats.find(mChatid);
        if (it == client->chats.end())
        {
            LOG_err << "Archive chat succeeded for a non-existing chatroom";
            client->app->archivechat_result(API_ENOENT);
            return true;
        }

        TextChat *chat = it->second;
        chat->setFlag(mArchive, TextChat::FLAG_OFFSET_ARCHIVE);

        chat->setTag(tag ? tag : -1);
        client->notifychat(chat);
    }

    client->app->archivechat_result(r.errorOrOK());
    return r.wasErrorOrOK();
}

CommandSetChatRetentionTime::CommandSetChatRetentionTime(MegaClient *client, handle chatid, unsigned period)
{
    mChatid = chatid;

    cmd("mcsr");
    arg("id", (byte*)&chatid, MegaClient::CHATHANDLE);
    arg("d", period);
    arg("ds", 1);
    tag = client->reqtag;
}

bool CommandSetChatRetentionTime::procresult(Result r)
{
    client->app->setchatretentiontime_result(r.errorResultOrActionpacket());
    return true;
}

CommandRichLink::CommandRichLink(MegaClient *client, const char *url)
{
    cmd("erlsd");

    arg("url", url);

    tag = client->reqtag;
}

bool CommandRichLink::procresult(Result r)
{
    // error format: [{"error":<code>}]
    // result format: [{"result":{
    //                      "url":"<url>",
    //                      "t":"<title>",
    //                      "d":"<description>",
    //                      "ic":"<format>:<icon_B64>",
    //                      "i":"<format>:<image>"}}]

    if (r.wasErrorOrOK())
    {
        client->app->richlinkrequest_result(NULL, r.errorOrOK());
        return true;
    }


    string res;
    int errCode = 0;
    string metadata;
    for (;;)
    {
        switch (client->json.getnameid())
        {
            case MAKENAMEID5('e', 'r', 'r', 'o', 'r'):
                errCode = int(client->json.getint());
                break;

            case MAKENAMEID6('r', 'e', 's', 'u', 'l', 't'):
                client->json.storeobject(&metadata);
                break;

            case EOO:
            {
                error e = API_EINTERNAL;
                if (!metadata.empty())
                {
                    client->app->richlinkrequest_result(&metadata, API_OK);
                    return true;
                }
                else if (errCode)
                {
                    switch(errCode)
                    {
                        case 403:
                            e = API_EACCESS;
                            break;

                        case 404:
                            e = API_ENOENT;
                            break;

                        default:
                            e = API_EINTERNAL;
                            break;
                    }
                }

                client->app->richlinkrequest_result(NULL, e);
                return true;
            }

            default:
                if (!client->json.storeobject())
                {
                    client->app->richlinkrequest_result(NULL, API_EINTERNAL);
                    return false;
                }
        }
    }
}

CommandChatLink::CommandChatLink(MegaClient *client, handle chatid, bool del, bool createifmissing)
{
    mStringIsNotSeqtag = true;

    mDelete = del;

    cmd("mcph");
    arg("id", (byte*)&chatid, MegaClient::CHATHANDLE);

    if (del)
    {
        arg("d", 1);
    }

    if (!createifmissing)
    {
        arg("cim", (m_off_t)0);
    }

    tag = client->reqtag;
}

bool CommandChatLink::procresult(Result r)
{
    if (r.wasErrorOrOK())
    {
        if (r.wasError(API_OK) && !mDelete)
        {
            LOG_err << "Unexpected response for create/get chatlink";
            client->app->chatlink_result(UNDEF, API_EINTERNAL);
            return true;
        }

        client->app->chatlink_result(UNDEF, r.errorOrOK());
        return true;
    }
    else
    {
        handle h = client->json.gethandle(MegaClient::CHATLINKHANDLE);
        if (ISUNDEF(h))
        {
            client->app->chatlink_result(UNDEF, API_EINTERNAL);
            return false;
        }
        else
        {
            client->app->chatlink_result(h, API_OK);
            return true;
        }
    }
}

CommandChatLinkURL::CommandChatLinkURL(MegaClient *client, handle publichandle)
{
    mStringIsNotSeqtag = true;

    cmd("mcphurl");
    arg("ph", (byte*)&publichandle, MegaClient::CHATLINKHANDLE);

    tag = client->reqtag;
}

bool CommandChatLinkURL::procresult(Result r)
{
    if (r.wasErrorOrOK())
    {
        client->app->chatlinkurl_result(UNDEF, -1, NULL, NULL, -1, 0, false, UNDEF, r.errorOrOK());
        return true;
    }
    else
    {
        handle chatid = UNDEF;
        int shard = -1;
        int numPeers = -1;
        string url;
        string ct;
        m_time_t ts = 0;
        bool meetingRoom = false;
        handle callid = UNDEF;

        for (;;)
        {
            switch (client->json.getnameid())
            {
                case MAKENAMEID2('i','d'):
                    chatid = client->json.gethandle(MegaClient::CHATHANDLE);
                    break;

                case MAKENAMEID2('c','s'):
                    shard = int(client->json.getint());
                    break;

                case MAKENAMEID2('c','t'):  // chat-title
                    client->json.storeobject(&ct);
                    break;

                case MAKENAMEID3('u','r','l'):
                    client->json.storeobject(&url);
                    break;

                case MAKENAMEID3('n','c','m'):
                    numPeers = int(client->json.getint());
                    break;

                case MAKENAMEID2('t', 's'):
                    ts = client->json.getint();
                    break;

                case MAKENAMEID6('c', 'a', 'l', 'l', 'I', 'd'):
                    callid = client->json.gethandle(MegaClient::CHATHANDLE);
                    break;

                case MAKENAMEID2('m', 'r'):
                    meetingRoom = client->json.getbool();
                    break;

                case EOO:
                    if (chatid != UNDEF && shard != -1 && !url.empty() && !ct.empty() && numPeers != -1)
                    {
                        client->app->chatlinkurl_result(chatid, shard, &url, &ct, numPeers, ts, meetingRoom, callid, API_OK);
                    }
                    else
                    {
                        client->app->chatlinkurl_result(UNDEF, -1, NULL, NULL, -1, 0, false, UNDEF, API_EINTERNAL);
                    }
                    return true;

                default:
                    if (!client->json.storeobject())
                    {
                        client->app->chatlinkurl_result(UNDEF, -1, NULL, NULL, -1, 0, false, UNDEF, API_EINTERNAL);
                        return false;
                    }
            }
        }
    }
}

CommandChatLinkClose::CommandChatLinkClose(MegaClient *client, handle chatid, const char *title)
{
    mV3 = false;

    mChatid = chatid;
    mTitle = title ? string(title) : "";

    cmd("mcscm");
    arg("id", (byte*)&chatid, MegaClient::CHATHANDLE);

    if (title)
    {
        arg("ct", title);
    }

    notself(client);
    tag = client->reqtag;
}

bool CommandChatLinkClose::procresult(Result r)
{
    if (r.wasError(API_OK))
    {
        textchat_map::iterator it = client->chats.find(mChatid);
        if (it == client->chats.end())
        {
            LOG_err << "Chat link close succeeded for a non-existing chatroom";
            client->app->chatlinkclose_result(API_ENOENT);
            return true;
        }

        TextChat *chat = it->second;
        chat->setMode(false);
        if (!mTitle.empty())
        {
            chat->title = mTitle;
        }

        chat->setTag(tag ? tag : -1);
        client->notifychat(chat);
    }

    client->app->chatlinkclose_result(r.errorOrOK());
    return r.wasErrorOrOK();
}

CommandChatLinkJoin::CommandChatLinkJoin(MegaClient *client, handle publichandle, const char *unifiedkey)
{
    cmd("mciph");
    arg("ph", (byte*)&publichandle, MegaClient::CHATLINKHANDLE);
    arg("ck", unifiedkey);
    tag = client->reqtag;
}

bool CommandChatLinkJoin::procresult(Result r)
{
    client->app->chatlinkjoin_result(r.errorOrOK());
    return r.wasErrorOrOK();
}

#endif

CommandGetMegaAchievements::CommandGetMegaAchievements(MegaClient *client, AchievementsDetails *details, bool registered_user)
{
    this->details = details;

    if (registered_user)
    {
        cmd("maf");
    }
    else
    {
        cmd("mafu");
    }

    arg("v", (m_off_t)0);

    tag = client->reqtag;
}

bool CommandGetMegaAchievements::procresult(Result r)
{
    if (r.wasErrorOrOK())
    {
        client->app->getmegaachievements_result(details, r.errorOrOK());
        return true;
    }

    details->permanent_size = 0;
    details->achievements.clear();
    details->awards.clear();
    details->rewards.clear();

    for (;;)
    {
        switch (client->json.getnameid())
        {
            case 's':
                details->permanent_size = client->json.getint();
                break;

            case 'u':
                if (client->json.enterobject())
                {
                    for (;;)
                    {
                        achievement_class_id id = achievement_class_id(client->json.getnameid());
                        if (id == EOO)
                        {
                            break;
                        }
                        id -= '0';   // convert to number

                        if (client->json.enterarray())
                        {
                            Achievement achievement;
                            achievement.storage = client->json.getint();
                            achievement.transfer = client->json.getint();
                            const char *exp_ts = client->json.getvalue();
                            char *pEnd = NULL;
                            achievement.expire = int(strtol(exp_ts, &pEnd, 10));
                            if (*pEnd == 'm')
                            {
                                achievement.expire *= 30;
                            }
                            else if (*pEnd == 'y')
                            {
                                achievement.expire *= 365;
                            }

                            details->achievements[id] = achievement;

                            while(client->json.storeobject());
                            client->json.leavearray();
                        }
                    }

                    client->json.leaveobject();
                }
                else
                {
                    LOG_err << "Failed to parse Achievements of MEGA achievements";
                    client->json.storeobject();
                    client->app->getmegaachievements_result(details, API_EINTERNAL);
                    return false;
                }
                break;

            case 'a':
                if (client->json.enterarray())
                {
                    while (client->json.enterobject())
                    {
                        Award award;
                        award.achievement_class = 0;
                        award.award_id = 0;
                        award.ts = 0;
                        award.expire = 0;

                        bool finished = false;
                        while (!finished)
                        {
                            switch (client->json.getnameid())
                            {
                            case 'a':
                                award.achievement_class = achievement_class_id(client->json.getint());
                                break;
                            case 'r':
                                award.award_id = int(client->json.getint());
                                break;
                            case MAKENAMEID2('t', 's'):
                                award.ts = client->json.getint();
                                break;
                            case 'e':
                                award.expire = client->json.getint();
                                break;
                            case 'm':
                                if (client->json.enterarray())
                                {
                                    string email;
                                    while(client->json.storeobject(&email))
                                    {
                                        award.emails_invited.push_back(email);
                                    }

                                    client->json.leavearray();
                                }
                                break;
                            case EOO:
                                finished = true;
                                break;
                            default:
                                client->json.storeobject();
                                break;
                            }
                        }

                        details->awards.push_back(award);

                        client->json.leaveobject();
                    }

                    client->json.leavearray();
                }
                else
                {
                    LOG_err << "Failed to parse Awards of MEGA achievements";
                    client->json.storeobject();
                    client->app->getmegaachievements_result(details, API_EINTERNAL);
                    return false;
                }
                break;

            case 'r':
                if (client->json.enterobject())
                {
                    for (;;)
                    {
                        nameid id = client->json.getnameid();
                        if (id == EOO)
                        {
                            break;
                        }

                        Reward reward;
                        reward.award_id = int(id - '0');   // convert to number

                        client->json.enterarray();

                        reward.storage = client->json.getint();
                        reward.transfer = client->json.getint();
                        const char *exp_ts = client->json.getvalue();
                        char *pEnd = NULL;
                        reward.expire = int(strtol(exp_ts, &pEnd, 10));
                        if (*pEnd == 'm')
                        {
                            reward.expire *= 30;
                        }
                        else if (*pEnd == 'y')
                        {
                            reward.expire *= 365;
                        }

                        while(client->json.storeobject());
                        client->json.leavearray();

                        details->rewards.push_back(reward);
                    }

                    client->json.leaveobject();
                }
                else
                {
                    LOG_err << "Failed to parse Rewards of MEGA achievements";
                    client->json.storeobject();
                    client->app->getmegaachievements_result(details, API_EINTERNAL);
                    return false;
                }
                break;

            case EOO:
                client->app->getmegaachievements_result(details, API_OK);
                return true;

            default:
                if (!client->json.storeobject())
                {
                    LOG_err << "Failed to parse MEGA achievements";
                    client->app->getmegaachievements_result(details, API_EINTERNAL);
                    return false;
                }
                break;
        }
    }
}

CommandGetWelcomePDF::CommandGetWelcomePDF(MegaClient *client)
{
    cmd("wpdf");

    tag = client->reqtag;
}

bool CommandGetWelcomePDF::procresult(Result r)
{
    if (r.wasErrorOrOK())
    {
        LOG_err << "Unexpected response of 'wpdf' command: missing 'ph' and 'k'";
        return true;
    }

    handle ph = UNDEF;
    byte keybuf[FILENODEKEYLENGTH];
    int len_key = 0;
    string key;

    for (;;)
    {
        switch (client->json.getnameid())
        {
            case MAKENAMEID2('p', 'h'):
                ph = client->json.gethandle(MegaClient::NODEHANDLE);
                break;

            case 'k':
                len_key = client->json.storebinary(keybuf, sizeof keybuf);
                break;

            case EOO:
                if (ISUNDEF(ph) || len_key != FILENODEKEYLENGTH)
                {
                    LOG_err << "Failed to import welcome PDF: invalid response";
                    return false;
                }
                key.assign((const char *) keybuf, len_key);
                client->reqs.add(new CommandGetPH(client, ph, (const byte*) key.data(), 2));
                return true;

            default:
                if (!client->json.storeobject())
                {
                    LOG_err << "Failed to parse welcome PDF response";
                    return false;
                }
                break;
        }
    }
}


CommandMediaCodecs::CommandMediaCodecs(MegaClient* c, Callback cb)
{
    cmd("mc");

    client = c;
    callback = cb;
}

bool CommandMediaCodecs::procresult(Result r)
{
    if (r.wasErrorOrOK())
    {
        LOG_err << "mc result: " << error(r.errorOrOK());
        return true;
    }

    if (!client->json.isnumeric())
    {
        // It's wrongly formatted, consume this one so the next command can be processed.
        LOG_err << "mc response badly formatted";
        return false;
    }

    int version = static_cast<int>(client->json.getint());
    callback(client, version);
    return true;
}

CommandContactLinkCreate::CommandContactLinkCreate(MegaClient *client, bool renew)
{
    mStringIsNotSeqtag = true;

    if (renew)
    {
        cmd("clr");
    }
    else
    {
        cmd("clc");
    }

    tag = client->reqtag;
}

bool CommandContactLinkCreate::procresult(Result r)
{
    if (r.wasErrorOrOK())
    {
        client->app->contactlinkcreate_result(r.errorOrOK(), UNDEF);
    }
    else
    {
        handle h = client->json.gethandle(MegaClient::CONTACTLINKHANDLE);
        client->app->contactlinkcreate_result(API_OK, h);
    }
    return true;
}

CommandContactLinkQuery::CommandContactLinkQuery(MegaClient *client, handle h)
{
    cmd("clg");
    arg("cl", (byte*)&h, MegaClient::CONTACTLINKHANDLE);

    arg("b", 1);    // return firstname/lastname in B64

    tag = client->reqtag;
}

bool CommandContactLinkQuery::procresult(Result r)
{
    handle h = UNDEF;
    string email;
    string firstname;
    string lastname;
    string avatar;

    if (r.wasErrorOrOK())
    {
        client->app->contactlinkquery_result(r.errorOrOK(), h, &email, &firstname, &lastname, &avatar);
        return true;
    }

    for (;;)
    {
        switch (client->json.getnameid())
        {
            case 'h':
                h = client->json.gethandle(MegaClient::USERHANDLE);
                break;
            case 'e':
                client->json.storeobject(&email);
                break;
            case MAKENAMEID2('f', 'n'):
                client->json.storeobject(&firstname);
                break;
            case MAKENAMEID2('l', 'n'):
                client->json.storeobject(&lastname);
                break;
            case MAKENAMEID2('+', 'a'):
                client->json.storeobject(&avatar);
                break;
            case EOO:
                client->app->contactlinkquery_result(API_OK, h, &email, &firstname, &lastname, &avatar);
                return true;
            default:
                if (!client->json.storeobject())
                {
                    LOG_err << "Failed to parse query contact link response";
                    client->app->contactlinkquery_result(API_EINTERNAL, h, &email, &firstname, &lastname, &avatar);
                    return false;
                }
                break;
        }
    }
}

CommandContactLinkDelete::CommandContactLinkDelete(MegaClient *client, handle h)
{
    cmd("cld");
    if (!ISUNDEF(h))
    {
        arg("cl", (byte*)&h, MegaClient::CONTACTLINKHANDLE);
    }
    tag = client->reqtag;
}

bool CommandContactLinkDelete::procresult(Result r)
{
    client->app->contactlinkdelete_result(r.errorOrOK());
    return r.wasErrorOrOK();
}

CommandKeepMeAlive::CommandKeepMeAlive(MegaClient *client, int type, bool enable)
{
    if (enable)
    {
        cmd("kma");
    }
    else
    {
        cmd("kmac");
    }
    arg("t", type);

    tag = client->reqtag;
}

bool CommandKeepMeAlive::procresult(Result r)
{
    client->app->keepmealive_result(r.errorOrOK());
    return r.wasErrorOrOK();
}

CommandMultiFactorAuthSetup::CommandMultiFactorAuthSetup(MegaClient *client, const char *pin)
{
    mStringIsNotSeqtag = true;

    cmd("mfas");
    if (pin)
    {
        arg("mfa", pin);
    }
    tag = client->reqtag;
}

bool CommandMultiFactorAuthSetup::procresult(Result r)
{
    if (r.wasErrorOrOK())
    {
        client->app->multifactorauthsetup_result(NULL, r.errorOrOK());
        return true;
    }

    string code;
    if (!client->json.storeobject(&code))
    {
        client->app->multifactorauthsetup_result(NULL, API_EINTERNAL);
        return false;
    }
    client->app->multifactorauthsetup_result(&code, API_OK);
    return true;
}

CommandMultiFactorAuthCheck::CommandMultiFactorAuthCheck(MegaClient *client, const char *email)
{
    cmd("mfag");
    arg("e", email);

    tag = client->reqtag;
}

bool CommandMultiFactorAuthCheck::procresult(Result r)
{
    if (r.wasErrorOrOK())
    {
        client->app->multifactorauthcheck_result(r.errorOrOK());
        return true;
    }

    if (client->json.isnumeric())
    {
        client->app->multifactorauthcheck_result(static_cast<int>(client->json.getint()));
        return true;
    }
    else
    {
        client->app->multifactorauthcheck_result(API_EINTERNAL);
        return false;
    }
}

CommandMultiFactorAuthDisable::CommandMultiFactorAuthDisable(MegaClient *client, const char *pin)
{
    cmd("mfad");
    arg("mfa", pin);

    tag = client->reqtag;
}

bool CommandMultiFactorAuthDisable::procresult(Result r)
{
    client->app->multifactorauthdisable_result(r.errorOrOK());
    return r.wasErrorOrOK();
}

CommandGetPSA::CommandGetPSA(bool urlSupport, MegaClient *client)
{
    cmd("gpsa");

    if (urlSupport)
    {
        arg("w", 1);
    }

    tag = client->reqtag;
}

bool CommandGetPSA::procresult(Result r)
{
    if (r.wasErrorOrOK())
    {
        client->app->getpsa_result(r.errorOrOK(), 0, NULL, NULL, NULL, NULL, NULL, NULL);
        return true;
    }

    int id = 0;
    string temp;
    string title, text, imagename, imagepath;
    string buttonlink, buttontext, url;

    for (;;)
    {
        switch (client->json.getnameid())
        {
            case MAKENAMEID2('i', 'd'):
                id = int(client->json.getint());
                break;
            case 't':
                client->json.storeobject(&temp);
                Base64::atob(temp, title);
                break;
            case 'd':
                client->json.storeobject(&temp);
                Base64::atob(temp, text);
                break;
            case MAKENAMEID3('i', 'm', 'g'):
                client->json.storeobject(&imagename);
                break;
            case 'l':
                client->json.storeobject(&buttonlink);
                break;
            case MAKENAMEID3('u', 'r', 'l'):
                client->json.storeobject(&url);
                break;
            case 'b':
                client->json.storeobject(&temp);
                Base64::atob(temp, buttontext);
                break;
            case MAKENAMEID3('d', 's', 'p'):
                client->json.storeobject(&imagepath);
                break;
            case EOO:
                imagepath.append(imagename);
                imagepath.append(".png");
                client->app->getpsa_result(API_OK, id, &title, &text, &imagepath, &buttontext, &buttonlink, &url);
                return true;
            default:
                if (!client->json.storeobject())
                {
                    LOG_err << "Failed to parse get PSA response";
                    client->app->getpsa_result(API_EINTERNAL, 0, NULL, NULL, NULL, NULL, NULL, NULL);
                    return false;
                }
                break;
        }
    }
}

CommandFetchTimeZone::CommandFetchTimeZone(MegaClient *client, const char *timezone, const char* timeoffset)
{
    cmd("ftz");
    arg("utz", timezone);
    arg("uo", timeoffset);

    tag = client->reqtag;
}

bool CommandFetchTimeZone::procresult(Result r)
{
    if (r.wasErrorOrOK())
    {
        client->app->fetchtimezone_result(r.errorOrOK(), NULL, NULL, -1);
        return true;
    }

    string currenttz;
    int currentto;
    vector<string> timezones;
    vector<int> timeoffsets;
    string defaulttz;
    int defaulttzindex = -1;

    for (;;)
    {
        switch (client->json.getnameid())
        {
            case MAKENAMEID7('c', 'h', 'o', 'i', 'c', 'e', 's'):
                if (client->json.enterobject())
                {
                    while (client->json.storeobject(&currenttz))
                    {
                        currentto = int(client->json.getint());
                        timezones.push_back(currenttz);
                        timeoffsets.push_back(currentto);
                    }
                    client->json.leaveobject();
                }
                else if (!client->json.storeobject())
                {
                    LOG_err << "Failed to parse fetch time zone response";
                    client->app->fetchtimezone_result(API_EINTERNAL, NULL, NULL, -1);
                    return false;
                }
                break;

            case MAKENAMEID7('d', 'e', 'f', 'a', 'u', 'l', 't'):
                if (client->json.isnumeric())
                {
                    client->json.getint();
                }
                else
                {
                    client->json.storeobject(&defaulttz);
                }
                break;

            case EOO:
                if (!defaulttz.empty())    // default received as string
                {
                    for (int i = 0; i < (int)timezones.size(); i++)
                    {
                        if (timezones[i] == defaulttz)
                        {
                            defaulttzindex = i;
                            break;
                        }
                    }
                }
                client->app->fetchtimezone_result(API_OK, &timezones, &timeoffsets, defaulttzindex);
                return true;

            default:
                if (!client->json.storeobject())
                {
                    LOG_err << "Failed to parse fetch time zone response";
                    client->app->fetchtimezone_result(API_EINTERNAL, NULL, NULL, -1);
                    return false;
                }
                break;
        }
    }
}

CommandSetLastAcknowledged::CommandSetLastAcknowledged(MegaClient* client)
{
    cmd("sla");
    tag = client->reqtag;
}

bool CommandSetLastAcknowledged::procresult(Result r)
{
    client->app->acknowledgeuseralerts_result(r.errorOrOK());
    return r.wasErrorOrOK();
}

CommandSMSVerificationSend::CommandSMSVerificationSend(MegaClient* client, const string& phoneNumber, bool reVerifyingWhitelisted)
{
    cmd("smss");
    batchSeparately = true;  // don't let any other commands that might get batched with it cause the whole batch to fail

    assert(isPhoneNumber(phoneNumber));
    arg("n", phoneNumber.c_str());

    if (reVerifyingWhitelisted)
    {
        arg("to", 1);   // test override
    }

    tag = client->reqtag;
}

bool CommandSMSVerificationSend::isPhoneNumber(const string& s)
{
    for (auto i = s.size(); i--; )
    {
        if (!(isdigit(s[i]) || (i == 0 && s[i] == '+')))
        {
            return false;
        }
    }
    return s.size() > 6;
}

bool CommandSMSVerificationSend::procresult(Result r)
{
    client->app->smsverificationsend_result(r.errorOrOK());
    return r.wasErrorOrOK();
}

CommandSMSVerificationCheck::CommandSMSVerificationCheck(MegaClient* client, const string& verificationcode)
{
    mStringIsNotSeqtag = true;

    cmd("smsv");
    batchSeparately = true;  // don't let any other commands that might get batched with it cause the whole batch to fail

    if (isVerificationCode(verificationcode))
    {
        arg("c", verificationcode.c_str());
    }

    tag = client->reqtag;
}

bool CommandSMSVerificationCheck::isVerificationCode(const string& s)
{
    for (const char c : s)
    {
        if (!isdigit(c))
        {
            return false;
        }
    }
    return s.size() == 6;
}

bool CommandSMSVerificationCheck::procresult(Result r)
{
    if (r.wasErrorOrOK())
    {
        client->app->smsverificationcheck_result(r.errorOrOK(), nullptr);
        return true;
    }

    string phoneNumber;
    if (!client->json.storeobject(&phoneNumber))
    {
        client->app->smsverificationcheck_result(API_EINTERNAL, nullptr);
        return false;
    }

    assert(CommandSMSVerificationSend::isPhoneNumber(phoneNumber));
    client->mSmsVerifiedPhone = phoneNumber;
    client->app->smsverificationcheck_result(API_OK, &phoneNumber);
    return true;
}

CommandGetRegisteredContacts::CommandGetRegisteredContacts(MegaClient* client, const map<const char*, const char*>& contacts)
{
    cmd("usabd");

    arg("v", 1);

    beginobject("e");
    for (const auto& pair : contacts)
    {
        arg(Base64::btoa(pair.first).c_str(), // name is text-input from user, need conversion too
            (byte *)pair.second, static_cast<int>(strlen(pair.second)));
    }
    endobject();

    tag = client->reqtag;
}

bool CommandGetRegisteredContacts::procresult(Result r)
{
    if (r.wasErrorOrOK())
    {
        client->app->getregisteredcontacts_result(r.errorOrOK(), nullptr);
        return true;
    }

    vector<tuple<string, string, string>> registeredContacts;

    string entryUserDetail;
    string id;
    string userDetail;

    bool success = true;
    while (client->json.enterobject())
    {
        bool exit = false;
        while (!exit)
        {
            switch (client->json.getnameid())
            {
                case MAKENAMEID3('e', 'u', 'd'):
                {
                    client->json.storeobject(&entryUserDetail);
                    break;
                }
                case MAKENAMEID2('i', 'd'):
                {
                    client->json.storeobject(&id);
                    break;
                }
                case MAKENAMEID2('u', 'd'):
                {
                    client->json.storeobject(&userDetail);
                    break;
                }
                case EOO:
                {
                    if (entryUserDetail.empty() || id.empty() || userDetail.empty())
                    {
                        LOG_err << "Missing or empty field when parsing 'get registered contacts' response";
                        success = false;
                    }
                    else
                    {
                        registeredContacts.emplace_back(
                                    make_tuple(Base64::atob(entryUserDetail), move(id),
                                               Base64::atob(userDetail)));
                    }
                    exit = true;
                    break;
                }
                default:
                {
                    if (!client->json.storeobject())
                    {
                        LOG_err << "Failed to parse 'get registered contacts' response";
                        client->app->getregisteredcontacts_result(API_EINTERNAL, nullptr);
                        return false;
                    }
                }
            }
        }
        client->json.leaveobject();
    }
    if (success)
    {
        client->app->getregisteredcontacts_result(API_OK, &registeredContacts);
        return true;
    }
    else
    {
        client->app->getregisteredcontacts_result(API_EINTERNAL, nullptr);
        return false;
    }
}

CommandGetCountryCallingCodes::CommandGetCountryCallingCodes(MegaClient* client)
{
    cmd("smslc");

    batchSeparately = true;
    tag = client->reqtag;
}

bool CommandGetCountryCallingCodes::procresult(Result r)
{
    if (r.wasErrorOrOK())
    {
        client->app->getcountrycallingcodes_result(r.errorOrOK(), nullptr);
        return true;
    }

    map<string, vector<string>> countryCallingCodes;

    bool success = true;
    while (client->json.enterobject())
    {
        bool exit = false;
        string countryCode;
        vector<string> callingCodes;
        while (!exit)
        {
            switch (client->json.getnameid())
            {
                case MAKENAMEID2('c', 'c'):
                {
                    client->json.storeobject(&countryCode);
                    break;
                }
                case MAKENAMEID1('l'):
                {
                    if (client->json.enterarray())
                    {
                        std::string code;
                        while (client->json.storeobject(&code))
                        {
                            callingCodes.emplace_back(move(code));
                        }
                        client->json.leavearray();
                    }
                    break;
                }
                case EOO:
                {
                    if (countryCode.empty() || callingCodes.empty())
                    {
                        LOG_err << "Missing or empty fields when parsing 'get country calling codes' response";
                        success = false;
                    }
                    else
                    {
                        countryCallingCodes.emplace(make_pair(move(countryCode), move(callingCodes)));
                    }
                    exit = true;
                    break;
                }
                default:
                {
                    if (!client->json.storeobject())
                    {
                        LOG_err << "Failed to parse 'get country calling codes' response";
                        client->app->getcountrycallingcodes_result(API_EINTERNAL, nullptr);
                        return false;
                    }
                }
            }
        }
        client->json.leaveobject();
    }
    if (success)
    {
        client->app->getcountrycallingcodes_result(API_OK, &countryCallingCodes);
        return true;
    }
    else
    {
        client->app->getcountrycallingcodes_result(API_EINTERNAL, nullptr);
        return false;
    }
}

CommandFolderLinkInfo::CommandFolderLinkInfo(MegaClient* client, handle publichandle)
{
    ph = publichandle;

    cmd("pli");
    arg("ph", (byte*)&publichandle, MegaClient::NODEHANDLE);

    tag = client->reqtag;
}

bool CommandFolderLinkInfo::procresult(Result r)
{
    if (r.wasErrorOrOK())
    {
        client->app->folderlinkinfo_result(r.errorOrOK(), UNDEF, UNDEF, NULL, NULL, 0, 0, 0, 0, 0);
        return true;
    }
    string attr;
    string key;
    handle owner = UNDEF;
    handle ph = 0;
    m_off_t currentSize = 0;
    m_off_t versionsSize  = 0;
    int numFolders = 0;
    int numFiles = 0;
    int numVersions = 0;

    for (;;)
    {
        switch (client->json.getnameid())
        {
        case MAKENAMEID5('a','t','t','r','s'):
            client->json.storeobject(&attr);
            break;

        case MAKENAMEID2('p','h'):
            ph = client->json.gethandle(MegaClient::NODEHANDLE);
            break;

        case 'u':
            owner = client->json.gethandle(MegaClient::USERHANDLE);
            break;

        case 's':
            if (client->json.enterarray())
            {
                currentSize = client->json.getint();
                numFiles = int(client->json.getint());
                numFolders = int(client->json.getint());
                versionsSize  = client->json.getint();
                numVersions = int(client->json.getint());
                client->json.leavearray();
            }
            break;

        case 'k':
            client->json.storeobject(&key);
            break;

        case EOO:
            if (attr.empty())
            {
                LOG_err << "The folder link information doesn't contain the attr string";
                client->app->folderlinkinfo_result(API_EINCOMPLETE, UNDEF, UNDEF, NULL, NULL, 0, 0, 0, 0, 0);
                return false;
            }
            if (key.size() <= 9 || key.find(":") == string::npos)
            {
                LOG_err << "The folder link information doesn't contain a valid decryption key";
                client->app->folderlinkinfo_result(API_EKEY, UNDEF, UNDEF, NULL, NULL, 0, 0, 0, 0, 0);
                return false;
            }
            if (ph != this->ph)
            {
                LOG_err << "Folder link information: public handle doesn't match";
                client->app->folderlinkinfo_result(API_EINTERNAL, UNDEF, UNDEF, NULL, NULL, 0, 0, 0, 0, 0);
                return false;
            }

            client->app->folderlinkinfo_result(API_OK, owner, ph, &attr, &key, currentSize, numFiles, numFolders, versionsSize, numVersions);
            return true;

        default:
            if (!client->json.storeobject())
            {
                LOG_err << "Failed to parse folder link information response";
                client->app->folderlinkinfo_result(API_EINTERNAL, UNDEF, UNDEF, NULL, NULL, 0, 0, 0, 0, 0);
                return false;
            }
            break;
        }
    }
}

CommandBackupPut::CommandBackupPut(MegaClient* client, const BackupInfo& fields, std::function<void(Error, handle /*backup id*/)> completion)
    : mCompletion(completion)
{
    mStringIsNotSeqtag = true;

    cmd("sp");

    if (!ISUNDEF(fields.backupId))
    {
        arg("id", (byte*)&fields.backupId, MegaClient::BACKUPHANDLE);
    }

    if (fields.type != BackupType::INVALID)
    {
        arg("t", fields.type);
    }

    if (!fields.nodeHandle.isUndef())
    {
        arg("h", fields.nodeHandle);
    }

    if (!fields.localFolder.empty())
    {
        string localFolderEncrypted(client->cypherTLVTextWithMasterKey("lf", fields.localFolder.toPath(false)));
        arg("l", localFolderEncrypted.c_str());
    }

    if (!fields.deviceId.empty())
    {
        arg("d", fields.deviceId.c_str());
    }

    if (!ISUNDEF(fields.driveId))
    {
        arg("dr",  (byte*)&fields.driveId, MegaClient::DRIVEHANDLE);
    }

    if (fields.state >= 0)
    {
        arg("s", fields.state);
    }

    if (fields.subState >= 0)
    {
        arg("ss", fields.subState);
    }

    if (!fields.backupName.empty())
    {
        string edEncrypted(client->cypherTLVTextWithMasterKey("bn", fields.backupName));
        arg("e", edEncrypted.c_str());
    }

    tag = client->reqtag;
}

bool CommandBackupPut::procresult(Result r)
{
    assert(r.wasStrictlyError() || r.hasJsonItem());
    handle backupId = UNDEF;
    Error e = API_OK;

    if (r.hasJsonItem())
    {
        backupId = client->json.gethandle(MegaClient::BACKUPHANDLE);
        e = API_OK;
    }
    else
    {
        e = r.errorOrOK();
    }

    assert(e != API_EARGS);  // if this happens, the API rejected the request because it wants more fields supplied

    if (mCompletion) mCompletion(e, backupId);

    client->app->backupput_result(e, backupId);

    return r.wasStrictlyError() || r.hasJsonItem();
}

CommandBackupPutHeartBeat::CommandBackupPutHeartBeat(MegaClient* client, handle backupId, SPHBStatus status, int8_t progress, uint32_t uploads, uint32_t downloads, m_time_t ts, handle lastNode, std::function<void(Error)> f)
    : mCompletion(f)
{
    cmd("sphb");

    arg("id", (byte*)&backupId, MegaClient::BACKUPHANDLE);
    arg("s", uint8_t(status));
    if (status == SPHBStatus::SYNCING || status == SPHBStatus::UPTODATE)
    {
        // so don't send 0 out of 0 0% initially
        assert(progress >= 0);
        assert(progress <= 100);
        arg("p", progress);
    }
    arg("qu", uploads);
    arg("qd", downloads);
    if (ts != -1)
    {
        arg("lts", ts);
    }
    if (!ISUNDEF(lastNode))
    {
        arg("lh", (byte*)&lastNode, MegaClient::NODEHANDLE);
    }

    tag = client->reqtag;
}

bool CommandBackupPutHeartBeat::procresult(Result r)
{
    if (mCompletion) mCompletion(r.errorOrOK());
    return r.wasErrorOrOK();
}

CommandBackupRemove::CommandBackupRemove(MegaClient *client, handle backupId, std::function<void(Error)> completion)
    : mBackupId(backupId)
{
    cmd("sr");
    arg("id", (byte*)&backupId, MegaClient::BACKUPHANDLE);

    tag = client->reqtag;
    mCompletion = completion;
}

bool CommandBackupRemove::procresult(Result r)
{
    if (mCompletion)
    {
        mCompletion(r.errorOrOK());
    }
    return r.wasErrorOrOK();
}

CommandBackupSyncFetch::CommandBackupSyncFetch(std::function<void(Error, vector<Data>&)> f)
    : completion(move(f))
{
    cmd("sf");
}

bool CommandBackupSyncFetch::procresult(Result r)
{
    vector<Data> data;
    if (!r.hasJsonArray())
    {
        completion(r.errorOrOK(), data);
    }
    else
    {
        auto skipUnknownField = [&]() -> bool {
            if (!client->json.storeobject())
            {
                completion(API_EINTERNAL, data);
                return false;
            }
            return true;
        };

        auto cantLeaveObject = [&]() -> bool {
            if (!client->json.leaveobject())
            {
                completion(API_EINTERNAL, data);
                return true;
            }
            return false;
        };

        while (client->json.enterobject())
        {
            data.push_back(Data());
            for (;;)
            {
                auto& d = data.back();
                auto nid = client->json.getnameid();
                if (nid == EOO) break;
                switch (nid)
                {
                case MAKENAMEID2('i', 'd'):     d.backupId = client->json.gethandle(sizeof(handle)); break;
                case MAKENAMEID1('t'):          d.backupType = static_cast<BackupType>(client->json.getint32()); break;
                case MAKENAMEID1('h'):          d.rootNode = client->json.gethandle(MegaClient::NODEHANDLE); break;
                case MAKENAMEID1('l'):          client->json.storeobject(&d.localFolder);
                                                d.localFolder = client->decypherTLVTextWithMasterKey("lf", d.localFolder);
                                                break;
                case MAKENAMEID1('d'):          client->json.storeobject(&d.deviceId); break;
                case MAKENAMEID1('s'):          d.syncState = client->json.getint32(); break;
                case MAKENAMEID2('s', 's'):     d.syncSubstate = client->json.getint32(); break;
                case MAKENAMEID1('e'):          client->json.storeobject(&d.extra);
                                                d.backupName = client->decypherTLVTextWithMasterKey("bn", d.extra);
                                                break;
                case MAKENAMEID2('h', 'b'):
                {

                    if (client->json.enterobject())
                    {
                        for (;;)
                        {
                            nid = client->json.getnameid();
                            if (nid == EOO) break;
                            switch (nid)
                            {
                            case MAKENAMEID2('t', 's'):     d.hbTimestamp = client->json.getint(); break;
                            case MAKENAMEID1('s'):          d.hbStatus = client->json.getint32(); break;
                            case MAKENAMEID1('p'):          d.hbProgress = client->json.getint32(); break;
                            case MAKENAMEID2('q', 'u'):     d.uploads = client->json.getint32(); break;
                            case MAKENAMEID2('q', 'd'):     d.downloads = client->json.getint32(); break;
                            case MAKENAMEID3('l', 't', 's'):d.lastActivityTs = client->json.getint32(); break;
                            case MAKENAMEID2('l', 'h'):     d.lastSyncedNodeHandle = client->json.gethandle(MegaClient::NODEHANDLE); break;
                            default: if (!skipUnknownField()) return false;
                            }
                        }
                        if (cantLeaveObject()) return false;
                    }
                }
                break;

                default: if (!skipUnknownField()) return false;
                }
            }
            if (cantLeaveObject()) return false;
        }

        completion(API_OK, data);
    }
    return true;
}


CommandGetBanners::CommandGetBanners(MegaClient* client)
{
    cmd("gban");

    tag = client->reqtag;
}

bool CommandGetBanners::procresult(Result r)
{
    if (r.wasErrorOrOK())
    {
        client->app->getbanners_result(r.errorOrOK());
        return true; // because parsing didn't fail
    }

    /*
        {
            "id": 2, ///The banner id
            "t": "R2V0IFZlcmlmaWVk", ///Banner title
            "d": "TWFrZSBpdCBlYXNpZXIgZm9yIHlvdXIgY29udGFjdHMgdG8gZmluZCB5b3Ugb24gTUVHQS4", ///Banner description.
            "img": "Verified_image.png", ///Image name.
            "l": "", ///URL
            "bimg": "Verified_BG.png", ///background image name.
            "dsp": "https://domain/path" ///Where to get the image.
        }, {"id":3, ...}, ... ]
    */

    vector< tuple<int, string, string, string, string, string, string> > banners;

    // loop array elements
    while (client->json.enterobject())
    {
        int id = 0;
        string title, description, img, url, bimg, dsp;
        bool exit = false;

        // loop and read object members
        while (!exit)
        {
            switch (client->json.getnameid())
            {
            case MAKENAMEID2('i', 'd'):
                id = client->json.getint32();
                break;

            case MAKENAMEID1('t'):
                client->json.storeobject(&title);
                title = Base64::atob(title);
                break;

            case MAKENAMEID1('d'):
                client->json.storeobject(&description);
                description = Base64::atob(description);
                break;

            case MAKENAMEID3('i', 'm', 'g'):
                client->json.storeobject(&img);
                break;

            case MAKENAMEID1('l'):
                client->json.storeobject(&url);
                break;

            case MAKENAMEID4('b', 'i', 'm', 'g'):
                client->json.storeobject(&bimg);
                break;

            case MAKENAMEID3('d', 's', 'p'):
                client->json.storeobject(&dsp);
                break;

            case EOO:
                if (!id || title.empty() || description.empty())
                {
                    LOG_err << "Missing id, title or description in response to gban";
                    client->app->getbanners_result(API_EINTERNAL);
                    return false;
                }
                exit = true;
                break;

            default:
                if (!client->json.storeobject()) // skip unknown member
                {
                    LOG_err << "Failed to parse banners response";
                    client->app->getbanners_result(API_EINTERNAL);
                    return false;
                }
                break;
            }
        }

        banners.emplace_back(make_tuple(id, move(title), move(description), move(img), move(url), move(bimg), move(dsp)));

        client->json.leaveobject();
    }

    client->app->getbanners_result(move(banners));

    return true;
}

CommandDismissBanner::CommandDismissBanner(MegaClient* client, int id, m_time_t timestamp)
{
    cmd("dban");
    arg("id", id); // id of the Smart Banner
    arg("ts", timestamp);

    tag = client->reqtag;
}

bool CommandDismissBanner::procresult(Result r)
{
    client->app->dismissbanner_result(r.errorOrOK());
    return r.wasErrorOrOK();
}


//
// Sets and Elements
//

bool CommandSE::procresultid(const Result& r, handle& id, m_time_t& ts, handle* u, handle* s, int64_t* o) const
{
    if (r.hasJsonObject())
    {
        for (;;)
        {
            switch (client->json.getnameid())
            {
            case MAKENAMEID2('i', 'd'):
                id = client->json.gethandle(MegaClient::SETHANDLE);
                break;

            case MAKENAMEID1('u'):
                if (u)
                {
                    *u = client->json.gethandle(MegaClient::USERHANDLE);
                }
                else if(!client->json.storeobject())
                {
                    return false;
                }
                break;

            case MAKENAMEID1('s'):
                if (s)
                {
                    *s = client->json.gethandle(MegaClient::SETHANDLE);
                }
                else if(!client->json.storeobject())
                {
                    return false;
                }
                break;

            case MAKENAMEID2('t', 's'):
                ts = client->json.getint();
                break;

            case MAKENAMEID1('o'):
                if (o)
                {
                    *o = client->json.getint();
                }
                else if (!client->json.storeobject())
                {
                    return false;
                }
                break;

            default:
                if (!client->json.storeobject())
                {
                    return false;
                }
                break;

            case EOO:
                return true;
            }
        }
    }

    return false;
}

bool CommandSE::procerrorcode(const Result& r, Error& e) const
{
    if (r.wasErrorOrOK())
    {
        e = r.errorOrOK();
        return true;
    }

    return false;
}

CommandPutSet::CommandPutSet(MegaClient* cl, Set&& s, unique_ptr<string> encrAttrs, string&& encrKey,
                             std::function<void(Error, const Set*)> completion)
    : mSet(new Set(move(s))), mCompletion(completion)
{
    cmd("asp");

    if (mSet->id() == UNDEF) // create new
    {
        arg("k", (byte*)encrKey.c_str(), (int)encrKey.size());
    }
    else // update
    {
        arg("id", (byte*)&mSet->id(), MegaClient::SETHANDLE);
    }

    if (encrAttrs)
    {
        arg("at", (byte*)encrAttrs->c_str(), (int)encrAttrs->size());
    }

    notself(cl); // don't process its Action Packet after sending this
}

bool CommandPutSet::procresult(Result r)
{
    handle sId = 0;
    handle user = 0;
    m_time_t ts = 0;
    const Set* s = nullptr;
    Error e = API_OK;
    bool parsedOk = procerrorcode(r, e) || procresultid(r, sId, ts, &user);

    if (!parsedOk || (mSet->id() == UNDEF && !user))
    {
        e = API_EINTERNAL;
    }
    else if (e == API_OK)
    {
        mSet->setTs(ts);
        if (mSet->id() == UNDEF) // add new
        {
            mSet->setId(sId);
            mSet->setUser(user);
            mSet->setChanged(Set::CH_NEW);
            s = client->addSet(move(*mSet));
        }
        else // update existing
        {
            assert(mSet->id() == sId);

            if (!client->updateSet(move(*mSet)))
            {
                LOG_warn << "Sets: command 'asp' succeed, but Set was not found";
                e = API_ENOENT;
            }
        }
    }

    if (mCompletion)
    {
        mCompletion(e, s);
    }

    return parsedOk;
}

CommandRemoveSet::CommandRemoveSet(MegaClient* cl, handle id, std::function<void(Error)> completion)
    : mSetId(id), mCompletion(completion)
{
    cmd("asr");
    arg("id", (byte*)&id, MegaClient::SETHANDLE);

    notself(cl); // don't process its Action Packet after sending this
}

bool CommandRemoveSet::procresult(Result r)
{
    Error e = API_OK;
    bool parsedOk = procerrorcode(r, e);

    if (parsedOk && e == API_OK)
    {
        if (!client->deleteSet(mSetId))
        {
            LOG_err << "Sets: Failed to remove Set in `asr` command response";
            e = API_ENOENT;
        }
    }

    if (mCompletion)
    {
        mCompletion(e);
    }

    return parsedOk;
}

CommandFetchSet::CommandFetchSet(MegaClient*, handle id,
    std::function<void(Error, Set*, map<handle, SetElement>*)> completion)
    : mCompletion(completion)
{
    cmd("aft");
    arg("id", (byte*)&id, MegaClient::SETHANDLE);
}

bool CommandFetchSet::procresult(Result r)
{
    Error e = API_OK;
    if (procerrorcode(r, e))
    {
        if (mCompletion)
        {
            mCompletion(e, nullptr, nullptr);
        }
        return true;
    }

    map<handle, Set> sets;
    map<handle, map<handle, SetElement>> elements;
    e = client->readSetsAndElements(client->json, sets, elements);
    if (e != API_OK)
    {
        LOG_err << "Sets: Failed to parse \"aft\" response";
        if (mCompletion)
        {
            mCompletion(e, nullptr, nullptr);
        }
        return false;
    }

    assert(sets.size() <= 1);

    if (mCompletion)
    {
        Set* s = sets.empty() ? new Set() : (new Set(move(sets.begin()->second)));
        map<handle, SetElement>* els = elements.empty()
                ? new map<handle, SetElement>()
            : new map<handle, SetElement>(move(elements.begin()->second));
        mCompletion(API_OK, s, els);
    }

    return true;
}

CommandPutSetElement::CommandPutSetElement(MegaClient* cl, SetElement&& el, unique_ptr<string> encrAttrs, string&& encrKey,
                                               std::function<void(Error, const SetElement*)> completion)
    : mElement(new SetElement(move(el))), mCompletion(completion)
{
    cmd("aep");

    bool createNew = mElement->id() == UNDEF;

    if (createNew)
    {
        arg("s", (byte*)&mElement->set(), MegaClient::SETHANDLE);
        arg("h", (byte*)&mElement->node(), MegaClient::NODEHANDLE);
        arg("k", (byte*)encrKey.c_str(), (int)encrKey.size());
    }

    else // update
    {
        arg("id", (byte*)&mElement->id(), MegaClient::SETELEMENTHANDLE);
    }

    // optionals
    if (mElement->hasOrder())
    {
        arg("o", mElement->order());
    }

    if (encrAttrs)
    {
        arg("at", (byte*)encrAttrs->c_str(), (int)encrAttrs->size());
    }

    notself(cl); // don't process its Action Packet after sending this
}

bool CommandPutSetElement::procresult(Result r)
{
    handle elementId = 0;
    m_time_t ts = 0;
    int64_t order = 0;
    Error e = API_OK;
#ifdef DEBUG
    bool isNew = mElement->id() == UNDEF;
#endif
    const SetElement* el = nullptr;
    bool parsedOk = procerrorcode(r, e) || procresultid(r, elementId, ts, nullptr, nullptr, &order); // 'aep' does not return 's'

    if (!parsedOk)
    {
        e = API_EINTERNAL;
    }
    else if (e == API_OK)
    {
        mElement->setTs(ts);
        mElement->setOrder(order); // this is now present in all 'aep' responses
        assert(isNew || mElement->id() == elementId);
        mElement->setId(elementId);
        el = client->addOrUpdateSetElement(move(*mElement));
    }

    if (mCompletion)
    {
        mCompletion(e, el);
    }

    return parsedOk;
}

CommandRemoveSetElement::CommandRemoveSetElement(MegaClient* cl, handle sid, handle eid, std::function<void(Error)> completion)
    : mSetId(sid), mElementId(eid), mCompletion(completion)
{
    cmd("aer");
    arg("id", (byte*)&eid, MegaClient::SETELEMENTHANDLE);

    notself(cl); // don't process its Action Packet after sending this
}

bool CommandRemoveSetElement::procresult(Result r)
{
    handle elementId = 0;
    m_time_t ts = 0;
    Error e = API_OK;
    bool parsedOk = procerrorcode(r, e) || procresultid(r, elementId, ts, nullptr);

    if (parsedOk && e == API_OK)
    {
        if (!client->deleteSetElement(mSetId, mElementId))
        {
            LOG_err << "Sets: Failed to remove Element in `aer` command response";
            e = API_ENOENT;
        }
    }

    if (mCompletion)
    {
        mCompletion(e);
    }

    return parsedOk;
}

// -------- end of Sets and Elements


#ifdef ENABLE_CHAT

bool CommandMeetingStart::procresult(Command::Result r)
{
    if (r.wasErrorOrOK())
    {
        mCompletion(r.errorOrOK(), "", UNDEF);
        return true;
    }

    handle callid = UNDEF;
    string sfuUrl;

    for (;;)
    {
        switch (client->json.getnameid())
        {
            case MAKENAMEID6('c', 'a', 'l', 'l', 'I', 'd'):
                callid = client->json.gethandle(MegaClient::CHATHANDLE);
                break;

            case MAKENAMEID3('s', 'f', 'u'):
                client->json.storeobject(&sfuUrl);
                break;

            case EOO:
                mCompletion(API_OK, sfuUrl, callid);
                return true;
                break;

            default:
                if (!client->json.storeobject())
                {
                    mCompletion(API_EINTERNAL, "", UNDEF);
                    return false;
                }
        }
    }
}

CommandMeetingStart::CommandMeetingStart(MegaClient *client, handle chatid, CommandMeetingStartCompletion completion)
    : mCompletion(completion)
{
    cmd("mcms");
    arg("cid", (byte*)&chatid, MegaClient::CHATHANDLE);
    tag = client->reqtag;
}

bool CommandMeetingJoin::procresult(Command::Result r)
{
    if (r.wasErrorOrOK())
    {
        mCompletion(r.errorOrOK(), "");
        return true;
    }

    string sfuUrl;

    for (;;)
    {
        switch (client->json.getnameid())
        {
            case MAKENAMEID3('u', 'r', 'l'):
                client->json.storeobject(&sfuUrl);
                break;

            case EOO:
                mCompletion(API_OK, sfuUrl);
                return true;
                break;

            default:
                if (!client->json.storeobject())
                {
                    mCompletion(API_EINTERNAL, "");
                    return false;
                }
        }
    }
}

CommandMeetingJoin::CommandMeetingJoin(MegaClient *client, handle chatid, handle callid, CommandMeetingJoinCompletion completion)
    : mCompletion(completion)
{
    cmd("mcmj");
    arg("cid", (byte*)&chatid, MegaClient::CHATHANDLE);
    arg("mid", (byte*)&callid, MegaClient::CHATHANDLE);

    tag = client->reqtag;
}

bool CommandMeetingEnd::procresult(Command::Result r)
{
    if (r.wasErrorOrOK())
    {
        mCompletion(r.errorOrOK());
        return true;
    }

    mCompletion(API_EINTERNAL);
    return false;
}

CommandMeetingEnd::CommandMeetingEnd(MegaClient *client, handle chatid, handle callid, int reason, CommandMeetingEndCompletion completion)
    : mCompletion(completion)
{
    cmd("mcme");
    arg("cid", (byte*)&chatid, MegaClient::CHATHANDLE);
    arg("mid", (byte*)&callid, MegaClient::CHATHANDLE);
    // At meeting first version, only valid reason is 0x02 (REJECTED)
    arg("r", reason);

    tag = client->reqtag;
}

CommandScheduledMeetingAddOrUpdate::CommandScheduledMeetingAddOrUpdate(MegaClient* client, const ScheduledMeeting *schedMeeting, CommandScheduledMeetingAddOrUpdateCompletion completion)
    : mScheduledMeeting(schedMeeting->copy()), mCompletion(completion)
{
    assert(schedMeeting);
    handle chatid = schedMeeting->chatid();
    handle schedId = schedMeeting->schedId();
    handle parentSchedId = schedMeeting->parentSchedId();

    // note: we need to B64 encode the following params: timezone(tz), title(t), description(d), attributes(at)
    cmd("mcsmp");

    // required params
    arg("cid", (byte*)& chatid, MegaClient::CHATHANDLE); // chatroom handle
    arg("tz", Base64::btoa(schedMeeting->timezone()).c_str());
    arg("s", schedMeeting->startDateTime().c_str());
    arg("e", schedMeeting->endDateTime().c_str());
    arg("t", Base64::btoa(schedMeeting->title()).c_str());
    arg("d", Base64::btoa(schedMeeting->description()).c_str());

    // optional params
    if (!ISUNDEF(schedId))                          { arg("id", (byte*)&schedId, MegaClient::CHATHANDLE); } // scheduled meeting ID
    if (!ISUNDEF(parentSchedId))                    { arg("p", (byte*)&parentSchedId, MegaClient::CHATHANDLE); } // parent scheduled meeting ID
    if (schedMeeting->cancelled() >= 0)             { arg("c", schedMeeting->cancelled()); }
    if (!schedMeeting->overrides().empty())         { arg("o", schedMeeting->overrides().c_str()); }
    if (!schedMeeting->attributes().empty())        { arg("at", Base64::btoa(schedMeeting->attributes()).c_str()); }

    if (schedMeeting->flags() && !schedMeeting->flags()->isEmpty())
    {
        arg("f", static_cast<long>(schedMeeting->flags()->getNumericValue()));
    }

    // rules are not mandatory to create a scheduled meeting, but if provided, frequency is required
    if (schedMeeting->rules())
    {
        const ScheduledRules* rules = schedMeeting->rules();
        beginobject("r");

        if (rules->isValidFreq(rules->freq()))
        {
            arg("f", rules->freqToString()); // required
        }

        if (rules->isValidInterval(rules->interval()))
        {
            arg("i", rules->interval());
        }

        if (!rules->until().empty())
        {
            arg("u", rules->until().c_str());
        }

        if (rules->byWeekDay() && !rules->byWeekDay()->empty())
        {
            beginarray("wd");
            for (auto i: *rules->byWeekDay())
            {
                element(static_cast<int>(i));
            }
            endarray();
        }

        if (rules->byMonthDay() && !rules->byMonthDay()->empty())
        {
            beginarray("md");
            for (auto i: *rules->byMonthDay())
            {
                element(static_cast<int>(i));
            }
            endarray();
        }

        if (rules->byMonthWeekDay() && !rules->byMonthWeekDay()->empty())
        {
            beginarray("mwd");
            for (auto i: *rules->byMonthWeekDay())
            {
                beginarray();
                element(static_cast<int>(i.first));
                element(static_cast<int>(i.second));
                endarray();
            }
            endarray();
        }
        endobject();
    }
    notself(client); // set i param to ignore action packet generated by our own action
    tag = client->reqtag;
}

bool CommandScheduledMeetingAddOrUpdate::procresult(Command::Result r)
{
    if (r.wasErrorOrOK())
    {
        if (mCompletion) { mCompletion(r.errorOrOK(), nullptr); }
        return true;
    }

    assert(mScheduledMeeting);
    auto it = client->chats.find(mScheduledMeeting->chatid());
    handle schedId = r.hasJsonItem() ? client->json.gethandle(MegaClient::CHATHANDLE) : UNDEF;
    if (it == client->chats.end() || ISUNDEF(schedId))
    {
        if (mCompletion) { mCompletion(API_EINTERNAL, nullptr); }
        return false;
    }

    ScheduledMeeting* result = nullptr;
    error e = API_EINTERNAL;

    TextChat* chat = it->second;
    mScheduledMeeting->setSchedId(schedId);
    bool res = chat->addOrUpdateSchedMeeting(mScheduledMeeting.get()); // add or update scheduled meeting if already exists
    if (res)
    {
        chat->setTag(tag ? tag : -1);
        client->notifychat(chat);

        result = mScheduledMeeting.get();
        e = API_OK;
    }

    if (mCompletion) { mCompletion(e, result); }
    return res;
}

CommandScheduledMeetingRemove::CommandScheduledMeetingRemove(MegaClient* client, handle chatid, handle schedMeeting, CommandScheduledMeetingRemoveCompletion completion)
    : mChatId(chatid), mSchedId(schedMeeting), mCompletion(completion)
{
    cmd("mcsmr");
    arg("id", (byte*) &schedMeeting, MegaClient::CHATHANDLE); // scheduled meeting handle
    notself(client); // set i param to ignore action packet generated by our own action
    tag = client->reqtag;
}

bool CommandScheduledMeetingRemove::procresult(Command::Result r)
{
    if (!r.wasErrorOrOK())
    {
        if (mCompletion) { mCompletion(r.errorOrOK()); }
        return false;
    }

    if (r.wasError(API_OK))
    {
        auto it = client->chats.find(mChatId);
        if (it == client->chats.end())
        {
            if (mCompletion) { mCompletion(API_EINTERNAL); }
            return false;
        }

        // remove scheduled meeting and all it's children
        TextChat* chat = it->second;
        if (chat->removeSchedMeeting(mSchedId))
        {
            chat->removeChildSchedMeetings(mSchedId);
            chat->setTag(tag ? tag : -1);
            client->notifychat(chat);

            // re-fetch scheduled meetings occurrences
            client->reqs.add(new CommandScheduledMeetingFetchEvents(client, chat->id, nullptr, nullptr, 0, nullptr));
        }
    }

    if (mCompletion) { mCompletion(r.errorOrOK()); }
    return true;
}

CommandScheduledMeetingFetch::CommandScheduledMeetingFetch(MegaClient* client, handle chatid, handle schedMeeting, CommandScheduledMeetingFetchCompletion completion)
    : mChatId(chatid),
      mCompletion(completion)
{
    cmd("mcsmf");
    if (schedMeeting != UNDEF) { arg("id", (byte*) &schedMeeting, MegaClient::CHATHANDLE); }
    if (chatid != UNDEF)       { arg("cid", (byte*) &chatid, MegaClient::CHATHANDLE); }
    tag = client->reqtag;
}

bool CommandScheduledMeetingFetch::procresult(Command::Result r)
{
    if (r.wasErrorOrOK())
    {
        if (mCompletion) { mCompletion(r.errorOrOK(), nullptr); }
        return true;
    }

    auto it = client->chats.find(mChatId);
    if (it == client->chats.end() || !r.hasJsonArray())
    {
        if (mCompletion) { mCompletion(API_EINTERNAL, nullptr); }
        return false;
    }

    std::vector<std::unique_ptr<ScheduledMeeting>> schedMeetings;
    error err = client->parseScheduledMeetings(schedMeetings, false /*parsingOccurrences*/);
    if (err)
    {
        if (mCompletion) { mCompletion(err, nullptr); }
        return false;
    }

    if (mCompletion) { mCompletion(API_OK, &schedMeetings); }
    return true;
}

CommandScheduledMeetingFetchEvents::CommandScheduledMeetingFetchEvents(MegaClient* client, handle chatid, const char* since, const char* until, unsigned int count, CommandScheduledMeetingFetchEventsCompletion completion)
 : mChatId(chatid),
   mCompletion(completion ? completion : [](Error, const std::vector<std::unique_ptr<ScheduledMeeting>>*){})
{
    cmd("mcsmfo");
    arg("cid", (byte*) &chatid, MegaClient::CHATHANDLE);
    if (since)      { arg("cf", since); }
    if (until)      { arg("ct", until); }
    if (count)      { arg("cc", count); }
    tag = client->reqtag;
}

bool CommandScheduledMeetingFetchEvents::procresult(Command::Result r)
{
    if (r.wasErrorOrOK())
    {
        if (mCompletion) { mCompletion(r.errorOrOK(), nullptr); }
        return true;
    }

    auto it = client->chats.find(mChatId);
    if (it == client->chats.end() || !r.hasJsonArray())
    {
        if (mCompletion) { mCompletion(API_EINTERNAL, nullptr); }
        return false;
    }

    TextChat* chat = it->second;
    std::vector<std::unique_ptr<ScheduledMeeting>> schedMeetings;
    error err = client->parseScheduledMeetings(schedMeetings, true /*parsingOccurrences*/);
    if (err)
    {
        if (mCompletion) { mCompletion(err, nullptr); }
        return false;
    }

    // if we have requested scheduled meetings occurrences for a chatid, we need to clear current occurrences cache for that chat, and replace by received ones from API
    // this approach is an API requirement

    // we will clear old sched meetings although there's any malformed sched meeting during the json parse
    LOG_debug << "Invalidating scheduled meetings ocurrences for chatid [" <<  Base64Str<MegaClient::CHATHANDLE>(chat->id) << "]";
    chat->clearSchedMeetingOccurrences();

    for (auto& schedMeeting: schedMeetings)
    {
        // add received scheduled meetings occurrences
        chat->addSchedMeetingOccurrence(schedMeeting.get());
    }

    // just notify once, for all ocurrences received for the same chat
    chat->changed.schedOcurr = true;
    chat->setTag(tag ? tag : -1);
    client->notifychat(chat);

    if (mCompletion) { mCompletion(API_OK, &schedMeetings); }
    return true;
}

#endif

} // namespace<|MERGE_RESOLUTION|>--- conflicted
+++ resolved
@@ -1379,7 +1379,6 @@
         }
 
 #ifdef ENABLE_SYNC
-<<<<<<< HEAD
         //if (syncdel != SYNCDEL_NONE)
         //{
         //    Node* syncn = client->nodeByHandle(h);
@@ -1426,77 +1425,6 @@
         //        }
         //    }
         //}
-=======
-        if (syncdel != SYNCDEL_NONE)
-        {
-            Node* syncn = client->nodeByHandle(h);
-
-            if (syncn)
-            {
-                if (r.wasError(API_OK))
-                {
-                    // update all todebris records in the subtree
-                    for (auto it = client->toDebris.begin(); it != client->toDebris.end(); it++)
-                    {
-                        Node* toDebrisNode = it->first;
-                        Node* n = it->first;
-
-                        do {
-                            if (n == syncn)
-                            {
-                                if (syncop)
-                                {
-                                    // After speculative instant completion removal, this is not needed (always sent via actionpacket code)
-                                    client->syncs.forEachRunningSyncContainingNode(n, [&](Sync* s) {
-                                        if (toDebrisNode->type == FOLDERNODE)
-                                        {
-                                            LOG_debug << "Sync - remote folder deletion detected " << n->displayname();
-                                        }
-                                        else
-                                        {
-                                            LOG_debug << "Sync - remote file deletion detected " << n->displayname() << " Nhandle: " << LOG_NODEHANDLE(n->nodehandle);
-                                        }
-                                    });
-                                }
-
-                                toDebrisNode->syncdeleted = syncdel;
-                                break;
-                            }
-                        } while ((n = n->parent));
-                    }
-                }
-                else
-                {
-                    Node *tn = NULL;
-                    if (syncdel == SYNCDEL_BIN || syncdel == SYNCDEL_FAILED
-                            || !(tn = client->nodeByHandle(client->mNodeManager.getRootNodeRubbish())))
-                    {
-                        LOG_err << "Error moving node to the Rubbish Bin";
-                        syncn->syncdeleted = SYNCDEL_NONE;
-                        client->toDebris.erase(syncn->todebris_it);
-                        syncn->todebris_it = client->toDebris.end();
-                    }
-                    else
-                    {
-                        LOG_warn << "Move to Syncdebris failed. Moving to the Rubbish Bin instead.";
-                        client->rename(syncn, tn, SYNCDEL_FAILED, pp, nullptr, mCanChangeVault, nullptr);
-                    }
-                }
-            }
-        }
-        else if(syncop)
-        {
-            Node *n = client->nodeByHandle(h);
-            if(n)
-            {
-                // After speculative instant completion removal, this is not needed (always sent via actionpacket code)
-                Node* prevparent = client->nodeByHandle(pp);
-                LOG_debug << "Sync - remote move detected: " << n->displayname() <<
-                    " from " << (prevparent ? prevparent->displayname() : "?") <<
-                    " to " << (n->parent ? n->parent->displayname() : "?");
-            }
-        }
->>>>>>> 94e2b9dd
 #endif
         // Movement of shares and pending shares into Rubbish should remove them
         if (r.wasStrictlyError() && syncdel == SYNCDEL_NONE)
@@ -5923,11 +5851,7 @@
         {
             case 'f':
                 // nodes
-<<<<<<< HEAD
-                if (!client->readnodes(&client->json, 0, PUTNODES_APP, nullptr, false, false, nullptr, nullptr))
-=======
-                if (!client->readnodes(&client->json, 0, PUTNODES_APP, nullptr, false, true))
->>>>>>> 94e2b9dd
+                if (!client->readnodes(&client->json, 0, PUTNODES_APP, nullptr, false, true, nullptr, nullptr))
                 {
                     client->fetchingnodes = false;
                     client->mNodeManager.cleanNodes();
@@ -5938,11 +5862,7 @@
 
             case MAKENAMEID2('f', '2'):
                 // old versions
-<<<<<<< HEAD
-                if (!client->readnodes(&client->json, 0, PUTNODES_APP, nullptr, false, false, nullptr, nullptr))
-=======
-                if (!client->readnodes(&client->json, 0, PUTNODES_APP, nullptr, false, true))
->>>>>>> 94e2b9dd
+                if (!client->readnodes(&client->json, 0, PUTNODES_APP, nullptr, false, true, nullptr, nullptr))
                 {
                     client->fetchingnodes = false;
                     client->mNodeManager.cleanNodes();
@@ -6061,15 +5981,11 @@
 
                 WAIT_CLASS::bumpds();
                 client->fnstats.timeToCached = Waiter::ds - client->fnstats.startTime;
-<<<<<<< HEAD
-                client->fnstats.nodesCached = client->nodes.size();
+                client->fnstats.nodesCached = client->mNodeManager.getNodeCount();
 #ifdef ENABLE_SYNC
                 if (mLoadSyncs)
                     client->syncs.loadSyncConfigsOnFetchnodesComplete(true);
 #endif
-=======
-                client->fnstats.nodesCached = client->mNodeManager.getNodeCount();
->>>>>>> 94e2b9dd
                 return true;
             }
             default:
