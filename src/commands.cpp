/**
 * @file commands.cpp
 * @brief Implementation of various commands
 *
 * (c) 2013-2014 by Mega Limited, Auckland, New Zealand
 *
 * This file is part of the MEGA SDK - Client Access Engine.
 *
 * Applications using the MEGA API must present a valid application key
 * and comply with the the rules set forth in the Terms of Service.
 *
 * The MEGA SDK is distributed in the hope that it will be useful,
 * but WITHOUT ANY WARRANTY; without even the implied warranty of
 * MERCHANTABILITY or FITNESS FOR A PARTICULAR PURPOSE.
 *
 * @copyright Simplified (2-clause) BSD License.
 *
 * You should have received a copy of the license along with this
 * program.
 */

#include "mega/types.h"
#include "mega/command.h"
#include "mega/megaapp.h"
#include "mega/fileattributefetch.h"
#include "mega/base64.h"
#include "mega/transferslot.h"
#include "mega/transfer.h"
#include "mega/utils.h"
#include "mega/user.h"
#include "mega.h"
#include "mega/mediafileattribute.h"
#include "mega/heartbeats.h"

namespace mega {
HttpReqCommandPutFA::HttpReqCommandPutFA(NodeOrUploadHandle cth, fatype ctype, bool usehttps, int ctag, size_t size_only, std::unique_ptr<string> cdata, bool getIP, HttpReqCommandPutFA::Cb &&completion)
    : mCompletion(std::move(completion)), data(std::move(cdata))
{
    assert(!!size_only ^ !!data);   // get URL or upload data, not both
    assert(!!mCompletion ^ !!data);  // completion and upload are incompatible
    cmd("ufa");
    arg("s", data ? data->size() : size_only);

    if (cth.isNodeHandle())
    {
        arg("h", cth.nodeHandle());
    }

    progressreported = 0;
    persistent = true;  // object will be recycled either for retry or for
                        // posting to the file attribute server

    if (usehttps)
    {
        arg("ssl", 2);
    }

    if (getIP)
    {
        arg("v", 3);
    }

    th = cth;
    type = ctype;

    binary = true;

    tag = ctag;

    if (!mCompletion)
    {
        mCompletion = [this](Error e, const std::string & /*url*/, const vector<std::string> & /*ips*/)
        {
            if (!data || data->empty())
            {
                e = API_EARGS;
                LOG_err << "Data object is " << (!data ? "nullptr" : "empty");
            }

            if (e == API_OK)
            {
                LOG_debug << "Sending file attribute data";
                progressreported = 0;
                HttpReq::type = REQ_BINARY;
                post(client, data->data(), static_cast<unsigned>(data->size()));
            }
            else
            {
                client->app->putfa_result(th.nodeHandle().as8byte(), type, e);
            }
        };
    }
}

bool HttpReqCommandPutFA::procresult(Result r)
{
    //todo: replace: client->looprequested = true;

    if (r.wasErrorOrOK())
    {
        if (r.wasError(API_EAGAIN) || r.wasError(API_ERATELIMIT))
        {
            status = REQ_FAILURE;
        }
        else
        {
            if (r.wasError(API_EACCESS))
            {
                // create a custom attribute indicating thumbnail can't be restored from this account
                Node *n = client->nodeByHandle(th.nodeHandle());

                char me64[12];
                Base64::btoa((const byte*)&client->me, MegaClient::USERHANDLE, me64);

                if (n && client->checkaccess(n, FULL) &&
                        (n->attrs.map.find('f') == n->attrs.map.end() || n->attrs.map['f'] != me64) )
                {
                    LOG_debug << "Restoration of file attributes is not allowed for current user (" << me64 << ").";

                    client->setattr(n, attr_map('f', me64), nullptr);
                }
            }

            status = REQ_SUCCESS;
            mCompletion(r.errorOrOK(), {}, {});
        }
        return true;
    }
    else
    {
        const char* p = NULL;
        std::vector<string> ips;

        for (;;)
        {
            switch (client->json.getnameid())
            {
                case 'p':
                    p = client->json.getvalue();
                    break;

                case MAKENAMEID2('i', 'p'):
                    loadIpsFromJson(ips);
                    break;

                case EOO:
                    if (!p)
                    {
                        status = REQ_FAILURE;
                    }
                    else
                    {
                        JSON::copystring(&posturl, p);

                        // cache resolved URLs if received
                        std::vector<string> urls(1, posturl);
                        if(!cacheresolvedurls(urls, std::move(ips)))
                        {
                            LOG_err << "Unpaired IPs received for URLs in `ufa` command. URLs: " << urls.size() << " IPs: " << ips.size();
                        }

                        mCompletion(API_OK, posturl, ips);

                        return true;
                    }
                    break;

                default:
                    if (!client->json.storeobject())
                    {
                        status = REQ_SUCCESS;
                        mCompletion(API_EINTERNAL, {}, {});
                        return false;
                    }
            }
        }
    }
}

m_off_t HttpReqCommandPutFA::transferred(MegaClient *client)
{
    if (httpiohandle)
    {
        client->httpio->postpos(httpiohandle);
        return true;
    }

    return 0;
}

CommandGetFA::CommandGetFA(MegaClient *client, int p, handle fahref)
{
    part = p;

    cmd("ufa");
    arg("fah", (byte*)&fahref, sizeof fahref);

    if (client->usehttps)
    {
        arg("ssl", 2);
    }

    arg("r", 1);
}

bool CommandGetFA::procresult(Result r)
{
    fafc_map::iterator it = client->fafcs.find(part);

    // todo: replace: client->looprequested = true;

    if (r.wasErrorOrOK())
    {
        if (it != client->fafcs.end())
        {
            faf_map::iterator fafsit;
            for (fafsit = it->second->fafs[0].begin(); fafsit != it->second->fafs[0].end(); )
            {
                // move from fresh to pending
                it->second->fafs[1][fafsit->first] = fafsit->second;
                it->second->fafs[0].erase(fafsit++);
            }

            it->second->e = r.errorOrOK();
            it->second->req.status = REQ_FAILURE;
        }

        return true;
    }

    const char* p = NULL;

    for (;;)
    {
        switch (client->json.getnameid())
        {
            case 'p':
                p = client->json.getvalue();
                break;

            case EOO:
                if (it != client->fafcs.end())
                {
                    if (p)
                    {
                        JSON::copystring(&it->second->posturl, p);
                        it->second->urltime = Waiter::ds;
                        it->second->dispatch();
                    }
                    else
                    {
                        faf_map::iterator fafsit;
                        for (fafsit = it->second->fafs[0].begin(); fafsit != it->second->fafs[0].end(); )
                        {
                            // move from fresh to pending
                            it->second->fafs[1][fafsit->first] = fafsit->second;
                            it->second->fafs[0].erase(fafsit++);
                        }

                        it->second->e = API_EINTERNAL;
                        it->second->req.status = REQ_FAILURE;
                    }
                }

                return true;

            default:
                if (!client->json.storeobject())
                {
                    faf_map::iterator fafsit;
                    for (fafsit = it->second->fafs[0].begin(); fafsit != it->second->fafs[0].end(); )
                    {
                        // move from fresh to pending
                        it->second->fafs[1][fafsit->first] = fafsit->second;
                        it->second->fafs[0].erase(fafsit++);
                    }

                    it->second->e = API_EINTERNAL;
                    it->second->req.status = REQ_FAILURE;
                    return false;
                }
        }
    }
}

CommandAttachFA::CommandAttachFA(MegaClient *client, handle nh, fatype t, handle ah, int ctag)
{
    mSeqtagArray = true;
    cmd("pfa");

    arg("n", (byte*)&nh, MegaClient::NODEHANDLE);

    char buf[64];

    sprintf(buf, "%u*", t);
    Base64::btoa((byte*)&ah, sizeof(ah), strchr(buf + 2, 0));
    arg("fa", buf);

    h = nh;
    type = t;
    tag = ctag;
}

CommandAttachFA::CommandAttachFA(MegaClient *client, handle nh, fatype t, const std::string& encryptedAttributes, int ctag)
{
    mSeqtagArray = true;
    cmd("pfa");

    arg("n", (byte*)&nh, MegaClient::NODEHANDLE);

    arg("fa", encryptedAttributes.c_str());

    h = nh;
    type = t;
    tag = ctag;
}

bool CommandAttachFA::procresult(Result r)
{
    if (r.wasErrorOrOK())
    {
        client->app->putfa_result(h, type, r.errorOrOK());
        return true;
    }
    else
    {
        string fa;
        if (client->json.storeobject(&fa))
        {
#ifdef DEBUG
            Node* n = client->nodebyhandle(h);
            assert(!n || n->fileattrstring == fa);
#endif
            client->app->putfa_result(h, type, API_OK);
            return true;
        }
    }
    client->app->putfa_result(h, type, API_EINTERNAL);
    return false;
}

// request upload target URL
CommandPutFile::CommandPutFile(MegaClient* client, TransferSlot* ctslot, int ms)
{
    tslot = ctslot;

    cmd("u");

    if (client->usehttps)
    {
        arg("ssl", 2);
    }

    arg("v", 3);
    arg("s", tslot->fa->size);
    arg("ms", ms);

    // send minimum set of different tree's roots for API to check overquota
    set<handle> targetRoots;
    bool begun = false;
    for (auto &file : tslot->transfer->files)
    {
        if (!file->h.isUndef())
        {
            Node *node = client->nodeByHandle(file->h, true);
            if (node)
            {
                assert(node->type != FILENODE);
                assert(!node->parent || node->parent->type != FILENODE);

                handle rootnode = client->getrootnode(node)->nodehandle;
                if (targetRoots.find(rootnode) != targetRoots.end())
                {
                    continue;
                }

                targetRoots.insert(rootnode);
            }
            if (!begun)
            {
                beginarray("t");
                begun = true;
            }

            element((byte*)&file->h, MegaClient::NODEHANDLE);
        }
    }

    if (begun)
    {
        endarray();
    }
    else
    {
        // Target user goes alone, not inside an array. Note: we are skipping this if a)more than two b)the array had been created for node handles
        for (auto &file : tslot->transfer->files)
        {
            if (file->h.isUndef() && file->targetuser.size())
            {
                arg("t", file->targetuser.c_str());
                break;
            }
        }
    }
}

void CommandPutFile::cancel()
{
    Command::cancel();
    tslot = NULL;
}

// set up file transfer with returned target URL
bool CommandPutFile::procresult(Result r)
{
    if (tslot)
    {
        tslot->pendingcmd = NULL;
    }
    else
    {
        canceled = true;
    }

    if (r.wasErrorOrOK())
    {
        if (!canceled)
        {
            tslot->transfer->failed(r.errorOrOK(), *client->mTctableRequestCommitter);
        }

        return true;
    }

    std::vector<std::string> tempurls;
    std::vector<std::string> tempips;
    for (;;)
    {
        switch (client->json.getnameid())
        {
            case 'p':
                tempurls.push_back("");
                client->json.storeobject(canceled ? NULL : &tempurls.back());
                break;

            case MAKENAMEID2('i', 'p'):
                loadIpsFromJson(tempips);
                break;
            case EOO:
                if (canceled) return true;

                if (tempurls.size() == 1)
                {
                    if(!cacheresolvedurls(tempurls, std::move(tempips)))
                    {
                        LOG_err << "Unpaired IPs received for URLs in `u` command. URLs: " << tempurls.size() << " IPs: " << tempips.size();
                    }

                    tslot->transfer->tempurls = tempurls;
                    tslot->transferbuf.setIsRaid(tslot->transfer, tempurls, tslot->transfer->pos, tslot->maxRequestSize);
                    tslot->starttime = tslot->lastdata = client->waiter->ds;
                    tslot->progress();
                }
                else
                {
                    tslot->transfer->failed(API_EINTERNAL, *client->mTctableRequestCommitter);
                }
                return true;

            default:
                if (!client->json.storeobject())
                {
                    if (!canceled)
                    {
                        tslot->transfer->failed(API_EINTERNAL, *client->mTctableRequestCommitter);
                    }

                    return false;
                }
        }
    }
}

// request upload target URL
CommandGetPutUrl::CommandGetPutUrl(m_off_t size, int putmbpscap, bool forceSSL, bool getIP, CommandGetPutUrl::Cb completion)
    : mCompletion(completion)
{
    cmd("u");
    if (forceSSL)
    {
        arg("ssl", 2);
    }
    if (getIP)
    {
        arg("v", 3);
    }
    else
    {
        arg("v", 2);
    }
    arg("s", size);
    arg("ms", putmbpscap);
}


// set up file transfer with returned target URL
bool CommandGetPutUrl::procresult(Result r)
{
    string url;
    std::vector<string> ips;

    if (r.wasErrorOrActionpacket())
    {
        if (!canceled)
        {
            mCompletion(r.errorOrOK(), url, ips);
        }
        return true;
    }

    for (;;)
    {
        switch (client->json.getnameid())
        {
            case 'p':
                client->json.storeobject(canceled ? nullptr : &url);
                break;
            case MAKENAMEID2('i', 'p'):
                loadIpsFromJson(ips);
                break;
            case EOO:
                if (canceled) return true;
                mCompletion(API_OK, url, ips);
                return true;

            default:
                if (!client->json.storeobject())
                {
                    if (!canceled)
                    {
                        mCompletion(API_EINTERNAL, string(), {});
                    }
                    return false;
                }
        }
    }
}

// request temporary source URL for DirectRead
CommandDirectRead::CommandDirectRead(MegaClient *client, DirectReadNode* cdrn)
{
    drn = cdrn;

    cmd("g");
    arg(drn->p ? "n" : "p", (byte*)&drn->h, MegaClient::NODEHANDLE);
    arg("g", 1); // server will provide download URL(s)/token(s) (if skipped, only information about the file)
    arg("v", 2);  // version 2: server can supply details for cloudraid files

    if (drn->privateauth.size())
    {
        arg("esid", drn->privateauth.c_str());
    }

    if (drn->publicauth.size())
    {
        arg("en", drn->publicauth.c_str());
    }

    if (drn->chatauth.size())
    {
        arg("cauth", drn->chatauth.c_str());
    }

    if (client->usehttps)
    {
        arg("ssl", 2);
    }
}

void CommandDirectRead::cancel()
{
    Command::cancel();
    drn = NULL;
}

bool CommandDirectRead::procresult(Result r)
{
    if (drn)
    {
        drn->pendingcmd = NULL;
    }

    if (r.wasErrorOrOK())
    {
        if (!canceled && drn)
        {
            drn->cmdresult(r.errorOrOK());
        }
        return true;
    }
    else
    {
        Error e(API_EINTERNAL);
        dstime tl = 0;
        std::vector<std::string> tempurls;

        for (;;)
        {
            switch (client->json.getnameid())
            {
                case 'g':
                    if (client->json.enterarray())   // now that we are requesting v2, the reply will be an array of 6 URLs for a raid download, or a single URL for the original direct download
                    {
                        for (;;)
                        {
                            std::string tu;
                            if (!client->json.storeobject(&tu))
                            {
                                break;
                            }
                            tempurls.push_back(tu);
                        }
                        client->json.leavearray();
                    }
                    else
                    {
                        std::string tu;
                        if (client->json.storeobject(&tu))
                        {
                            tempurls.push_back(tu);
                        }
                    }
                    if (tempurls.size() == 1 || tempurls.size() == RAIDPARTS)
                    {
                        if (drn)
                        {
                            drn->tempurls.swap(tempurls);
                            e.setErrorCode(API_OK);
                        }
                    }
                    else
                    {
                        e.setErrorCode(API_EINCOMPLETE);
                    }
                    break;

                case 's':
                    if (drn)
                    {
                        drn->size = client->json.getint();
                    }
                    break;

                case 'd':
                    e = API_EBLOCKED;
                    break;

                case 'e':
                    e = (error)client->json.getint();
                    break;

                case MAKENAMEID2('t', 'l'):
                    tl = dstime(client->json.getint());
                    break;

                case EOO:
                    if (!canceled && drn)
                    {
                        if (e == API_EOVERQUOTA && !tl)
                        {
                            // default retry interval
                            tl = MegaClient::DEFAULT_BW_OVERQUOTA_BACKOFF_SECS;
                        }

                        drn->cmdresult(e, e == API_EOVERQUOTA ? tl * 10 : 0);
                    }

                    return true;

                default:
                    if (!client->json.storeobject())
                    {
                        if (!canceled && drn)
                        {
                            drn->cmdresult(e);
                        }

                        return false;
                    }
            }
        }
    }
}

// request temporary source URL for full-file access (p == private node)
CommandGetFile::CommandGetFile(MegaClient *client, const byte* key, size_t keySize,
                               handle h, bool p, const char *privateauth,
                               const char *publicauth, const char *chatauth,
                               bool singleUrl, Cb &&completion)
{
    cmd("g");
    arg(p ? "n" : "p", (byte*)&h, MegaClient::NODEHANDLE);
    arg("g", 1); // server will provide download URL(s)/token(s) (if skipped, only information about the file)
    if (!singleUrl)
    {
        arg("v", 2);  // version 2: server can supply details for cloudraid files
    }

    if (client->usehttps)
    {
        arg("ssl", 2);
    }

    if (privateauth)
    {
        arg("esid", privateauth);
    }

    if (publicauth)
    {
        arg("en", publicauth);
    }

    if (chatauth)
    {
        arg("cauth", chatauth);
    }

    assert(key && "no key provided!");
    if (key && keySize != SymmCipher::KEYLENGTH)
    {
        assert (keySize <= FILENODEKEYLENGTH);
        memcpy(filekey, key, keySize);
        mFileKeyType = FILENODE;
    }
    else if (key && keySize == SymmCipher::KEYLENGTH)
    {
        memcpy(filekey, key, SymmCipher::KEYLENGTH);
        mFileKeyType = 1;
    }

    mCompletion = std::move(completion);
}

void CommandGetFile::cancel()
{
    Command::cancel();
}


void CommandGetFile::callFailedCompletion(const Error &e)
{
    assert(mCompletion);
    if (mCompletion)
    {
        mCompletion(e, -1, -1, -1, 0, nullptr, nullptr, nullptr, {}, {});
    }
}

// process file credentials
bool CommandGetFile::procresult(Result r)
{
    if (r.wasErrorOrOK())
    {
        if (!canceled)
        {
            callFailedCompletion(r.errorOrOK());
        }
        return true;
    }

    const char* at = nullptr;
    Error e(API_EINTERNAL);
    m_off_t s = -1;
    dstime tl = 0;
    std::unique_ptr<byte[]> buf;
    m_time_t ts = 0, tm = 0;

    // credentials relevant to a non-TransferSlot scenario (node query)
    string fileattrstring;
    string filenamestring;
    string filefingerprint;
    vector<string> tempurls;
    vector<string> tempips;

    for (;;)
    {
        switch (client->json.getnameid())
        {
            case 'g':
                if (client->json.enterarray())   // now that we are requesting v2, the reply will be an array of 6 URLs for a raid download, or a single URL for the original direct download
                {
                    for (;;)
                    {
                        std::string tu;
                        if (!client->json.storeobject(&tu))
                        {
                            break;
                        }
                        tempurls.push_back(tu);
                    }
                    client->json.leavearray();
                }
                else
                {
                    std::string tu;
                    if (client->json.storeobject(&tu))
                    {
                        tempurls.push_back(tu);
                    }
                }
                e.setErrorCode(API_OK);
                break;

            case MAKENAMEID2('i', 'p'):
                loadIpsFromJson(tempips);
                break;

            case 's':
                s = client->json.getint();
                break;

            case MAKENAMEID2('t', 's'):
                ts = client->json.getint();
                break;

            case MAKENAMEID3('t', 'm', 'd'):
                tm = ts + client->json.getint();
                break;

            case MAKENAMEID2('a', 't'):
                at = client->json.getvalue();
                break;

            case MAKENAMEID2('f', 'a'):
                client->json.storeobject(&fileattrstring);
                break;

            case 'e':
                e = (error)client->json.getint();
                break;

            case MAKENAMEID2('t', 'l'):
                tl = dstime(client->json.getint());
                break;

            case EOO:
            {
                // defer code that steals the ips <move(tempips)> and stores them in the cache
                // thus we can use them before going out of scope
                std::shared_ptr<void> deferThis(nullptr, [this, &tempurls, &tempips](...)
                {
                    if(!cacheresolvedurls(tempurls, std::move(tempips)))
                    {
                        LOG_err << "Unpaired IPs received for URLs in `g` command. URLs: " << tempurls.size() << " IPs: " << tempips.size();
                    }
                });

                if (canceled) //do not proceed: SymmCipher may no longer exist
                {
                    return true;
                }

                if (!at)
                {
                    callFailedCompletion(API_EINTERNAL);
                    return true;
                }

                // decrypt at and set filename
                SymmCipher * cipherer = client->getRecycledTemporaryTransferCipher(filekey, mFileKeyType);
                const char* eos = strchr(at, '"');
                buf.reset(Node::decryptattr(cipherer, at, eos ? eos - at : strlen(at)));
                if (!buf)
                {
                    callFailedCompletion(API_EKEY);
                    return true;
                }

                // all good, lets parse the attribute string
                JSON json;
                json.begin((char*)buf.get() + 5);

                for (;;)
                {
                    switch (json.getnameid())
                    {
                        case 'c':
                            if (!json.storeobject(&filefingerprint))
                            {
                                callFailedCompletion(API_EINTERNAL);
                                return true;
                            }
                            break;

                        case 'n':
                            if (!json.storeobject(&filenamestring))
                            {
                                callFailedCompletion(API_EINTERNAL);
                                return true;
                            }
                            break;

                        case EOO:
                            { //succeded, call completion function!
                                return mCompletion ? mCompletion(e, s, ts, tm, tl,
                                            &filenamestring, &filefingerprint, &fileattrstring,
                                            tempurls, tempips) : false;
                            }

                        default:
                            if (!json.storeobject())
                            {
                                callFailedCompletion(API_EINTERNAL);
                                return false;
                            }
                    }
                }
            }
            default:
                if (!client->json.storeobject())
                {
                    if (!canceled)
                    {
                        callFailedCompletion(API_EINTERNAL);
                    }
                    return false;
                }
        }
    }
}

CommandSetAttr::CommandSetAttr(MegaClient* client, Node* n, attr_map&& attrMapUpdates, Completion&& c)
    : mAttrMapUpdates(attrMapUpdates)
{
    h = n->nodeHandle();
    generationError = API_OK;
    completion = c;

    addToNodePendingCommands(n);
}

const char* CommandSetAttr::getJSON(MegaClient* client)
{
    // We generate the command just before sending, so it's up to date for any external changes that occured in the meantime
    // And we can also take into account any changes we have sent for this node that have not yet been applied by actionpackets
    jsonWriter.clear();
    generationError = API_OK;

    cmd("a");

    string at;
    if (Node* n = client->nodeByHandle(h))
    {
        AttrMap m = n->attrs;

        // apply these changes for sending, but also any earlier changes that are ahead in the queue
        assert(!n->mPendingChanges.empty());
        if (n->mPendingChanges.chain)
        {
            for (auto& cmd : *n->mPendingChanges.chain)
            {
                if (cmd == this) break;
                if (auto attrCmd = dynamic_cast<CommandSetAttr*>(cmd))
                {
                    m.applyUpdates(attrCmd->mAttrMapUpdates);
                }
            }
        }

        m.applyUpdates(mAttrMapUpdates);

        if (SymmCipher* cipher = n->nodecipher())
        {
            m.getjson(&at);
            client->makeattr(cipher, &at, at.c_str(), int(at.size()));
        }
        else
        {
            h.setUndef();  // dummy command to generate an error, with no effect
            generationError = API_EKEY;
        }
    }
    else
    {
        h.setUndef();  // dummy command to generate an error, with no effect
        generationError = API_ENOENT;
    }

    arg("n", (byte*)&h, MegaClient::NODEHANDLE);
    arg("at", (byte*)at.c_str(), int(at.size()));

    return jsonWriter.getstring().c_str();
}


bool CommandSetAttr::procresult(Result r)
{
    removeFromNodePendingCommands(h, client);
    if (completion) completion(h, generationError ? Error(generationError) : r.errorResultOrActionpacket());
    return r.wasErrorOrActionpacket();
}

// (the result is not processed directly - we rely on the server-client
// response)
CommandPutNodes::CommandPutNodes(MegaClient* client, NodeHandle th,
                                 const char* userhandle, VersioningOption vo,
                                 vector<NewNode>&& newnodes, int ctag, putsource_t csource, const char *cauth,
                                 Completion&& resultFunction)
  : mResultFunction(resultFunction)
{
    byte key[FILENODEKEYLENGTH];

    assert(newnodes.size() > 0);
    nn = std::move(newnodes);
    type = userhandle ? USER_HANDLE : NODE_HANDLE;
    source = csource;

    mSeqtagArray = true;
    cmd("p");

    if (userhandle)
    {
        arg("t", userhandle);
        targethandle.setUndef();
    }
    else
    {
        arg("t", (byte*)&th, MegaClient::NODEHANDLE);
        targethandle = th;
    }

    arg("sm",1);

    if (cauth)
    {
        arg("cauth", cauth);
    }

    // "vb": when provided, it force to override the account-wide versioning behavior by the value indicated by client
    //     vb:1 to force it on
    //     vb:0 to force it off
    // Dont provide it at all to rely on the account-wide setting (as of the moment the command is processed).
    switch (vo)
    {
        case NoVersioning:
            break;

        case ClaimOldVersion:
            arg("vb", 1);
            break;

        case ReplaceOldVersion:
            arg("vb", m_off_t(0));
            break;

        case UseLocalVersioningFlag:
            arg("vb", !client->versions_disabled);
            vo = !client->versions_disabled ? ClaimOldVersion : ReplaceOldVersion;
            break;

        case UseServerVersioningFlag:
            break;
    }

    beginarray("n");

    for (unsigned i = 0; i < nn.size(); i++)
    {
        beginobject();

        NewNode* nni = &nn[i];
        switch (nni->source)
        {
            case NEW_NODE:
                arg("h", (byte*)&nni->nodehandle, MegaClient::NODEHANDLE);
                break;

            case NEW_PUBLIC:
                arg("ph", (byte*)&nni->nodehandle, MegaClient::NODEHANDLE);
                break;

            case NEW_UPLOAD:
                arg("h", nni->uploadtoken.data(), sizeof nn[0].uploadtoken);

                // include pending file attributes for this upload
                string s;

                if (nni->fileattributes)
                {
                    // if attributes are set on the newnode then the app is not using the pendingattr mechanism
                    s.swap(*nni->fileattributes);
                    nni->fileattributes.reset();
                }
                else
                {
                    client->pendingattrstring(nn[i].uploadhandle, &s);

#ifdef USE_MEDIAINFO
                    client->mediaFileInfo.addUploadMediaFileAttributes(nn[i].uploadhandle, &s);
#endif
                }

                if (s.size())
                {
                    arg("fa", s.c_str(), 1);
                }
        }

        if (!ISUNDEF(nn[i].parenthandle))
        {
            arg("p", (byte*)&nn[i].parenthandle, MegaClient::NODEHANDLE);
        }

        if (vo != NoVersioning &&
            nn[i].type == FILENODE && !nn[i].ovhandle.isUndef())
        {
            arg("ov", (byte*)&nn[i].ovhandle, MegaClient::NODEHANDLE);
        }
        nn[i].mVersioningOption = vo;

        arg("t", nn[i].type);
        arg("a", (byte*)nn[i].attrstring->data(), int(nn[i].attrstring->size()));

        if (!client->loggedIntoWritableFolder())
        {
            if (nn[i].nodekey.size() <= sizeof key)
            {
                client->key.ecb_encrypt((byte*)nn[i].nodekey.data(), key, nn[i].nodekey.size());
                arg("k", key, int(nn[i].nodekey.size()));
            }
            else
            {
                arg("k", (const byte*)nn[i].nodekey.data(), int(nn[i].nodekey.size()));
            }
        }
        endobject();
    }

    endarray();

    // add cr element for new nodes, if applicable
    if (type == NODE_HANDLE)
    {
        Node* tn;
        if ((tn = client->nodeByHandle(th, true)))
        {
            assert(tn->type != FILENODE);

            ShareNodeKeys snk;

            for (unsigned i = 0; i < nn.size(); i++)
            {
                switch (nn[i].source)
                {
                    case NEW_PUBLIC:
                    case NEW_NODE:
                        snk.add(nn[i].nodekey, nn[i].nodehandle, tn, 0);
                        break;

                    case NEW_UPLOAD:
                        snk.add(nn[i].nodekey, nn[i].nodehandle, tn, 0, nn[i].uploadtoken.data(), (int)sizeof nn[i].uploadtoken);
                        break;
                }
            }

            snk.get(this, true);
        }
    }

    tag = ctag;
    addToNodePendingCommands(targethandle, client);
}

// add new nodes and handle->node handle mapping
void CommandPutNodes::removePendingDBRecordsAndTempFiles()
{
    removeFromNodePendingCommands(targethandle, client);

    pendingdbid_map::iterator it = client->pendingtcids.find(tag);
    if (it != client->pendingtcids.end())
    {
        if (client->tctable)
        {
            client->mTctableRequestCommitter->beginOnce();
            vector<uint32_t> &ids = it->second;
            for (unsigned int i = 0; i < ids.size(); i++)
            {
                if (ids[i])
                {
                    client->tctable->del(ids[i]);
                }
            }
        }
        client->pendingtcids.erase(it);
    }
    pendingfiles_map::iterator pit = client->pendingfiles.find(tag);
    if (pit != client->pendingfiles.end())
    {
        vector<LocalPath> &pfs = pit->second;
        for (unsigned int i = 0; i < pfs.size(); i++)
        {
            client->fsaccess->unlinklocal(pfs[i]);
        }
        client->pendingfiles.erase(pit);
    }
}

void CommandPutNodes::performAppCallback(Error e, bool targetOverride)
{
    if (mResultFunction) mResultFunction(e, type, nn, targetOverride);
	else client->app->putnodes_result(e, type, nn, targetOverride);
}

bool CommandPutNodes::procresult(Result r)
{
    removePendingDBRecordsAndTempFiles();

    if (r.hasJsonArray() || r.hasJsonObject())
    {
        // The response is a sparse array indicating the nodes that failed, and the corresponding error code.
        // If the first three nodes failed, the response would be e.g. [-9,-9,-9].  Success is []
        // If the second and third node failed, the response would change to {"1":-9,"2":-9}.

        unsigned arrayIndex = 0;
        for (;;)
        {
            if (r.hasJsonArray())
            {
                if (*client->json.pos == ']')
                {
                    break;
                }

                if (!client->json.isnumeric())
                {
                    performAppCallback(API_EINTERNAL);
                    return false;
                }

                assert(arrayIndex < nn.size());
                if (arrayIndex < nn.size())
                {
                    nn[arrayIndex++].mError = error(client->json.getint());
                }
            }
            else
            {
                string index, errorCode;
                if (client->json.storeobject(&index) && *client->json.pos == ':')
                {
                    ++client->json.pos;
                    if (client->json.storeobject(&errorCode))
                    {
                        arrayIndex = unsigned(atoi(index.c_str()));
                        if (arrayIndex < nn.size())
                        {
                            nn[arrayIndex].mError = error(atoi(errorCode.c_str()));
                            continue;
                        }
                    }
                }
                if (*client->json.pos != '}')
                {
                    performAppCallback(API_EINTERNAL);
                    return false;
                }
                break;
            }
        }

#ifdef DEBUG
        for (auto& n : nn)
        {
            // double check we got a node, or know the error why it didn't get created
            if (!((n.added && n.mAddedHandle != UNDEF && !n.mError) ||
                 (!n.added && n.mAddedHandle == UNDEF && n.mError)))
            {
                assert(false);
            }
        }
#endif

	    // when the target has been removed, the API automatically adds the new node/s
	    // into the rubbish bin
	    Node *tempNode = !nn.empty() ? client->nodebyhandle(nn.front().mAddedHandle) : nullptr;
	    bool targetOverride = (tempNode && NodeHandle().set6byte(tempNode->parenthandle) != targethandle);

        performAppCallback(emptyResponse ? API_ENOENT : API_OK, targetOverride);
        return true;
    }
    else
    {
        LOG_debug << "Putnodes error " << r.errorOrOK();
        if (r.wasError(API_EOVERQUOTA))
        {
            if (client->isPrivateNode(targethandle))
            {
                client->activateoverquota(0, false);
            }
        }

        performAppCallback(r.errorOrOK());
        return r.wasErrorOrOK();
    }
}


CommandMoveNode::CommandMoveNode(MegaClient* client, Node* n, Node* t, syncdel_t csyncdel, NodeHandle prevparent, Completion&& c)
{
    h = n->nodeHandle();
    syncdel = csyncdel;
    np = t->nodeHandle();
    pp = prevparent;
    syncop = !pp.isUndef();

    cmd("m");

    // Special case for Move, we do set the 'i' field.
    // This is needed for backward compatibility, old versions used memcmp to detect if a 'd' actionpacket was followed by a 't'  actionpacket with the same 'i' (ie, a move)
    // Additionally the servers can't deliver `st` in that packet for the same reason.  And of course we will not ignore this `t` packet, despite setting 'i'.
    notself(client);

    arg("n", h);
    arg("t", t->nodeHandle());
    assert(t->type != FILENODE);

    TreeProcShareKeys tpsk;
    client->proctree(n, &tpsk);
    tpsk.get(this);

    tag = client->reqtag;

    addToNodePendingCommands(n);
    addToNodePendingCommands(t);
    completion = move(c);
}

bool CommandMoveNode::procresult(Result r)
{
    removeFromNodePendingCommands(h, client);
    removeFromNodePendingCommands(np, client);

    if (r.wasErrorOrActionpacket())
    {
        if (r.wasError(API_EOVERQUOTA))
        {
            client->activateoverquota(0, false);
        }

#ifdef ENABLE_SYNC
        //if (syncdel != SYNCDEL_NONE)
        //{
        //    Node* syncn = client->nodeByHandle(h);

        //    if (syncn)
        //    {
        //        if (r.succeeded())
        //        {
        //            Node* n;

        //            // update all todebris records in the subtree
        //            for (node_set::iterator it = client->todebris.begin(); it != client->todebris.end(); it++)
        //            {
        //                n = *it;

        //                do {
        //                    if (n == syncn)
        //                    {
        //                        (*it)->syncdeleted = syncdel;
        //                        break;
        //                    }
        //                } while ((n = n->parent));
        //            }
        //        }
        //        else
        //        {
        //            Node *tn = NULL;
        //            if (syncdel == SYNCDEL_BIN || syncdel == SYNCDEL_FAILED
        //                    || !(tn = client->nodebyhandle(client->rootnodes[RUBBISHNODE - ROOTNODE])))
        //            {
        //                LOG_err << "Error moving node to the Rubbish Bin";
        //                syncn->syncdeleted = SYNCDEL_NONE;
        //                client->todebris.erase(syncn->todebris_it);
        //                syncn->todebris_it = client->todebris.end();
        //            }
        //            else
        //            {
        //                int creqtag = client->reqtag;
        //                client->reqtag = syncn->tag;
        //                LOG_warn << "Move to Syncdebris failed. Moving to the Rubbish Bin instead.";
        //                client->rename(syncn, tn, SYNCDEL_FAILED, pp, nullptr, nullptr); // if we don't succeed here, just stop rather than cycling forever
        //                client->reqtag = creqtag;
        //            }
        //        }
        //    }
        //}
#endif
        // Movement of shares and pending shares into Rubbish should remove them
        if (r.wasStrictlyError() && syncdel == SYNCDEL_NONE)
        {
            client->sendevent(99439, "Unexpected move error", 0);
        }
    }

    if (Node* n = client->nodeByHandle(h))
    {
        client->rewriteforeignkeys(n);
    }

    if (completion) completion(h, r.errorResultOrActionpacket());
    return r.wasErrorOrActionpacket();
}

CommandDelNode::CommandDelNode(MegaClient* client, NodeHandle th, bool keepversions, int cmdtag, std::function<void(NodeHandle, Error)>&& f)
    : mResultFunction(move(f))
{
    cmd("d");

    arg("n", (byte*)&th, MegaClient::NODEHANDLE);

    if (keepversions)
    {
        arg("v", 1);
    }

    h = th;
    tag = cmdtag;
}

bool CommandDelNode::procresult(Result r)
{
    error e = r.errorResultOrActionpacket();

    if (r.wasErrorOrActionpacket())
    {
        if (mResultFunction)    mResultFunction(h, e);
        else         client->app->unlink_result(h.as8byte(), e);
        return true;
    }
    else
    {
        error e = API_OK;

        for (;;)
        {
            switch (client->json.getnameid())
            {
                case 'r':
                    if (client->json.enterarray())
                    {
                        if(client->json.isnumeric())
                        {
                            e = (error)client->json.getint();
                        }

                        client->json.leavearray();
                    }
                    break;

                case EOO:
                    if (mResultFunction)    mResultFunction(h, e);
                    else         client->app->unlink_result(h.as8byte(), e);

                    return true;

                default:
                    if (!client->json.storeobject())
                    {
                        if (mResultFunction)    mResultFunction(h, API_EINTERNAL);
                        else         client->app->unlink_result(h.as8byte(), API_EINTERNAL);
                        return false;
                    }
            }
        }
    }
}


CommandDelVersions::CommandDelVersions(MegaClient* client)
{
    cmd("dv");
    tag = client->reqtag;
}

bool CommandDelVersions::procresult(Result r)
{
    client->app->unlinkversions_result(r.errorResultOrActionpacket());
    return r.wasErrorOrActionpacket();
}

CommandKillSessions::CommandKillSessions(MegaClient* client)
{
    cmd("usr");
    arg("ko", 1); // Request to kill all sessions except the current one

    h = UNDEF;
    tag = client->reqtag;
}

CommandKillSessions::CommandKillSessions(MegaClient* client, handle sessionid)
{
    cmd("usr");
    beginarray("s");
    element(sessionid, MegaClient::USERHANDLE);
    endarray();

    h = sessionid;
    tag = client->reqtag;
}

bool CommandKillSessions::procresult(Result r)
{
    client->app->sessions_killed(h, r.errorOrOK());
    return r.wasErrorOrOK();
}

CommandLogout::CommandLogout(MegaClient *client, bool keepSyncConfigsFile)
    : mKeepSyncConfigsFile(keepSyncConfigsFile)
{
    cmd("sml");

    batchSeparately = true;

    tag = client->reqtag;
}

const char* CommandLogout::getJSON(MegaClient* client)
{
    if (!incrementedCount)
    {
        // only set this once we are about to send the command, in case there are others ahead of it in the queue
        client->loggingout++;
        // only set it once in case of retries.
        incrementedCount = true;
    }
    return jsonWriter.getstring().c_str();
}

bool CommandLogout::procresult(Result r)
{
    assert(r.wasErrorOrOK());
    MegaApp *app = client->app;
    if (client->loggingout > 0)
    {
        client->loggingout--;
    }
    if(r.wasError(API_OK))
    {
        // We are logged out, but we mustn't call locallogout until we exit this call
        // stack for processing CS batches, as it deletes data currently in use.
        bool keepSyncConfigsFile = mKeepSyncConfigsFile;
        client->mOnCSCompletion = [keepSyncConfigsFile](MegaClient* client){
            client->locallogout(true, keepSyncConfigsFile);
            client->app->logout_result(API_OK);
        };
    }
    else
    {
        app->logout_result(r.errorOrOK());
    }
    return true;
}

CommandPrelogin::CommandPrelogin(MegaClient* client, const char* email)
{
    cmd("us0");
    arg("user", email);
    batchSeparately = true;  // in case the account is blocked (we need to get a sid so we can issue whyamiblocked)

    this->email = email;
    tag = client->reqtag;
}

bool CommandPrelogin::procresult(Result r)
{
    if (r.wasErrorOrOK())
    {
        client->app->prelogin_result(0, NULL, NULL, r.errorOrOK());
        return true;
    }

    assert(r.hasJsonObject());
    int v = 0;
    string salt;
    for (;;)
    {
        switch (client->json.getnameid())
        {
            case 'v':
                v = int(client->json.getint());
                break;
            case 's':
                client->json.storeobject(&salt);
                break;
            case EOO:
                if (v == 0)
                {
                    LOG_err << "No version returned";
                    client->app->prelogin_result(0, NULL, NULL, API_EINTERNAL);
                }
                else if (v > 2)
                {
                    LOG_err << "Version of account not supported";
                    client->app->prelogin_result(0, NULL, NULL, API_EINTERNAL);
                }
                else if (v == 2 && !salt.size())
                {
                    LOG_err << "No salt returned";
                    client->app->prelogin_result(0, NULL, NULL, API_EINTERNAL);
                }
                else
                {
                    client->accountversion = v;
                    Base64::atob(salt, client->accountsalt);
                    client->app->prelogin_result(v, &email, &salt, API_OK);
                }
                return true;
            default:
                if (!client->json.storeobject())
                {
                    client->app->prelogin_result(0, NULL, NULL, API_EINTERNAL);
                    return false;
                }
        }
    }
}

// login request with user e-mail address and user hash
CommandLogin::CommandLogin(MegaClient* client, const char* email, const byte *emailhash, int emailhashsize, const byte *sessionkey, int csessionversion, const char *pin)
{
    cmd("us");
    batchSeparately = true;  // in case the account is blocked (we need to get a sid so we can issue whyamiblocked)

    // are we just performing a session validation?
    checksession = !email;
    sessionversion = csessionversion;

    if (!checksession)
    {
        arg("user", email);
        arg("uh", emailhash, emailhashsize);
        if (pin)
        {
            arg("mfa", pin);
        }
    }
    else
    {
        if (client->sctable && client->dbaccess->currentDbVersion == DbAccess::LEGACY_DB_VERSION)
        {
            LOG_debug << "Requesting a local cache upgrade";
            arg("fa", 1);
        }
    }

    if (sessionkey)
    {
        arg("sek", sessionkey, SymmCipher::KEYLENGTH);
    }

    if (client->cachedscsn != UNDEF)
    {
        arg("sn", (byte*)&client->cachedscsn, sizeof client->cachedscsn);
    }

    string deviceIdHash = client->getDeviceidHash();
    if (!deviceIdHash.empty())
    {
        arg("si", deviceIdHash.c_str());
    }
    else
    {
        client->sendevent(99454, "Device-id not available at login");
    }

    tag = client->reqtag;
}

// process login result
bool CommandLogin::procresult(Result r)
{
    if (r.wasErrorOrOK())
    {
        client->app->login_result(r.errorOrOK());
        return true;
    }

    assert(r.hasJsonObject());
    byte hash[SymmCipher::KEYLENGTH];
    byte sidbuf[AsymmCipher::MAXKEYLENGTH];
    byte privkbuf[AsymmCipher::MAXKEYLENGTH * 2];
    byte sek[SymmCipher::KEYLENGTH];
    int len_k = 0, len_privk = 0, len_csid = 0, len_tsid = 0, len_sek = 0;
    handle me = UNDEF;
    bool fa = false;
    bool ach = false;

    for (;;)
    {
        switch (client->json.getnameid())
        {
            case 'k':
                len_k = client->json.storebinary(hash, sizeof hash);
                break;

            case 'u':
                me = client->json.gethandle(MegaClient::USERHANDLE);
                break;

            case MAKENAMEID3('s', 'e', 'k'):
                len_sek = client->json.storebinary(sek, sizeof sek);
                break;

            case MAKENAMEID4('t', 's', 'i', 'd'):
                len_tsid = client->json.storebinary(sidbuf, sizeof sidbuf);
                break;

            case MAKENAMEID4('c', 's', 'i', 'd'):
                len_csid = client->json.storebinary(sidbuf, sizeof sidbuf);
                break;

            case MAKENAMEID5('p', 'r', 'i', 'v', 'k'):
                len_privk = client->json.storebinary(privkbuf, sizeof privkbuf);
                break;

            case MAKENAMEID2('f', 'a'):
                fa = client->json.getint();
                break;

            case MAKENAMEID3('a', 'c', 'h'):
                ach = client->json.getint();
                break;

            case MAKENAMEID2('s', 'n'):
                if (!client->json.getint())
                {
                    // local state cache continuity rejected: read state from
                    // server instead
                    client->cachedscsn = UNDEF;
                }
                break;

            case EOO:
                if (!checksession)
                {
                    if (ISUNDEF(me) || len_k != sizeof hash)
                    {
                        client->app->login_result(API_EINTERNAL);
                        return true;
                    }

                    // decrypt and set master key
                    client->key.ecb_decrypt(hash);
                    client->key.setkey(hash);
                }
                else
                {
                    if (fa && client->sctable)
                    {
                        client->sctable->remove();
                        client->sctable.reset();
                        client->pendingsccommit = false;
                        client->cachedscsn = UNDEF;
                        client->dbaccess->currentDbVersion = DbAccess::DB_VERSION;

                        client->sendevent(99404, "Local DB upgrade granted", 0);
                    }
                }

                if (len_sek)
                {
                    if (len_sek != SymmCipher::KEYLENGTH)
                    {
                        client->app->login_result(API_EINTERNAL);
                        return true;
                    }

                    if (checksession && sessionversion)
                    {
                        byte k[SymmCipher::KEYLENGTH];
                        memcpy(k, client->key.key, sizeof(k));

                        client->key.setkey(sek);
                        client->key.ecb_decrypt(k);
                        client->key.setkey(k);
                    }
                }

                if (len_tsid)
                {
                    client->sid.assign((const char *)sidbuf, MegaClient::SIDLEN);

                    // account does not have an RSA keypair set: verify
                    // password using symmetric challenge
                    if (!client->checktsid(sidbuf, len_tsid))
                    {
                        LOG_warn << "Error checking tsid";
                        client->app->login_result(API_ENOENT);
                        return true;
                    }

                    // add missing RSA keypair
                    LOG_info << "Generating and adding missing RSA keypair";
                    client->setkeypair();
                }
                else
                {
                    // account has RSA keypair: decrypt server-provided session ID
                    if (len_privk < 256)
                    {
                        if (!checksession)
                        {
                            client->app->login_result(API_EINTERNAL);
                            return true;
                        }
                        else if (!client->ephemeralSessionPlusPlus)
                        {
                            // logging in with tsid to an account without a RSA keypair
                            LOG_info << "Generating and adding missing RSA keypair";
                            client->setkeypair();
                        }
                    }
                    else
                    {
                        // decrypt and set private key
                        client->key.ecb_decrypt(privkbuf, len_privk);
                        client->mPrivKey.resize(AsymmCipher::MAXKEYLENGTH * 2);
                        client->mPrivKey.resize(Base64::btoa(privkbuf, len_privk, (char *)client->mPrivKey.data()));

                        if (!client->asymkey.setkey(AsymmCipher::PRIVKEY, privkbuf, len_privk))
                        {
                            LOG_warn << "Error checking private key";
                            client->app->login_result(API_ENOENT);
                            return true;
                        }
                    }

                    if (!checksession)
                    {
                        if (len_csid < 32)
                        {
                            client->app->login_result(API_EINTERNAL);
                            return true;
                        }

                        // decrypt and set session ID for subsequent API communication
                        if (!client->asymkey.decrypt(sidbuf, len_csid, sidbuf, MegaClient::SIDLEN))
                        {
                            client->app->login_result(API_EINTERNAL);
                            return true;
                        }

                        client->sid.assign((const char *)sidbuf, MegaClient::SIDLEN);
                    }
                }

                client->me = me;
                client->uid = Base64Str<MegaClient::USERHANDLE>(client->me);
                client->achievements_enabled = ach;
                // Force to create own user
                client->finduser(me, 1);

                if (len_sek)
                {
                    client->sessionkey.assign((const char *)sek, sizeof(sek));
                }

                client->openStatusTable(true);
                client->app->login_result(API_OK);
                client->getaccountdetails(std::make_shared<AccountDetails>(), false, false, true, false, false, false);
                return true;

            default:
                if (!client->json.storeobject())
                {
                    client->app->login_result(API_EINTERNAL);
                    return false;
                }
        }
    }
}

CommandShareKeyUpdate::CommandShareKeyUpdate(MegaClient*, handle sh, const char* uid, const byte* key, int len)
{
    cmd("k");
    beginarray("sr");

    element(sh, MegaClient::NODEHANDLE);
    element(uid);
    element(key, len);

    endarray();
}

CommandShareKeyUpdate::CommandShareKeyUpdate(MegaClient* client, handle_vector* v)
{
    Node* n;
    byte sharekey[SymmCipher::KEYLENGTH];

    cmd("k");
    beginarray("sr");

    for (size_t i = v->size(); i--;)
    {
        handle h = (*v)[i];

        if ((n = client->nodebyhandle(h)) && n->sharekey)
        {
            client->key.ecb_encrypt(n->sharekey->key, sharekey, SymmCipher::KEYLENGTH);

            element(h, MegaClient::NODEHANDLE);
            element(client->me, MegaClient::USERHANDLE);
            element(sharekey, SymmCipher::KEYLENGTH);
        }
    }

    endarray();
}

// add/remove share; include node share keys if new share
CommandSetShare::CommandSetShare(MegaClient* client, Node* n, User* u, accesslevel_t a, bool newshare, const char* msg, bool writable, const char* personal_representation, int ctag, std::function<void(Error, bool writable)> f)
{
    byte auth[SymmCipher::BLOCKSIZE];
    byte key[SymmCipher::KEYLENGTH];
    byte asymmkey[AsymmCipher::MAXKEYLENGTH];
    int t = 0;

    tag = ctag;

    sh = n->nodehandle;
    user = u;
    access = a;
    mWritable = writable;

    completion = move(f);
    assert(completion);

    mSeqtagArray = true;
    cmd("s2");
    arg("n", (byte*)&sh, MegaClient::NODEHANDLE);

    // Only for inviting non-contacts
    if (personal_representation && personal_representation[0])
    {
        this->personal_representation = personal_representation;
        arg("e", personal_representation);
    }

    if (msg && msg[0])
    {
        this->msg = msg;
        arg("msg", msg);
    }

    if (a != ACCESS_UNKNOWN)
    {
        // securely store/transmit share key
        // by creating a symmetrically (for the sharer) and an asymmetrically
        // (for the sharee) encrypted version
        memcpy(key, n->sharekey->key, sizeof key);
        memcpy(asymmkey, key, sizeof key);

        client->key.ecb_encrypt(key);
        arg("ok", key, sizeof key);

        if (u && u->pubk.isvalid())
        {
            t = u->pubk.encrypt(client->rng, asymmkey, SymmCipher::KEYLENGTH, asymmkey, sizeof asymmkey);
        }

        // outgoing handle authentication
        client->handleauth(sh, auth);
        arg("ha", auth, sizeof auth);
    }

    beginarray("s");
    beginobject();

    arg("u", u ? ((u->show == VISIBLE) ? u->uid.c_str() : u->email.c_str()) : MegaClient::EXPORTEDLINK);
    // if the email is registered, the pubk request has returned the userhandle -->
    // sending the userhandle instead of the email makes the API to assume the user is already a contact

    if (a != ACCESS_UNKNOWN)
    {
        arg("r", a);

        if (u && u->pubk.isvalid() && t)
        {
            arg("k", asymmkey, t);
        }
    }

    endobject();
    endarray();

    // only for a fresh share: add cr element with all node keys encrypted to
    // the share key
    if (newshare)
    {
        // the new share's nodekeys for this user: generate node list
        TreeProcShareKeys tpsk(n);
        client->proctree(n, &tpsk);
        tpsk.get(this);
    }
}

// process user element (email/handle pairs)
bool CommandSetShare::procuserresult(MegaClient* client)
{
    while (client->json.enterobject())
    {
        handle uh = UNDEF;
        const char* m = NULL;

        for (;;)
        {
            switch (client->json.getnameid())
            {
                case 'u':
                    uh = client->json.gethandle(MegaClient::USERHANDLE);
                    break;

                case 'm':
                    m = client->json.getvalue();
                    break;

                case EOO:
                    if (!ISUNDEF(uh) && m)
                    {
                        client->mapuser(uh, m);
                    }
                    return true;

                default:
                    if (!client->json.storeobject())
                    {
                        return false;
                    }
            }
        }
    }

    return false;
}

// process result of share addition/modification
bool CommandSetShare::procresult(Result r)
{
    if (r.wasErrorOrOK())
    {
        completion(r.errorOrOK(), mWritable);
        return true;
    }

    for (;;)
    {
        switch (client->json.getnameid())
        {
            case MAKENAMEID2('o', 'k'):  // an owner key response will only
                                         // occur if the same share was created
                                         // concurrently with a different key
            {
                byte key[SymmCipher::KEYLENGTH + 1];
                if (client->json.storebinary(key, sizeof key + 1) == SymmCipher::KEYLENGTH)
                {
                    Node* n;

                    if ((n = client->nodebyhandle(sh)) && n->sharekey)
                    {
                        client->key.ecb_decrypt(key);
                        n->sharekey->setkey(key);

                        // repeat attempt with corrected share key
                        client->reqs.add(new CommandSetShare(client, n, user, access, 0, msg.c_str(), mWritable, personal_representation.c_str(),
                                         tag, move(completion)));
                        return false;
                    }
                }
                break;
            }

            case 'u':   // user/handle confirmation
                if (client->json.enterarray())
                {
                    while (procuserresult(client))
                    {}
                    client->json.leavearray();
                }
                break;

            case 'r':
                if (client->json.enterarray())
                {
                    while (client->json.isnumeric())
                    {
                        // intermediate result updates, not final completion
                        // we used to call share_result but it wasn't used
                        client->json.getint();
                    }

                    client->json.leavearray();
                }
                break;

            case MAKENAMEID3('s', 'n', 'k'):
                client->procsnk(&client->json);
                break;

            case MAKENAMEID3('s', 'u', 'k'):
                client->procsuk(&client->json);
                break;

            case MAKENAMEID2('c', 'r'):
                client->proccr(&client->json);
                break;

            case EOO:
                completion(API_OK, mWritable);
                return true;

            default:
                if (!client->json.storeobject())
                {
                    return false;
                }
        }
    }
}

CommandSetPendingContact::CommandSetPendingContact(MegaClient* client, const char* temail, opcactions_t action, const char* msg, const char* oemail, handle contactLink, Completion completion)
{
    mV3 = false;
    cmd("upc");

    if (oemail != NULL)
    {
        arg("e", oemail);
    }

    arg("u", temail);
    switch (action)
    {
        case OPCA_DELETE:
            arg("aa", "d");
            break;
        case OPCA_REMIND:
            arg("aa", "r");
            break;
        case OPCA_ADD:
            arg("aa", "a");
            if (!ISUNDEF(contactLink))
            {
                arg("cl", (byte*)&contactLink, MegaClient::CONTACTLINKHANDLE);
            }
            break;
    }

    if (msg != NULL)
    {
        arg("msg", msg);
    }

    if (action != OPCA_REMIND)  // for reminders, need the actionpacket to update `uts`
    {
        notself(client);
    }

    tag = client->reqtag;
    this->action = action;
    this->temail = temail;

    // Assume we've been passed a completion function.
    mCompletion = std::move(completion);
}

bool CommandSetPendingContact::procresult(Result r)
{
    if (r.wasErrorOrOK())
    {
        handle pcrhandle = UNDEF;
        if (r.wasError(API_OK)) // response for delete & remind actions is always numeric
        {
            // find the PCR by email
            PendingContactRequest *pcr = NULL;
            for (handlepcr_map::iterator it = client->pcrindex.begin();
                 it != client->pcrindex.end(); it++)
            {
                if (it->second->targetemail == temail)
                {
                    pcr = it->second.get();
                    pcrhandle = pcr->id;
                    break;
                }
            }

            if (!pcr)
            {
                LOG_err << "Reminded/deleted PCR not found";
            }
            else if (action == OPCA_DELETE)
            {
                pcr->changed.deleted = true;
                client->notifypcr(pcr);

                // remove pending shares related to the deleted PCR
                Node *n;
                for (node_map::iterator it = client->nodes.begin(); it != client->nodes.end(); it++)
                {
                    n = it->second;
                    if (n->pendingshares && n->pendingshares->find(pcr->id) != n->pendingshares->end())
                    {
                        client->newshares.push_back(
                                    new NewShare(n->nodehandle, 1, n->owner, ACCESS_UNKNOWN,
                                                 0, NULL, NULL, pcr->id, false));
                    }
                }

                client->mergenewshares(1);
            }
        }

        doComplete(pcrhandle, r.errorOrOK(), this->action);
        return true;
    }

    // if the PCR has been added, the response contains full details
    handle p = UNDEF;
    m_time_t ts = 0;
    m_time_t uts = 0;
    const char *eValue = NULL;
    const char *m = NULL;
    const char *msg = NULL;
    PendingContactRequest *pcr = NULL;
    for (;;)
    {
        switch (client->json.getnameid())
        {
            case 'p':
                p = client->json.gethandle(MegaClient::PCRHANDLE);
                break;
            case 'm':
                m = client->json.getvalue();
                break;
            case 'e':
                eValue = client->json.getvalue();
                break;
            case MAKENAMEID3('m', 's', 'g'):
                msg = client->json.getvalue();
                break;
            case MAKENAMEID2('t', 's'):
                ts = client->json.getint();
                break;
            case MAKENAMEID3('u', 't', 's'):
                uts = client->json.getint();
                break;
            case EOO:
                if (ISUNDEF(p))
                {
                    LOG_err << "Error in CommandSetPendingContact. Undefined handle";
                    doComplete(UNDEF, API_EINTERNAL, this->action);
                    return true;
                }

                if (action != OPCA_ADD || !eValue || !m || ts == 0 || uts == 0)
                {
                    LOG_err << "Error in CommandSetPendingContact. Wrong parameters";
                    doComplete(UNDEF, API_EINTERNAL, this->action);
                    return true;
                }

                pcr = new PendingContactRequest(p, eValue, m, ts, uts, msg, true);
                client->mappcr(p, unique_ptr<PendingContactRequest>(pcr));

                client->notifypcr(pcr);
                doComplete(p, API_OK, this->action);
                return true;

            default:
                if (!client->json.storeobject())
                {
                    LOG_err << "Error in CommandSetPendingContact. Parse error";
                    doComplete(UNDEF, API_EINTERNAL, this->action);
                    return false;
                }
        }
    }
}

void CommandSetPendingContact::doComplete(handle handle, error result, opcactions_t actions)
{
    if (!mCompletion)
        return client->app->setpcr_result(handle, result, actions);

    mCompletion(handle, result, actions);
}

CommandUpdatePendingContact::CommandUpdatePendingContact(MegaClient* client, handle p, ipcactions_t action, Completion completion)
{
    cmd("upca");

    arg("p", (byte*)&p, MegaClient::PCRHANDLE);
    switch (action)
    {
        case IPCA_ACCEPT:
            arg("aa", "a");
            break;
        case IPCA_DENY:
            arg("aa", "d");
            break;
        case IPCA_IGNORE:
        default:
            arg("aa", "i");
            break;
    }

    tag = client->reqtag;
    this->action = action;

    // Assume we've been provided a completion function.
    mCompletion = std::move(completion);
}

bool CommandUpdatePendingContact::procresult(Result r)
{
<<<<<<< HEAD
    client->app->updatepcr_result(r.errorResultOrActionpacket(), this->action);
    return r.wasErrorOrActionpacket();
=======
    doComplete(r.errorOrOK(), this->action);

    return r.wasErrorOrOK();
>>>>>>> a53680af
}


void CommandUpdatePendingContact::doComplete(error result, ipcactions_t actions)
{
    if (!mCompletion)
        return client->app->updatepcr_result(result, actions);

    mCompletion(result, actions);
}

CommandEnumerateQuotaItems::CommandEnumerateQuotaItems(MegaClient* client)
{
    cmd("utqa");
    arg("nf", 3);
    arg("b", 1);
    tag = client->reqtag;
}

bool CommandEnumerateQuotaItems::procresult(Result r)
{
    if (r.wasErrorOrOK())
    {
        client->app->enumeratequotaitems_result(r.errorOrOK());
        return true;
    }

    string currency; // common for all plans, populated from `l` object

    while (client->json.enterobject())
    {
        handle product = UNDEF;
        int prolevel = -1, gbstorage = -1, gbtransfer = -1, months = -1, type = -1;
        unsigned amount = 0, amountMonth = 0, localPrice = 0;
        string description;
        string ios_id;
        string android_id;

        unique_ptr<BusinessPlan> bizPlan;
        unique_ptr<CurrencyData> currencyData;

        bool finished = false;
        bool readingL = false;
        const char* buf = nullptr;
        while (!finished)
        {
            buf = nullptr;

            switch (client->json.getnameid())
            {
                case MAKENAMEID1('l'):  // currency localization
                {
                    if (!client->json.enterobject())
                    {
                        LOG_err << "Failed to parse Enumerate-quota-items response, `l` object";
                        client->app->enumeratequotaitems_result(API_EINTERNAL);
                        return false;
                    }

                    currencyData = mega::make_unique<CurrencyData>();
                    readingL = true;

                    while (!finished)
                    {
                        buf = nullptr;

                        switch(client->json.getnameid())
                        {
                            case MAKENAMEID1('c'):  // currency, ie. EUR
                                buf = client->json.getvalue();
                                JSON::copystring(&currencyData->currencyName, buf);
                                currency = currencyData->currencyName;
                                break;
                            case MAKENAMEID2('c', 's'): // currency symbol, ie. €
                                buf = client->json.getvalue();
                                JSON::copystring(&currencyData->currencySymbol, buf);
                                break;
                            case MAKENAMEID2('l', 'c'):  // local currency, ie. NZD
                                buf = client->json.getvalue();
                                JSON::copystring(&currencyData->localCurrencyName, buf);
                                break;
                            case MAKENAMEID3('l', 'c', 's'):    // local currency symbol, ie. $
                                buf = client->json.getvalue();
                                JSON::copystring(&currencyData->localCurrencySymbol, buf);
                                break;
                            case EOO:
                                // sanity checks for received data
                                if (currencyData->currencyName.empty() || currencyData->currencySymbol.empty())
                                {
                                    LOG_err << "Failed to parse Enumerate-quota-items response, `l` data";
                                    client->app->enumeratequotaitems_result(API_EINTERNAL);
                                    return true;
                                }

                                finished = true;    // exits from the outer loop too
                                client->json.leaveobject(); // 'l' object
                                break;
                            default:
                                if (!client->json.storeobject())
                                {
                                    LOG_err << "Failed to parse Enumerate-quota-items response, store `l` data";
                                    client->app->enumeratequotaitems_result(API_EINTERNAL);
                                    return false;
                                }
                                break;
                        }
                    }
                    break;
                }
                case MAKENAMEID2('i', 't'): // 0 -> for all Pro level plans; 1 -> for Business plan
                    type = static_cast<int>(client->json.getint());
                    break;
                case MAKENAMEID2('i', 'd'):
                    product = client->json.gethandle(8);
                    break;
                case MAKENAMEID2('a', 'l'):
                    prolevel = static_cast<int>(client->json.getint());
                    break;
                case 's':
                    gbstorage = static_cast<int>(client->json.getint());
                    break;
                case 't':
                    gbtransfer = static_cast<int>(client->json.getint());
                    break;
                case 'm':
                    months = static_cast<int>(client->json.getint());
                    break;
                case 'p':   // price (in cents)
                    amount = static_cast<unsigned>(client->json.getint());
                    break;
                case 'd':
                    buf = client->json.getvalue();
                    JSON::copystring(&description, buf);
                    break;
                case MAKENAMEID3('i', 'o', 's'):
                    buf = client->json.getvalue();
                    JSON::copystring(&ios_id, buf);
                    break;
                case MAKENAMEID6('g', 'o', 'o', 'g', 'l', 'e'):
                    buf = client->json.getvalue();
                    JSON::copystring(&android_id, buf);
                    break;
                case MAKENAMEID3('m', 'b', 'p'):    // monthly price (in cents)
                    amountMonth = static_cast<unsigned>(client->json.getint());
                    break;
                case MAKENAMEID2('l', 'p'): // local price (in cents)
                    localPrice = static_cast<unsigned>(client->json.getint());
                    break;
                case MAKENAMEID2('b', 'd'): // BusinessPlan
                {
                    if (!client->json.enterobject())
                    {
                        LOG_err << "Failed to parse Enumerate-quota-items response, `bd` object";
                        client->app->enumeratequotaitems_result(API_EINTERNAL);
                        return false;
                    }

                    bizPlan = mega::make_unique<BusinessPlan>();

                    bool readingBd = true;
                    while (readingBd)
                    {
                        switch (client->json.getnameid())
                        {
                            case MAKENAMEID2('b', 'a'): // base (-1 means unlimited storage or transfer)
                            {
                                if (!client->json.enterobject())
                                {
                                    LOG_err << "Failed to parse Enumerate-quota-items response, `ba` object";
                                    client->app->enumeratequotaitems_result(API_EINTERNAL);
                                    return false;
                                }

                                bool readingBa = true;
                                while (readingBa)
                                {
                                    switch (client->json.getnameid())
                                    {
                                        case 's':
                                            bizPlan->gbStoragePerUser = static_cast<int>(client->json.getint());
                                            break;
                                        case 't':
                                            bizPlan->gbTransferPerUser = static_cast<int>(client->json.getint());
                                            break;
                                        case EOO:
                                            readingBa = false;
                                            break;
                                        default:
                                            if (!client->json.storeobject())
                                            {
                                                LOG_err << "Failed to parse Enumerate-quota-items response, `ba` data";
                                                client->app->enumeratequotaitems_result(API_EINTERNAL);
                                                return false;
                                            }
                                            break;
                                    }
                                }
                                client->json.leaveobject();
                                break;
                            }
                            case MAKENAMEID2('u', 's'):   // price per user
                            {
                                if (!client->json.enterobject())
                                {
                                    LOG_err << "Failed to parse Enumerate-quota-items response, `us` object";
                                    client->app->enumeratequotaitems_result(API_EINTERNAL);
                                    return false;
                                }

                                bool readingUs = true;
                                while (readingUs)
                                {
                                    switch (client->json.getnameid())
                                    {
                                        case 'p':
                                            bizPlan->pricePerUser = static_cast<unsigned>(client->json.getint());
                                            break;
                                        case MAKENAMEID2('l', 'p'):
                                            bizPlan->localPricePerUser = static_cast<unsigned>(client->json.getint());
                                            break;
                                        case EOO:
                                            readingUs = false;
                                            break;
                                        default:
                                            if (!client->json.storeobject())
                                            {
                                                LOG_err << "Failed to parse Enumerate-quota-items response, `us` data";
                                                client->app->enumeratequotaitems_result(API_EINTERNAL);
                                                return false;
                                            }
                                            break;
                                    }
                                }
                                client->json.leaveobject();
                                break;
                            }
                            case MAKENAMEID3('s', 't', 'o'):   // storage block
                            {
                                if (!client->json.enterobject())
                                {
                                    LOG_err << "Failed to parse Enumerate-quota-items response, `sto` object";
                                    client->app->enumeratequotaitems_result(API_EINTERNAL);
                                    return false;
                                }

                                bool readingSto = true;
                                while (readingSto)
                                {
                                    switch (client->json.getnameid())
                                    {
                                        case 's':
                                            bizPlan->gbPerStorage = static_cast<int>(client->json.getint());
                                            break;
                                        case 'p':
                                            bizPlan->pricePerStorage = static_cast<unsigned>(client->json.getint());
                                            break;
                                        case MAKENAMEID2('l', 'p'):
                                            bizPlan->localPricePerStorage = static_cast<unsigned>(client->json.getint());
                                            break;
                                        case EOO:
                                            readingSto = false;
                                            break;
                                        default:
                                            if (!client->json.storeobject())
                                            {
                                                LOG_err << "Failed to parse Enumerate-quota-items response, `sto` data";
                                                client->app->enumeratequotaitems_result(API_EINTERNAL);
                                                return false;
                                            }
                                            break;
                                    }
                                }
                                client->json.leaveobject();
                                break;
                            }
                            case MAKENAMEID4('t', 'r', 'n', 's'):   // transfer block
                            {
                                if (!client->json.enterobject())
                                {
                                    LOG_err << "Failed to parse Enumerate-quota-items response, `trns` object";
                                    client->app->enumeratequotaitems_result(API_EINTERNAL);
                                    return false;
                                }

                                bool readingTrns = true;
                                while (readingTrns)
                                {
                                    switch (client->json.getnameid())
                                    {
                                        case 't':
                                            bizPlan->gbPerTransfer = static_cast<int>(client->json.getint());
                                            break;
                                        case 'p':
                                            bizPlan->pricePerTransfer = static_cast<unsigned>(client->json.getint());
                                            break;
                                        case MAKENAMEID2('l', 'p'):
                                            bizPlan->localPricePerTransfer = static_cast<unsigned>(client->json.getint());
                                            break;
                                        case EOO:
                                            readingTrns = false;
                                            break;
                                        default:
                                            if (!client->json.storeobject())
                                            {
                                                LOG_err << "Failed to parse Enumerate-quota-items response, `sto` data";
                                                client->app->enumeratequotaitems_result(API_EINTERNAL);
                                                return false;
                                            }
                                            break;
                                    }
                                }
                                client->json.leaveobject();
                                break;
                            }
                            case MAKENAMEID4('m', 'i', 'n', 'u'):   // minimum number of user required to purchase
                                bizPlan->minUsers = static_cast<int>(client->json.getint());
                                break;
                            case EOO:
                                readingBd = false;
                                break;
                            default:
                                if (!client->json.storeobject())
                                {
                                    LOG_err << "Failed to parse Enumerate-quota-items response, `bd` object";
                                    client->app->enumeratequotaitems_result(API_EINTERNAL);
                                    return false;
                                }
                                break;
                        }
                    }
                    client->json.leaveobject();
                    break;
                }
                case EOO:
                    if (type < 0
                            || ISUNDEF(product)
                            || (prolevel < 0)
                            || (months < 0)
                            || currency.empty()
                            || description.empty()
                            // only available for Pro plans, not for Business
                            || (!type && gbstorage < 0)
                            || (!type && gbtransfer < 0)
                            || (!type && !amount)
                            || (!type && !amountMonth)
                            || (!type && ios_id.empty())
                            || (!type && android_id.empty())
                            // only available for Business plan(s)
                            || (type == 1 && !bizPlan))
                    {
                        client->app->enumeratequotaitems_result(API_EINTERNAL);
                        return true;
                    }

                    finished = true;
                    break;
                default:
                    if (!client->json.storeobject())
                    {
                        LOG_err << "Failed to parse Enumerate-quota-items response";
                        client->app->enumeratequotaitems_result(API_EINTERNAL);
                        return false;
                    }
                    break;
            }
        }   // end while(!finished)

        client->json.leaveobject();

        if (readingL)
        {
            // just read currency data, keep reading objects for each pro/business plan
            readingL = false;
            client->app->enumeratequotaitems_result(move(currencyData));
            continue;
        }
        else
        {
            client->app->enumeratequotaitems_result(type, product, prolevel, gbstorage,
                                                    gbtransfer, months, amount, amountMonth, localPrice,
                                                    description.c_str(), ios_id.c_str(), android_id.c_str(),
                                                    move(bizPlan));
        }
    }

    client->app->enumeratequotaitems_result(API_OK);
    return true;
}

CommandPurchaseAddItem::CommandPurchaseAddItem(MegaClient* client, int itemclass,
                                               handle item, unsigned price,
                                               const char* currency, unsigned /*tax*/,
                                               const char* /*country*/, handle lph,
                                               int phtype, int64_t ts)
{
    string sprice;
    sprice.resize(128);
    sprintf((char *)sprice.data(), "%.2f", price/100.0);
    replace( sprice.begin(), sprice.end(), ',', '.');
    cmd("uts");
    arg("it", itemclass);
    arg("si", (byte*)&item, 8);
    arg("p", sprice.c_str());
    arg("c", currency);
    if (!ISUNDEF(lph))
    {
        if (phtype == 0) // legacy mode
        {
            arg("aff", (byte*)&lph, MegaClient::NODEHANDLE);
        }
        else
        {
            beginobject("aff");
            arg("id", (byte*)&lph, MegaClient::NODEHANDLE);
            arg("ts", ts);
            arg("t", phtype);   // 1=affiliate id, 2=file/folder link, 3=chat link, 4=contact link
            endobject();
        }
    }

    tag = client->reqtag;

    //TODO: Complete this (tax? country?)
}

bool CommandPurchaseAddItem::procresult(Result r)
{
    if (r.wasErrorOrOK())
    {
        client->app->additem_result(r.errorOrOK());
        return true;
    }

    handle item = client->json.gethandle(8);
    if (item != UNDEF)
    {
        client->purchase_basket.push_back(item);
        client->app->additem_result(API_OK);
        return true;
    }
    else
    {
        client->json.storeobject();
        client->app->additem_result(API_EINTERNAL);
        return false;
    }
}

CommandPurchaseCheckout::CommandPurchaseCheckout(MegaClient* client, int gateway)
{
    cmd("utc");

    beginarray("s");
    for (handle_vector::iterator it = client->purchase_basket.begin(); it != client->purchase_basket.end(); it++)
    {
        element((byte*)&*it, sizeof(handle));
    }

    endarray();

    arg("m", gateway);

    // empty basket
    client->purchase_begin();

    tag = client->reqtag;
}

bool CommandPurchaseCheckout::procresult(Result r)
{
    if (r.wasErrorOrOK())
    {
        client->app->checkout_result(NULL, r.errorOrOK());
        return true;
    }

    //Expected response: "EUR":{"res":X,"code":Y}}
    client->json.getnameid();
    if (!client->json.enterobject())
    {
        LOG_err << "Parse error (CommandPurchaseCheckout)";
        client->app->checkout_result(NULL, API_EINTERNAL);
        return false;
    }

    string errortype;
    Error e;
    for (;;)
    {
        switch (client->json.getnameid())
        {
            case MAKENAMEID3('r', 'e', 's'):
                if (client->json.isnumeric())
                {
                    e = (error)client->json.getint();
                }
                else
                {
                    client->json.storeobject(&errortype);
                    if (errortype == "S")
                    {
                        errortype.clear();
                        e = API_OK;
                    }
                }
                break;

            case MAKENAMEID4('c', 'o', 'd', 'e'):
                if (client->json.isnumeric())
                {
                    e = (error)client->json.getint();
                }
                else
                {
                    LOG_err << "Parse error in CommandPurchaseCheckout (code)";
                }
                break;
            case EOO:
                client->json.leaveobject();
                if (!errortype.size() || errortype == "FI" || e == API_OK)
                {
                    client->app->checkout_result(NULL, e);
                }
                else
                {
                    client->app->checkout_result(errortype.c_str(), e);
                }
                return true;
            default:
                if (!client->json.storeobject())
                {
                    client->app->checkout_result(NULL, API_EINTERNAL);
                    return false;
                }
        }
    }
}

CommandRemoveContact::CommandRemoveContact(MegaClient* client, const char* m, visibility_t show, Completion completion)
{
    mV3 = false;

    this->email = m ? m : "";
    this->v = show;

    cmd("ur2");
    arg("u", m);
    arg("l", (int)show);

    tag = client->reqtag;

    // Assume we've been given a completion function.
    mCompletion = std::move(completion);
}

bool CommandRemoveContact::procresult(Result r)
{
    assert(r.hasJsonObject() || r.wasStrictlyError());

    if (r.hasJsonObject())
    {
        // the object contains (userhandle + email string) - caller will leaveobject() automatically

        if (User *u = client->finduser(email.c_str()))
        {
            u->show = v;
        }

        doComplete(API_OK);
        return true;
    }

    doComplete(r.errorOrOK());
    return r.wasErrorOrOK();
}

void CommandRemoveContact::doComplete(error result)
{
    if (!mCompletion)
        return client->app->removecontact_result(result);

    mCompletion(result);
}

CommandPutMultipleUAVer::CommandPutMultipleUAVer(MegaClient *client, const userattr_map *attrs, int ctag)
{
    mV3 = false;

    this->attrs = *attrs;

    cmd("upv");

    for (userattr_map::const_iterator it = attrs->begin(); it != attrs->end(); it++)
    {
        attr_t type = it->first;

        beginarray(User::attr2string(type).c_str());

        element((const byte *) it->second.data(), int(it->second.size()));

        const string *attrv = client->ownuser()->getattrversion(type);
        if (attrv)
        {
            element(attrv->c_str());
        }

        endarray();
    }

    tag = ctag;
}

bool CommandPutMultipleUAVer::procresult(Result r)
{
    if (r.wasErrorOrOK())
    {
        client->sendevent(99419, "Error attaching keys", 0);

        client->app->putua_result(r.errorOrOK());
        return true;
    }

    User *u = client->ownuser();
    for(;;)   // while there are more attrs to read...
    {
        const char* ptr;
        const char* end;

        if (!(ptr = client->json.getvalue()) || !(end = strchr(ptr, '"')))
        {
            break;
        }
        attr_t type = User::string2attr(string(ptr, (end-ptr)).c_str());

        if (!(ptr = client->json.getvalue()) || !(end = strchr(ptr, '"')))
        {
            client->app->putua_result(API_EINTERNAL);
            return false;
        }
        string version = string(ptr, (end-ptr));

        userattr_map::iterator it = this->attrs.find(type);
        if (type == ATTR_UNKNOWN || version.empty() || (it == this->attrs.end()))
        {
            LOG_err << "Error in CommandPutUA. Undefined attribute or version";
            client->app->putua_result(API_EINTERNAL);
            return false;
        }
        else
        {
            u->setattr(type, &it->second, &version);
            u->setTag(tag ? tag : -1);

            if (type == ATTR_KEYRING)
            {
                TLVstore *tlvRecords = TLVstore::containerToTLVrecords(&attrs[type], &client->key);
                if (tlvRecords)
                {
                    string prEd255;
                    if (tlvRecords->get(EdDSA::TLV_KEY, prEd255) && prEd255.size() == EdDSA::SEED_KEY_LENGTH)
                    {
                        client->signkey = new EdDSA(client->rng, (unsigned char *) prEd255.data());
                    }

                    string prCu255;
                    if (tlvRecords->get(ECDH::TLV_KEY, prCu255) && prCu255.size() == ECDH::PRIVATE_KEY_LENGTH)
                    {
                        client->chatkey = new ECDH((unsigned char *) prCu255.data());
                    }

                    if (!client->chatkey || !client->chatkey->initializationOK ||
                            !client->signkey || !client->signkey->initializationOK)
                    {
                        client->resetKeyring();
                        client->sendevent(99418, "Failed to load attached keys", 0);
                    }
                    else
                    {
                        client->sendevent(99420, "Signing and chat keys attached OK", 0);
                    }

                    delete tlvRecords;
                }
                else
                {
                    LOG_warn << "Failed to decrypt keyring after putua";
                }
            }
            else if (User::isAuthring(type))
            {
                client->mAuthRings.erase(type);
                const std::unique_ptr<TLVstore> tlvRecords(TLVstore::containerToTLVrecords(&attrs[type], &client->key));
                if (tlvRecords)
                {
                    client->mAuthRings.emplace(type, AuthRing(type, *tlvRecords));
                }
                else
                {
                    LOG_err << "Failed to decrypt keyring after putua";
                }
            }
        }
    }

    client->notifyuser(u);
    client->app->putua_result(API_OK);
    return true;
}


CommandPutUAVer::CommandPutUAVer(MegaClient* client, attr_t at, const byte* av, unsigned avl, int ctag,
                                 std::function<void(Error)> completion)
{
    mV3 = false;

    this->at = at;
    this->av.assign((const char*)av, avl);

    mCompletion = completion ? move(completion) :
        [this](Error e) {
            this->client->app->putua_result(e);
        };

    cmd("upv");

    beginarray(User::attr2string(at).c_str());

    // if removing avatar, do not Base64 encode the attribute value
    if (at == ATTR_AVATAR && !strcmp((const char *)av, "none"))
    {
        element((const char*)av);
    }
    else
    {
        element(av, avl);
    }

    const string *attrv = client->ownuser()->getattrversion(at);
    if (client->ownuser()->isattrvalid(at) && attrv)
    {
        element(attrv->c_str());
    }

    endarray();

    tag = ctag;
}

bool CommandPutUAVer::procresult(Result r)
{
    if (r.wasErrorOrOK())
    {
        if (r.wasError(API_EEXPIRED))
        {
            User *u = client->ownuser();
            u->invalidateattr(at);
        }

        mCompletion(r.errorOrOK());
    }
    else
    {
        const char* ptr;
        const char* end;

        if (!(ptr = client->json.getvalue()) || !(end = strchr(ptr, '"')))
        {
            mCompletion(API_EINTERNAL);
            return false;
        }
        attr_t at = User::string2attr(string(ptr, (end-ptr)).c_str());

        if (!(ptr = client->json.getvalue()) || !(end = strchr(ptr, '"')))
        {
            mCompletion(API_EINTERNAL);
            return false;
        }
        string v = string(ptr, (end-ptr));

        if (at == ATTR_UNKNOWN || v.empty() || (this->at != at))
        {
            LOG_err << "Error in CommandPutUA. Undefined attribute or version";
            mCompletion(API_EINTERNAL);
            return false;
        }
        else
        {
            User *u = client->ownuser();
            u->setattr(at, &av, &v);
            u->setTag(tag ? tag : -1);

            if (User::isAuthring(at))
            {
                client->mAuthRings.erase(at);
                const std::unique_ptr<TLVstore> tlvRecords(TLVstore::containerToTLVrecords(&av, &client->key));
                if (tlvRecords)
                {
                    client->mAuthRings.emplace(at, AuthRing(at, *tlvRecords));
                }
                else
                {
                    LOG_err << "Failed to decrypt " << User::attr2string(at) << " after putua";
                }
            }
            else if (at == ATTR_UNSHAREABLE_KEY)
            {
                LOG_info << "Unshareable key successfully created";
                client->unshareablekey.swap(av);
            }
            else if (at == ATTR_JSON_SYNC_CONFIG_DATA)
            {
                LOG_info << "JSON config data successfully created.";
            }

            client->notifyuser(u);
            mCompletion(API_OK);
        }
    }
    return true;
}


CommandPutUA::CommandPutUA(MegaClient* /*client*/, attr_t at, const byte* av, unsigned avl, int ctag, handle lph, int phtype, int64_t ts,
                           std::function<void(Error)> completion)
{
    mV3 = false;

    this->at = at;
    this->av.assign((const char*)av, avl);

    mCompletion = completion ? move(completion) :
                  [this](Error e){
                        client->app->putua_result(e);
                  };

    cmd("up");

    string an = User::attr2string(at);

    // if removing avatar, do not Base64 encode the attribute value
    if (at == ATTR_AVATAR && !strcmp((const char *)av, "none"))
    {
        arg(an.c_str(),(const char *)av, avl);
    }
    else
    {
        arg(an.c_str(), av, avl);
    }

    if (!ISUNDEF(lph))
    {
        beginobject("aff");
        arg("id", (byte*)&lph, MegaClient::NODEHANDLE);
        arg("ts", ts);
        arg("t", phtype);   // 1=affiliate id, 2=file/folder link, 3=chat link, 4=contact link
        endobject();
    }

    tag = ctag;
}

bool CommandPutUA::procresult(Result r)
{
    if (r.wasErrorOrOK())
    {
        mCompletion(r.errorOrOK());
    }
    else
    {
        client->json.storeobject(); // [<uh>]

        User *u = client->ownuser();
        assert(u);
        if (!u)
        {
            LOG_err << "Own user not found when attempting to set user attributes";
            mCompletion(API_EACCESS);
            return true;
        }
        u->setattr(at, &av, NULL);
        u->setTag(tag ? tag : -1);
        client->notifyuser(u);

        if (at == ATTR_DISABLE_VERSIONS)
        {
            client->versions_disabled = (av == "1");
            if (client->versions_disabled)
            {
                LOG_info << "File versioning is disabled";
            }
            else
            {
                LOG_info << "File versioning is enabled";
            }
        }
        else if (at == ATTR_NO_CALLKIT)
        {
            LOG_info << "CallKit is " << ((av == "1") ? "disabled" : "enabled");
        }

        mCompletion(API_OK);
    }

    return true;
}

CommandGetUA::CommandGetUA(MegaClient* /*client*/, const char* uid, attr_t at, const char* ph, int ctag,
                           CompletionErr completionErr, CompletionBytes completionBytes, CompletionTLV compltionTLV)
{
    mV3 = false;

    this->uid = uid;
    this->at = at;
    this->ph = ph ? string(ph) : "";

    mCompletionErr = completionErr ? move(completionErr) :
        [this](error e) {
            client->app->getua_result(e);
        };

    mCompletionBytes = completionBytes ? move(completionBytes) :
        [this](byte* b, unsigned l, attr_t e) {
            client->app->getua_result(b, l, e);
        };

    mCompletionTLV = compltionTLV ? move(compltionTLV) :
        [this](TLVstore* t, attr_t e) {
            client->app->getua_result(t, e);
        };

    if (ph && ph[0])
    {
        cmd("mcuga");
        arg("ph", ph);
    }
    else
    {
        cmd("uga");
    }

    arg("u", uid);
    arg("ua", User::attr2string(at).c_str());
    arg("v", 1);
    tag = ctag;
}

bool CommandGetUA::procresult(Result r)
{
    User *u = client->finduser(uid.c_str());

    if (r.wasErrorOrOK())
    {
        if (r.wasError(API_ENOENT) && u)
        {
            u->removeattr(at);
        }

        mCompletionErr(r.errorOrOK());

        if (isFromChatPreview())    // if `mcuga` was sent, no need to do anything else
        {
            return true;
        }

        if (u && u->userhandle == client->me && !r.wasError(API_EBLOCKED))
        {
            if (client->fetchingkeys && at == ATTR_SIG_RSA_PUBK)
            {
                client->initializekeys(); // we have now all the required data
            }

            if (r.wasError(API_ENOENT) && User::isAuthring(at))
            {
                // authring not created yet, will do it upon retrieval of public keys
                client->mAuthRings.erase(at);
                client->mAuthRings.emplace(at, AuthRing(at, TLVstore()));

                if (client->mFetchingAuthrings && client->mAuthRings.size() == 3)
                {
                    client->mFetchingAuthrings = false;
                    client->fetchContactsKeys();
                }
            }
        }

        // if the attr does not exist, initialize it
        if (at == ATTR_DISABLE_VERSIONS && r.wasError(API_ENOENT))
        {
            LOG_info << "File versioning is enabled";
            client->versions_disabled = false;
        }
        else if (at == ATTR_NO_CALLKIT && r.wasError(API_ENOENT))
        {
            LOG_info << "CallKit is enabled";
        }

        return true;
    }
    else
    {
        const char* ptr;
        const char* end;
        string value, version, buf;

        //If we are in preview mode, we only can retrieve atributes with mcuga and the response format is different
        if (isFromChatPreview())
        {
            ptr = client->json.getvalue();
            if (!ptr || !(end = strchr(ptr, '"')))
            {
                mCompletionErr(API_EINTERNAL);
            }
            else
            {
                // convert from ASCII to binary the received data
                buf.assign(ptr, (end-ptr));
                value.resize(buf.size() / 4 * 3 + 3);
                value.resize(Base64::atob(buf.data(), (byte *)value.data(), int(value.size())));
                mCompletionBytes((byte*) value.data(), unsigned(value.size()), at);
            }
            return true;
        }

        for (;;)
        {
            switch (client->json.getnameid())
            {
                case MAKENAMEID2('a','v'):
                {
                    if (!(ptr = client->json.getvalue()) || !(end = strchr(ptr, '"')))
                    {
                        mCompletionErr(API_EINTERNAL);
                        if (client->fetchingkeys && at == ATTR_SIG_RSA_PUBK && u && u->userhandle == client->me)
                        {
                            client->initializekeys(); // we have now all the required data
                        }
                        return false;
                    }
                    buf.assign(ptr, (end-ptr));
                    break;
                }
                case 'v':
                {
                    if (!(ptr = client->json.getvalue()) || !(end = strchr(ptr, '"')))
                    {
                        mCompletionErr(API_EINTERNAL);
                        if (client->fetchingkeys && at == ATTR_SIG_RSA_PUBK && u && u->userhandle == client->me)
                        {
                            client->initializekeys(); // we have now all the required data
                        }
                        return false;
                    }
                    version.assign(ptr, (end-ptr));
                    break;
                }
                case EOO:
                {
                    // if there's no avatar, the value is "none" (not Base64 encoded)
                    if (u && at == ATTR_AVATAR && buf == "none")
                    {
                        u->setattr(at, NULL, &version);
                        u->setTag(tag ? tag : -1);
                        mCompletionErr(API_ENOENT);
                        client->notifyuser(u);
                        return true;
                    }

                    // convert from ASCII to binary the received data
                    value.resize(buf.size() / 4 * 3 + 3);
                    value.resize(Base64::atob(buf.data(), (byte *)value.data(), int(value.size())));

                    // Some attributes don't keep historic records, ie. *!authring or *!lstint
                    // (none of those attributes are used by the SDK yet)
                    // bool nonHistoric = (attributename.at(1) == '!');

                    // handle the attribute data depending on the scope
                    char scope = User::scope(at);

                    if (!u) // retrieval of attributes without contact-relationship
                    {
                        if (at == ATTR_AVATAR && buf == "none")
                        {
                            mCompletionErr(API_ENOENT);
                        }
                        else
                        {
                            mCompletionBytes((byte*) value.data(), unsigned(value.size()), at);
                        }
                        return true;
                    }

                    switch (scope)
                    {
                        case '*':   // private, encrypted
                        {
                            // decrypt the data and build the TLV records
                            std::unique_ptr<TLVstore> tlvRecords { TLVstore::containerToTLVrecords(&value, &client->key) };
                            if (!tlvRecords)
                            {
                                LOG_err << "Cannot extract TLV records for private attribute " << User::attr2string(at);
                                mCompletionErr(API_EINTERNAL);
                                return false;
                            }

                            // store the value for private user attributes (decrypted version of serialized TLV)
                            string *tlvString = tlvRecords->tlvRecordsToContainer(client->rng, &client->key);
                            u->setattr(at, tlvString, &version);
                            delete tlvString;
                            mCompletionTLV(tlvRecords.get(), at);

                            if (User::isAuthring(at))
                            {
                                client->mAuthRings.erase(at);
                                client->mAuthRings.emplace(at, AuthRing(at, *tlvRecords.get()));

                                if (client->mFetchingAuthrings && client->mAuthRings.size() == 3)
                                {
                                    client->mFetchingAuthrings = false;
                                    client->fetchContactsKeys();
                                }
                            }
                            break;
                        }
                        case '+':   // public
                        {
                            u->setattr(at, &value, &version);
                            mCompletionBytes((byte*) value.data(), unsigned(value.size()), at);

                            if (client->fetchingkeys && at == ATTR_SIG_RSA_PUBK && u && u->userhandle == client->me)
                            {
                                client->initializekeys(); // we have now all the required data
                            }

                            if (!u->isTemporary && u->userhandle != client->me)
                            {
                                if (at == ATTR_ED25519_PUBK || at == ATTR_CU25519_PUBK)
                                {
                                    client->trackKey(at, u->userhandle, value);
                                }
                                else if (at == ATTR_SIG_CU255_PUBK || at == ATTR_SIG_RSA_PUBK)
                                {
                                    client->trackSignature(at, u->userhandle, value);
                                }
                            }
                            break;
                        }
                        case '#':   // protected
                        {
                            u->setattr(at, &value, &version);
                            mCompletionBytes((byte*) value.data(), unsigned(value.size()), at);
                            break;
                        }
                        case '^': // private, non-encrypted
                        {
                            // store the value in cache in binary format
                            u->setattr(at, &value, &version);
                            mCompletionBytes((byte*) value.data(), unsigned(value.size()), at);

                            if (at == ATTR_DISABLE_VERSIONS)
                            {
                                client->versions_disabled = !strcmp(value.data(), "1");
                                if (client->versions_disabled)
                                {
                                    LOG_info << "File versioning is disabled";
                                }
                                else
                                {
                                    LOG_info << "File versioning is enabled";
                                }
                            }
                            else if (at == ATTR_NO_CALLKIT)
                            {
                                LOG_info << "CallKit is " << ((!strcmp(value.data(), "1")) ? "disabled" : "enabled");
                            }
                            break;
                        }
                        default:    // legacy attributes or unknown attribute
                        {
                            if (at != ATTR_FIRSTNAME &&           // protected
                                    at != ATTR_LASTNAME &&        // protected
                                    at != ATTR_COUNTRY  &&        // private
                                    at != ATTR_BIRTHDAY &&        // private
                                    at != ATTR_BIRTHMONTH &&      // private
                                    at != ATTR_BIRTHYEAR)     // private
                            {
                                LOG_err << "Unknown received attribute: " << User::attr2string(at);
                                mCompletionErr(API_EINTERNAL);
                                return false;
                            }

                            u->setattr(at, &value, &version);
                            mCompletionBytes((byte*) value.data(), unsigned(value.size()), at);
                            break;
                        }

                    }   // switch (scope)

                    u->setTag(tag ? tag : -1);
                    client->notifyuser(u);
                    return true;
                }
                default:
                {
                    if (!client->json.storeobject())
                    {
                        LOG_err << "Error in CommandGetUA. Parse error";
                        client->app->getua_result(API_EINTERNAL);
                        if (client->fetchingkeys && at == ATTR_SIG_RSA_PUBK && u && u->userhandle == client->me)
                        {
                            client->initializekeys(); // we have now all the required data
                        }
                        return false;
                    }
                }

            }   // switch (nameid)
        }
    }
#ifndef WIN32
    return false;  // unreachable code
#endif
}

#ifdef DEBUG
CommandDelUA::CommandDelUA(MegaClient *client, const char *an)
{
    mV3 = false;

    this->an = an;

    cmd("upr");
    arg("ua", an);

    arg("v", 1);    // returns the new version for the (removed) null value

    tag = client->reqtag;
}

bool CommandDelUA::procresult(Result r)
{
    if (r.wasErrorOrOK())
    {
        client->app->delua_result(r.errorOrOK());
    }
    else
    {
        const char* ptr;
        const char* end;
        if (!(ptr = client->json.getvalue()) || !(end = strchr(ptr, '"')))
        {
            client->app->delua_result(API_EINTERNAL);
            return false;
        }

        User *u = client->ownuser();
        attr_t at = User::string2attr(an.c_str());
        string version(ptr, (end-ptr));

        u->removeattr(at, &version); // store version to filter corresponding AP in order to avoid double onUsersUpdate()

        if (at == ATTR_KEYRING)
        {
            client->resetKeyring();
        }
        else if (User::isAuthring(at))
        {
            client->mAuthRings.emplace(at, AuthRing(at, TLVstore()));
            client->getua(u, at, 0);
        }

        client->notifyuser(u);
        client->app->delua_result(API_OK);
    }
    return true;
}

CommandSendDevCommand::CommandSendDevCommand(MegaClient *client, const char *command, const char *email, long long q, int bs, int us)
{
    cmd("dev");

    arg("aa", command);
    if (email)
    {
        arg("t", email);
    }

    if ((strcmp(command, "tq") == 0))
    {
        arg("q", q);
    }
    else if ((strcmp(command, "bs") == 0))
    {
        arg("s", bs);
    }
    else if ((strcmp(command, "us") == 0))
    {
        arg("s", us);
    }
    tag = client->reqtag;
}

bool CommandSendDevCommand::procresult(Result r)
{
    client->app->senddevcommand_result(r.errorResultOrActionpacket());
    return r.wasErrorOrActionpacket();
}

#endif  // #ifdef DEBUG

CommandGetUserEmail::CommandGetUserEmail(MegaClient *client, const char *uid)
{
    mStringIsNotSeqtag = true;

    cmd("uge");
    arg("u", uid);

    tag = client->reqtag;
}

bool CommandGetUserEmail::procresult(Result r)
{
    if (r.wasErrorOrOK())
    {
        client->app->getuseremail_result(NULL, r.errorOrOK());
        return true;
    }

    string email;
    if (!client->json.storeobject(&email))
    {
        client->app->getuseremail_result(NULL, API_EINTERNAL);
        return false;
    }
    else
    {
        client->app->getuseremail_result(&email, API_OK);
        return true;
    }
}

// set node keys (e.g. to convert asymmetric keys to symmetric ones)
CommandNodeKeyUpdate::CommandNodeKeyUpdate(MegaClient* client, handle_vector* v)
{
    byte nodekey[FILENODEKEYLENGTH];

    cmd("k");
    beginarray("nk");

    for (size_t i = v->size(); i--;)
    {
        handle h = (*v)[i];

        Node* n;

        if ((n = client->nodebyhandle(h, true)))
        {
            client->key.ecb_encrypt((byte*)n->nodekey().data(), nodekey, n->nodekey().size());

            element(h, MegaClient::NODEHANDLE);
            element(nodekey, int(n->nodekey().size()));
        }
    }

    endarray();
}

CommandSingleKeyCR::CommandSingleKeyCR(handle sh, handle nh, const byte* key, size_t keylen)
{
    cmd("k");
    beginarray("cr");

    beginarray();
    element(sh, MegaClient::NODEHANDLE);
    endarray();

    beginarray();
    element(nh, MegaClient::NODEHANDLE);
    endarray();

    beginarray();
    element(0);
    element(0);
    element(key, static_cast<int>(keylen));
    endarray();

    endarray();
}

CommandKeyCR::CommandKeyCR(MegaClient* /*client*/, node_vector* rshares, node_vector* rnodes, const char* keys)
{
    cmd("k");
    beginarray("cr");

    beginarray();
    for (int i = 0; i < (int)rshares->size(); i++)
    {
        element((*rshares)[i]->nodehandle, MegaClient::NODEHANDLE);
    }

    endarray();

    beginarray();
    for (int i = 0; i < (int)rnodes->size(); i++)
    {
        element((*rnodes)[i]->nodehandle, MegaClient::NODEHANDLE);
    }

    endarray();

    beginarray();
    appendraw(keys);
    endarray();

    endarray();
}

// a == ACCESS_UNKNOWN: request public key for user handle and respond with
// share key for sn
// otherwise: request public key for user handle and continue share creation
// for node sn to user u with access a
CommandPubKeyRequest::CommandPubKeyRequest(MegaClient* client, User* user)
{
    mV3 = false;

    cmd("uk");
    arg("u", user->uid.c_str());

    u = user;
    tag = client->reqtag;
}

bool CommandPubKeyRequest::procresult(Result r)
{
    byte pubkbuf[AsymmCipher::MAXKEYLENGTH];
    int len_pubk = 0;
    handle uh = UNDEF;

    if (r.wasErrorOrOK())
    {
        if (!r.wasError(API_ENOENT)) //API_ENOENT = unregistered users or accounts without a public key yet
        {
            LOG_err << "Unexpected error in CommandPubKeyRequest: " << error(r.errorOrOK());
        }
    }
    else
    {
        bool finished = false;
        while (!finished)
        {
            switch (client->json.getnameid())
            {
                case 'u':
                    uh = client->json.gethandle(MegaClient::USERHANDLE);
                    break;

                case MAKENAMEID4('p', 'u', 'b', 'k'):
                    len_pubk = client->json.storebinary(pubkbuf, sizeof pubkbuf);
                    break;

                case EOO:
                    if (!u) // user has cancelled the account
                    {
                        return true;
                    }

                    if (!ISUNDEF(uh))
                    {
                        client->mapuser(uh, u->email.c_str());
                        if (u->isTemporary && u->uid == u->email) //update uid with the received USERHANDLE (will be used as target for putnodes)
                        {
                            u->uid = Base64Str<MegaClient::USERHANDLE>(uh);
                        }
                    }

                    if (client->fetchingkeys && u->userhandle == client->me && len_pubk)
                    {
                        client->pubk.setkey(AsymmCipher::PUBKEY, pubkbuf, len_pubk);
                        return true;
                    }

                    if (len_pubk && !u->pubk.setkey(AsymmCipher::PUBKEY, pubkbuf, len_pubk))
                    {
                        len_pubk = 0;
                    }

                    if (!u->isTemporary && u->userhandle != client->me && len_pubk && u->pubk.isvalid())
                    {
                        string pubkstr;
                        u->pubk.serializekeyforjs(pubkstr);
                        client->trackKey(ATTR_UNKNOWN, u->userhandle, pubkstr);
                    }
                    finished = true;
                    break;

                default:
                    if (client->json.storeobject())
                    {
                        continue;
                    }
                    len_pubk = 0;
                    finished = true;
                    break;
            }
        }
    }

    if (!u) // user has cancelled the account, or HIDDEN user was removed
    {
        return true;
    }

    // satisfy all pending PubKeyAction requests for this user
    while (u->pkrs.size())
    {
        client->restag = tag;
        u->pkrs[0]->proc(client, u);
        u->pkrs.pop_front();
    }

    if (len_pubk && !u->isTemporary)
    {
        client->notifyuser(u);
    }

    if (u->isTemporary)
    {
        delete u;
        u = NULL;
    }

    return true;
}

void CommandPubKeyRequest::invalidateUser()
{
    u = NULL;
}

CommandGetUserData::CommandGetUserData(MegaClient *client, int tag, std::function<void(string*, string*, string*, error)> completion)
{
    mV3 = false;

    cmd("ug");
    arg("v", 1);

    this->tag = tag;

    mCompletion = completion ? move(completion) :
        [this](string* name, string* pubk, string* privk, error e) {
            this->client->app->userdata_result(name, pubk, privk, e);
        };

}

bool CommandGetUserData::procresult(Result r)
{
    string name;
    string pubk;
    string privk;
    string k;
    byte privkbuf[AsymmCipher::MAXKEYLENGTH * 2];
    int len_privk = 0;
    byte pubkbuf[AsymmCipher::MAXKEYLENGTH];
    int len_pubk = 0;
    m_time_t since = 0;
    int v = 0;
    string salt;
    string smsv;
    string lastname;
    string versionLastname;
    string firstname;
    string versionFirstname;
    string language;
    string versionLanguage;
    string pwdReminderDialog;
    string versionPwdReminderDialog;
    string pushSetting;
    string versionPushSetting;
    string contactLinkVerification;
    string versionContactLinkVerification;
    handle me = UNDEF;
    string chatFolder;
    string versionChatFolder;
    string cameraUploadFolder;
    string versionCameraUploadFolder;
    string aliases;
    string versionAliases;
    string disableVersions;
    string versionDisableVersions;
    string noCallKit;
    string versionNoCallKit;
    string country;
    string versionCountry;
    string birthday;
    string versionBirthday;
    string birthmonth;
    string versionBirthmonth;
    string birthyear;
    string versionBirthyear;
    string email;
    string unshareableKey;
    string versionUnshareableKey;
    string deviceNames;
    string versionDeviceNames;
    string myBackupsFolder;
    string versionMyBackupsFolder;
    string versionBackupNames;
    string cookieSettings;
    string versionCookieSettings;
#ifdef ENABLE_SYNC
    string jsonSyncConfigData;
    string jsonSyncConfigDataVersion;
#endif

    bool uspw = false;
    vector<m_time_t> warningTs;
    m_time_t deadlineTs = -1;

    bool b = false;
    BizMode m = BIZ_MODE_UNKNOWN;
    BizStatus s = BIZ_STATUS_UNKNOWN;
    std::set<handle> masters;
    std::vector<std::pair<BizStatus, m_time_t>> sts;

    if (r.wasErrorOrOK())
    {
        mCompletion(NULL, NULL, NULL, r.wasError(API_OK) ? Error(API_ENOENT) : r.errorOrOK());
        return true;
    }

    for (;;)
    {
        string attributeName = client->json.getnameWithoutAdvance();
        switch (client->json.getnameid())
        {
        case MAKENAMEID3('a', 'a', 'v'):    // account authentication version
            v = (int)client->json.getint();
            break;

        case MAKENAMEID3('a', 'a', 's'):    // account authentication salt
            client->json.storeobject(&salt);
            break;

        case MAKENAMEID4('n', 'a', 'm', 'e'):
            client->json.storeobject(&name);
            break;

        case 'k':   // master key
            k.resize(SymmCipher::KEYLENGTH);
            client->json.storebinary((byte *)k.data(), int(k.size()));
            break;

        case MAKENAMEID5('s', 'i', 'n', 'c', 'e'):
            since = client->json.getint();
            break;

        case MAKENAMEID4('p', 'u', 'b', 'k'):   // RSA public key
            client->json.storeobject(&pubk);
            len_pubk = Base64::atob(pubk.c_str(), pubkbuf, sizeof pubkbuf);
            break;

        case MAKENAMEID5('p', 'r', 'i', 'v', 'k'):  // RSA private key (encrypted to MK)
            len_privk = client->json.storebinary(privkbuf, sizeof privkbuf);
            break;

        case MAKENAMEID5('f', 'l', 'a', 'g', 's'):
            if (client->json.enterobject())
            {
                if (client->readmiscflags(&client->json) != API_OK)
                {
                    mCompletion(NULL, NULL, NULL, API_EINTERNAL);
                    return false;
                }
                client->json.leaveobject();
            }
            break;

        case 'u':
            me = client->json.gethandle(MegaClient::USERHANDLE);
            break;

        case MAKENAMEID8('l', 'a', 's', 't', 'n', 'a', 'm', 'e'):
            parseUserAttribute(lastname, versionLastname);
            break;

        case MAKENAMEID6('^', '!', 'l', 'a', 'n', 'g'):
            parseUserAttribute(language, versionLanguage);
            break;

        case MAKENAMEID8('b', 'i', 'r', 't', 'h', 'd', 'a', 'y'):
            parseUserAttribute(birthday, versionBirthday);
            break;

        case MAKENAMEID7('c', 'o', 'u', 'n', 't', 'r', 'y'):
            parseUserAttribute(country, versionCountry);
            break;

        case MAKENAMEID4('^', '!', 'p', 's'):
            parseUserAttribute(pushSetting, versionPushSetting);
            break;

        case MAKENAMEID5('^', '!', 'p', 'r', 'd'):
            parseUserAttribute(pwdReminderDialog, versionPwdReminderDialog);
            break;

        case MAKENAMEID4('^', 'c', 'l', 'v'):
            parseUserAttribute(contactLinkVerification, versionContactLinkVerification);
            break;

        case MAKENAMEID4('^', '!', 'd', 'v'):
            parseUserAttribute(disableVersions, versionDisableVersions);
            break;

        case MAKENAMEID7('^', '!', 'n', 'o', 'k', 'i', 't'):
            parseUserAttribute(noCallKit, versionNoCallKit);
            break;

        case MAKENAMEID4('*', '!', 'c', 'f'):
            parseUserAttribute(chatFolder, versionChatFolder);
            break;

        case MAKENAMEID5('*', '!', 'c', 'a', 'm'):
            parseUserAttribute(cameraUploadFolder, versionCameraUploadFolder);
            break;

        case MAKENAMEID8('*', '!', '>', 'a', 'l', 'i', 'a', 's'):
            parseUserAttribute(aliases, versionAliases);
            break;

        case MAKENAMEID5('e', 'm', 'a', 'i', 'l'):
            client->json.storeobject(&email);
            break;

        case MAKENAMEID5('*', '~', 'u', 's', 'k'):
            parseUserAttribute(unshareableKey, versionUnshareableKey, false);
            break;

        case MAKENAMEID4('*', '!', 'd', 'n'):
            parseUserAttribute(deviceNames, versionDeviceNames);
            break;

        case MAKENAMEID5('*', '!', 'b', 'a', 'k'):
            parseUserAttribute(myBackupsFolder, versionMyBackupsFolder);
            break;

#ifdef ENABLE_SYNC
        case MAKENAMEID6('*', '~', 'j', 's', 'c', 'd'):
            parseUserAttribute(jsonSyncConfigData, jsonSyncConfigDataVersion);
            break;
#endif

        case 'b':   // business account's info
            assert(!b);
            b = true;
            if (client->json.enterobject())
            {
                bool endobject = false;
                while (!endobject)
                {
                    switch (client->json.getnameid())
                    {
                        case 's':   // status
                            // -1: expired, 1: active, 2: grace-period
                            s = BizStatus(client->json.getint32());
                            break;

                        case 'm':   // mode
                            m = BizMode(client->json.getint32());
                            break;

                        case MAKENAMEID2('m', 'u'):
                            if (client->json.enterarray())
                            {
                                for (;;)
                                {
                                    handle uh = client->json.gethandle(MegaClient::USERHANDLE);
                                    if (!ISUNDEF(uh))
                                    {
                                        masters.emplace(uh);
                                    }
                                    else
                                    {
                                        break;
                                    }
                                }
                                client->json.leavearray();
                            }
                            break;

                        case MAKENAMEID3('s', 't', 's'):    // status timestamps
                            // ie. "sts":[{"s":-1,"ts":1566182227},{"s":1,"ts":1563590227}]
                            client->json.enterarray();
                            while (client->json.enterobject())
                            {
                                BizStatus status = BIZ_STATUS_UNKNOWN;
                                m_time_t ts = 0;

                                bool exit = false;
                                while (!exit)
                                {
                                    switch (client->json.getnameid())
                                    {
                                        case 's':
                                           status = BizStatus(client->json.getint());
                                           break;

                                        case MAKENAMEID2('t', 's'):
                                           ts = client->json.getint();
                                           break;

                                        case EOO:
                                            if (status != BIZ_STATUS_UNKNOWN && ts != 0)
                                            {
                                                sts.push_back(std::make_pair(status, ts));
                                            }
                                            else
                                            {
                                                LOG_warn << "Unpaired/missing business status-ts in b.sts";
                                            }
                                            exit = true;
                                            break;

                                        default:
                                            if (!client->json.storeobject())
                                            {
                                                mCompletion(NULL, NULL, NULL, API_EINTERNAL);
                                                return false;
                                            }
                                    }
                                }
                                client->json.leaveobject();
                            }
                            client->json.leavearray();
                            break;

                        case EOO:
                            endobject = true;
                            break;

                        default:
                            if (!client->json.storeobject())
                            {
                                mCompletion(NULL, NULL, NULL, API_EINTERNAL);
                                return false;
                            }
                    }
                }
                client->json.leaveobject();
            }
            break;

        case MAKENAMEID4('s', 'm', 's', 'v'):   // SMS verified phone number
            if (!client->json.storeobject(&smsv))
            {
                LOG_err << "Invalid verified phone number (smsv)";
                assert(false);
            }
            break;

        case MAKENAMEID4('u', 's', 'p', 'w'):   // user paywall data
        {
            uspw = true;

            if (client->json.enterobject())
            {
                bool endobject = false;
                while (!endobject)
                {
                    switch (client->json.getnameid())
                    {
                        case MAKENAMEID2('d', 'l'): // deadline timestamp
                            deadlineTs = client->json.getint();
                            break;

                        case MAKENAMEID3('w', 't', 's'):    // warning timestamps
                            // ie. "wts":[1591803600,1591813600,1591823600

                            if (client->json.enterarray())
                            {
                                m_time_t ts;
                                while (client->json.isnumeric() && (ts = client->json.getint()) != -1)
                                {
                                    warningTs.push_back(ts);
                                }

                                client->json.leavearray();
                            }
                            break;

                        case EOO:
                            endobject = true;
                            break;

                        default:
                            if (!client->json.storeobject())
                            {
                                mCompletion(NULL, NULL, NULL, API_EINTERNAL);
                                return false;
                            }
                    }
                }
                client->json.leaveobject();
            }
            break;
        }

        case MAKENAMEID5('^', '!', 'c', 's', 'p'):
            parseUserAttribute(cookieSettings, versionCookieSettings);
            break;

        case EOO:
        {
            assert(me == client->me);

            if (len_privk)
            {
                client->key.ecb_decrypt(privkbuf, len_privk);
                privk.resize(AsymmCipher::MAXKEYLENGTH * 2);
                privk.resize(Base64::btoa(privkbuf, len_privk, (char *)privk.data()));

                // RSA private key should be already assigned at login
                assert(privk == client->mPrivKey);
                if (client->mPrivKey.empty())
                {
                    LOG_warn << "Private key not set by login, setting at `ug` response...";
                    if (!client->asymkey.setkey(AsymmCipher::PRIVKEY, privkbuf, len_privk))
                    {
                        LOG_warn << "Error checking private key at `ug` response";
                    }
                }
            }

            if (len_pubk)
            {
                client->pubk.setkey(AsymmCipher::PUBKEY, pubkbuf, len_pubk);
            }

            if (v)
            {
                client->accountversion = v;
            }

            if (salt.size())
            {
                Base64::atob(salt, client->accountsalt);
            }

            client->accountsince = since;
            client->mSmsVerifiedPhone = smsv;

            client->k = k;

            client->btugexpiration.backoff(MegaClient::USER_DATA_EXPIRATION_BACKOFF_SECS * 10);
            client->cachedug = true;

            // pre-load received user attributes into cache
            User* u = client->ownuser();
            if (u)
            {
                int changes = 0;
                if (u->email.empty())
                {
                    u->email = email;
                }

                if (firstname.size())
                {
                    changes += u->updateattr(ATTR_FIRSTNAME, &firstname, &versionFirstname);
                }

                if (lastname.size())
                {
                    changes += u->updateattr(ATTR_LASTNAME, &lastname, &versionLastname);
                }

                if (language.size())
                {
                    changes += u->updateattr(ATTR_LANGUAGE, &language, &versionLanguage);
                }

                if (birthday.size())
                {
                    changes += u->updateattr(ATTR_BIRTHDAY, &birthday, &versionBirthday);
                }

                if (birthmonth.size())
                {
                    changes += u->updateattr(ATTR_BIRTHMONTH, &birthmonth, &versionBirthmonth);
                }

                if (birthyear.size())
                {
                    changes += u->updateattr(ATTR_BIRTHYEAR, &birthyear, &versionBirthyear);
                }

                if (country.size())
                {
                    changes += u->updateattr(ATTR_COUNTRY, &country, &versionCountry);
                }

                if (pwdReminderDialog.size())
                {
                    changes += u->updateattr(ATTR_PWD_REMINDER, &pwdReminderDialog, &versionPwdReminderDialog);
                }

                if (pushSetting.size())
                {
                    changes += u->updateattr(ATTR_PUSH_SETTINGS, &pushSetting, &versionPushSetting);

                    // initialize the settings for the intermediate layer by simulating there was a getua()
                    client->app->getua_result((byte*) pushSetting.data(), (unsigned) pushSetting.size(), ATTR_PUSH_SETTINGS);
                }

                if (contactLinkVerification.size())
                {
                    changes += u->updateattr(ATTR_CONTACT_LINK_VERIFICATION, &contactLinkVerification, &versionContactLinkVerification);
                }

                if (disableVersions.size())
                {
                    changes += u->updateattr(ATTR_DISABLE_VERSIONS, &disableVersions, &versionDisableVersions);

                    // initialize the status of file-versioning for the client
                    client->versions_disabled = (disableVersions == "1");
                    if (client->versions_disabled)
                    {
                        LOG_info << "File versioning is disabled";
                    }
                    else
                    {
                        LOG_info << "File versioning is enabled";
                    }
                }
                else    // attribute does not exists
                {
                    LOG_info << "File versioning is enabled";
                    client->versions_disabled = false;
                }

                if (noCallKit.size())
                {
                    changes += u->updateattr(ATTR_NO_CALLKIT, &noCallKit, &versionNoCallKit);
                    LOG_info << "CallKit is " << ((noCallKit == "1") ? "disabled" : "enabled");
                }
                else
                {
                    LOG_info << "CallKit is enabled [noCallKit.size() == 0]";
                }

                if (chatFolder.size())
                {
                    unique_ptr<TLVstore> tlvRecords(TLVstore::containerToTLVrecords(&chatFolder, &client->key));
                    if (tlvRecords)
                    {
                        // store the value for private user attributes (decrypted version of serialized TLV)
                        unique_ptr<string> tlvString(tlvRecords->tlvRecordsToContainer(client->rng, &client->key));
                        changes += u->updateattr(ATTR_MY_CHAT_FILES_FOLDER, tlvString.get(), &versionChatFolder);
                    }
                    else
                    {
                        LOG_err << "Cannot extract TLV records for ATTR_MY_CHAT_FILES_FOLDER";
                    }
                }

                if (cameraUploadFolder.size())
                {
                    unique_ptr<TLVstore> tlvRecords(TLVstore::containerToTLVrecords(&cameraUploadFolder, &client->key));
                    if (tlvRecords)
                    {
                        // store the value for private user attributes (decrypted version of serialized TLV)
                        unique_ptr<string> tlvString(tlvRecords->tlvRecordsToContainer(client->rng, &client->key));
                        changes += u->updateattr(ATTR_CAMERA_UPLOADS_FOLDER, tlvString.get(), &versionCameraUploadFolder);
                    }
                    else
                    {
                        LOG_err << "Cannot extract TLV records for ATTR_CAMERA_UPLOADS_FOLDER";
                    }
                }

                if (!myBackupsFolder.empty())
                {
                    unique_ptr<TLVstore> tlvRecords(TLVstore::containerToTLVrecords(&myBackupsFolder, &client->key));
                    if (tlvRecords)
                    {
                        // store the value for private user attributes (decrypted version of serialized TLV)
                        unique_ptr<string> tlvString(tlvRecords->tlvRecordsToContainer(client->rng, &client->key));
                        changes += u->updateattr(ATTR_MY_BACKUPS_FOLDER, tlvString.get(), &versionMyBackupsFolder);
                    }
                    else
                    {
                        LOG_err << "Cannot extract TLV records for ATTR_MY_BACKUPS_FOLDER";
                    }
                }

                if (aliases.size())
                {
                    unique_ptr<TLVstore> tlvRecords(TLVstore::containerToTLVrecords(&aliases, &client->key));
                    if (tlvRecords)
                    {
                        // store the value for private user attributes (decrypted version of serialized TLV)
                        unique_ptr<string> tlvString(tlvRecords->tlvRecordsToContainer(client->rng, &client->key));
                        changes += u->updateattr(ATTR_ALIAS, tlvString.get(), &versionAliases);
                    }
                    else
                    {
                        LOG_err << "Cannot extract TLV records for ATTR_ALIAS";
                    }
                }

                if (unshareableKey.size() == Base64Str<SymmCipher::BLOCKSIZE>::STRLEN)
                {
                    changes += u->updateattr(ATTR_UNSHAREABLE_KEY, &unshareableKey, &versionUnshareableKey);
                    client->unshareablekey.swap(unshareableKey);
                }
                else if (client->loggedin() == EPHEMERALACCOUNTPLUSPLUS)
                {
                    // cannot configure CameraUploads, so it's not needed at this stage.
                    // It will be created when the account gets confirmed.
                    // (motivation: speed up the E++ account's setup)
                    LOG_info << "Skip creation of unshareable key for E++ account";
                }
                else if (unshareableKey.empty())    // it has not been created yet
                {
                    LOG_info << "Creating unshareable key...";
                    byte newunshareablekey[SymmCipher::BLOCKSIZE];
                    client->rng.genblock(newunshareablekey, sizeof(newunshareablekey));
                    client->putua(ATTR_UNSHAREABLE_KEY, newunshareablekey, sizeof(newunshareablekey), 0);
                }
                else
                {
                    LOG_err << "Unshareable key wrong length";
                }

                if (deviceNames.size())
                {
                    unique_ptr<TLVstore> tlvRecords(TLVstore::containerToTLVrecords(&deviceNames, &client->key));
                    if (tlvRecords)
                    {
                        // store the value for private user attributes (decrypted version of serialized TLV)
                        unique_ptr<string> tlvString(tlvRecords->tlvRecordsToContainer(client->rng, &client->key));
                        changes += u->updateattr(ATTR_DEVICE_NAMES, tlvString.get(), &versionDeviceNames);
                    }
                    else
                    {
                        LOG_err << "Cannot extract TLV records for ATTR_DEVICE_NAMES";
                    }
                }

                if (!cookieSettings.empty())
                {
                    changes += u->updateattr(ATTR_COOKIE_SETTINGS, &cookieSettings, &versionCookieSettings);
                }

#ifdef ENABLE_SYNC
                if (!jsonSyncConfigData.empty())
                {
                    // Tell the rest of the SDK that the attribute's changed.
                    changes += u->updateattr(ATTR_JSON_SYNC_CONFIG_DATA,
                                             &jsonSyncConfigData,
                                             &jsonSyncConfigDataVersion);
                }
                else if (client->loggedin() == EPHEMERALACCOUNTPLUSPLUS)
                {
                    // cannot configure any sync/backupp yet, so it's not needed at this stage.
                    // It will be created when the account gets confirmed.
                    // (motivation: speed up the E++ account's setup)
                    LOG_info << "Skip creation of *~jscd key for E++ account";
                }
                else
                {
                    // This attribute is set only once. If not received from API,
                    // it should not exist locally either
                    //assert(u->getattr(ATTR_JSON_SYNC_CONFIG_DATA) == nullptr);

                    client->ensureSyncUserAttributes([](Error e){
                        if (e != API_OK)
                        {
                            LOG_err << "Couldn't create *~jscd user's attribute";
                        }
                    });
                }
#endif

                if (changes > 0)
                {
                    u->setTag(tag ? tag : -1);
                    client->notifyuser(u);
                }
            }

            if (b)  // business account
            {
                // integrity checks
                if ((s < BIZ_STATUS_EXPIRED || s > BIZ_STATUS_GRACE_PERIOD)  // status not received or invalid
                        || (m == BIZ_MODE_UNKNOWN))  // master flag not received or invalid
                {
                    std::string err = "GetUserData: invalid business status / account mode";
                    LOG_err << err;
                    client->sendevent(99450, err.c_str(), 0);
                    client->mBizMode = BIZ_MODE_SUBUSER;
                    client->mBizExpirationTs = client->mBizGracePeriodTs = 0;
                    client->setBusinessStatus(BIZ_STATUS_EXPIRED);
                }
                else
                {
                    for (auto it : sts)
                    {
                        BizStatus status = it.first;
                        m_time_t ts = it.second;
                        if (status == BIZ_STATUS_EXPIRED)
                        {
                            client->mBizExpirationTs = ts;
                        }
                        else if (status == BIZ_STATUS_GRACE_PERIOD)
                        {
                            client->mBizGracePeriodTs = ts;
                        }
                        else
                        {
                            LOG_warn << "Unexpected status in b.sts. Status: " << status << "ts: " << ts;
                        }
                    }

                    client->mBizMode = m;
                    // subusers must receive the list of master users
                    assert(m != BIZ_MODE_SUBUSER || !masters.empty());
                    client->mBizMasters = masters;

                    client->setBusinessStatus(s);

                    // if current business status will expire sooner than the scheduled `ug`, update the
                    // backoff to a shorter one in order to refresh the business status asap
                    m_time_t auxts = 0;
                    m_time_t now = m_time(nullptr);
                    if (client->mBizGracePeriodTs && client->mBizGracePeriodTs > now)
                    {
                        auxts = client->mBizGracePeriodTs;
                    }
                    else if (client->mBizExpirationTs && client->mBizExpirationTs > now)
                    {
                        auxts = client->mBizExpirationTs;
                    }
                    if (auxts)
                    {
                        dstime diff = static_cast<dstime>((now - auxts) * 10);
                        dstime current = client->btugexpiration.backoffdelta();
                        if (current > diff)
                        {
                            client->btugexpiration.backoff(diff);
                        }
                    }
                    // TODO: check if type of account has changed and notify with new event (not yet supported by API)
                }
            }
            else
            {
                client->mBizMode = BIZ_MODE_UNKNOWN;
                client->mBizMasters.clear();
                client->mBizExpirationTs = client->mBizGracePeriodTs = 0;
                client->setBusinessStatus(BIZ_STATUS_INACTIVE);
            }

            if (uspw)
            {
                if (deadlineTs == -1 || warningTs.empty())
                {
                    LOG_err << "uspw received with missing timestamps";
                }
                else
                {
                    client->mOverquotaWarningTs = std::move(warningTs);
                    client->mOverquotaDeadlineTs = deadlineTs;
                    client->activateoverquota(0, true);
                }

            }

            mCompletion(&name, &pubk, &privk, API_OK);
            return true;
        }
        default:
            switch (User::string2attr(attributeName.c_str()))
            {
                case ATTR_FIRSTNAME:
                    parseUserAttribute(firstname, versionFirstname);
                    break;

                case ATTR_BIRTHMONTH:
                    parseUserAttribute(birthmonth, versionBirthmonth);
                    break;

                case ATTR_BIRTHYEAR:
                    parseUserAttribute(birthyear, versionBirthyear);
                    break;

                default:
                    if (!client->json.storeobject())
                    {
                        mCompletion(NULL, NULL, NULL, API_EINTERNAL);
                        return false;
                    }
                    break;
            }

            break;
        }
    }
}

void CommandGetUserData::parseUserAttribute(std::string &value, std::string &version, bool asciiToBinary)
{
    string info;
    if (!client->json.storeobject(&info))
    {
        LOG_err << "Failed to parse user attribute from the array";
        return;
    }

    string buf;
    JSON json;
    json.pos = info.c_str() + 1;
    for (;;)
    {
        switch (json.getnameid())
        {
            case MAKENAMEID2('a','v'):  // value
            {
                json.storeobject(&buf);
                break;
            }
            case 'v':   // version
            {
                json.storeobject(&version);
                break;
            }
            case EOO:
            {
                value = asciiToBinary ? Base64::atob(buf) : buf;
                return;
            }
            default:
            {
                if (!json.storeobject())
                {
                    version.clear();
                    LOG_err << "Failed to parse user attribute inside the array";
                    return;
                }
            }
        }
    }
}

CommandGetMiscFlags::CommandGetMiscFlags(MegaClient *client)
{
    mV3 = false;

    cmd("gmf");

    // this one can get the smsve flag when the account is blocked (if it's in a batch by itself)
    batchSeparately = true;
    suppressSID = true;

    tag = client->reqtag;
}

bool CommandGetMiscFlags::procresult(Result r)
{
    Error e;
    if (r.wasErrorOrOK())
    {
        e = r.errorOrOK();
        if (!e)
        {
            LOG_err << "Unexpected response for gmf: no flags, but no error";
            e = API_ENOENT;
        }
        LOG_err << "gmf failed: " << e;
    }
    else
    {
        e = client->readmiscflags(&client->json);
    }

    client->app->getmiscflags_result(e);
    return error(e) != API_EINTERNAL;
}

CommandGetUserQuota::CommandGetUserQuota(MegaClient* client, std::shared_ptr<AccountDetails> ad, bool storage, bool transfer, bool pro, int source)
{
    mV3 = false;

    details = ad;
    mStorage = storage;
    mTransfer = transfer;
    mPro = pro;

    cmd("uq");
    if (storage)
    {
        arg("strg", "1", 0);
    }
    if (transfer)
    {
        arg("xfer", "1", 0);
    }
    if (pro)
    {
        arg("pro", "1", 0);
    }

    arg("src", source);

    arg("v", 1);

    tag = client->reqtag;
}

bool CommandGetUserQuota::procresult(Result r)
{
    m_off_t td;
    bool got_storage = false;
    bool got_storage_used = false;
    int uslw = -1;

    if (r.wasErrorOrOK())
    {
        client->app->account_details(details.get(), r.errorOrOK());
        return true;
    }

    details->pro_level = 0;
    details->subscription_type = 'O';
    details->subscription_renew = 0;
    details->subscription_method.clear();
    details->subscription_method_id = 0;
    memset(details->subscription_cycle, 0, sizeof(details->subscription_cycle));

    details->pro_until = 0;

    details->storage_used = 0;
    details->storage_max = 0;

    details->transfer_max = 0;
    details->transfer_own_used = 0;
    details->transfer_srv_used = 0;
    details->srv_ratio = 0;

    details->transfer_hist_starttime = 0;
    details->transfer_hist_interval = 3600;
    details->transfer_hist.clear();
    details->transfer_hist_valid = true;

    details->transfer_reserved = 0;
    details->transfer_own_reserved = 0;
    details->transfer_srv_reserved = 0;

    for (;;)
    {
        switch (client->json.getnameid())
        {
            case MAKENAMEID2('b', 't'):
            // "Base time age", this is number of seconds since the start of the current quota buckets
                // age of transfer
                // window start
                td = client->json.getint();
                if (td != -1)
                {
                    details->transfer_hist_starttime = m_time() - td;
                }
                break;

            case MAKENAMEID3('t', 'a', 'h'):
            // The free IP-based quota buckets, 6 entries for 6 hours
                if (client->json.enterarray())
                {
                    m_off_t t;

                    while (client->json.isnumeric() && (t = client->json.getint()) != -1)
                    {
                        details->transfer_hist.push_back(t);
                    }

                    client->json.leavearray();
                }
                break;

            case MAKENAMEID3('t', 'a', 'r'):
            // IP transfer reserved
                details->transfer_reserved = client->json.getint();
                break;

            case MAKENAMEID3('r', 'u', 'a'):
            // Actor reserved quota
                details->transfer_own_reserved += client->json.getint();
                break;

            case MAKENAMEID3('r', 'u', 'o'):
            // Owner reserved quota
                details->transfer_srv_reserved += client->json.getint();
                break;

            case MAKENAMEID5('c', 's', 't', 'r', 'g'):
            // Your total account storage usage
                details->storage_used = client->json.getint();
                got_storage_used = true;
                break;

            case MAKENAMEID6('c', 's', 't', 'r', 'g', 'n'):
            // Storage breakdown of root nodes and shares for your account
            // [bytes, numFiles, numFolders, versionedBytes, numVersionedFiles]
                if (client->json.enterobject())
                {
                    handle h;
                    NodeStorage* ns;

                    while (!ISUNDEF(h = client->json.gethandle()) && client->json.enterarray())
                    {
                        ns = &details->storage[h];

                        ns->bytes = client->json.getint();
                        ns->files = uint32_t(client->json.getint());
                        ns->folders = uint32_t(client->json.getint());
                        ns->version_bytes = client->json.getint();
                        ns->version_files = client->json.getint32();

#ifdef _DEBUG
                        // TODO: remove this debugging block once local count is confirmed to work correctly 100%
                        // verify the new local storage counters per root match server side (could fail if actionpackets are pending)
                        auto iter = client->mNodeCounters.find(NodeHandle().set6byte(h));
                        if (iter != client->mNodeCounters.end())
                        {
                            LOG_debug << client->nodebyhandle(h)->displaypath() << " " << iter->second.storage << " " << ns->bytes << " " << iter->second.files << " " << ns->files << " " << iter->second.folders << " " << ns->folders << " "
                                      << iter->second.versionStorage << " " << ns->version_bytes << " " << iter->second.versions << " " << ns->version_files
                                      << (iter->second.storage == ns->bytes && iter->second.files == ns->files && iter->second.folders == ns->folders && iter->second.versionStorage == ns->version_bytes && iter->second.versions == ns->version_files
                                          ? "" : " ******************************************* mismatch *******************************************");
                        }
#endif

                        while(client->json.storeobject());
                        client->json.leavearray();
                    }

                    client->json.leaveobject();
                }
                break;

            case MAKENAMEID5('m', 's', 't', 'r', 'g'):
            // maximum storage allowance
                details->storage_max = client->json.getint();
                got_storage = true;
                break;

            case MAKENAMEID6('c', 'a', 'x', 'f', 'e', 'r'):
            // PRO transfer quota consumed by yourself
                details->transfer_own_used += client->json.getint();
                break;

            case MAKENAMEID3('t', 'u', 'o'):
            // Transfer usage by the owner on quotad which hasn't yet been committed back to the API DB. Supplements caxfer
                details->transfer_own_used += client->json.getint();
                break;

            case MAKENAMEID6('c', 's', 'x', 'f', 'e', 'r'):
            // PRO transfer quota served to others
                details->transfer_srv_used += client->json.getint();
                break;

            case MAKENAMEID3('t', 'u', 'a'):
            // Transfer usage served to other users which hasn't yet been committed back to the API DB. Supplements csxfer
                details->transfer_srv_used += client->json.getint();
                break;

            case MAKENAMEID5('m', 'x', 'f', 'e', 'r'):
            // maximum transfer allowance
                details->transfer_max = client->json.getint();
                break;

            case MAKENAMEID8('s', 'r', 'v', 'r', 'a', 't', 'i', 'o'):
            // The ratio of your PRO transfer quota that is able to be served to others
                details->srv_ratio = client->json.getfloat();
                break;

            case MAKENAMEID5('u', 't', 'y', 'p', 'e'):
            // PRO type. 0 means Free; 4 is Pro Lite as it was added late; 100 indicates a business.
                details->pro_level = (int)client->json.getint();
                client->mMyAccount.setProLevel(static_cast<AccountType>(details->pro_level));
                break;

            case MAKENAMEID5('s', 't', 'y', 'p', 'e'):
            // Flag indicating if this is a recurring subscription or one-off. "O" is one off, "R" is recurring.
                const char* ptr;
                if ((ptr = client->json.getvalue()))
                {
                    details->subscription_type = *ptr;
                }
                break;

            case MAKENAMEID6('s', 'c', 'y', 'c', 'l', 'e'):
                const char* scycle;
                if ((scycle = client->json.getvalue()))
                {
                    memcpy(details->subscription_cycle, scycle, 3);
                    details->subscription_cycle[3] = 0;
                }
                break;

            case MAKENAMEID6('s', 'r', 'e', 'n', 'e', 'w'):
            // Only provided for recurring subscriptions to indicate the best estimate of when the subscription will renew
                if (client->json.enterarray())
                {
                    details->subscription_renew = client->json.getint();
                    while(!client->json.leavearray())
                    {
                        client->json.storeobject();
                    }
                }
                break;

            case MAKENAMEID3('s', 'g', 'w'):
                if (client->json.enterarray())
                {
                    client->json.storeobject(&details->subscription_method);
                    while(!client->json.leavearray())
                    {
                        client->json.storeobject();
                    }
                }
                break;

            case MAKENAMEID6('s', 'g', 'w', 'i', 'd', 's'):
                if (client->json.enterarray())
                {
                    details->subscription_method_id = static_cast<int>(client->json.getint());
                    while (!client->json.leavearray())
                    {
                        client->json.storeobject();
                    }
                }
                break;

            case MAKENAMEID3('r', 't', 't'):
                details->transfer_hist_valid = !client->json.getint();
                break;

            case MAKENAMEID6('s', 'u', 'n', 't', 'i', 'l'):
            // Time the last active PRO plan will expire (may be different from current one)
                details->pro_until = client->json.getint();
                client->mMyAccount.setProUntil(static_cast<m_time_t>(details->pro_until));
                break;

            case MAKENAMEID7('b', 'a', 'l', 'a', 'n', 'c', 'e'):
            // Balance of your account
                if (client->json.enterarray())
                {
                    const char* cur;
                    const char* amount;

                    while (client->json.enterarray())
                    {
                        if ((amount = client->json.getvalue()) && (cur = client->json.getvalue()))
                        {
                            size_t t = details->balances.size();
                            details->balances.resize(t + 1);
                            details->balances[t].amount = atof(amount);
                            memcpy(details->balances[t].currency, cur, 3);
                            details->balances[t].currency[3] = 0;
                        }

                        client->json.leavearray();
                    }

                    client->json.leavearray();
                }
                break;

            case MAKENAMEID4('u', 's', 'l', 'w'):
            // The percentage (in 1000s) indicating the limit at which you are 'nearly' over. Currently 98% for PRO, 90% for free.
                uslw = int(client->json.getint());
                break;

            case EOO:
                assert(!mStorage || (got_storage && got_storage_used) || client->loggedinfolderlink());

                if (mStorage)
                {
                    if (uslw <= 0)
                    {
                        uslw = 9000;
                        LOG_warn << "Using default almost overstorage threshold";
                    }

                    if (details->storage_used >= details->storage_max)
                    {
                        LOG_debug << "Account full";
                        bool isPaywall = (client->ststatus == STORAGE_PAYWALL);
                        client->activateoverquota(0, isPaywall);
                    }
                    else if (details->storage_used >= (details->storage_max / 10000 * uslw))
                    {
                        LOG_debug << "Few storage space available";
                        client->setstoragestatus(STORAGE_ORANGE);
                    }
                    else
                    {
                        LOG_debug << "There are no storage problems";
                        client->setstoragestatus(STORAGE_GREEN);
                    }
                }

                if (mPro)
                {
                    // Pro level can change without a payment (ie. with coupons or by helpdesk)
                    // and in those cases, the `psts` packet is not triggered. However, the SDK
                    // should notify the app and resume transfers, etc.
                    bool changed = client->mCachedStatus.addOrUpdate(CacheableStatus::STATUS_PRO_LEVEL, details->pro_level);
                    if (changed)
                    {
                        client->app->account_updated();
                        client->abortbackoff(true);
                    }
                }

                client->app->account_details(details.get(), mStorage, mTransfer, mPro, false, false, false);
                return true;

            default:
                if (!client->json.storeobject())
                {
                    client->app->account_details(details.get(), API_EINTERNAL);
                    return false;
                }
        }
    }
}

CommandQueryTransferQuota::CommandQueryTransferQuota(MegaClient* client, m_off_t size)
{
    cmd("qbq");
    arg("s", size);

    tag = client->reqtag;
}

bool CommandQueryTransferQuota::procresult(Result r)
{
    if (!r.wasErrorOrOK())
    {
        LOG_err << "Unexpected response: " << client->json.pos;
        client->json.storeobject();

        // Returns 0 to not alarm apps and don't show overquota pre-warnings
        // if something unexpected is received, following the same approach as
        // in the webclient
        client->app->querytransferquota_result(0);
        return false;
    }

    client->app->querytransferquota_result(r.errorOrOK());
    return true;
}

CommandGetUserTransactions::CommandGetUserTransactions(MegaClient* client, std::shared_ptr<AccountDetails> ad)
{
    cmd("utt");

    details = ad;
    tag = client->reqtag;
}

bool CommandGetUserTransactions::procresult(Result r)
{
    details->transactions.clear();

    while (client->json.enterarray())
    {
        const char* handle = client->json.getvalue();
        m_time_t ts = client->json.getint();
        const char* delta = client->json.getvalue();
        const char* cur = client->json.getvalue();

        if (handle && (ts > 0) && delta && cur)
        {
            size_t t = details->transactions.size();
            details->transactions.resize(t + 1);
            memcpy(details->transactions[t].handle, handle, 11);
            details->transactions[t].handle[11] = 0;
            details->transactions[t].timestamp = ts;
            details->transactions[t].delta = atof(delta);
            memcpy(details->transactions[t].currency, cur, 3);
            details->transactions[t].currency[3] = 0;
        }

        client->json.leavearray();
    }

    client->app->account_details(details.get(), false, false, false, false, true, false);
    return true;
}

CommandGetUserPurchases::CommandGetUserPurchases(MegaClient* client, std::shared_ptr<AccountDetails> ad)
{
    cmd("utp");

    details = ad;
    tag = client->reqtag;
}

bool CommandGetUserPurchases::procresult(Result r)
{
    client->restag = tag;

    details->purchases.clear();

    while (client->json.enterarray())
    {
        const char* handle = client->json.getvalue();
        const m_time_t ts = client->json.getint();
        const char* amount = client->json.getvalue();
        const char* cur = client->json.getvalue();
        int method = (int)client->json.getint();

        if (handle && (ts > 0) && amount && cur && (method >= 0))
        {
            size_t t = details->purchases.size();
            details->purchases.resize(t + 1);
            memcpy(details->purchases[t].handle, handle, 11);
            details->purchases[t].handle[11] = 0;
            details->purchases[t].timestamp = ts;
            details->purchases[t].amount = atof(amount);
            memcpy(details->purchases[t].currency, cur, 3);
            details->purchases[t].currency[3] = 0;
            details->purchases[t].method = method;
        }

        client->json.leavearray();
    }

    client->app->account_details(details.get(), false, false, false, true, false, false);
    return true;
}

CommandGetUserSessions::CommandGetUserSessions(MegaClient* client, std::shared_ptr<AccountDetails> ad)
{
    cmd("usl");
    arg("x", 1); // Request the additional id and alive information

    details = ad;
    tag = client->reqtag;
}

bool CommandGetUserSessions::procresult(Result r)
{
    details->sessions.clear();

    while (client->json.enterarray())
    {
        size_t t = details->sessions.size();
        details->sessions.resize(t + 1);

        details->sessions[t].timestamp = client->json.getint();
        details->sessions[t].mru = client->json.getint();
        client->json.storeobject(&details->sessions[t].useragent);
        client->json.storeobject(&details->sessions[t].ip);

        const char* country = client->json.getvalue();
        memcpy(details->sessions[t].country, country ? country : "\0\0", 2);
        details->sessions[t].country[2] = 0;

        details->sessions[t].current = (int)client->json.getint();

        details->sessions[t].id = client->json.gethandle(8);
        details->sessions[t].alive = (int)client->json.getint();

        client->json.leavearray();
    }

    client->app->account_details(details.get(), false, false, false, false, false, true);
    return true;
}

CommandSetPH::CommandSetPH(MegaClient* client, Node* n, int del, m_time_t cets, bool writable, bool megaHosted,
    int ctag, std::function<void(Error, handle, handle)> f)
{
    mStringIsNotSeqtag = true;
    mSeqtagArray = true;

    h = n->nodehandle;
    ets = cets;
    tag = ctag;
    mWritable = writable;
    completion = move(f);
    assert(completion);

    cmd("l");
    arg("n", (byte*)&n->nodehandle, MegaClient::NODEHANDLE);

    if (del)
    {
        arg("d", 1);
    }

    if (ets)
    {
        arg("ets", ets);
    }

    if (writable)
    {
        arg("w", "1");
    }

    if (megaHosted)
    {
        assert(n->sharekey && "attempting to share a key that is not set");
        arg("sk", n->sharekey->key, SymmCipher::KEYLENGTH);
    }
}

bool CommandSetPH::procresult(Result r)
{
    if (r.wasErrorOrOK())
    {
        completion(r.errorOrOK(), UNDEF, UNDEF);
        return true;
    }

    handle ph = UNDEF;
    std::string authKey;

    if (mWritable) // aparently, depending on 'w', the response can be [{"ph":"XXXXXXXX","w":"YYYYYYYYYYYYYYYYYYYYYY"}] or simply [XXXXXXXX]
    {
        bool exit = false;
        while (!exit)
        {
            switch (client->json.getnameid())
            {
            case 'w':
                client->json.storeobject(&authKey);
                break;

            case MAKENAMEID2('p', 'h'):
                ph = client->json.gethandle();
                break;

            case EOO:
            {
                if (authKey.empty())
                {
                    completion(API_EINTERNAL, UNDEF, UNDEF);
                    return false;
                }
                exit = true;
                break;
            }
            default:
                if (!client->json.storeobject())
                {
                    completion(API_EINTERNAL, UNDEF, UNDEF);
                    return false;
                }
            }
        }
    }
    else    // format: [XXXXXXXX]
    {
        ph = client->json.gethandle();
    }

    if (ISUNDEF(ph))
    {
        completion(API_EINTERNAL, UNDEF, UNDEF);
        return false;
    }

#ifdef DEBUG
    Node *n = client->nodebyhandle(h);
    assert(n && n->plink && n->plink->ph == ph);
#endif
    completion(API_OK, h, ph);
    return true;
}

CommandGetPH::CommandGetPH(MegaClient* client, handle cph, const byte* ckey, int cop)
{
    cmd("g");
    arg("p", (byte*)&cph, MegaClient::NODEHANDLE);

    ph = cph;
    havekey = ckey ? true : false;
    if (havekey)
    {
        memcpy(key, ckey, sizeof key);
    }
    tag = client->reqtag;
    op = cop;
}

bool CommandGetPH::procresult(Result r)
{
    if (r.wasErrorOrOK())
    {
        client->app->openfilelink_result(r.errorOrOK());
        return true;
    }

    m_off_t s = -1;
    string a, fa;

    for (;;)
    {
        switch (client->json.getnameid())
        {
            case 's':
                s = client->json.getint();
                break;

            case MAKENAMEID2('a', 't'):
                client->json.storeobject(&a);
                break;

            case MAKENAMEID2('f', 'a'):
                client->json.storeobject(&fa);
                break;

            case EOO:
                // we want at least the attributes
                if (s >= 0)
                {
                    a.resize(Base64::atob(a.c_str(), (byte*)a.data(), int(a.size())));

                    if (op == 2)    // importing WelcomePDF for new account
                    {
                        assert(havekey);

                        vector<NewNode> newnodes(1);
                        auto newnode = &newnodes[0];

                        // set up new node
                        newnode->source = NEW_PUBLIC;
                        newnode->type = FILENODE;
                        newnode->nodehandle = ph;
                        newnode->parenthandle = UNDEF;
                        newnode->nodekey.assign((char*)key, FILENODEKEYLENGTH);
                        newnode->attrstring.reset(new string(a));

                        client->putnodes(client->rootnodes.files, NoVersioning, move(newnodes), nullptr, 0);
                    }
                    else if (havekey)
                    {
                        client->app->openfilelink_result(ph, key, s, &a, &fa, op);
                    }
                    else
                    {
                        client->app->openfilelink_result(ph, NULL, s, &a, &fa, op);
                    }
                }
                else
                {
                    client->app->openfilelink_result(API_EINTERNAL);
                }
                return true;

            default:
                if (!client->json.storeobject())
                {
                    client->app->openfilelink_result(API_EINTERNAL);
                    return false;
                }
        }
    }
}

CommandSetMasterKey::CommandSetMasterKey(MegaClient* client, const byte* newkey, const byte *hash, int hashsize, const byte *clientrandomvalue, const char *pin, string *salt)
{
    mStringIsNotSeqtag = true;

    memcpy(this->newkey, newkey, SymmCipher::KEYLENGTH);

    cmd("up");
    arg("k", newkey, SymmCipher::KEYLENGTH);
    if (clientrandomvalue)
    {
        arg("crv", clientrandomvalue, SymmCipher::KEYLENGTH);
    }
    arg("uh", hash, hashsize);
    if (pin)
    {
        arg("mfa", pin);
    }

    if (salt)
    {
        this->salt = *salt;
    }

    tag = client->reqtag;
}

bool CommandSetMasterKey::procresult(Result r)
{
    if (r.wasErrorOrOK())
    {
        client->app->changepw_result(r.errorOrOK());
    }
    else
    {
        // update encrypted MK and salt for further checkups
        client->k.assign((const char *) newkey, SymmCipher::KEYLENGTH);
        client->accountsalt = salt;

        client->json.storeobject();
        client->app->changepw_result(API_OK);
    }
    return true;
}

CommandCreateEphemeralSession::CommandCreateEphemeralSession(MegaClient* client,
                                                             const byte* key,
                                                             const byte* cpw,
                                                             const byte* ssc)
{
    mStringIsNotSeqtag = true;

    memcpy(pw, cpw, sizeof pw);

    cmd("up");
    arg("k", key, SymmCipher::KEYLENGTH);
    arg("ts", ssc, 2 * SymmCipher::KEYLENGTH);

    tag = client->reqtag;
}

bool CommandCreateEphemeralSession::procresult(Result r)
{
    if (r.wasErrorOrOK())
    {
        client->ephemeralSession = false;
        client->ephemeralSessionPlusPlus = false;
        client->app->ephemeral_result(r.errorOrOK());
    }
    else
    {
        client->me = client->json.gethandle(MegaClient::USERHANDLE);
        client->uid = Base64Str<MegaClient::USERHANDLE>(client->me);
        client->resumeephemeral(client->me, pw, tag);
    }
    return true;
}

CommandResumeEphemeralSession::CommandResumeEphemeralSession(MegaClient*, handle cuh, const byte* cpw, int ctag)
{
    memcpy(pw, cpw, sizeof pw);

    uh = cuh;

    cmd("us");
    arg("user", (byte*)&uh, MegaClient::USERHANDLE);

    tag = ctag;
}

bool CommandResumeEphemeralSession::procresult(Result r)
{
    byte keybuf[SymmCipher::KEYLENGTH];
    byte sidbuf[MegaClient::SIDLEN];
    int havek = 0, havecsid = 0;

    if (r.wasErrorOrOK())
    {
        client->app->ephemeral_result(r.errorOrOK());
        return true;
    }

    for (;;)
    {
        switch (client->json.getnameid())
        {
            case 'k':
                havek = client->json.storebinary(keybuf, sizeof keybuf) == sizeof keybuf;
                break;

            case MAKENAMEID4('t', 's', 'i', 'd'):
                havecsid = client->json.storebinary(sidbuf, sizeof sidbuf) == sizeof sidbuf;
                break;

            case EOO:
                if (!havek || !havecsid)
                {
                    client->app->ephemeral_result(API_EINTERNAL);
                    return false;
                }

                client->sid.assign((const char *)sidbuf, sizeof sidbuf);

                client->key.setkey(pw);
                client->key.ecb_decrypt(keybuf);

                client->key.setkey(keybuf);

                if (!client->checktsid(sidbuf, sizeof sidbuf))
                {
                    client->app->ephemeral_result(API_EKEY);
                    return true;
                }

                client->me = uh;
                client->uid = Base64Str<MegaClient::USERHANDLE>(client->me);

                client->openStatusTable(true);
                client->app->ephemeral_result(uh, pw);
                return true;

            default:
                if (!client->json.storeobject())
                {
                    client->app->ephemeral_result(API_EINTERNAL);
                    return false;
                }
        }
    }
}

CommandCancelSignup::CommandCancelSignup(MegaClient *client)
{
    cmd("ucr");

    tag = client->reqtag;
}

bool CommandCancelSignup::procresult(Result r)
{
    client->app->cancelsignup_result(r.errorOrOK());
    return r.wasErrorOrOK();
}

CommandWhyAmIblocked::CommandWhyAmIblocked(MegaClient *client)
{
    cmd("whyamiblocked");
    batchSeparately = true;  // don't let any other commands that might get batched with it cause the whole batch to fail

    tag = client->reqtag;
}

bool CommandWhyAmIblocked::procresult(Result r)
{
    if (r.wasErrorOrOK())
    {
        if (r.wasError(API_OK)) //unblocked
        {
            client->unblock();
        }

        client->app->whyamiblocked_result(r.errorOrOK());
        return true;
    }
    else if (client->json.isnumeric())
    {
         int response = int(client->json.getint());
         client->app->whyamiblocked_result(response);
         return true;
    }

    client->json.storeobject();
    client->app->whyamiblocked_result(API_EINTERNAL);
	return false;
}

CommandSendSignupLink2::CommandSendSignupLink2(MegaClient* client, const char* email, const char* name)
{
    cmd("uc2");
    arg("n", (byte*)name, int(strlen(name)));
    arg("m", (byte*)email, int(strlen(email)));
    arg("v", 2);
    tag = client->reqtag;
}

CommandSendSignupLink2::CommandSendSignupLink2(MegaClient* client, const char* email, const char* name, byte *clientrandomvalue, byte *encmasterkey, byte *hashedauthkey)
{
    cmd("uc2");
    arg("n", (byte*)name, int(strlen(name)));
    arg("m", (byte*)email, int(strlen(email)));
    arg("crv", clientrandomvalue, SymmCipher::KEYLENGTH);
    arg("hak", hashedauthkey, SymmCipher::KEYLENGTH);
    arg("k", encmasterkey, SymmCipher::KEYLENGTH);
    arg("v", 2);

    tag = client->reqtag;
}

bool CommandSendSignupLink2::procresult(Result r)
{
    client->app->sendsignuplink_result(r.errorOrOK());
    return r.wasErrorOrOK();
}

CommandConfirmSignupLink2::CommandConfirmSignupLink2(MegaClient* client,
                                                   const byte* code,
                                                   unsigned len)
{
    cmd("ud2");
    arg("c", code, len);

    tag = client->reqtag;
}

bool CommandConfirmSignupLink2::procresult(Result r)
{
    string name;
    string email;
    handle uh = UNDEF;
    int version = 0;

    if (r.wasErrorOrOK())
    {
        client->app->confirmsignuplink2_result(UNDEF, NULL, NULL, r.errorOrOK());
        return true;
    }

    assert(r.hasJsonArray());
    if (client->json.storebinary(&email) && client->json.storebinary(&name))
    {
        uh = client->json.gethandle(MegaClient::USERHANDLE);
        version = int(client->json.getint());
    }
    while (client->json.storeobject());

    if (!ISUNDEF(uh) && version == 2)
    {
        client->ephemeralSession = false;
        client->app->confirmsignuplink2_result(uh, name.c_str(), email.c_str(), API_OK);
        return true;
    }
    else
    {
        client->app->confirmsignuplink2_result(UNDEF, NULL, NULL, API_EINTERNAL);
        return false;
    }
}

CommandSetKeyPair::CommandSetKeyPair(MegaClient* client, const byte* privk,
                                     unsigned privklen, const byte* pubk,
                                     unsigned pubklen)
{
    mStringIsNotSeqtag = true;

    cmd("up");
    arg("privk", privk, privklen);
    arg("pubk", pubk, pubklen);

    tag = client->reqtag;

    len = privklen;
    privkBuffer.reset(new byte[privklen]);
    memcpy(privkBuffer.get(), privk, len);
}

bool CommandSetKeyPair::procresult(Result r)
{
    if (r.wasErrorOrOK())
    {
        client->app->setkeypair_result(r.errorOrOK());
        return true;
    }

    client->json.storeobject();

    client->key.ecb_decrypt(privkBuffer.get(), len);
    client->mPrivKey.resize(AsymmCipher::MAXKEYLENGTH * 2);
    client->mPrivKey.resize(Base64::btoa(privkBuffer.get(), len, (char *)client->mPrivKey.data()));

    client->app->setkeypair_result(API_OK);
    return true;
}

// fetch full node tree
CommandFetchNodes::CommandFetchNodes(MegaClient* client, int tag, bool nocache, bool loadSyncs)
{
    cmd("f");
    arg("c", 1);
    arg("r", 1);

    if (!nocache)
    {
        arg("ca", 1);
    }

    // The servers are more efficient with this command when it's the only one in the batch
    batchSeparately = true;

    // Whether we should (re)load the sync config database on request completion.
    mLoadSyncs = loadSyncs;

    this->tag = tag;
}

// purge and rebuild node/user tree
bool CommandFetchNodes::procresult(Result r)
{
    WAIT_CLASS::bumpds();
    client->fnstats.timeToLastByte = Waiter::ds - client->fnstats.startTime;

    client->purgenodesusersabortsc(true);

    if (r.wasErrorOrOK())
    {
        client->fetchingnodes = false;
        client->app->fetchnodes_result(r.errorOrOK());
        return true;
    }

    for (;;)
    {
        switch (client->json.getnameid())
        {
            case 'f':
                // nodes
                if (!client->readnodes(&client->json, 0, PUTNODES_APP, nullptr, 0, false, nullptr, nullptr))
                {
                    client->fetchingnodes = false;
                    client->app->fetchnodes_result(API_EINTERNAL);
                    return false;
                }
                break;

            case MAKENAMEID2('f', '2'):
                // old versions
                if (!client->readnodes(&client->json, 0, PUTNODES_APP, nullptr, 0, false, nullptr, nullptr))
                {
                    client->fetchingnodes = false;
                    client->app->fetchnodes_result(API_EINTERNAL);
                    return false;
                }
                break;

            case MAKENAMEID2('o', 'k'):
                // outgoing sharekeys
                client->readok(&client->json);
                break;

            case 's':
                // Fall through
            case MAKENAMEID2('p', 's'):
                // outgoing or pending shares
                client->readoutshares(&client->json);
                break;

            case 'u':
                // users/contacts
                if (!client->readusers(&client->json, false))
                {
                    client->fetchingnodes = false;
                    client->app->fetchnodes_result(API_EINTERNAL);
                    return false;
                }
                break;

            case MAKENAMEID2('c', 'r'):
                // crypto key request
                client->proccr(&client->json);
                break;

            case MAKENAMEID2('s', 'r'):
                // sharekey distribution request
                client->procsr(&client->json);
                break;

            case MAKENAMEID2('s', 'n'):
                // sequence number
                if (!client->scsn.setScsn(&client->json))
                {
                    client->fetchingnodes = false;
                    client->app->fetchnodes_result(API_EINTERNAL);
                    return false;
                }
                break;

            case MAKENAMEID3('i', 'p', 'c'):
                // Incoming pending contact
                client->readipc(&client->json);
                break;

            case MAKENAMEID3('o', 'p', 'c'):
                // Outgoing pending contact
                client->readopc(&client->json);
                break;

            case MAKENAMEID2('p', 'h'):
                // Public links handles
                client->procph(&client->json);
                break;

#ifdef ENABLE_CHAT
            case MAKENAMEID3('m', 'c', 'f'):
                // List of chatrooms
                client->procmcf(&client->json);
                break;

            case MAKENAMEID5('m', 'c', 'p', 'n', 'a'):   // fall-through
            case MAKENAMEID4('m', 'c', 'n', 'a'):
                // nodes shared in chatrooms
                client->procmcna(&client->json);
                break;
#endif
            case EOO:
            {
                if (!client->scsn.ready())
                {
                    client->fetchingnodes = false;
                    client->app->fetchnodes_result(API_EINTERNAL);
                    return false;
                }

                client->mergenewshares(0);
                client->applykeys();
                client->initsc();
                client->pendingsccommit = false;
                client->fetchnodestag = tag;

                WAIT_CLASS::bumpds();
                client->fnstats.timeToCached = Waiter::ds - client->fnstats.startTime;
                client->fnstats.nodesCached = client->nodes.size();
#ifdef ENABLE_SYNC
                if (mLoadSyncs)
                    client->syncs.loadSyncConfigsOnFetchnodesComplete(true);
#endif
                return true;
            }
            default:
                if (!client->json.storeobject())
                {
                    client->fetchingnodes = false;
                    client->app->fetchnodes_result(API_EINTERNAL);
                    return false;
                }
        }
    }
}

// report event to server logging facility
CommandReportEvent::CommandReportEvent(MegaClient *client, const char *event, const char *details)
{
    cmd("cds");
    arg("c", event);

    if (details)
    {
        arg("v", details);
    }

    tag = client->reqtag;
}

bool CommandReportEvent::procresult(Result r)
{
    client->app->reportevent_result(r.errorOrOK());
    return r.wasErrorOrOK();
}

CommandSubmitPurchaseReceipt::CommandSubmitPurchaseReceipt(MegaClient *client, int type, const char *receipt, handle lph, int phtype, int64_t ts)
{
    cmd("vpay");
    arg("t", type);

    if(receipt)
    {
        arg("receipt", receipt);
    }

    if(type == 2 && client->loggedin() == FULLACCOUNT)
    {
        arg("user", client->finduser(client->me)->uid.c_str());
    }

    if (!ISUNDEF(lph))
    {
        if (phtype == 0) // legacy mode
        {
            arg("aff", (byte*)&lph, MegaClient::NODEHANDLE);
        }
        else
        {
            beginobject("aff");
            arg("id", (byte*)&lph, MegaClient::NODEHANDLE);
            arg("ts", ts);
            arg("t", phtype);   // 1=affiliate id, 2=file/folder link, 3=chat link, 4=contact link
            endobject();
        }
    }

    tag = client->reqtag;
}

bool CommandSubmitPurchaseReceipt::procresult(Result r)
{
    client->app->submitpurchasereceipt_result(r.errorOrOK());
    return r.wasErrorOrOK();
}

// Credit Card Store
CommandCreditCardStore::CommandCreditCardStore(MegaClient* client, const char *cc, const char *last4, const char *expm, const char *expy, const char *hash)
{
    cmd("ccs");
    arg("cc", cc);
    arg("last4", last4);
    arg("expm", expm);
    arg("expy", expy);
    arg("hash", hash);

    tag = client->reqtag;
}

bool CommandCreditCardStore::procresult(Result r)
{
    client->app->creditcardstore_result(r.errorOrOK());
    return r.wasErrorOrOK();
}

CommandCreditCardQuerySubscriptions::CommandCreditCardQuerySubscriptions(MegaClient* client)
{
    cmd("ccqns");

    tag = client->reqtag;
}

bool CommandCreditCardQuerySubscriptions::procresult(Result r)
{
    if (r.wasErrorOrOK())
    {
        client->app->creditcardquerysubscriptions_result(0, r.errorOrOK());
        return true;
    }
    else if (client->json.isnumeric())
    {
        int number = int(client->json.getint());
        client->app->creditcardquerysubscriptions_result(number, API_OK);
        return true;
    }
    else
    {
        client->json.storeobject();
        client->app->creditcardquerysubscriptions_result(0, API_EINTERNAL);
        return false;
    }
}

CommandCreditCardCancelSubscriptions::CommandCreditCardCancelSubscriptions(MegaClient* client, const char* reason)
{
    cmd("cccs");

    if (reason)
    {
        arg("r", reason);
    }

    tag = client->reqtag;
}

bool CommandCreditCardCancelSubscriptions::procresult(Result r)
{
    client->app->creditcardcancelsubscriptions_result(r.errorOrOK());
    return r.wasErrorOrOK();
}

CommandCopySession::CommandCopySession(MegaClient *client)
{
    cmd("us");
    arg("c", 1);
    batchSeparately = true;  // don't let any other commands that might get batched with it cause the whole batch to fail when blocked
    tag = client->reqtag;
}

// for ephemeral accounts, it returns "tsid" instead of "csid" -> not supported, will return API_EINTERNAL
bool CommandCopySession::procresult(Result r)
{
    string session;
    byte sidbuf[AsymmCipher::MAXKEYLENGTH];
    int len_csid = 0;

    if (r.wasErrorOrOK())
    {
        assert(r.errorOrOK() != API_OK); // API shouldn't return OK, but a session
        client->app->copysession_result(NULL, r.errorOrOK());
        return true;
    }

    for (;;)
    {
        switch (client->json.getnameid())
        {
            case MAKENAMEID4('c', 's', 'i', 'd'):
                len_csid = client->json.storebinary(sidbuf, sizeof sidbuf);
                break;

            case EOO:
                if (len_csid < 32)
                {
                    client->app->copysession_result(NULL, API_EINTERNAL);
                    return false;
                }

                if (!client->asymkey.decrypt(sidbuf, len_csid, sidbuf, MegaClient::SIDLEN))
                {
                    client->app->copysession_result(NULL, API_EINTERNAL);
                    return false;
                }

                session.resize(MegaClient::SIDLEN * 4 / 3 + 4);
                session.resize(Base64::btoa(sidbuf, MegaClient::SIDLEN, (char *)session.data()));
                client->app->copysession_result(&session, API_OK);
                return true;

            default:
                if (!client->json.storeobject())
                {
                    client->app->copysession_result(NULL, API_EINTERNAL);
                    return false;
                }
        }
    }
}

CommandGetPaymentMethods::CommandGetPaymentMethods(MegaClient *client)
{
    cmd("ufpq");
    tag = client->reqtag;
}

bool CommandGetPaymentMethods::procresult(Result r)
{
    int methods = 0;
    int64_t value;

    if (r.wasErrorOrOK())
    {
        if (!r.wasError(API_OK))
        {
            client->app->getpaymentmethods_result(methods, r.errorOrOK());

            //Consume remaining values if they exist
            while(client->json.isnumeric())
            {
                client->json.getint();
            }
            return true;
        }

        value = static_cast<int64_t>(error(r.errorOrOK()));
    }
    else if (client->json.isnumeric())
    {
        value = client->json.getint();
    }
    else
    {
        LOG_err << "Parse error in ufpq";
        client->app->getpaymentmethods_result(methods, API_EINTERNAL);
        return false;
    }

    methods |= 1 << value;

    while (client->json.isnumeric())
    {
        value = client->json.getint();
        if (value < 0)
        {
            client->app->getpaymentmethods_result(methods, static_cast<error>(value));

            //Consume remaining values if they exist
            while(client->json.isnumeric())
            {
                client->json.getint();
            }
            return true;
        }

        methods |= 1 << value;
    }

    client->app->getpaymentmethods_result(methods, API_OK);
    return true;
}

CommandUserFeedbackStore::CommandUserFeedbackStore(MegaClient *client, const char *type, const char *blob, const char *uid)
{
    cmd("clog");

    arg("t", type);

    if (blob)
    {
        arg("d", blob);
    }

    if (uid)
    {
        arg("id", uid);
    }

    tag = client->reqtag;
}

bool CommandUserFeedbackStore::procresult(Result r)
{
    client->app->userfeedbackstore_result(r.errorOrOK());
    return r.wasErrorOrOK();
}

CommandSendEvent::CommandSendEvent(MegaClient *client, int type, const char *desc)
{
    cmd("log");
    arg("e", type);
    arg("m", desc);

    tag = client->reqtag;
}

bool CommandSendEvent::procresult(Result r)
{
    client->app->sendevent_result(r.errorOrOK());
    return r.wasErrorOrOK();
}

CommandSupportTicket::CommandSupportTicket(MegaClient *client, const char *message, int type)
{
    cmd("sse");
    arg("t", type);
    arg("b", 1);    // base64 encoding for `msg`
    arg("m", (const byte*)message, int(strlen(message)));

    tag = client->reqtag;
}

bool CommandSupportTicket::procresult(Result r)
{
    client->app->supportticket_result(r.errorOrOK());
    return r.wasErrorOrOK();
}

CommandCleanRubbishBin::CommandCleanRubbishBin(MegaClient *client)
{
    cmd("dr");

    tag = client->reqtag;
}

bool CommandCleanRubbishBin::procresult(Result r)
{
    client->app->cleanrubbishbin_result(r.errorResultOrActionpacket());
    return r.wasErrorOrActionpacket();
}

CommandGetRecoveryLink::CommandGetRecoveryLink(MegaClient *client, const char *email, int type, const char *pin)
{
    cmd("erm");
    arg("m", email);
    arg("t", type);

    if (type == CANCEL_ACCOUNT && pin)
    {
        arg("mfa", pin);
    }

    tag = client->reqtag;
}

bool CommandGetRecoveryLink::procresult(Result r)
{
    client->app->getrecoverylink_result(r.errorOrOK());
    return r.wasErrorOrOK();
}

CommandQueryRecoveryLink::CommandQueryRecoveryLink(MegaClient *client, const char *linkcode)
{
    cmd("erv");
    arg("c", linkcode);

    tag = client->reqtag;
}

bool CommandQueryRecoveryLink::procresult(Result r)
{
    // [<code>,"<email>","<ip_address>",<timestamp>,"<user_handle>",["<email>"]]   (and we are already in the array)
    string email;
    string ip;
    m_time_t ts;
    handle uh;

    if (r.wasStrictlyError())
    {
        client->app->queryrecoverylink_result(r.errorOrOK());
        return true;
    }

    if (!client->json.isnumeric())
    {
        client->app->queryrecoverylink_result(API_EINTERNAL);
        return false;
    }

    int type = static_cast<int>(client->json.getint());

    if ( !client->json.storeobject(&email)  ||
         !client->json.storeobject(&ip)     ||
         ((ts = client->json.getint()) == -1) ||
         !(uh = client->json.gethandle(MegaClient::USERHANDLE)) )
    {
        client->app->queryrecoverylink_result(API_EINTERNAL);
        return false;
    }

    string tmp;
    vector<string> emails;

    // read emails registered for this account
    client->json.enterarray();
    while (client->json.storeobject(&tmp))
    {
        emails.push_back(tmp);
        if (*client->json.pos == ']')
        {
            break;
        }
    }
    client->json.leavearray();  // emails array

    if (!emails.size()) // there should be at least one email
    {
        client->app->queryrecoverylink_result(API_EINTERNAL);
        return false;
    }

    if (client->loggedin() == FULLACCOUNT && uh != client->me)
    {
        client->app->queryrecoverylink_result(API_EACCESS);
        return true;
    }

    client->app->queryrecoverylink_result(type, email.c_str(), ip.c_str(), time_t(ts), uh, &emails);
    return true;
}

CommandGetPrivateKey::CommandGetPrivateKey(MegaClient *client, const char *code)
{
    cmd("erx");
    arg("r", "gk");
    arg("c", code);

    tag = client->reqtag;
}

bool CommandGetPrivateKey::procresult(Result r)
{
    if (r.wasErrorOrOK())   // error
    {
        client->app->getprivatekey_result(r.errorOrOK());
        return true;
    }
    else
    {
        byte privkbuf[AsymmCipher::MAXKEYLENGTH * 2];
        int len_privk = client->json.storebinary(privkbuf, sizeof privkbuf);

        // account has RSA keypair: decrypt server-provided session ID
        if (len_privk < 256)
        {
            client->app->getprivatekey_result(API_EINTERNAL);
            return false;
        }
        else
        {
            client->app->getprivatekey_result((error)API_OK, privkbuf, len_privk);
            return true;
        }
    }
}

CommandConfirmRecoveryLink::CommandConfirmRecoveryLink(MegaClient *client, const char *code, const byte *hash, int hashsize, const byte *clientrandomvalue, const byte *encMasterKey, const byte *initialSession)
{
    cmd("erx");

    if (!initialSession)
    {
        arg("r", "sk");
    }

    arg("c", code);

    arg("x", encMasterKey, SymmCipher::KEYLENGTH);
    if (!clientrandomvalue)
    {
        arg("y", hash, hashsize);
    }
    else
    {
        beginobject("y");
        arg("crv", clientrandomvalue, SymmCipher::KEYLENGTH);
        arg("hak", hash, hashsize); //hashed authentication key
        endobject();
    }

    if (initialSession)
    {
        arg("z", initialSession, 2 * SymmCipher::KEYLENGTH);
    }

    tag = client->reqtag;
}

bool CommandConfirmRecoveryLink::procresult(Result r)
{
    client->app->confirmrecoverylink_result(r.errorOrOK());
    return r.wasErrorOrOK();
}

CommandConfirmCancelLink::CommandConfirmCancelLink(MegaClient *client, const char *code)
{
    cmd("erx");
    arg("c", code);

    tag = client->reqtag;
}

bool CommandConfirmCancelLink::procresult(Result r)
{
    MegaApp *app = client->app;
    app->confirmcancellink_result(r.errorOrOK());
    if (r.wasError(API_OK))
    {
        app->request_error(API_ESID);
    }
    return r.wasErrorOrOK();
}

CommandResendVerificationEmail::CommandResendVerificationEmail(MegaClient *client)
{
    cmd("era");
    batchSeparately = true;  // don't let any other commands that might get batched with it cause the whole batch to fail

    tag = client->reqtag;
}

bool CommandResendVerificationEmail::procresult(Result r)
{
    client->app->resendverificationemail_result(r.errorOrOK());
    return r.wasErrorOrOK();
}

CommandResetSmsVerifiedPhoneNumber::CommandResetSmsVerifiedPhoneNumber(MegaClient *client)
{
    cmd("smsr");
    tag = client->reqtag;
}

bool CommandResetSmsVerifiedPhoneNumber::procresult(Result r)
{
    if (r.wasError(API_OK))
    {
        client->mSmsVerifiedPhone.clear();
    }
    client->app->resetSmsVerifiedPhoneNumber_result(r.errorOrOK());
    return r.wasErrorOrOK();
}

CommandValidatePassword::CommandValidatePassword(MegaClient *client, const char *email, uint64_t emailhash)
{
    cmd("us");
    arg("user", email);
    arg("uh", (byte*)&emailhash, sizeof emailhash);

    tag = client->reqtag;
}

bool CommandValidatePassword::procresult(Result r)
{
    if (r.wasError(API_OK))
    {
        client->app->validatepassword_result(r.errorOrOK());
        return true;
    }
    else
    {
        assert(r.hasJsonObject());  // we don't use the object contents, and will exit the object automatically
        client->app->validatepassword_result(API_OK);
        return r.hasJsonObject();
    }
}

CommandGetEmailLink::CommandGetEmailLink(MegaClient *client, const char *email, int add, const char *pin)
{
    cmd("se");

    if (add)
    {
        arg("aa", "a");     // add
    }
    else
    {
        arg("aa", "r");     // remove
    }
    arg("e", email);
    if (pin)
    {
        arg("mfa", pin);
    }

    tag = client->reqtag;
}

bool CommandGetEmailLink::procresult(Result r)
{
    client->app->getemaillink_result(r.errorOrOK());
    return r.wasErrorOrOK();
}

CommandConfirmEmailLink::CommandConfirmEmailLink(MegaClient *client, const char *code, const char *email, const byte *newLoginHash, bool replace)
{
    mV3 = false;
    this->email = email;
    this->replace = replace;

    cmd("sec");

    arg("c", code);
    arg("e", email);
    if (newLoginHash)
    {
        arg("uh", newLoginHash, sizeof(uint64_t));
    }
    if (replace)
    {
        arg("r", 1);    // replace the current email address by this one
    }
    notself(client);

    tag = client->reqtag;
}

bool CommandConfirmEmailLink::procresult(Result r)
{
    if (r.wasError(API_OK))
    {
        User *u = client->finduser(client->me);

        if (replace)
        {
            LOG_debug << "Email changed from `" << u->email << "` to `" << email << "`";

            client->mapuser(u->userhandle, email.c_str()); // update email used as index for user's map
            u->changed.email = true;
            client->notifyuser(u);
        }
        // TODO: once we manage multiple emails, add the new email to the list of emails
    }

    client->app->confirmemaillink_result(r.errorOrOK());
    return r.wasErrorOrOK();
}

CommandGetVersion::CommandGetVersion(MegaClient *client, const char *appKey)
{
    this->client = client;
    cmd("lv");
    arg("a", appKey);
    tag = client->reqtag;
}

bool CommandGetVersion::procresult(Result r)
{
    int versioncode = 0;
    string versionstring;

    if (r.wasErrorOrOK())
    {
        client->app->getversion_result(0, NULL, r.errorOrOK());
        return r.wasErrorOrOK();
    }

    assert(r.hasJsonObject());
    for (;;)
    {
        switch (client->json.getnameid())
        {
            case 'c':
                versioncode = int(client->json.getint());
                break;

            case 's':
                client->json.storeobject(&versionstring);
                break;

            case EOO:
                client->app->getversion_result(versioncode, versionstring.c_str(), API_OK);
                return true;

            default:
                if (!client->json.storeobject())
                {
                    client->app->getversion_result(0, NULL, API_EINTERNAL);
                    return false;
                }
        }
    }
}

CommandGetLocalSSLCertificate::CommandGetLocalSSLCertificate(MegaClient *client)
{
    this->client = client;
    cmd("lc");
    arg("v", 1);

    tag = client->reqtag;
}

bool CommandGetLocalSSLCertificate::procresult(Result r)
{
    if (r.wasErrorOrOK())
    {
        client->app->getlocalsslcertificate_result(0, NULL, r.errorOrOK());
        return true;
    }

    assert(r.hasJsonObject());
    string certdata;
    m_time_t ts = 0;
    int numelements = 0;

    for (;;)
    {
        switch (client->json.getnameid())
        {
            case 't':
            {
                ts = client->json.getint();
                break;
            }
            case 'd':
            {
                string data;
                client->json.enterarray();
                while (client->json.storeobject(&data))
                {
                    if (numelements)
                    {
                        certdata.append(";");
                    }
                    numelements++;
                    certdata.append(data);
                }
                client->json.leavearray();
                break;
            }
            case EOO:
            {
                if (numelements < 2)
                {
                    client->app->getlocalsslcertificate_result(0, NULL, API_EINTERNAL);
                    return false;
                }
                client->app->getlocalsslcertificate_result(ts, &certdata, API_OK);
                return true;
            }

            default:
                if (!client->json.storeobject())
                {
                    client->app->getlocalsslcertificate_result(0, NULL, API_EINTERNAL);
                    return false;
                }
        }
    }
}

#ifdef ENABLE_CHAT
CommandChatCreate::CommandChatCreate(MegaClient *client, bool group, bool publicchat, const userpriv_vector *upl, const string_map *ukm, const char *title, bool meetingRoom)
{
    mV3 = false;

    this->client = client;
    this->chatPeers = new userpriv_vector(*upl);
    this->mPublicChat = publicchat;
    this->mTitle = title ? string(title) : "";
    this->mUnifiedKey = "";
    mMeeting = meetingRoom;

    cmd("mcc");
    arg("g", (group) ? 1 : 0);

    if (group && title)
    {
        arg("ct", title);
    }

    if (publicchat)
    {
        arg("m", 1);

        char ownHandleB64[12];
        Base64::btoa((byte *)&client->me, MegaClient::USERHANDLE, ownHandleB64);
        ownHandleB64[11] = '\0';

        string_map::const_iterator it = ukm->find(ownHandleB64);
        if (it != ukm->end())
        {
            mUnifiedKey = it->second;
            arg("ck", mUnifiedKey.c_str());
        }
    }

    if (meetingRoom)
    {
        arg("mr", 1);
    }

    beginarray("u");

    userpriv_vector::iterator itupl;
    for (itupl = chatPeers->begin(); itupl != chatPeers->end(); itupl++)
    {
        beginobject();

        handle uh = itupl->first;
        privilege_t priv = itupl->second;

        arg("u", (byte *)&uh, MegaClient::USERHANDLE);
        arg("p", priv);

        if (publicchat)
        {
            char uid[12];
            Base64::btoa((byte*)&uh, MegaClient::USERHANDLE, uid);
            uid[11] = '\0';

            string_map::const_iterator ituk = ukm->find(uid);
            if(ituk != ukm->end())
            {
                arg("ck", ituk->second.c_str());
            }
        }
        endobject();
    }

    endarray();

    arg("v", 1);
    notself(client);

    tag = client->reqtag;
}

bool CommandChatCreate::procresult(Result r)
{
    if (r.wasErrorOrOK())
    {
        client->app->chatcreate_result(NULL, r.errorOrOK());
        delete chatPeers;
        return true;
    }
    else
    {
        handle chatid = UNDEF;
        int shard = -1;
        bool group = false;
        m_time_t ts = -1;

        for (;;)
        {
            switch (client->json.getnameid())
            {
                case MAKENAMEID2('i','d'):
                    chatid = client->json.gethandle(MegaClient::CHATHANDLE);
                    break;

                case MAKENAMEID2('c','s'):
                    shard = int(client->json.getint());
                    break;

                case 'g':
                    group = client->json.getint();
                    break;

                case MAKENAMEID2('t', 's'):  // actual creation timestamp
                    ts = client->json.getint();
                    break;

                case EOO:
                    if (chatid != UNDEF && shard != -1)
                    {
                        if (client->chats.find(chatid) == client->chats.end())
                        {
                            client->chats[chatid] = new TextChat();
                        }

                        TextChat *chat = client->chats[chatid];
                        chat->id = chatid;
                        chat->priv = PRIV_MODERATOR;
                        chat->shard = shard;
                        delete chat->userpriv;  // discard any existing `userpriv`
                        chat->userpriv = this->chatPeers;
                        chat->group = group;
                        chat->ts = (ts != -1) ? ts : 0;
                        chat->publicchat = mPublicChat;
                        chat->meeting = mMeeting;
                        chat->setTag(tag ? tag : -1);
                        if (chat->group && !mTitle.empty())
                        {
                            chat->title = mTitle;
                        }
                        if (mPublicChat)
                        {
                            chat->unifiedKey = mUnifiedKey;
                        }

                        client->notifychat(chat);
                        client->app->chatcreate_result(chat, API_OK);
                    }
                    else
                    {
                        client->app->chatcreate_result(NULL, API_EINTERNAL);
                        delete chatPeers;   // unused, but might be set at creation
                    }
                    return true;

                default:
                    if (!client->json.storeobject())
                    {
                        client->app->chatcreate_result(NULL, API_EINTERNAL);
                        delete chatPeers;   // unused, but might be set at creation
                        return false;
                    }
            }
        }
    }
}

CommandChatInvite::CommandChatInvite(MegaClient *client, handle chatid, handle uh, privilege_t priv, const char *unifiedkey, const char* title)
{
    mV3 = false;

    this->client = client;
    this->chatid = chatid;
    this->uh = uh;
    this->priv = priv;
    this->title = title ? string(title) : "";

    cmd("mci");

    arg("id", (byte*)&chatid, MegaClient::CHATHANDLE);
    arg("u", (byte *)&uh, MegaClient::USERHANDLE);
    arg("p", priv);
    arg("v", 1);

    if (title)
    {
        arg("ct", title);
    }

    if (unifiedkey)
    {
        arg("ck", unifiedkey);
    }

    notself(client);

    tag = client->reqtag;
}

bool CommandChatInvite::procresult(Result r)
{
    if (r.wasError(API_OK))
    {
        if (client->chats.find(chatid) == client->chats.end())
        {
            // the invitation succeed for a non-existing chatroom
            client->app->chatinvite_result(API_EINTERNAL);
            return true;
        }

        TextChat *chat = client->chats[chatid];
        if (!chat->userpriv)
        {
            chat->userpriv = new userpriv_vector();
        }

        chat->userpriv->push_back(userpriv_pair(uh, priv));

        if (!title.empty())  // only if title was set for this chatroom, update it
        {
            chat->title = title;
        }

        chat->setTag(tag ? tag : -1);
        client->notifychat(chat);
    }

    client->app->chatinvite_result(r.errorOrOK());
    return r.wasErrorOrOK();
}

CommandChatRemove::CommandChatRemove(MegaClient *client, handle chatid, handle uh)
{
    mV3 = false;

    this->client = client;
    this->chatid = chatid;
    this->uh = uh;

    cmd("mcr");

    arg("id", (byte*)&chatid, MegaClient::CHATHANDLE);

    if (uh != client->me)
    {
        arg("u", (byte *)&uh, MegaClient::USERHANDLE);
    }
    arg("v", 1);
    notself(client);

    tag = client->reqtag;
}

bool CommandChatRemove::procresult(Result r)
{
    if (r.wasError(API_OK))
    {
        if (client->chats.find(chatid) == client->chats.end())
        {
            // the invitation succeed for a non-existing chatroom
            client->app->chatremove_result(API_EINTERNAL);
            return true;
        }

        TextChat *chat = client->chats[chatid];
        if (chat->userpriv)
        {
            userpriv_vector::iterator upvit;
            for (upvit = chat->userpriv->begin(); upvit != chat->userpriv->end(); upvit++)
            {
                if (upvit->first == uh)
                {
                    chat->userpriv->erase(upvit);
                    if (chat->userpriv->empty())
                    {
                        delete chat->userpriv;
                        chat->userpriv = NULL;
                    }
                    break;
                }
            }
        }
        else
        {
            if (uh != client->me)
            {
                // the removal succeed, but the list of peers is empty
                client->app->chatremove_result(API_EINTERNAL);
                return true;
            }
        }

        if (uh == client->me)
        {
            chat->priv = PRIV_RM;

            // clear the list of peers (if re-invited, peers will be re-added)
            delete chat->userpriv;
            chat->userpriv = NULL;
        }

        chat->setTag(tag ? tag : -1);
        client->notifychat(chat);
    }

    client->app->chatremove_result(r.errorOrOK());
    return r.wasErrorOrOK();
}

CommandChatURL::CommandChatURL(MegaClient *client, handle chatid)
{
    mStringIsNotSeqtag = true;

    this->client = client;

    cmd("mcurl");

    arg("id", (byte*)&chatid, MegaClient::CHATHANDLE);
    arg("v", 1);

    tag = client->reqtag;
}

bool CommandChatURL::procresult(Result r)
{
    if (r.wasErrorOrOK())
    {
        client->app->chaturl_result(NULL, r.errorOrOK());
        return true;
    }
    else
    {
        string url;
        if (!client->json.storeobject(&url))
        {
            client->app->chaturl_result(NULL, API_EINTERNAL);
            return false;
        }
        else
        {
            client->app->chaturl_result(&url, API_OK);
            return true;
        }
    }
}

CommandChatGrantAccess::CommandChatGrantAccess(MegaClient *client, handle chatid, handle h, const char *uid)
{
    mV3 = false;

    this->client = client;
    this->chatid = chatid;
    this->h = h;
    Base64::atob(uid, (byte*)&uh, MegaClient::USERHANDLE);

    cmd("mcga");

    arg("id", (byte*)&chatid, MegaClient::CHATHANDLE);
    arg("n", (byte*)&h, MegaClient::NODEHANDLE);
    arg("u", uid);
    arg("v", 1);
    notself(client);

    tag = client->reqtag;
}

bool CommandChatGrantAccess::procresult(Result r)
{
    if (r.wasError(API_OK))
    {
        if (client->chats.find(chatid) == client->chats.end())
        {
            // the action succeed for a non-existing chatroom??
            client->app->chatgrantaccess_result(API_EINTERNAL);
            return true;
        }

        TextChat *chat = client->chats[chatid];
        chat->setNodeUserAccess(h, uh);

        chat->setTag(tag ? tag : -1);
        client->notifychat(chat);
    }

    client->app->chatgrantaccess_result(r.errorOrOK());
    return r.wasErrorOrOK();
}

CommandChatRemoveAccess::CommandChatRemoveAccess(MegaClient *client, handle chatid, handle h, const char *uid)
{
    mV3 = false;

    this->client = client;
    this->chatid = chatid;
    this->h = h;
    Base64::atob(uid, (byte*)&uh, MegaClient::USERHANDLE);

    cmd("mcra");

    arg("id", (byte*)&chatid, MegaClient::CHATHANDLE);
    arg("n", (byte*)&h, MegaClient::NODEHANDLE);
    arg("u", uid);
    arg("v", 1);
    notself(client);

    tag = client->reqtag;
}

bool CommandChatRemoveAccess::procresult(Result r)
{
    if (r.wasError(API_OK))
    {
        if (client->chats.find(chatid) == client->chats.end())
        {
            // the action succeed for a non-existing chatroom??
            client->app->chatremoveaccess_result(API_EINTERNAL);
            return true;
        }

        TextChat *chat = client->chats[chatid];
        chat->setNodeUserAccess(h, uh, true);

        chat->setTag(tag ? tag : -1);
        client->notifychat(chat);
    }

    client->app->chatremoveaccess_result(r.errorOrOK());
    return r.wasErrorOrOK();
}

CommandChatUpdatePermissions::CommandChatUpdatePermissions(MegaClient *client, handle chatid, handle uh, privilege_t priv)
{
    mV3 = false;

    this->client = client;
    this->chatid = chatid;
    this->uh = uh;
    this->priv = priv;

    cmd("mcup");
    arg("v", 1);

    arg("id", (byte*)&chatid, MegaClient::CHATHANDLE);
    arg("u", (byte *)&uh, MegaClient::USERHANDLE);
    arg("p", priv);
    notself(client);

    tag = client->reqtag;
}

bool CommandChatUpdatePermissions::procresult(Result r)
{
    if (r.wasError(API_OK))
    {
        if (client->chats.find(chatid) == client->chats.end())
        {
            // the invitation succeed for a non-existing chatroom
            client->app->chatupdatepermissions_result(API_EINTERNAL);
            return true;
        }

        TextChat *chat = client->chats[chatid];
        if (uh != client->me)
        {
            if (!chat->userpriv)
            {
                // the update succeed, but that peer is not included in the chatroom
                client->app->chatupdatepermissions_result(API_EINTERNAL);
                return true;
            }

            bool found = false;
            userpriv_vector::iterator upvit;
            for (upvit = chat->userpriv->begin(); upvit != chat->userpriv->end(); upvit++)
            {
                if (upvit->first == uh)
                {
                    chat->userpriv->erase(upvit);
                    chat->userpriv->push_back(userpriv_pair(uh, priv));
                    found = true;
                    break;
                }
            }

            if (!found)
            {
                // the update succeed, but that peer is not included in the chatroom
                client->app->chatupdatepermissions_result(API_EINTERNAL);
                return true;
            }
        }
        else
        {
            chat->priv = priv;
        }

        chat->setTag(tag ? tag : -1);
        client->notifychat(chat);
    }

    client->app->chatupdatepermissions_result(r.errorOrOK());
    return r.wasErrorOrOK();
}


CommandChatTruncate::CommandChatTruncate(MegaClient *client, handle chatid, handle messageid)
{
    mV3 = false;

    this->client = client;
    this->chatid = chatid;

    cmd("mct");
    arg("v", 1);

    arg("id", (byte*)&chatid, MegaClient::CHATHANDLE);
    arg("m", (byte*)&messageid, MegaClient::CHATHANDLE);
    notself(client);

    tag = client->reqtag;
}

bool CommandChatTruncate::procresult(Result r)
{
    if (r.wasError(API_OK))
    {
        if (client->chats.find(chatid) == client->chats.end())
        {
            // the truncation succeed for a non-existing chatroom
            client->app->chattruncate_result(API_EINTERNAL);
            return true;
        }

        TextChat *chat = client->chats[chatid];
        chat->setTag(tag ? tag : -1);
        client->notifychat(chat);
    }

    client->app->chattruncate_result(r.errorOrOK());
    return r.wasErrorOrOK();
}

CommandChatSetTitle::CommandChatSetTitle(MegaClient *client, handle chatid, const char *title)
{
    mV3 = false;

    this->client = client;
    this->chatid = chatid;
    this->title = title ? string(title) : "";

    cmd("mcst");
    arg("v", 1);

    arg("id", (byte*)&chatid, MegaClient::CHATHANDLE);
    arg("ct", title);
    notself(client);

    tag = client->reqtag;
}

bool CommandChatSetTitle::procresult(Result r)
{
    if (r.wasError(API_OK))
    {
        if (client->chats.find(chatid) == client->chats.end())
        {
            // the invitation succeed for a non-existing chatroom
            client->app->chatsettitle_result(API_EINTERNAL);
            return true;
        }

        TextChat *chat = client->chats[chatid];
        chat->title = title;

        chat->setTag(tag ? tag : -1);
        client->notifychat(chat);
    }

    client->app->chatsettitle_result(r.errorOrOK());
    return r.wasErrorOrOK();
}

CommandChatPresenceURL::CommandChatPresenceURL(MegaClient *client)
{
    mStringIsNotSeqtag = true;
    this->client = client;
    cmd("pu");
    tag = client->reqtag;
}

bool CommandChatPresenceURL::procresult(Result r)
{
    if (r.wasErrorOrOK())
    {
        client->app->chatpresenceurl_result(NULL, r.errorOrOK());
        return true;
    }
    else
    {
        string url;
        if (!client->json.storeobject(&url))
        {
            client->app->chatpresenceurl_result(NULL, API_EINTERNAL);
            return false;
        }
        else
        {
            client->app->chatpresenceurl_result(&url, API_OK);
            return true;
        }
    }
}

CommandRegisterPushNotification::CommandRegisterPushNotification(MegaClient *client, int deviceType, const char *token)
{
    this->client = client;
    cmd("spt");
    arg("p", deviceType);
    arg("t", token);

    tag = client->reqtag;
}

bool CommandRegisterPushNotification::procresult(Result r)
{
    client->app->registerpushnotification_result(r.errorOrOK());
    return r.wasErrorOrOK();
}

CommandArchiveChat::CommandArchiveChat(MegaClient *client, handle chatid, bool archive)
{
    mV3 = false;

    this->mChatid = chatid;
    this->mArchive = archive;

    cmd("mcsf");

    arg("id", (byte*)&chatid, MegaClient::CHATHANDLE);
    arg("m", 1);
    arg("f", archive);

    notself(client);

    tag = client->reqtag;
}

bool CommandArchiveChat::procresult(Result r)
{
    if (r.wasError(API_OK))
    {
        textchat_map::iterator it = client->chats.find(mChatid);
        if (it == client->chats.end())
        {
            LOG_err << "Archive chat succeeded for a non-existing chatroom";
            client->app->archivechat_result(API_ENOENT);
            return true;
        }

        TextChat *chat = it->second;
        chat->setFlag(mArchive, TextChat::FLAG_OFFSET_ARCHIVE);

        chat->setTag(tag ? tag : -1);
        client->notifychat(chat);
    }

    client->app->archivechat_result(r.errorOrOK());
    return r.wasErrorOrOK();
}

CommandSetChatRetentionTime::CommandSetChatRetentionTime(MegaClient *client, handle chatid, unsigned period)
{
    mChatid = chatid;

    cmd("mcsr");
    arg("id", (byte*)&chatid, MegaClient::CHATHANDLE);
    arg("d", period);
    arg("ds", 1);
    tag = client->reqtag;
}

bool CommandSetChatRetentionTime::procresult(Result r)
{
    client->app->setchatretentiontime_result(r.errorResultOrActionpacket());
    return true;
}

CommandRichLink::CommandRichLink(MegaClient *client, const char *url)
{
    cmd("erlsd");

    arg("url", url);

    tag = client->reqtag;
}

bool CommandRichLink::procresult(Result r)
{
    // error format: [{"error":<code>}]
    // result format: [{"result":{
    //                      "url":"<url>",
    //                      "t":"<title>",
    //                      "d":"<description>",
    //                      "ic":"<format>:<icon_B64>",
    //                      "i":"<format>:<image>"}}]

    if (r.wasErrorOrOK())
    {
        client->app->richlinkrequest_result(NULL, r.errorOrOK());
        return true;
    }


    string res;
    int errCode = 0;
    string metadata;
    for (;;)
    {
        switch (client->json.getnameid())
        {
            case MAKENAMEID5('e', 'r', 'r', 'o', 'r'):
                errCode = int(client->json.getint());
                break;

            case MAKENAMEID6('r', 'e', 's', 'u', 'l', 't'):
                client->json.storeobject(&metadata);
                break;

            case EOO:
            {
                error e = API_EINTERNAL;
                if (!metadata.empty())
                {
                    client->app->richlinkrequest_result(&metadata, API_OK);
                    return true;
                }
                else if (errCode)
                {
                    switch(errCode)
                    {
                        case 403:
                            e = API_EACCESS;
                            break;

                        case 404:
                            e = API_ENOENT;
                            break;

                        default:
                            e = API_EINTERNAL;
                            break;
                    }
                }

                client->app->richlinkrequest_result(NULL, e);
                return true;
            }

            default:
                if (!client->json.storeobject())
                {
                    client->app->richlinkrequest_result(NULL, API_EINTERNAL);
                    return false;
                }
        }
    }
}

CommandChatLink::CommandChatLink(MegaClient *client, handle chatid, bool del, bool createifmissing)
{
    mStringIsNotSeqtag = true;

    mDelete = del;

    cmd("mcph");
    arg("id", (byte*)&chatid, MegaClient::CHATHANDLE);

    if (del)
    {
        arg("d", 1);
    }

    if (!createifmissing)
    {
        arg("cim", (m_off_t)0);
    }

    tag = client->reqtag;
}

bool CommandChatLink::procresult(Result r)
{
    if (r.wasErrorOrOK())
    {
        if (r.wasError(API_OK) && !mDelete)
        {
            LOG_err << "Unexpected response for create/get chatlink";
            client->app->chatlink_result(UNDEF, API_EINTERNAL);
            return true;
        }

        client->app->chatlink_result(UNDEF, r.errorOrOK());
        return true;
    }
    else
    {
        handle h = client->json.gethandle(MegaClient::CHATLINKHANDLE);
        if (ISUNDEF(h))
        {
            client->app->chatlink_result(UNDEF, API_EINTERNAL);
            return false;
        }
        else
        {
            client->app->chatlink_result(h, API_OK);
            return true;
        }
    }
}

CommandChatLinkURL::CommandChatLinkURL(MegaClient *client, handle publichandle)
{
    mStringIsNotSeqtag = true;

    cmd("mcphurl");
    arg("ph", (byte*)&publichandle, MegaClient::CHATLINKHANDLE);

    tag = client->reqtag;
}

bool CommandChatLinkURL::procresult(Result r)
{
    if (r.wasErrorOrOK())
    {
        client->app->chatlinkurl_result(UNDEF, -1, NULL, NULL, -1, 0, false, UNDEF, r.errorOrOK());
        return true;
    }
    else
    {
        handle chatid = UNDEF;
        int shard = -1;
        int numPeers = -1;
        string url;
        string ct;
        m_time_t ts = 0;
        bool meetingRoom = false;
        handle callid = UNDEF;

        for (;;)
        {
            switch (client->json.getnameid())
            {
                case MAKENAMEID2('i','d'):
                    chatid = client->json.gethandle(MegaClient::CHATHANDLE);
                    break;

                case MAKENAMEID2('c','s'):
                    shard = int(client->json.getint());
                    break;

                case MAKENAMEID2('c','t'):  // chat-title
                    client->json.storeobject(&ct);
                    break;

                case MAKENAMEID3('u','r','l'):
                    client->json.storeobject(&url);
                    break;

                case MAKENAMEID3('n','c','m'):
                    numPeers = int(client->json.getint());
                    break;

                case MAKENAMEID2('t', 's'):
                    ts = client->json.getint();
                    break;

                case MAKENAMEID6('c', 'a', 'l', 'l', 'I', 'd'):
                    callid = client->json.gethandle(MegaClient::CHATHANDLE);
                    break;

                case MAKENAMEID2('m', 'r'):
                    meetingRoom = client->json.getbool();
                    break;

                case EOO:
                    if (chatid != UNDEF && shard != -1 && !url.empty() && !ct.empty() && numPeers != -1)
                    {
                        client->app->chatlinkurl_result(chatid, shard, &url, &ct, numPeers, ts, meetingRoom, callid, API_OK);
                    }
                    else
                    {
                        client->app->chatlinkurl_result(UNDEF, -1, NULL, NULL, -1, 0, false, UNDEF, API_EINTERNAL);
                    }
                    return true;

                default:
                    if (!client->json.storeobject())
                    {
                        client->app->chatlinkurl_result(UNDEF, -1, NULL, NULL, -1, 0, false, UNDEF, API_EINTERNAL);
                        return false;
                    }
            }
        }
    }
}

CommandChatLinkClose::CommandChatLinkClose(MegaClient *client, handle chatid, const char *title)
{
    mV3 = false;

    mChatid = chatid;
    mTitle = title ? string(title) : "";

    cmd("mcscm");
    arg("id", (byte*)&chatid, MegaClient::CHATHANDLE);

    if (title)
    {
        arg("ct", title);
    }

    notself(client);
    tag = client->reqtag;
}

bool CommandChatLinkClose::procresult(Result r)
{
    if (r.wasError(API_OK))
    {
        textchat_map::iterator it = client->chats.find(mChatid);
        if (it == client->chats.end())
        {
            LOG_err << "Chat link close succeeded for a non-existing chatroom";
            client->app->chatlinkclose_result(API_ENOENT);
            return true;
        }

        TextChat *chat = it->second;
        chat->setMode(false);
        if (!mTitle.empty())
        {
            chat->title = mTitle;
        }

        chat->setTag(tag ? tag : -1);
        client->notifychat(chat);
    }

    client->app->chatlinkclose_result(r.errorOrOK());
    return r.wasErrorOrOK();
}

CommandChatLinkJoin::CommandChatLinkJoin(MegaClient *client, handle publichandle, const char *unifiedkey)
{
    cmd("mciph");
    arg("ph", (byte*)&publichandle, MegaClient::CHATLINKHANDLE);
    arg("ck", unifiedkey);
    tag = client->reqtag;
}

bool CommandChatLinkJoin::procresult(Result r)
{
    client->app->chatlinkjoin_result(r.errorOrOK());
    return r.wasErrorOrOK();
}

#endif

CommandGetMegaAchievements::CommandGetMegaAchievements(MegaClient *client, AchievementsDetails *details, bool registered_user)
{
    this->details = details;

    if (registered_user)
    {
        cmd("maf");
    }
    else
    {
        cmd("mafu");
    }

    arg("v", (m_off_t)0);

    tag = client->reqtag;
}

bool CommandGetMegaAchievements::procresult(Result r)
{
    if (r.wasErrorOrOK())
    {
        client->app->getmegaachievements_result(details, r.errorOrOK());
        return true;
    }

    details->permanent_size = 0;
    details->achievements.clear();
    details->awards.clear();
    details->rewards.clear();

    for (;;)
    {
        switch (client->json.getnameid())
        {
            case 's':
                details->permanent_size = client->json.getint();
                break;

            case 'u':
                if (client->json.enterobject())
                {
                    for (;;)
                    {
                        achievement_class_id id = achievement_class_id(client->json.getnameid());
                        if (id == EOO)
                        {
                            break;
                        }
                        id -= '0';   // convert to number

                        if (client->json.enterarray())
                        {
                            Achievement achievement;
                            achievement.storage = client->json.getint();
                            achievement.transfer = client->json.getint();
                            const char *exp_ts = client->json.getvalue();
                            char *pEnd = NULL;
                            achievement.expire = int(strtol(exp_ts, &pEnd, 10));
                            if (*pEnd == 'm')
                            {
                                achievement.expire *= 30;
                            }
                            else if (*pEnd == 'y')
                            {
                                achievement.expire *= 365;
                            }

                            details->achievements[id] = achievement;

                            while(client->json.storeobject());
                            client->json.leavearray();
                        }
                    }

                    client->json.leaveobject();
                }
                else
                {
                    LOG_err << "Failed to parse Achievements of MEGA achievements";
                    client->json.storeobject();
                    client->app->getmegaachievements_result(details, API_EINTERNAL);
                    return false;
                }
                break;

            case 'a':
                if (client->json.enterarray())
                {
                    while (client->json.enterobject())
                    {
                        Award award;
                        award.achievement_class = 0;
                        award.award_id = 0;
                        award.ts = 0;
                        award.expire = 0;

                        bool finished = false;
                        while (!finished)
                        {
                            switch (client->json.getnameid())
                            {
                            case 'a':
                                award.achievement_class = achievement_class_id(client->json.getint());
                                break;
                            case 'r':
                                award.award_id = int(client->json.getint());
                                break;
                            case MAKENAMEID2('t', 's'):
                                award.ts = client->json.getint();
                                break;
                            case 'e':
                                award.expire = client->json.getint();
                                break;
                            case 'm':
                                if (client->json.enterarray())
                                {
                                    string email;
                                    while(client->json.storeobject(&email))
                                    {
                                        award.emails_invited.push_back(email);
                                    }

                                    client->json.leavearray();
                                }
                                break;
                            case EOO:
                                finished = true;
                                break;
                            default:
                                client->json.storeobject();
                                break;
                            }
                        }

                        details->awards.push_back(award);

                        client->json.leaveobject();
                    }

                    client->json.leavearray();
                }
                else
                {
                    LOG_err << "Failed to parse Awards of MEGA achievements";
                    client->json.storeobject();
                    client->app->getmegaachievements_result(details, API_EINTERNAL);
                    return false;
                }
                break;

            case 'r':
                if (client->json.enterobject())
                {
                    for (;;)
                    {
                        nameid id = client->json.getnameid();
                        if (id == EOO)
                        {
                            break;
                        }

                        Reward reward;
                        reward.award_id = int(id - '0');   // convert to number

                        client->json.enterarray();

                        reward.storage = client->json.getint();
                        reward.transfer = client->json.getint();
                        const char *exp_ts = client->json.getvalue();
                        char *pEnd = NULL;
                        reward.expire = int(strtol(exp_ts, &pEnd, 10));
                        if (*pEnd == 'm')
                        {
                            reward.expire *= 30;
                        }
                        else if (*pEnd == 'y')
                        {
                            reward.expire *= 365;
                        }

                        while(client->json.storeobject());
                        client->json.leavearray();

                        details->rewards.push_back(reward);
                    }

                    client->json.leaveobject();
                }
                else
                {
                    LOG_err << "Failed to parse Rewards of MEGA achievements";
                    client->json.storeobject();
                    client->app->getmegaachievements_result(details, API_EINTERNAL);
                    return false;
                }
                break;

            case EOO:
                client->app->getmegaachievements_result(details, API_OK);
                return true;

            default:
                if (!client->json.storeobject())
                {
                    LOG_err << "Failed to parse MEGA achievements";
                    client->app->getmegaachievements_result(details, API_EINTERNAL);
                    return false;
                }
                break;
        }
    }
}

CommandGetWelcomePDF::CommandGetWelcomePDF(MegaClient *client)
{
    cmd("wpdf");

    tag = client->reqtag;
}

bool CommandGetWelcomePDF::procresult(Result r)
{
    if (r.wasErrorOrOK())
    {
        LOG_err << "Unexpected response of 'wpdf' command: missing 'ph' and 'k'";
        return true;
    }

    handle ph = UNDEF;
    byte keybuf[FILENODEKEYLENGTH];
    int len_key = 0;
    string key;

    for (;;)
    {
        switch (client->json.getnameid())
        {
            case MAKENAMEID2('p', 'h'):
                ph = client->json.gethandle(MegaClient::NODEHANDLE);
                break;

            case 'k':
                len_key = client->json.storebinary(keybuf, sizeof keybuf);
                break;

            case EOO:
                if (ISUNDEF(ph) || len_key != FILENODEKEYLENGTH)
                {
                    LOG_err << "Failed to import welcome PDF: invalid response";
                    return false;
                }
                key.assign((const char *) keybuf, len_key);
                client->reqs.add(new CommandGetPH(client, ph, (const byte*) key.data(), 2));
                return true;

            default:
                if (!client->json.storeobject())
                {
                    LOG_err << "Failed to parse welcome PDF response";
                    return false;
                }
                break;
        }
    }
}


CommandMediaCodecs::CommandMediaCodecs(MegaClient* c, Callback cb)
{
    cmd("mc");

    client = c;
    callback = cb;
}

bool CommandMediaCodecs::procresult(Result r)
{
    if (r.wasErrorOrOK())
    {
        LOG_err << "mc result: " << error(r.errorOrOK());
        return true;
    }

    if (!client->json.isnumeric())
    {
        // It's wrongly formatted, consume this one so the next command can be processed.
        LOG_err << "mc response badly formatted";
        return false;
    }

    int version = static_cast<int>(client->json.getint());
    callback(client, version);
    return true;
}

CommandContactLinkCreate::CommandContactLinkCreate(MegaClient *client, bool renew)
{
    mStringIsNotSeqtag = true;

    if (renew)
    {
        cmd("clr");
    }
    else
    {
        cmd("clc");
    }

    tag = client->reqtag;
}

bool CommandContactLinkCreate::procresult(Result r)
{
    if (r.wasErrorOrOK())
    {
        client->app->contactlinkcreate_result(r.errorOrOK(), UNDEF);
    }
    else
    {
        handle h = client->json.gethandle(MegaClient::CONTACTLINKHANDLE);
        client->app->contactlinkcreate_result(API_OK, h);
    }
    return true;
}

CommandContactLinkQuery::CommandContactLinkQuery(MegaClient *client, handle h)
{
    cmd("clg");
    arg("cl", (byte*)&h, MegaClient::CONTACTLINKHANDLE);

    arg("b", 1);    // return firstname/lastname in B64

    tag = client->reqtag;
}

bool CommandContactLinkQuery::procresult(Result r)
{
    handle h = UNDEF;
    string email;
    string firstname;
    string lastname;
    string avatar;

    if (r.wasErrorOrOK())
    {
        client->app->contactlinkquery_result(r.errorOrOK(), h, &email, &firstname, &lastname, &avatar);
        return true;
    }

    for (;;)
    {
        switch (client->json.getnameid())
        {
            case 'h':
                h = client->json.gethandle(MegaClient::USERHANDLE);
                break;
            case 'e':
                client->json.storeobject(&email);
                break;
            case MAKENAMEID2('f', 'n'):
                client->json.storeobject(&firstname);
                break;
            case MAKENAMEID2('l', 'n'):
                client->json.storeobject(&lastname);
                break;
            case MAKENAMEID2('+', 'a'):
                client->json.storeobject(&avatar);
                break;
            case EOO:
                client->app->contactlinkquery_result(API_OK, h, &email, &firstname, &lastname, &avatar);
                return true;
            default:
                if (!client->json.storeobject())
                {
                    LOG_err << "Failed to parse query contact link response";
                    client->app->contactlinkquery_result(API_EINTERNAL, h, &email, &firstname, &lastname, &avatar);
                    return false;
                }
                break;
        }
    }
}

CommandContactLinkDelete::CommandContactLinkDelete(MegaClient *client, handle h)
{
    cmd("cld");
    if (!ISUNDEF(h))
    {
        arg("cl", (byte*)&h, MegaClient::CONTACTLINKHANDLE);
    }
    tag = client->reqtag;
}

bool CommandContactLinkDelete::procresult(Result r)
{
    client->app->contactlinkdelete_result(r.errorOrOK());
    return r.wasErrorOrOK();
}

CommandKeepMeAlive::CommandKeepMeAlive(MegaClient *client, int type, bool enable)
{
    if (enable)
    {
        cmd("kma");
    }
    else
    {
        cmd("kmac");
    }
    arg("t", type);

    tag = client->reqtag;
}

bool CommandKeepMeAlive::procresult(Result r)
{
    client->app->keepmealive_result(r.errorOrOK());
    return r.wasErrorOrOK();
}

CommandMultiFactorAuthSetup::CommandMultiFactorAuthSetup(MegaClient *client, const char *pin)
{
    mStringIsNotSeqtag = true;

    cmd("mfas");
    if (pin)
    {
        arg("mfa", pin);
    }
    tag = client->reqtag;
}

bool CommandMultiFactorAuthSetup::procresult(Result r)
{
    if (r.wasErrorOrOK())
    {
        client->app->multifactorauthsetup_result(NULL, r.errorOrOK());
        return true;
    }

    string code;
    if (!client->json.storeobject(&code))
    {
        client->app->multifactorauthsetup_result(NULL, API_EINTERNAL);
        return false;
    }
    client->app->multifactorauthsetup_result(&code, API_OK);
    return true;
}

CommandMultiFactorAuthCheck::CommandMultiFactorAuthCheck(MegaClient *client, const char *email)
{
    cmd("mfag");
    arg("e", email);

    tag = client->reqtag;
}

bool CommandMultiFactorAuthCheck::procresult(Result r)
{
    if (r.wasErrorOrOK())
    {
        client->app->multifactorauthcheck_result(r.errorOrOK());
        return true;
    }

    if (client->json.isnumeric())
    {
        client->app->multifactorauthcheck_result(static_cast<int>(client->json.getint()));
        return true;
    }
    else
    {
        client->app->multifactorauthcheck_result(API_EINTERNAL);
        return false;
    }
}

CommandMultiFactorAuthDisable::CommandMultiFactorAuthDisable(MegaClient *client, const char *pin)
{
    cmd("mfad");
    arg("mfa", pin);

    tag = client->reqtag;
}

bool CommandMultiFactorAuthDisable::procresult(Result r)
{
    client->app->multifactorauthdisable_result(r.errorOrOK());
    return r.wasErrorOrOK();
}

CommandGetPSA::CommandGetPSA(bool urlSupport, MegaClient *client)
{
    cmd("gpsa");

    if (urlSupport)
    {
        arg("w", 1);
    }

    tag = client->reqtag;
}

bool CommandGetPSA::procresult(Result r)
{
    if (r.wasErrorOrOK())
    {
        client->app->getpsa_result(r.errorOrOK(), 0, NULL, NULL, NULL, NULL, NULL, NULL);
        return true;
    }

    int id = 0;
    string temp;
    string title, text, imagename, imagepath;
    string buttonlink, buttontext, url;

    for (;;)
    {
        switch (client->json.getnameid())
        {
            case MAKENAMEID2('i', 'd'):
                id = int(client->json.getint());
                break;
            case 't':
                client->json.storeobject(&temp);
                Base64::atob(temp, title);
                break;
            case 'd':
                client->json.storeobject(&temp);
                Base64::atob(temp, text);
                break;
            case MAKENAMEID3('i', 'm', 'g'):
                client->json.storeobject(&imagename);
                break;
            case 'l':
                client->json.storeobject(&buttonlink);
                break;
            case MAKENAMEID3('u', 'r', 'l'):
                client->json.storeobject(&url);
                break;
            case 'b':
                client->json.storeobject(&temp);
                Base64::atob(temp, buttontext);
                break;
            case MAKENAMEID3('d', 's', 'p'):
                client->json.storeobject(&imagepath);
                break;
            case EOO:
                imagepath.append(imagename);
                imagepath.append(".png");
                client->app->getpsa_result(API_OK, id, &title, &text, &imagepath, &buttontext, &buttonlink, &url);
                return true;
            default:
                if (!client->json.storeobject())
                {
                    LOG_err << "Failed to parse get PSA response";
                    client->app->getpsa_result(API_EINTERNAL, 0, NULL, NULL, NULL, NULL, NULL, NULL);
                    return false;
                }
                break;
        }
    }
}

CommandFetchTimeZone::CommandFetchTimeZone(MegaClient *client, const char *timezone, const char* timeoffset)
{
    cmd("ftz");
    arg("utz", timezone);
    arg("uo", timeoffset);

    tag = client->reqtag;
}

bool CommandFetchTimeZone::procresult(Result r)
{
    if (r.wasErrorOrOK())
    {
        client->app->fetchtimezone_result(r.errorOrOK(), NULL, NULL, -1);
        return true;
    }

    string currenttz;
    int currentto;
    vector<string> timezones;
    vector<int> timeoffsets;
    string defaulttz;
    int defaulttzindex = -1;

    for (;;)
    {
        switch (client->json.getnameid())
        {
            case MAKENAMEID7('c', 'h', 'o', 'i', 'c', 'e', 's'):
                if (client->json.enterobject())
                {
                    while (client->json.storeobject(&currenttz))
                    {
                        currentto = int(client->json.getint());
                        timezones.push_back(currenttz);
                        timeoffsets.push_back(currentto);
                    }
                    client->json.leaveobject();
                }
                else if (!client->json.storeobject())
                {
                    LOG_err << "Failed to parse fetch time zone response";
                    client->app->fetchtimezone_result(API_EINTERNAL, NULL, NULL, -1);
                    return false;
                }
                break;

            case MAKENAMEID7('d', 'e', 'f', 'a', 'u', 'l', 't'):
                if (client->json.isnumeric())
                {
                    client->json.getint();
                }
                else
                {
                    client->json.storeobject(&defaulttz);
                }
                break;

            case EOO:
                if (!defaulttz.empty())    // default received as string
                {
                    for (int i = 0; i < (int)timezones.size(); i++)
                    {
                        if (timezones[i] == defaulttz)
                        {
                            defaulttzindex = i;
                            break;
                        }
                    }
                }
                client->app->fetchtimezone_result(API_OK, &timezones, &timeoffsets, defaulttzindex);
                return true;

            default:
                if (!client->json.storeobject())
                {
                    LOG_err << "Failed to parse fetch time zone response";
                    client->app->fetchtimezone_result(API_EINTERNAL, NULL, NULL, -1);
                    return false;
                }
                break;
        }
    }
}

CommandSetLastAcknowledged::CommandSetLastAcknowledged(MegaClient* client)
{
    cmd("sla");
    tag = client->reqtag;
}

bool CommandSetLastAcknowledged::procresult(Result r)
{
    client->app->acknowledgeuseralerts_result(r.errorOrOK());
    return r.wasErrorOrOK();
}

CommandSMSVerificationSend::CommandSMSVerificationSend(MegaClient* client, const string& phoneNumber, bool reVerifyingWhitelisted)
{
    cmd("smss");
    batchSeparately = true;  // don't let any other commands that might get batched with it cause the whole batch to fail

    assert(isPhoneNumber(phoneNumber));
    arg("n", phoneNumber.c_str());

    if (reVerifyingWhitelisted)
    {
        arg("to", 1);   // test override
    }

    tag = client->reqtag;
}

bool CommandSMSVerificationSend::isPhoneNumber(const string& s)
{
    for (auto i = s.size(); i--; )
    {
        if (!(isdigit(s[i]) || (i == 0 && s[i] == '+')))
        {
            return false;
        }
    }
    return s.size() > 6;
}

bool CommandSMSVerificationSend::procresult(Result r)
{
    client->app->smsverificationsend_result(r.errorOrOK());
    return r.wasErrorOrOK();
}

CommandSMSVerificationCheck::CommandSMSVerificationCheck(MegaClient* client, const string& verificationcode)
{
    mStringIsNotSeqtag = true;

    cmd("smsv");
    batchSeparately = true;  // don't let any other commands that might get batched with it cause the whole batch to fail

    if (isVerificationCode(verificationcode))
    {
        arg("c", verificationcode.c_str());
    }

    tag = client->reqtag;
}

bool CommandSMSVerificationCheck::isVerificationCode(const string& s)
{
    for (const char c : s)
    {
        if (!isdigit(c))
        {
            return false;
        }
    }
    return s.size() == 6;
}

bool CommandSMSVerificationCheck::procresult(Result r)
{
    if (r.wasErrorOrOK())
    {
        client->app->smsverificationcheck_result(r.errorOrOK(), nullptr);
        return true;
    }

    string phoneNumber;
    if (!client->json.storeobject(&phoneNumber))
    {
        client->app->smsverificationcheck_result(API_EINTERNAL, nullptr);
        return false;
    }

    assert(CommandSMSVerificationSend::isPhoneNumber(phoneNumber));
    client->mSmsVerifiedPhone = phoneNumber;
    client->app->smsverificationcheck_result(API_OK, &phoneNumber);
    return true;
}

CommandGetRegisteredContacts::CommandGetRegisteredContacts(MegaClient* client, const map<const char*, const char*>& contacts)
{
    cmd("usabd");

    arg("v", 1);

    beginobject("e");
    for (const auto& pair : contacts)
    {
        arg(Base64::btoa(pair.first).c_str(), // name is text-input from user, need conversion too
            (byte *)pair.second, static_cast<int>(strlen(pair.second)));
    }
    endobject();

    tag = client->reqtag;
}

bool CommandGetRegisteredContacts::procresult(Result r)
{
    if (r.wasErrorOrOK())
    {
        client->app->getregisteredcontacts_result(r.errorOrOK(), nullptr);
        return true;
    }

    vector<tuple<string, string, string>> registeredContacts;

    string entryUserDetail;
    string id;
    string userDetail;

    bool success = true;
    while (client->json.enterobject())
    {
        bool exit = false;
        while (!exit)
        {
            switch (client->json.getnameid())
            {
                case MAKENAMEID3('e', 'u', 'd'):
                {
                    client->json.storeobject(&entryUserDetail);
                    break;
                }
                case MAKENAMEID2('i', 'd'):
                {
                    client->json.storeobject(&id);
                    break;
                }
                case MAKENAMEID2('u', 'd'):
                {
                    client->json.storeobject(&userDetail);
                    break;
                }
                case EOO:
                {
                    if (entryUserDetail.empty() || id.empty() || userDetail.empty())
                    {
                        LOG_err << "Missing or empty field when parsing 'get registered contacts' response";
                        success = false;
                    }
                    else
                    {
                        registeredContacts.emplace_back(
                                    make_tuple(Base64::atob(entryUserDetail), move(id),
                                               Base64::atob(userDetail)));
                    }
                    exit = true;
                    break;
                }
                default:
                {
                    if (!client->json.storeobject())
                    {
                        LOG_err << "Failed to parse 'get registered contacts' response";
                        client->app->getregisteredcontacts_result(API_EINTERNAL, nullptr);
                        return false;
                    }
                }
            }
        }
        client->json.leaveobject();
    }
    if (success)
    {
        client->app->getregisteredcontacts_result(API_OK, &registeredContacts);
        return true;
    }
    else
    {
        client->app->getregisteredcontacts_result(API_EINTERNAL, nullptr);
        return false;
    }
}

CommandGetCountryCallingCodes::CommandGetCountryCallingCodes(MegaClient* client)
{
    cmd("smslc");

    batchSeparately = true;
    tag = client->reqtag;
}

bool CommandGetCountryCallingCodes::procresult(Result r)
{
    if (r.wasErrorOrOK())
    {
        client->app->getcountrycallingcodes_result(r.errorOrOK(), nullptr);
        return true;
    }

    map<string, vector<string>> countryCallingCodes;

    bool success = true;
    while (client->json.enterobject())
    {
        bool exit = false;
        string countryCode;
        vector<string> callingCodes;
        while (!exit)
        {
            switch (client->json.getnameid())
            {
                case MAKENAMEID2('c', 'c'):
                {
                    client->json.storeobject(&countryCode);
                    break;
                }
                case MAKENAMEID1('l'):
                {
                    if (client->json.enterarray())
                    {
                        std::string code;
                        while (client->json.storeobject(&code))
                        {
                            callingCodes.emplace_back(move(code));
                        }
                        client->json.leavearray();
                    }
                    break;
                }
                case EOO:
                {
                    if (countryCode.empty() || callingCodes.empty())
                    {
                        LOG_err << "Missing or empty fields when parsing 'get country calling codes' response";
                        success = false;
                    }
                    else
                    {
                        countryCallingCodes.emplace(make_pair(move(countryCode), move(callingCodes)));
                    }
                    exit = true;
                    break;
                }
                default:
                {
                    if (!client->json.storeobject())
                    {
                        LOG_err << "Failed to parse 'get country calling codes' response";
                        client->app->getcountrycallingcodes_result(API_EINTERNAL, nullptr);
                        return false;
                    }
                }
            }
        }
        client->json.leaveobject();
    }
    if (success)
    {
        client->app->getcountrycallingcodes_result(API_OK, &countryCallingCodes);
        return true;
    }
    else
    {
        client->app->getcountrycallingcodes_result(API_EINTERNAL, nullptr);
        return false;
    }
}

CommandFolderLinkInfo::CommandFolderLinkInfo(MegaClient* client, handle publichandle)
{
    ph = publichandle;

    cmd("pli");
    arg("ph", (byte*)&publichandle, MegaClient::NODEHANDLE);

    tag = client->reqtag;
}

bool CommandFolderLinkInfo::procresult(Result r)
{
    if (r.wasErrorOrOK())
    {
        client->app->folderlinkinfo_result(r.errorOrOK(), UNDEF, UNDEF, NULL, NULL, 0, 0, 0, 0, 0);
        return true;
    }
    string attr;
    string key;
    handle owner = UNDEF;
    handle ph = 0;
    m_off_t currentSize = 0;
    m_off_t versionsSize  = 0;
    int numFolders = 0;
    int numFiles = 0;
    int numVersions = 0;

    for (;;)
    {
        switch (client->json.getnameid())
        {
        case MAKENAMEID5('a','t','t','r','s'):
            client->json.storeobject(&attr);
            break;

        case MAKENAMEID2('p','h'):
            ph = client->json.gethandle(MegaClient::NODEHANDLE);
            break;

        case 'u':
            owner = client->json.gethandle(MegaClient::USERHANDLE);
            break;

        case 's':
            if (client->json.enterarray())
            {
                currentSize = client->json.getint();
                numFiles = int(client->json.getint());
                numFolders = int(client->json.getint());
                versionsSize  = client->json.getint();
                numVersions = int(client->json.getint());
                client->json.leavearray();
            }
            break;

        case 'k':
            client->json.storeobject(&key);
            break;

        case EOO:
            if (attr.empty())
            {
                LOG_err << "The folder link information doesn't contain the attr string";
                client->app->folderlinkinfo_result(API_EINCOMPLETE, UNDEF, UNDEF, NULL, NULL, 0, 0, 0, 0, 0);
                return false;
            }
            if (key.size() <= 9 || key.find(":") == string::npos)
            {
                LOG_err << "The folder link information doesn't contain a valid decryption key";
                client->app->folderlinkinfo_result(API_EKEY, UNDEF, UNDEF, NULL, NULL, 0, 0, 0, 0, 0);
                return false;
            }
            if (ph != this->ph)
            {
                LOG_err << "Folder link information: public handle doesn't match";
                client->app->folderlinkinfo_result(API_EINTERNAL, UNDEF, UNDEF, NULL, NULL, 0, 0, 0, 0, 0);
                return false;
            }

            client->app->folderlinkinfo_result(API_OK, owner, ph, &attr, &key, currentSize, numFiles, numFolders, versionsSize, numVersions);
            return true;

        default:
            if (!client->json.storeobject())
            {
                LOG_err << "Failed to parse folder link information response";
                client->app->folderlinkinfo_result(API_EINTERNAL, UNDEF, UNDEF, NULL, NULL, 0, 0, 0, 0, 0);
                return false;
            }
            break;
        }
    }
}

CommandBackupPut::CommandBackupPut(MegaClient* client, const BackupInfo& fields, std::function<void(Error, handle /*backup id*/)> completion)
    : mCompletion(completion)
{
    mStringIsNotSeqtag = true;

    cmd("sp");

    if (!ISUNDEF(fields.backupId))
    {
        arg("id", (byte*)&fields.backupId, MegaClient::BACKUPHANDLE);
    }

    if (fields.type != BackupType::INVALID)
    {
        arg("t", fields.type);
    }

    if (!fields.nodeHandle.isUndef())
    {
        arg("h", fields.nodeHandle);
    }

    if (!fields.localFolder.empty())
    {
        string localFolderEncrypted(client->cypherTLVTextWithMasterKey("lf", fields.localFolder.toPath()));
        arg("l", localFolderEncrypted.c_str());
    }

    if (!fields.deviceId.empty())
    {
        arg("d", fields.deviceId.c_str());
    }

    if (!ISUNDEF(fields.driveId))
    {
        arg("dr",  (byte*)&fields.driveId, MegaClient::DRIVEHANDLE);
    }

    if (fields.state >= 0)
    {
        arg("s", fields.state);
    }

    if (fields.subState >= 0)
    {
        arg("ss", fields.subState);
    }

    if (!fields.backupName.empty())
    {
        string edEncrypted(client->cypherTLVTextWithMasterKey("bn", fields.backupName));
        arg("e", edEncrypted.c_str());
    }

    tag = client->reqtag;
}

bool CommandBackupPut::procresult(Result r)
{
    assert(r.wasStrictlyError() || r.hasJsonItem());
    handle backupId = UNDEF;
    Error e = API_OK;

    if (r.hasJsonItem())
    {
        backupId = client->json.gethandle(MegaClient::BACKUPHANDLE);
        e = API_OK;
    }
    else
    {
        e = r.errorOrOK();
    }

    assert(e != API_EARGS);  // if this happens, the API rejected the request because it wants more fields supplied

    if (mCompletion) mCompletion(e, backupId);

    client->app->backupput_result(e, backupId);

    return r.wasStrictlyError() || r.hasJsonItem();
}

CommandBackupPutHeartBeat::CommandBackupPutHeartBeat(MegaClient* client, handle backupId, SPHBStatus status, int8_t progress, uint32_t uploads, uint32_t downloads, m_time_t ts, handle lastNode, std::function<void(Error)> f)
    : mCompletion(f)
{
    cmd("sphb");

    arg("id", (byte*)&backupId, MegaClient::BACKUPHANDLE);
    arg("s", uint8_t(status));
    if (progress != -1)
    {
        arg("p", progress);
    }
    arg("qu", uploads);
    arg("qd", downloads);
    if (ts != -1)
    {
        arg("lts", ts);
    }
    if (!ISUNDEF(lastNode))
    {
        arg("lh", (byte*)&lastNode, MegaClient::NODEHANDLE);
    }

    tag = client->reqtag;
}

bool CommandBackupPutHeartBeat::procresult(Result r)
{
    if (mCompletion) mCompletion(r.errorOrOK());
    return r.wasErrorOrOK();
}

CommandBackupRemove::CommandBackupRemove(MegaClient *client, handle backupId)
    : mBackupId(backupId)
{
    cmd("sr");
    arg("id", (byte*)&backupId, MegaClient::BACKUPHANDLE);

    tag = client->reqtag;
}

bool CommandBackupRemove::procresult(Result r)
{
    client->app->backupremove_result(r.errorOrOK(), mBackupId);
    return r.wasErrorOrOK();
}

CommandBackupSyncFetch::CommandBackupSyncFetch(std::function<void(Error, vector<Data>&)> f)
    : completion(move(f))
{
    cmd("sf");
}

bool CommandBackupSyncFetch::procresult(Result r)
{
    vector<Data> data;
    if (!r.hasJsonArray())
    {
        completion(r.errorOrOK(), data);
    }
    else
    {
        auto skipUnknownField = [&]() -> bool {
            if (!client->json.storeobject())
            {
                completion(API_EINTERNAL, data);
                return false;
            }
            return true;
        };

        auto cantLeaveObject = [&]() -> bool {
            if (!client->json.leaveobject())
            {
                completion(API_EINTERNAL, data);
                return true;
            }
            return false;
        };

        while (client->json.enterobject())
        {
            data.push_back(Data());
            for (;;)
            {
                auto& d = data.back();
                auto nid = client->json.getnameid();
                if (nid == EOO) break;
                switch (nid)
                {
                case MAKENAMEID2('i', 'd'):     d.backupId = client->json.gethandle(sizeof(handle)); break;
                case MAKENAMEID1('t'):          d.backupType = static_cast<BackupType>(client->json.getint32()); break;
                case MAKENAMEID1('h'):          d.rootNode = client->json.gethandle(MegaClient::NODEHANDLE); break;
                case MAKENAMEID1('l'):          client->json.storeobject(&d.localFolder);
                                                d.localFolder = client->decypherTLVTextWithMasterKey("lf", d.localFolder);
                                                break;
                case MAKENAMEID1('d'):          client->json.storeobject(&d.deviceId); break;
                case MAKENAMEID1('s'):          d.syncState = client->json.getint32(); break;
                case MAKENAMEID2('s', 's'):     d.syncSubstate = client->json.getint32(); break;
                case MAKENAMEID1('e'):          client->json.storeobject(&d.extra);
                                                d.backupName = client->decypherTLVTextWithMasterKey("bn", d.extra);
                                                break;
                case MAKENAMEID2('h', 'b'):
                {

                    if (client->json.enterobject())
                    {
                        for (;;)
                        {
                            nid = client->json.getnameid();
                            if (nid == EOO) break;
                            switch (nid)
                            {
                            case MAKENAMEID2('t', 's'):     d.hbTimestamp = client->json.getint(); break;
                            case MAKENAMEID1('s'):          d.hbStatus = client->json.getint32(); break;
                            case MAKENAMEID1('p'):          d.hbProgress = client->json.getint32(); break;
                            case MAKENAMEID2('q', 'u'):     d.uploads = client->json.getint32(); break;
                            case MAKENAMEID2('q', 'd'):     d.downloads = client->json.getint32(); break;
                            case MAKENAMEID3('l', 't', 's'):d.lastActivityTs = client->json.getint32(); break;
                            case MAKENAMEID2('l', 'h'):     d.lastSyncedNodeHandle = client->json.gethandle(MegaClient::NODEHANDLE); break;
                            default: if (!skipUnknownField()) return false;
                            }
                        }
                        if (cantLeaveObject()) return false;
                    }
                }
                break;

                default: if (!skipUnknownField()) return false;
                }
            }
            if (cantLeaveObject()) return false;
        }

        completion(API_OK, data);
    }
    return true;
}


CommandGetBanners::CommandGetBanners(MegaClient* client)
{
    cmd("gban");

    tag = client->reqtag;
}

bool CommandGetBanners::procresult(Result r)
{
    if (r.wasErrorOrOK())
    {
        client->app->getbanners_result(r.errorOrOK());
        return true; // because parsing didn't fail
    }

    /*
        {
            "id": 2, ///The banner id
            "t": "R2V0IFZlcmlmaWVk", ///Banner title
            "d": "TWFrZSBpdCBlYXNpZXIgZm9yIHlvdXIgY29udGFjdHMgdG8gZmluZCB5b3Ugb24gTUVHQS4", ///Banner description.
            "img": "Verified_image.png", ///Image name.
            "l": "", ///URL
            "bimg": "Verified_BG.png", ///background image name.
            "dsp": "https://domain/path" ///Where to get the image.
        }, {"id":3, ...}, ... ]
    */

    vector< tuple<int, string, string, string, string, string, string> > banners;

    // loop array elements
    while (client->json.enterobject())
    {
        int id = 0;
        string title, description, img, url, bimg, dsp;
        bool exit = false;

        // loop and read object members
        while (!exit)
        {
            switch (client->json.getnameid())
            {
            case MAKENAMEID2('i', 'd'):
                id = client->json.getint32();
                break;

            case MAKENAMEID1('t'):
                client->json.storeobject(&title);
                title = Base64::atob(title);
                break;

            case MAKENAMEID1('d'):
                client->json.storeobject(&description);
                description = Base64::atob(description);
                break;

            case MAKENAMEID3('i', 'm', 'g'):
                client->json.storeobject(&img);
                break;

            case MAKENAMEID1('l'):
                client->json.storeobject(&url);
                break;

            case MAKENAMEID4('b', 'i', 'm', 'g'):
                client->json.storeobject(&bimg);
                break;

            case MAKENAMEID3('d', 's', 'p'):
                client->json.storeobject(&dsp);
                break;

            case EOO:
                if (!id || title.empty() || description.empty())
                {
                    LOG_err << "Missing id, title or description in response to gban";
                    client->app->getbanners_result(API_EINTERNAL);
                    return false;
                }
                exit = true;
                break;

            default:
                if (!client->json.storeobject()) // skip unknown member
                {
                    LOG_err << "Failed to parse banners response";
                    client->app->getbanners_result(API_EINTERNAL);
                    return false;
                }
                break;
            }
        }

        banners.emplace_back(make_tuple(id, move(title), move(description), move(img), move(url), move(bimg), move(dsp)));

        client->json.leaveobject();
    }

    client->app->getbanners_result(move(banners));

    return true;
}

CommandDismissBanner::CommandDismissBanner(MegaClient* client, int id, m_time_t timestamp)
{
    cmd("dban");
    arg("id", id); // id of the Smart Banner
    arg("ts", timestamp);

    tag = client->reqtag;
}

bool CommandDismissBanner::procresult(Result r)
{
    client->app->dismissbanner_result(r.errorOrOK());
    return r.wasErrorOrOK();
}

#ifdef ENABLE_CHAT

bool CommandMeetingStart::procresult(Command::Result r)
{
    if (r.wasErrorOrOK())
    {
        mCompletion(r.errorOrOK(), "", UNDEF);
        return true;
    }

    handle callid = UNDEF;
    string sfuUrl;

    for (;;)
    {
        switch (client->json.getnameid())
        {
            case MAKENAMEID6('c', 'a', 'l', 'l', 'I', 'd'):
                callid = client->json.gethandle(MegaClient::CHATHANDLE);
                break;

            case MAKENAMEID3('s', 'f', 'u'):
                client->json.storeobject(&sfuUrl);
                break;

            case EOO:
                mCompletion(API_OK, sfuUrl, callid);
                return true;
                break;

            default:
                if (!client->json.storeobject())
                {
                    mCompletion(API_EINTERNAL, "", UNDEF);
                    return false;
                }
        }
    }
}

CommandMeetingStart::CommandMeetingStart(MegaClient *client, handle chatid, CommandMeetingStartCompletion completion)
    : mCompletion(completion)
{
    cmd("mcms");
    arg("cid", (byte*)&chatid, MegaClient::CHATHANDLE);
    tag = client->reqtag;
}

bool CommandMeetingJoin::procresult(Command::Result r)
{
    if (r.wasErrorOrOK())
    {
        mCompletion(r.errorOrOK(), "");
        return true;
    }

    string sfuUrl;

    for (;;)
    {
        switch (client->json.getnameid())
        {
            case MAKENAMEID3('u', 'r', 'l'):
                client->json.storeobject(&sfuUrl);
                break;

            case EOO:
                mCompletion(API_OK, sfuUrl);
                return true;
                break;

            default:
                if (!client->json.storeobject())
                {
                    mCompletion(API_EINTERNAL, "");
                    return false;
                }
        }
    }
}

CommandMeetingJoin::CommandMeetingJoin(MegaClient *client, handle chatid, handle callid, CommandMeetingJoinCompletion completion)
    : mCompletion(completion)
{
    cmd("mcmj");
    arg("cid", (byte*)&chatid, MegaClient::CHATHANDLE);
    arg("mid", (byte*)&callid, MegaClient::CHATHANDLE);

    tag = client->reqtag;
}

bool CommandMeetingEnd::procresult(Command::Result r)
{
    if (r.wasErrorOrOK())
    {
        mCompletion(r.errorOrOK());
        return true;
    }

    mCompletion(API_EINTERNAL);
    return false;
}

CommandMeetingEnd::CommandMeetingEnd(MegaClient *client, handle chatid, handle callid, int reason, CommandMeetingEndCompletion completion)
    : mCompletion(completion)
{
    cmd("mcme");
    arg("cid", (byte*)&chatid, MegaClient::CHATHANDLE);
    arg("mid", (byte*)&callid, MegaClient::CHATHANDLE);
    // At meeting first version, only valid reason is 0x02 (REJECTED)
    arg("r", reason);

    tag = client->reqtag;
}
#endif

} // namespace<|MERGE_RESOLUTION|>--- conflicted
+++ resolved
@@ -2323,14 +2323,9 @@
 
 bool CommandUpdatePendingContact::procresult(Result r)
 {
-<<<<<<< HEAD
-    client->app->updatepcr_result(r.errorResultOrActionpacket(), this->action);
+    doComplete(r.errorResultOrActionpacket(), this->action);
+
     return r.wasErrorOrActionpacket();
-=======
-    doComplete(r.errorOrOK(), this->action);
-
-    return r.wasErrorOrOK();
->>>>>>> a53680af
 }
 
 
