/**
 * @file sqlite.cpp
 * @brief SQLite DB access layer
 *
 * (c) 2013-2014 by Mega Limited, Auckland, New Zealand
 *
 * This file is part of the MEGA SDK - Client Access Engine.
 *
 * Applications using the MEGA API must present a valid application key
 * and comply with the the rules set forth in the Terms of Service.
 *
 * The MEGA SDK is distributed in the hope that it will be useful,
 * but WITHOUT ANY WARRANTY; without even the implied warranty of
 * MERCHANTABILITY or FITNESS FOR A PARTICULAR PURPOSE.
 *
 * @copyright Simplified (2-clause) BSD License.
 *
 * You should have received a copy of the license along with this
 * program.
 */

#include "mega.h"

#ifdef USE_SQLITE
namespace mega {

SqliteDbAccess::SqliteDbAccess(const LocalPath& rootPath)
  : mRootPath(rootPath)
{
    assert(mRootPath.isAbsolute());
}

SqliteDbAccess::~SqliteDbAccess()
{
}

LocalPath SqliteDbAccess::databasePath(const FileSystemAccess& fsAccess,
                                       const string& name,
                                       const int version) const
{
    ostringstream osstream;

    osstream << "megaclient_statecache"
             << version
             << "_"
             << name
             << ".db";

    LocalPath path = mRootPath;

    path.appendWithSeparator(
      LocalPath::fromRelativePath(osstream.str()),
      false);

    return path;
}

bool SqliteDbAccess::checkDbFileAndAdjustLegacy(FileSystemAccess& fsAccess, const string& name, const int flags, LocalPath& dbPath)
{
    dbPath = databasePath(fsAccess, name, DB_VERSION);
    auto upgraded = true;

    {
        auto legacyPath = databasePath(fsAccess, name, LEGACY_DB_VERSION);
        auto fileAccess = fsAccess.newfileaccess();

        if (fileAccess->fopen(legacyPath))
        {
            LOG_debug << "Found legacy database at: " << legacyPath;

            if (LEGACY_DB_VERSION == LAST_DB_VERSION_WITHOUT_NOD)
            {
                LOG_debug << "Rename database file to update version to NOD";
                if (!fsAccess.renamelocal(legacyPath, dbPath))
                {
                    fsAccess.unlinklocal(legacyPath);
                }
            }
            else if (currentDbVersion == LEGACY_DB_VERSION)
            {
                LOG_debug << "Using a legacy database.";
                dbPath = std::move(legacyPath);
                upgraded = false;
            }
            else if ((flags & DB_OPEN_FLAG_RECYCLE))
            {
                LOG_debug << "Trying to recycle a legacy database.";

                if (fsAccess.renamelocal(legacyPath, dbPath, false))
                {
                    auto suffix = LocalPath::fromRelativePath("-shm");
                    auto from = legacyPath + suffix;
                    auto to = dbPath + suffix;

                    fsAccess.renamelocal(from, to);

                    suffix = LocalPath::fromRelativePath("-wal");
                    from = legacyPath + suffix;
                    to = dbPath + suffix;

                    fsAccess.renamelocal(from, to);

                    LOG_debug << "Legacy database recycled.";
                }
                else
                {
                    LOG_debug << "Unable to recycle database, deleting...";
                    fsAccess.unlinklocal(legacyPath);
                }
            }
            else
            {
                LOG_debug << "Deleting outdated legacy database.";
                fsAccess.unlinklocal(legacyPath);
            }
        }
    }

    if (upgraded)
    {
        LOG_debug << "Using an upgraded DB: " << dbPath;
        currentDbVersion = DB_VERSION;
    }

    return fsAccess.fileExistsAt(dbPath);
}

SqliteDbTable *SqliteDbAccess::open(PrnGen &rng, FileSystemAccess &fsAccess, const string &name, const int flags)
{
    sqlite3 *db = nullptr;
    auto dbPath = databasePath(fsAccess, name, DB_VERSION);
    if (!openDBAndCreateStatecache(&db, fsAccess, name, dbPath, flags))
    {
        return nullptr;
    }

    return new SqliteDbTable(rng,
                             db,
                             fsAccess,
                             dbPath,
                             (flags & DB_OPEN_FLAG_TRANSACTED) > 0);

}

DbTable *SqliteDbAccess::openTableWithNodes(PrnGen &rng, FileSystemAccess &fsAccess, const string &name, const int flags)
{
    sqlite3 *db = nullptr;
    auto dbPath = databasePath(fsAccess, name, DB_VERSION);
    if (!openDBAndCreateStatecache(&db, fsAccess, name, dbPath, flags))
    {
        return nullptr;
    }

    // Create specific table for handle nodes
    std::string sql = "CREATE TABLE IF NOT EXISTS nodes (nodehandle int64 PRIMARY KEY NOT NULL, "
                      "parenthandle int64, name text, fingerprint BLOB, origFingerprint BLOB, "
                      "type tinyint, size int64, share tinyint, fav tinyint, "
                      "ctime int64, counter BLOB NOT NULL, node BLOB NOT NULL)";
    int result = sqlite3_exec(db, sql.c_str(), nullptr, nullptr, nullptr);
    if (result)
    {
        LOG_debug << "Data base error: " << sqlite3_errmsg(db);
        sqlite3_close(db);
        return nullptr;
    }

    // Create index for column that is not primary key (which already has an index by default)
    sql = "CREATE INDEX IF NOT EXISTS parenthandleindex on nodes (parenthandle)";
    result = sqlite3_exec(db, sql.c_str(), nullptr, nullptr, nullptr);
    if (result)
    {
        LOG_debug << "Data base error while creating index (parenthandleindex): " << sqlite3_errmsg(db);
        sqlite3_close(db);
        return nullptr;
    }

    return new SqliteAccountState(rng,
                                db,
                                fsAccess,
                                dbPath,
                                (flags & DB_OPEN_FLAG_TRANSACTED) > 0);
}

bool SqliteDbAccess::probe(FileSystemAccess& fsAccess, const string& name) const
{
    auto fileAccess = fsAccess.newfileaccess();

    LocalPath dbPath = databasePath(fsAccess, name, DB_VERSION);

    if (fileAccess->isfile(dbPath))
    {
        return true;
    }

    dbPath = databasePath(fsAccess, name, LEGACY_DB_VERSION);

    return fileAccess->isfile(dbPath);
}

const LocalPath& SqliteDbAccess::rootPath() const
{
    return mRootPath;
}

bool SqliteDbAccess::openDBAndCreateStatecache(sqlite3 **db, FileSystemAccess &fsAccess, const string &name, LocalPath &dbPath, const int flags)
{
    checkDbFileAndAdjustLegacy(fsAccess, name, flags, dbPath);
    int result = sqlite3_open_v2(dbPath.toPath().c_str(), db,
        SQLITE_OPEN_READWRITE | SQLITE_OPEN_CREATE // The database is opened for reading and writing, and is created if it does not already exist. This is the behavior that is always used for sqlite3_open() and sqlite3_open16().
        | SQLITE_OPEN_FULLMUTEX // The new database connection will use the "Serialized" threading mode. This means that multiple threads can be used withou restriction. (Required to avoid failure at SyncTest)
        | SQLITE_OPEN_SHAREDCACHE // Allow shared uncommited data between connections
        , nullptr);

    if (result)
    {
        if (db)
        {
            sqlite3_close(*db);
        }

        return false;
    }

#if !(TARGET_OS_IPHONE)
    result = sqlite3_exec(*db, "PRAGMA journal_mode=WAL;", nullptr, nullptr, nullptr);
    if (result)
    {
        sqlite3_close(*db);
        return false;
    }
#endif /* ! TARGET_OS_IPHONE */

    string sql = "CREATE TABLE IF NOT EXISTS statecache (id INTEGER PRIMARY KEY ASC NOT NULL, content BLOB NOT NULL)";

    result = sqlite3_exec(*db, sql.c_str(), nullptr, nullptr, nullptr);
    if (result)
    {
        sqlite3_close(*db);
        return false;
    }

    return true;

}

SqliteDbTable::SqliteDbTable(PrnGen &rng, sqlite3* db, FileSystemAccess &fsAccess, const LocalPath &path, const bool checkAlwaysTransacted)
  : DbTable(rng, checkAlwaysTransacted)
  , db(db)
  , pStmt(nullptr)
  , dbfile(path)
  , fsaccess(&fsAccess)
{
}

SqliteDbTable::~SqliteDbTable()
{
    resetCommitter();

    if (!db)
    {
        return;
    }

    sqlite3_finalize(pStmt);
    sqlite3_finalize(mDelStmt);
<<<<<<< HEAD
=======
    sqlite3_finalize(mPutStmt);
>>>>>>> 49a46997

    if (inTransaction())
    {
        abort();
    }

    sqlite3_close(db);
    LOG_debug << "Database closed " << dbfile;
}

bool SqliteDbTable::inTransaction() const
{
    return sqlite3_get_autocommit(db) == 0;
}

// set cursor to first record
void SqliteDbTable::rewind()
{
    if (!db)
    {
        return;
    }

    int result;

    if (pStmt)
    {
        result = sqlite3_reset(pStmt);
    }
    else
    {
        result = sqlite3_prepare(db, "SELECT id, content FROM statecache", -1, &pStmt, NULL);
    }

    if (result != SQLITE_OK)
    {
        string err = string(" Error: ") + (sqlite3_errmsg(db) ? sqlite3_errmsg(db) : std::to_string(result));
        LOG_err << "Unable to rewind database: " << dbfile << err;
        assert(!"Unable to rewind database.");
    }
}

// retrieve next record through cursor
bool SqliteDbTable::next(uint32_t* index, string* data)
{
    if (!db)
    {
        return false;
    }

    if (!pStmt)
    {
        return false;
    }

    int rc = sqlite3_step(pStmt);

    if (rc != SQLITE_ROW)
    {
        sqlite3_finalize(pStmt);
        pStmt = NULL;

        if (rc != SQLITE_DONE)
        {
            string err = string(" Error: ") + (sqlite3_errmsg(db) ? sqlite3_errmsg(db) : std::to_string(rc));
            LOG_err << "Unable to get next record from database: " << dbfile << err;
            assert(!"Unable to get next record from database.");
        }

        return false;
    }

    *index = sqlite3_column_int(pStmt, 0);

    data->assign((char*)sqlite3_column_blob(pStmt, 1), sqlite3_column_bytes(pStmt, 1));

    return true;
}

// retrieve record by index
bool SqliteDbTable::get(uint32_t index, string* data)
{
    if (!db)
    {
        return false;
    }

    sqlite3_stmt *stmt = nullptr;
    int rc;

    rc = sqlite3_prepare(db, "SELECT content FROM statecache WHERE id = ?", -1, &stmt, NULL);
    if (rc == SQLITE_OK)
    {
        rc = sqlite3_bind_int(stmt, 1, index);
        if (rc == SQLITE_OK)
        {
            rc = sqlite3_step(stmt);
            if (rc == SQLITE_ROW)
            {
                data->assign((char*)sqlite3_column_blob(stmt, 0), sqlite3_column_bytes(stmt, 0));
            }
        }
    }

    if (rc != SQLITE_DONE && rc != SQLITE_ROW)
    {
        string err = string(" Error: ") + (sqlite3_errmsg(db) ? sqlite3_errmsg(db) : std::to_string(rc));
        LOG_err << "Unable to get record from database: " << dbfile << err;
        assert(!"Unable to get record from database.");
    }

    sqlite3_finalize(stmt);

    return rc == SQLITE_ROW;
}

// add/update record by index
bool SqliteDbTable::put(uint32_t index, char* data, unsigned len)
{
    if (!db)
    {
        return false;
    }

    // First bits at index are reserved for the type
    assert((index & (DbTable::IDSPACING - 1)) != MegaClient::CACHEDNODE); // nodes must be stored in DbTableNodes ('nodes' table, not 'statecache' table)

    checkTransaction();

<<<<<<< HEAD
    sqlite3_stmt *stmt = nullptr;
    bool result = false;
=======
    int sqlResult = SQLITE_OK;
    if (!mPutStmt)
    {
        sqlResult = sqlite3_prepare_v2(db, "INSERT OR REPLACE INTO statecache (id, content) VALUES (?, ?)", -1, &mPutStmt, nullptr);
    }
>>>>>>> 49a46997

    if (sqlResult == SQLITE_OK)
    {
        sqlResult = sqlite3_bind_int(mPutStmt, 1, index);
        if (sqlResult == SQLITE_OK)
        {
            sqlResult = sqlite3_bind_blob(mPutStmt, 2, data, len, SQLITE_STATIC);
            if (sqlResult == SQLITE_OK)
            {
                sqlResult = sqlite3_step(mPutStmt);
            }
        }
    }

<<<<<<< HEAD
    if (!result)
=======
    bool ok = sqlResult == SQLITE_DONE;

    if (!ok)
>>>>>>> 49a46997
    {
        string err = string(" Error: ") + (sqlite3_errmsg(db) ? sqlite3_errmsg(db) : std::to_string(sqlResult));
        LOG_err << "Unable to put record into database: " << dbfile << err;
        assert(!"Unable to put record into database.");
    }

<<<<<<< HEAD
    sqlite3_finalize(stmt);

    return result;
=======
    sqlite3_reset(mPutStmt);

    return ok;
>>>>>>> 49a46997
}


// delete record by index
bool SqliteDbTable::del(uint32_t index)
{
    if (!db)
    {
        return false;
    }

    checkTransaction();

<<<<<<< HEAD
    int sqlResult = SQLITE_ERROR;
    if (mDelStmt)
    {
        sqlResult = sqlite3_reset(mDelStmt);
    }
    else
    {
        sqlResult = sqlite3_prepare(db, "DELETE FROM statecache WHERE id = ?", -1, &mDelStmt, NULL);
=======
    int sqlResult = SQLITE_OK;
    if (!mDelStmt)
    {
        sqlResult = sqlite3_prepare_v2(db, "DELETE FROM statecache WHERE id = ?", -1, &mDelStmt, nullptr);
>>>>>>> 49a46997
    }

    if (sqlResult == SQLITE_OK)
    {
        sqlResult = sqlite3_bind_int(mDelStmt, 1, index);
        if (sqlResult == SQLITE_OK)
        {
<<<<<<< HEAD
            sqlResult = sqlite3_step(mDelStmt);
        }
    }

    if (sqlResult == SQLITE_ERROR)
=======
            sqlResult = sqlite3_step(mDelStmt); // tipically SQLITE_DONE, but could be SQLITE_ROW if implementation returned removed row count
        }
    }

    bool ok = sqlResult == SQLITE_DONE || sqlResult == SQLITE_ROW;

    if (!ok)
>>>>>>> 49a46997
    {
        string err = string(" Error: ") + (sqlite3_errmsg(db) ? sqlite3_errmsg(db) : std::to_string(sqlResult));
        LOG_err << "Unable to delete record from database: " << dbfile << err;
        assert(!"Unable to delete record from database.");
    }

    sqlite3_reset(mDelStmt);

    return ok;
}

// truncate table
void SqliteDbTable::truncate()
{
    if (!db)
    {
        return;
    }

    checkTransaction();

    int rc = sqlite3_exec(db, "DELETE FROM statecache", 0, 0, NULL);
    if (rc != API_OK)
    {
        string err = string(" Error: ") + (sqlite3_errmsg(db) ? sqlite3_errmsg(db) : std::to_string(rc));
        LOG_err << "Unable to truncate database: " << dbfile << err;
        assert(!"Unable to truncate database.");
    }
}

// begin transaction
void SqliteDbTable::begin()
{
    if (!db)
    {
        return;
    }

    LOG_debug << "DB transaction BEGIN " << dbfile;
    int rc = sqlite3_exec(db, "BEGIN", 0, 0, NULL);
    if (rc != SQLITE_OK)
    {
        string err = string(" Error: ") + (sqlite3_errmsg(db) ? sqlite3_errmsg(db) : std::to_string(rc));
        LOG_err << "Unable to begin transaction on database: " << dbfile << err;
        assert(!"Unable to begin transaction on database.");
    }
}

// commit transaction
void SqliteDbTable::commit()
{
    if (!db)
    {
        return;
    }

    LOG_debug << "DB transaction COMMIT " << dbfile;

    int rc = sqlite3_exec(db, "COMMIT", 0, 0, NULL);
    if (rc != SQLITE_OK)
    {
        string err = string(" Error: ") + (sqlite3_errmsg(db) ? sqlite3_errmsg(db) : std::to_string(rc));
        LOG_err << "Unable to commit transaction on database: " << dbfile << err;
        assert(!"Unable to commit transaction on database.");
    }
}

// abort transaction
void SqliteDbTable::abort()
{
    if (!db)
    {
        return;
    }

    LOG_debug << "DB transaction ROLLBACK " << dbfile;

    int rc = sqlite3_exec(db, "ROLLBACK", 0, 0, NULL);
    if (rc != SQLITE_OK)
    {
        string err = string(" Error: ") + (sqlite3_errmsg(db) ? sqlite3_errmsg(db) : std::to_string(rc));
        LOG_err << "Unable to rollback transaction on database: " << dbfile << err;
        assert(!"Unable to rollback transaction on database.");
    }
}

void SqliteDbTable::remove()
{
    if (!db)
    {
        return;
    }

    sqlite3_finalize(pStmt);
    pStmt = nullptr;
    sqlite3_finalize(mDelStmt);
    mDelStmt = nullptr;
<<<<<<< HEAD
=======
    sqlite3_finalize(mPutStmt);
    mPutStmt = nullptr;
>>>>>>> 49a46997

    if (inTransaction())
    {
        abort();
    }

    sqlite3_close(db);

    db = NULL;

    fsaccess->unlinklocal(dbfile);
}

SqliteAccountState::SqliteAccountState(PrnGen &rng, sqlite3 *pdb, FileSystemAccess &fsAccess, const LocalPath &path, const bool checkAlwaysTransacted)
    : SqliteDbTable(rng, pdb, fsAccess, path, checkAlwaysTransacted)
{
}

SqliteAccountState::~SqliteAccountState()
{
    sqlite3_finalize(mStmtPutNode);
    sqlite3_finalize(mStmtUpdateNode);
    sqlite3_finalize(mStmtTypeAndSizeNode);
    sqlite3_finalize(mStmtGetNode);
}

int SqliteAccountState::progressHandler(void *param)
{
    CancelToken* cancelFlag = static_cast<CancelToken*>(param);
    return cancelFlag->isCancelled();
}

bool SqliteAccountState::processSqlQueryNodes(sqlite3_stmt *stmt, std::vector<std::pair<mega::NodeHandle, mega::NodeSerialized>>& nodes)
{
    assert(stmt);
    int sqlResult = SQLITE_ERROR;
    while ((sqlResult = sqlite3_step(stmt)) == SQLITE_ROW)
    {
        NodeHandle nodeHandle;
        nodeHandle.set6byte(sqlite3_column_int64(stmt, 0));

        NodeSerialized node;

        // Blob node counter
        const void* data = sqlite3_column_blob(stmt, 1);
        int size = sqlite3_column_bytes(stmt, 1);
        if (data && size)
        {
            node.mNodeCounter = std::string(static_cast<const char*>(data), size);
        }

        // blob node
        data = sqlite3_column_blob(stmt, 2);
        size = sqlite3_column_bytes(stmt, 2);
        if (data && size)
        {
            node.mNode = std::string(static_cast<const char*>(data), size);
            nodes.insert(nodes.end(), std::make_pair(nodeHandle, std::move(node)));
        }
    }

    if (sqlResult == SQLITE_ERROR)
    {
        // In case of interrupt db query, it will finish with (expected) error
        string err = string(" Error: ") + (sqlite3_errmsg(db) ? sqlite3_errmsg(db) : std::to_string(sqlResult));
        LOG_debug << "Unable to processSqlQueryNodes from database (maybe query has been interrupted): " << dbfile << err;
    }

    return sqlResult != SQLITE_ERROR;
}

bool SqliteAccountState::remove(NodeHandle nodehandle)
{
    if (!db)
    {
        return false;
    }

    checkTransaction();

    char buf[64];

    sprintf(buf, "DELETE FROM nodes WHERE nodehandle = %" PRId64, nodehandle.as8byte());

    int sqlResult = sqlite3_exec(db, buf, 0, 0, NULL);
    if (sqlResult == SQLITE_ERROR)
    {
        string err = string(" Error: ") + (sqlite3_errmsg(db) ? sqlite3_errmsg(db) : std::to_string(sqlResult));
        LOG_err << "Unable to remove a node from database: " << dbfile << err;
        assert(!"Unable to remove a node from database.");
    }

    return sqlResult == SQLITE_OK;
}

bool SqliteAccountState::removeNodes()
{
    if (!db)
    {
        return false;
    }

    checkTransaction();

    int sqlResult = sqlite3_exec(db, "DELETE FROM nodes", 0, 0, NULL);
    if (sqlResult == SQLITE_ERROR)
    {
        string err = string(" Error: ") + (sqlite3_errmsg(db) ? sqlite3_errmsg(db) : std::to_string(sqlResult));
        LOG_err << "Unable to remove all nodes from database: " << dbfile << err;
        assert(!"Unable to remove all nodes from database.");
    }

    return sqlResult == SQLITE_OK;
}

void SqliteAccountState::updateCounter(NodeHandle nodeHandle, const std::string& nodeCounterBlob)
{
    if (!db)
    {
        return;
    }

    int sqlResult = SQLITE_ERROR;
    if (mStmtUpdateNode)
    {
        sqlResult = sqlite3_reset(mStmtUpdateNode);
    }
    else
    {
        sqlResult = sqlite3_prepare(db, "UPDATE nodes SET counter = ?  WHERE nodehandle = ?", -1, &mStmtUpdateNode, NULL);
    }

    if (sqlResult == SQLITE_OK)
    {
        if ((sqlResult = sqlite3_bind_blob(mStmtUpdateNode, 1, nodeCounterBlob.data(), static_cast<int>(nodeCounterBlob.size()), SQLITE_STATIC)) == SQLITE_OK)
        {
            if ((sqlResult = sqlite3_bind_int64(mStmtUpdateNode, 2, nodeHandle.as8byte())) == SQLITE_OK)
            {
                sqlResult = sqlite3_step(mStmtUpdateNode);
            }
        }

    }

    if (sqlResult == SQLITE_ERROR)
    {
        string err = string(" Error: ") + (sqlite3_errmsg(db) ? sqlite3_errmsg(db) : std::to_string(sqlResult));
        LOG_err << "Unable to update counter in database: " << dbfile << err;
        assert(!"Unable to update counter in database: ");
    }
}

void SqliteAccountState::remove()
{
    sqlite3_finalize(mStmtPutNode);
    mStmtPutNode = nullptr;
    
    sqlite3_finalize(mStmtUpdateNode);
    mStmtUpdateNode = nullptr;
 
    sqlite3_finalize(mStmtTypeAndSizeNode);
    mStmtTypeAndSizeNode = nullptr;

    sqlite3_finalize(mStmtGetNode);
    mStmtGetNode = nullptr;

    SqliteDbTable::remove();
}

bool SqliteAccountState::put(Node *node)
{
    if (!db)
    {
        return false;
    }

    checkTransaction();

    int sqlResult = SQLITE_ERROR;
    if (mStmtPutNode)
    {
        sqlResult = sqlite3_reset(mStmtPutNode);
    }
    else
    {
        sqlResult = sqlite3_prepare(db, "INSERT OR REPLACE INTO nodes (nodehandle, parenthandle, "
                                     "name, fingerprint, origFingerprint, type, size, share, fav, ctime, counter, node) "
                                     "VALUES (?, ?, ?, ?, ?, ?, ?, ?, ?, ?, ?, ?)", -1, &mStmtPutNode, NULL);
    }

    if (sqlResult == SQLITE_OK)
    {
        string nodeSerialized;
        node->serialize(&nodeSerialized);
        assert(nodeSerialized.size());

        sqlite3_bind_int64(mStmtPutNode, 1, node->nodehandle);
        sqlite3_bind_int64(mStmtPutNode, 2, node->parenthandle);

        std::string name = node->displayname();
        sqlite3_bind_text(mStmtPutNode, 3, name.c_str(), static_cast<int>(name.length()), SQLITE_STATIC);

        string fp;
        node->FileFingerprint::serialize(&fp);
        sqlite3_bind_blob(mStmtPutNode, 4, fp.data(), static_cast<int>(fp.size()), SQLITE_STATIC);

        std::string origFingerprint;
        attr_map::const_iterator attrIt = node->attrs.map.find(MAKENAMEID2('c', '0'));
        if (attrIt != node->attrs.map.end())
        {
           origFingerprint = attrIt->second;
        }
        sqlite3_bind_blob(mStmtPutNode, 5, origFingerprint.data(), static_cast<int>(origFingerprint.size()), SQLITE_STATIC);

        sqlite3_bind_int(mStmtPutNode, 6, node->type);
        sqlite3_bind_int64(mStmtPutNode, 7, node->size);

        int shareType = node->getShareType();
        sqlite3_bind_int(mStmtPutNode, 8, shareType);

        // node->attrstring has value => node is encrypted
        nameid favId = AttrMap::string2nameid("fav");
        auto favIt = node->attrs.map.find(favId);
        bool fav = (favIt != node->attrs.map.end() && favIt->second == "1"); // test 'fav' attr value (only "1" is valid)
        sqlite3_bind_int(mStmtPutNode, 9, fav);
        sqlite3_bind_int64(mStmtPutNode, 10, node->ctime);
        std::string nodeCountersBlob = node->getCounter().serialize();
        sqlite3_bind_blob(mStmtPutNode, 11, nodeCountersBlob.data(), static_cast<int>(nodeCountersBlob.size()), SQLITE_STATIC);
        sqlite3_bind_blob(mStmtPutNode, 12, nodeSerialized.data(), static_cast<int>(nodeSerialized.size()), SQLITE_STATIC);

        sqlResult = sqlite3_step(mStmtPutNode);
    }

    if (sqlResult == SQLITE_ERROR)
    {
        string err = string(" Error: ") + (sqlite3_errmsg(db) ? sqlite3_errmsg(db) : std::to_string(sqlResult));
        LOG_err << "Unable to put a node from database: " << dbfile << err;
        assert(!"Unable to put a node from database.");
    }

    return sqlResult != SQLITE_ERROR;
}

bool SqliteAccountState::getNode(NodeHandle nodehandle, NodeSerialized &nodeSerialized)
{
    bool success = false;
    if (!db)
    {
        return success;
    }

    nodeSerialized.mNode.clear();

    int sqlResult = SQLITE_ERROR;
    if (mStmtGetNode)
    {
        sqlResult = sqlite3_reset(mStmtGetNode);
    }
    else
    {
        sqlResult = sqlite3_prepare(db, "SELECT counter, node FROM nodes  WHERE nodehandle = ?", -1, &mStmtGetNode, NULL);
    }

    if (sqlResult == SQLITE_OK)
    {
        if ((sqlResult = sqlite3_bind_int64(mStmtGetNode, 1, nodehandle.as8byte())) == SQLITE_OK)
        {
            if((sqlResult = sqlite3_step(mStmtGetNode)) == SQLITE_ROW)
            {
                const void* dataNodeCounter = sqlite3_column_blob(mStmtGetNode, 0);
                int sizeNodeCounter = sqlite3_column_bytes(mStmtGetNode, 0);

                const void* dataNodeSerialized = sqlite3_column_blob(mStmtGetNode, 1);
                int sizeNodeSerialized = sqlite3_column_bytes(mStmtGetNode, 1);

                if (dataNodeCounter && sizeNodeCounter && dataNodeSerialized && sizeNodeSerialized)
                {
                    nodeSerialized.mNodeCounter.assign(static_cast<const char*>(dataNodeCounter), sizeNodeCounter);
                    nodeSerialized.mNode.assign(static_cast<const char*>(dataNodeSerialized), sizeNodeSerialized);
                    success = true;
                }
            }
        }
    }

    if (sqlResult == SQLITE_ERROR)
    {
        string err = string(" Error: ") + (sqlite3_errmsg(db) ? sqlite3_errmsg(db) : std::to_string(sqlResult));
        LOG_err << "Unable to get a node from database: " << dbfile << err;
        assert(!"Unable to get a node from database.");
    }

    return success;
}


bool SqliteAccountState::getNodesByOrigFingerprint(const std::string &fingerprint, std::vector<std::pair<NodeHandle, NodeSerialized>> &nodes)
{
    if (!db)
    {
        return false;
    }

    sqlite3_stmt *stmt = nullptr;
    bool result = false;
    int sqlResult = sqlite3_prepare(db, "SELECT nodehandle, counter, node FROM nodes WHERE origfingerprint = ?", -1, &stmt, NULL);
    if (sqlResult == SQLITE_OK)
    {
        if ((sqlResult = sqlite3_bind_blob(stmt, 1, fingerprint.data(), (int)fingerprint.size(), SQLITE_STATIC)) == SQLITE_OK)
        {
            result = processSqlQueryNodes(stmt, nodes);
        }
    }

    if (sqlResult == SQLITE_ERROR)
    {
        string err = string(" Error: ") + (sqlite3_errmsg(db) ? sqlite3_errmsg(db) : std::to_string(sqlResult));
        LOG_err << "Unable to get nodes by origfingerprint from database: " << dbfile << err;
        assert(!"Unable to get nodes by origfingerprint from database.");
    }

    sqlite3_finalize(stmt);

    return result;
}

bool SqliteAccountState::getRootNodes(std::vector<std::pair<NodeHandle, NodeSerialized>> &nodes)
{
    if (!db)
    {
        return false;
    }

    sqlite3_stmt *stmt = nullptr;
    bool result = false;
    int sqlResult = sqlite3_prepare(db, "SELECT nodehandle, counter, node FROM nodes WHERE type >= ? AND type <= ?", -1, &stmt, NULL);
    if (sqlResult == SQLITE_OK)
    {
        if ((sqlResult = sqlite3_bind_int(stmt, 1, nodetype_t::ROOTNODE)) == SQLITE_OK)
        {
            if ((sqlResult = sqlite3_bind_int(stmt, 2, nodetype_t::RUBBISHNODE)) == SQLITE_OK)
            {
                result = processSqlQueryNodes(stmt, nodes);
            }
        }
    }

    if (sqlResult == SQLITE_ERROR)
    {
        string err = string(" Error: ") + (sqlite3_errmsg(db) ? sqlite3_errmsg(db) : std::to_string(sqlResult));
        LOG_err << "Unable to get root nodes from database: " << dbfile << err;
        assert(!"Unable to get root nodes from database.");
    }

    sqlite3_finalize(stmt);

    return result;
}

bool SqliteAccountState::getNodesWithSharesOrLink(std::vector<std::pair<NodeHandle, NodeSerialized>> &nodes, ShareType_t shareType)
{
    if (!db)
    {
        return false;
    }

    sqlite3_stmt *stmt = nullptr;
    bool result = false;
    int sqlResult = sqlite3_prepare(db, "SELECT nodehandle, counter, node FROM nodes WHERE share & ? > 0", -1, &stmt, NULL);
    if (sqlResult == SQLITE_OK)
    {
        if ((sqlResult = sqlite3_bind_int(stmt, 1, static_cast<int>(shareType))) == SQLITE_OK)
        {
            result = processSqlQueryNodes(stmt, nodes);
        }
    }

    if (sqlResult == SQLITE_ERROR)
    {
        string err = string(" Error: ") + (sqlite3_errmsg(db) ? sqlite3_errmsg(db) : std::to_string(sqlResult));
        LOG_err << "Unable to get root nodes from database: " << dbfile << err;
        assert(!"Unable to get root nodes from database.");
    }

    sqlite3_finalize(stmt);

    return result;
}

bool SqliteAccountState::getNodesByName(const std::string &name, std::vector<std::pair<NodeHandle, NodeSerialized>> &nodes, CancelToken cancelFlag)
{
    if (!db)
    {
        return false;
    }

    // select nodes whose 'name', in lowercase, matches the 'name' received by parameter, in lowercase,
    // (with or without any additional char at the beginning and/or end of the name). The '%' is the wildcard in SQL
    std::string sqlQuery = "SELECT nodehandle, counter, node FROM nodes WHERE LOWER(name) LIKE LOWER(";
    sqlQuery.append("'%")
            .append(name)
            .append("%')");
    // TODO: lower() works only with ASCII chars. If we want to add support to names in UTF-8, a new
    // test should be added, in example to search for 'ñam' when there is a node called 'Ñam'

    if (cancelFlag.exists())
    {
        sqlite3_progress_handler(db, NUM_VIRTUAL_MACHINE_INSTRUCTIONS, SqliteAccountState::progressHandler, static_cast<void*>(&cancelFlag));
    }

    sqlite3_stmt *stmt = nullptr;
    bool result = false;
    int sqlResult = sqlite3_prepare(db, sqlQuery.c_str(), -1, &stmt, NULL);
    if (sqlResult == SQLITE_OK)
    {
        result = processSqlQueryNodes(stmt, nodes);
    }

    // unregister the handler (no-op if not registered)
    sqlite3_progress_handler(db, -1, nullptr, nullptr);

    if (sqlResult == SQLITE_ERROR)
    {
        string err = string(" Error: ") + (sqlite3_errmsg(db) ? sqlite3_errmsg(db) : std::to_string(sqlResult));
        LOG_err << "Unable to get nodes by name from database: " << dbfile << err;
        assert(!"Unable to get nodes by name from database.");
    }

    sqlite3_finalize(stmt);

    return result;
}

bool SqliteAccountState::getRecentNodes(unsigned maxcount, m_time_t since, std::vector<std::pair<NodeHandle, NodeSerialized>>& nodes)
{
    if (!db)
    {
        return false;
    }

    // exclude recent nodes that are in Rubbish Bin
    const std::string isInRubbish = "WITH nodesCTE(nodehandle, parenthandle, type) "
        "AS (SELECT nodehandle, parenthandle, type FROM nodes WHERE nodehandle = n1.nodehandle "
        "UNION ALL SELECT A.nodehandle, A.parenthandle, A.type FROM nodes AS A INNER JOIN nodesCTE "
        "AS E ON (A.nodehandle = E.parenthandle)) "
        "SELECT COUNT(nodehandle) FROM nodesCTE where type = " + std::to_string(RUBBISHNODE);
    const std::string filenode = std::to_string(FILENODE);

    std::string sqlQuery = "SELECT n1.nodehandle, n1.counter, n1.node, (" + isInRubbish + ") isinrubbish FROM nodes n1 "
        "LEFT JOIN nodes n2 on n2.nodehandle = n1.parenthandle"
        " where n1.type = " + filenode + " AND n1.ctime >= ? AND n2.type != " + filenode + " AND isinrubbish = 0"
        " ORDER BY n1.ctime DESC";

    if (maxcount)
    {
        sqlQuery += " LIMIT " + std::to_string(maxcount);
    }

    sqlite3_stmt *stmt = nullptr;

    bool stepResult = false;
    int sqlResult = sqlite3_prepare(db, sqlQuery.c_str(), -1, &stmt, NULL);
    if (sqlResult == SQLITE_OK)
    {
        sqlResult = sqlite3_bind_int64(stmt, 1, since);
        if (sqlResult == SQLITE_OK)
        {
            stepResult = processSqlQueryNodes(stmt, nodes);
        }
    }

    if (sqlResult == SQLITE_ERROR)
    {
        std::string err = std::string(" Error: ") + (sqlite3_errmsg(db) ? sqlite3_errmsg(db) : std::to_string(sqlResult));
        LOG_err << "Unable to get recent nodes from database: " << dbfile << err;
    }

    sqlite3_finalize(stmt);

    return stepResult;
}

bool SqliteAccountState::getFavouritesHandles(NodeHandle node, uint32_t count, std::vector<mega::NodeHandle> &nodes)
{
    if (!db)
    {
        return false;
    }

    sqlite3_stmt *stmt = nullptr;
    std::string sqlQuery = "WITH nodesCTE(nodehandle, parenthandle, fav) AS (SELECT nodehandle, parenthandle, fav "
                           "FROM nodes WHERE parenthandle = ? UNION ALL SELECT A.nodehandle, A.parenthandle, A.fav "
                           "FROM nodes AS A INNER JOIN nodesCTE AS E ON (A.parenthandle = E.nodehandle)) SELECT * "
                           "FROM nodesCTE where fav = 1;";

    int sqlResult = sqlite3_prepare(db, sqlQuery.c_str(), -1, &stmt, NULL);
    if (sqlResult == SQLITE_OK)
    {
        if ((sqlResult = sqlite3_bind_int64(stmt, 1, node.as8byte())) == SQLITE_OK)
        {
            while ((sqlResult = sqlite3_step(stmt)) == SQLITE_ROW && (nodes.size() < count || count == 0))
            {
                nodes.push_back(NodeHandle().set6byte(sqlite3_column_int64(stmt, 0)));
            }
        }
    }

    if (sqlResult == SQLITE_ERROR)
    {
        string err = string(" Error: ") + (sqlite3_errmsg(db) ? sqlite3_errmsg(db) : std::to_string(sqlResult));
        LOG_err << "Unable to get favourites from database: " << dbfile << err;
        assert(!"Unable to get favourites from database.");
    }

    sqlite3_finalize(stmt);

    return sqlResult != SQLITE_ERROR;
}

bool SqliteAccountState::getNodeByNameAtFirstLevel(NodeHandle parentHanlde, const std::string& name, nodetype_t nodeType, std::pair<NodeHandle, NodeSerialized> &node)
{
    bool success = false;
    if (!db)
    {
        return success;
    }

    // select nodes whose 'name', in lowercase, matches the 'name' received by parameter, in lowercase
    // TODO: lower() works only with ASCII chars. If we want to add support to names in UTF-8, a new
    // test should be added, in example to search for 'ñam' when there is a node called 'Ñam'
    std::string sqlQuery = "SELECT nodehandle, counter, node FROM nodes WHERE parenthandle = ? AND LOWER(name) LIKE LOWER(";
    sqlQuery.append("'")
            .append(name)
            .append("')");
    if (nodeType == FILENODE || nodeType == FOLDERNODE)
    {
        sqlQuery.append(" AND type = ?");
    }
    else
    {
        assert(nodeType == TYPE_UNKNOWN);
    }

    sqlQuery.append(" limit 1");

    sqlite3_stmt *stmt = nullptr;
    int sqlResult = sqlite3_prepare(db, sqlQuery.c_str(), -1, &stmt, NULL);
    if (sqlResult == SQLITE_OK)
    {
        if ((sqlResult = sqlite3_bind_int64(stmt, 1, parentHanlde.as8byte())) == SQLITE_OK)
        {
            // if nodeType is unknown, no need to bind the value, but to proceed to sqlite3_step()
            if ((nodeType == TYPE_UNKNOWN) 
                || (sqlResult = sqlite3_bind_int64(stmt, 2, nodeType) == SQLITE_OK))
            {
                if((sqlResult = sqlite3_step(stmt)) == SQLITE_ROW)
                {
                    node.first.set6byte(sqlite3_column_int64(stmt, 0));

                    const void* dataNodeCounter = sqlite3_column_blob(stmt, 1);
                    int sizeNodeCounter = sqlite3_column_bytes(stmt, 1);

                    const void* dataNodeSerialized = sqlite3_column_blob(stmt, 2);
                    int sizeNodeSerialized = sqlite3_column_bytes(stmt, 2);

                    if (dataNodeCounter && sizeNodeCounter && dataNodeSerialized && sizeNodeSerialized)
                    {
                        node.second.mNodeCounter.assign(static_cast<const char*>(dataNodeCounter), sizeNodeCounter);
                        node.second.mNode.assign(static_cast<const char*>(dataNodeSerialized), sizeNodeSerialized);
                        success = true;
                    }
                }
            }
        }
    }

    if (sqlResult == SQLITE_ERROR)
    {
        string err = string(" Error: ") + (sqlite3_errmsg(db) ? sqlite3_errmsg(db) : std::to_string(sqlResult));
        LOG_err << "Unable to get nodes by name and type from database: " << dbfile << err;
        assert(!"Unable to get node by name from database (Only search at first level).");
    }

    sqlite3_finalize(stmt);

    return success;
}

bool SqliteAccountState::getNodeSizeAndType(NodeHandle node, m_off_t& size, nodetype_t& nodeType)
{
    if (!db)
    {
        return false;
    }

    int sqlResult = SQLITE_ERROR;
    if (mStmtTypeAndSizeNode)
    {
        sqlResult = sqlite3_reset(mStmtTypeAndSizeNode);
    }
    else
    {
        sqlResult = sqlite3_prepare(db, "SELECT type, size FROM nodes WHERE nodehandle = ?", -1, &mStmtTypeAndSizeNode, NULL);
    }

    if (sqlResult == SQLITE_OK)
    {
        if ((sqlResult = sqlite3_bind_int64(mStmtTypeAndSizeNode, 1, node.as8byte())) == SQLITE_OK)
        {
            if ((sqlResult = sqlite3_step(mStmtTypeAndSizeNode)) == SQLITE_ROW)
            {
               nodeType = (nodetype_t)sqlite3_column_int(mStmtTypeAndSizeNode, 0);
               size = sqlite3_column_int64(mStmtTypeAndSizeNode, 1);
            }
        }
    }

    if (sqlResult == SQLITE_ERROR)
    {
        string err = string(" Error: ") + (sqlite3_errmsg(db) ? sqlite3_errmsg(db) : std::to_string(sqlResult));
        LOG_err << "Unable to get node type and size from database: " << dbfile << err;
        assert(!"Unable to get node type and size from database.");
    }

    return sqlResult != SQLITE_ERROR;
}

bool SqliteAccountState::isAncestor(NodeHandle node, NodeHandle ancestor, CancelToken cancelFlag)
{
    bool result = false;
    if (!db)
    {
        return result;
    }

    std::string sqlQuery = "WITH nodesCTE(nodehandle, parenthandle) "
            "AS (SELECT nodehandle, parenthandle FROM nodes WHERE nodehandle = ? "
            "UNION ALL SELECT A.nodehandle, A.parenthandle FROM nodes AS A INNER JOIN nodesCTE "
            "AS E ON (A.nodehandle = E.parenthandle)) "
            "SELECT * FROM nodesCTE WHERE parenthandle = ?";

    if (cancelFlag.exists())
    {
        sqlite3_progress_handler(db, NUM_VIRTUAL_MACHINE_INSTRUCTIONS, SqliteAccountState::progressHandler, static_cast<void*>(&cancelFlag));
    }

    sqlite3_stmt *stmt = nullptr;
    int sqlResult = sqlite3_prepare(db, sqlQuery.c_str(), -1, &stmt, NULL);
    if (sqlResult == SQLITE_OK)
    {
        if ((sqlResult = sqlite3_bind_int64(stmt, 1, node.as8byte())) == SQLITE_OK)
        {
            if ((sqlResult = sqlite3_bind_int64(stmt, 2, ancestor.as8byte())) == SQLITE_OK)
            {
                if ((sqlResult = sqlite3_step(stmt)) == SQLITE_ROW)
                {
                    result = true;
                }
            }
        }
    }

    // unregister the handler (no-op if not registered)
    sqlite3_progress_handler(db, -1, nullptr, nullptr);

    if (sqlResult == SQLITE_ERROR)
    {
        string err = string(" Error: ") + (sqlite3_errmsg(db) ? sqlite3_errmsg(db) : std::to_string(sqlResult));
        LOG_debug << "Unable to get `isAncestor` from database (maybe query has been interrupted): " << dbfile << err;
    }

    sqlite3_finalize(stmt);

    return result;
}

bool SqliteAccountState::isNodeInDB(NodeHandle node)
{
    bool inDb = false;
    if (!db)
    {
        return inDb;
    }

    sqlite3_stmt *stmt = nullptr;
    int sqlResult = sqlite3_prepare(db, "SELECT count(*) FROM nodes WHERE nodehandle = ?", -1, &stmt, NULL);
    if (sqlResult == SQLITE_OK)
    {
        if ((sqlResult = sqlite3_bind_int64(stmt, 1, node.as8byte())) == SQLITE_OK)
        {
            if ((sqlResult = sqlite3_step(stmt)) == SQLITE_ROW)
            {
               inDb = sqlite3_column_int(stmt, 0);
            }
        }
    }

    if (sqlResult == SQLITE_ERROR)
    {
        string err = string(" Error: ") + (sqlite3_errmsg(db) ? sqlite3_errmsg(db) : std::to_string(sqlResult));
        LOG_err << "Unable to get `isNodeInDB` from database: " << dbfile << err;
        assert(!"Unable to get `isNodeInDB` from database.");
    }

    sqlite3_finalize(stmt);

    return inDb;
}

uint64_t SqliteAccountState::getNumberOfNodes()
{
    uint64_t count = 0;
    if (!db)
    {
        return count;
    }

    sqlite3_stmt *stmt = nullptr;
    int sqlResult = sqlite3_prepare(db, "SELECT count(*) FROM nodes", -1, &stmt, NULL);
    if (sqlResult == SQLITE_OK)
    {
        if ((sqlResult = sqlite3_step(stmt)) == SQLITE_ROW)
        {
            count = sqlite3_column_int64(stmt, 0);
        }
    }

    if (sqlResult == SQLITE_ERROR)
    {
        string err = string(" Error: ") + (sqlite3_errmsg(db) ? sqlite3_errmsg(db) : std::to_string(sqlResult));
        LOG_err << "Unable to get number of nodes from database: " << dbfile << err;
        assert(!"Unable to get number of nodes from database.");
    }

    sqlite3_finalize(stmt);

    return count;
}

uint64_t SqliteAccountState::getNumberOfChildrenByType(NodeHandle parentHandle, nodetype_t nodeType)
{
    uint64_t count = 0;
    if (!db)
    {
        return count;
    }

    sqlite3_stmt *stmt = nullptr;
    int sqlResult = sqlite3_prepare(db, "SELECT count(*) FROM nodes where parenthandle = ? AND type = ?", -1, &stmt, NULL);
    if (sqlResult == SQLITE_OK)
    {
        if ((sqlResult = sqlite3_bind_int64(stmt, 1, parentHandle.as8byte())) == SQLITE_OK)
        {
            if ((sqlResult = sqlite3_bind_int(stmt, 2, nodeType)) == SQLITE_OK)
            {
                if ((sqlResult = sqlite3_step(stmt)) == SQLITE_ROW)
                {
                    count = sqlite3_column_int64(stmt, 0);
                }
            }
        }
    }

    if (sqlResult == SQLITE_ERROR)
    {
        string err = string(" Error: ") + (sqlite3_errmsg(db) ? sqlite3_errmsg(db) : std::to_string(sqlResult));
        LOG_err << "Unable to get number of children of type from database: " << dbfile << err;
        assert(!"Unable to get number of children of type from database.");
    }

    sqlite3_finalize(stmt);

    return count;
}

bool SqliteAccountState::loadFingerprintsAndChildren(std::map<FileFingerprint, std::map<NodeHandle, Node *>, FileFingerprintCmp> &fingerprints, std::map<NodeHandle, std::set<NodeHandle> > &children)
{
    if (!db)
    {
        return false;
    }

    sqlite3_stmt *stmt = nullptr;
    int sqlResult = sqlite3_prepare(db, "SELECT nodehandle, fingerprint, parenthandle, type FROM nodes", -1, &stmt, NULL);
    if (sqlResult == SQLITE_OK)
    {
        while ((sqlResult = sqlite3_step(stmt) == SQLITE_ROW))
        {
            NodeHandle nodeHandle;
            nodeHandle.set6byte(sqlite3_column_int64(stmt, 0));
            std::string fingerPrintString;
            const void* data = sqlite3_column_blob(stmt, 1);
            int size = sqlite3_column_bytes(stmt, 1);
            NodeHandle parentHandle;
            parentHandle.set6byte(sqlite3_column_int64(stmt, 2));
            nodetype_t nodeType = (nodetype_t)sqlite3_column_int(stmt, 3);

            if (data && size && nodeType == FILENODE)
            {
                fingerPrintString = std::string(static_cast<const char*>(data), size);
                std::unique_ptr<FileFingerprint> fingerprint;
                fingerprint.reset(FileFingerprint::unserialize(&fingerPrintString));
                fingerprints[*fingerprint].insert(std::pair<NodeHandle, Node*>(nodeHandle, nullptr));
            }

            children[parentHandle].insert(nodeHandle);
        }
    }

    if (sqlResult == SQLITE_ERROR)
    {
        string err = string(" Error: ") + (sqlite3_errmsg(db) ? sqlite3_errmsg(db) : std::to_string(sqlResult));
        LOG_err << "Unable to get a map with fingerprints: " << dbfile << err;
        assert(!"Unable to get a map with fingerprints.");
    }

    sqlite3_finalize(stmt);

    return sqlResult != SQLITE_ERROR;
}

} // namespace

#endif<|MERGE_RESOLUTION|>--- conflicted
+++ resolved
@@ -263,10 +263,7 @@
 
     sqlite3_finalize(pStmt);
     sqlite3_finalize(mDelStmt);
-<<<<<<< HEAD
-=======
     sqlite3_finalize(mPutStmt);
->>>>>>> 49a46997
 
     if (inTransaction())
     {
@@ -396,16 +393,11 @@
 
     checkTransaction();
 
-<<<<<<< HEAD
-    sqlite3_stmt *stmt = nullptr;
-    bool result = false;
-=======
     int sqlResult = SQLITE_OK;
     if (!mPutStmt)
     {
         sqlResult = sqlite3_prepare_v2(db, "INSERT OR REPLACE INTO statecache (id, content) VALUES (?, ?)", -1, &mPutStmt, nullptr);
     }
->>>>>>> 49a46997
 
     if (sqlResult == SQLITE_OK)
     {
@@ -420,28 +412,18 @@
         }
     }
 
-<<<<<<< HEAD
-    if (!result)
-=======
     bool ok = sqlResult == SQLITE_DONE;
 
     if (!ok)
->>>>>>> 49a46997
     {
         string err = string(" Error: ") + (sqlite3_errmsg(db) ? sqlite3_errmsg(db) : std::to_string(sqlResult));
         LOG_err << "Unable to put record into database: " << dbfile << err;
         assert(!"Unable to put record into database.");
     }
 
-<<<<<<< HEAD
-    sqlite3_finalize(stmt);
-
-    return result;
-=======
     sqlite3_reset(mPutStmt);
 
     return ok;
->>>>>>> 49a46997
 }
 
 
@@ -455,21 +437,10 @@
 
     checkTransaction();
 
-<<<<<<< HEAD
-    int sqlResult = SQLITE_ERROR;
-    if (mDelStmt)
-    {
-        sqlResult = sqlite3_reset(mDelStmt);
-    }
-    else
-    {
-        sqlResult = sqlite3_prepare(db, "DELETE FROM statecache WHERE id = ?", -1, &mDelStmt, NULL);
-=======
     int sqlResult = SQLITE_OK;
     if (!mDelStmt)
     {
         sqlResult = sqlite3_prepare_v2(db, "DELETE FROM statecache WHERE id = ?", -1, &mDelStmt, nullptr);
->>>>>>> 49a46997
     }
 
     if (sqlResult == SQLITE_OK)
@@ -477,13 +448,6 @@
         sqlResult = sqlite3_bind_int(mDelStmt, 1, index);
         if (sqlResult == SQLITE_OK)
         {
-<<<<<<< HEAD
-            sqlResult = sqlite3_step(mDelStmt);
-        }
-    }
-
-    if (sqlResult == SQLITE_ERROR)
-=======
             sqlResult = sqlite3_step(mDelStmt); // tipically SQLITE_DONE, but could be SQLITE_ROW if implementation returned removed row count
         }
     }
@@ -491,7 +455,6 @@
     bool ok = sqlResult == SQLITE_DONE || sqlResult == SQLITE_ROW;
 
     if (!ok)
->>>>>>> 49a46997
     {
         string err = string(" Error: ") + (sqlite3_errmsg(db) ? sqlite3_errmsg(db) : std::to_string(sqlResult));
         LOG_err << "Unable to delete record from database: " << dbfile << err;
@@ -589,11 +552,8 @@
     pStmt = nullptr;
     sqlite3_finalize(mDelStmt);
     mDelStmt = nullptr;
-<<<<<<< HEAD
-=======
     sqlite3_finalize(mPutStmt);
     mPutStmt = nullptr;
->>>>>>> 49a46997
 
     if (inTransaction())
     {
