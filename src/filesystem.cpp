--- conflicted
+++ resolved
@@ -622,13 +622,8 @@
 // default DirNotify: no notification available
 DirNotify::DirNotify(const LocalPath& rootPath)
 {
-<<<<<<< HEAD
+    assert(!clocalbasepath.empty());
     localbasepath = rootPath;
-=======
-    assert(!clocalbasepath.empty());
-    localbasepath = clocalbasepath;
-    ignore = cignore;
->>>>>>> d97f66d1
 
     mFailed = 1;
     mFailReason = "Not initialized";
