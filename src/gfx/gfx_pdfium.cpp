/**
 * @file gfx_pdfium.cpp
 * @brief class to get bitmaps from PDF files using pdfium
 *
 * (c) 2014 by Mega Limited, Wellsford, New Zealand
 *
 * This file is part of the MEGA SDK - Client Access Engine.
 *
 * Applications using the MEGA API must present a valid application key
 * and comply with the the rules set forth in the Terms of Service.
 *
 * The MEGA SDK is distributed in the hope that it will be useful,
 * but WITHOUT ANY WARRANTY; without even the implied warranty of
 * MERCHANTABILITY or FITNESS FOR A PARTICULAR PURPOSE.
 *
 * @copyright Simplified (2-clause) BSD License.
 *
 * You should have received a copy of the license along with this
 * program.
 */

#include "mega/gfx/gfx_pdfium.h"

#ifdef HAVE_PDFIUM

#define MAX_PDF_MEM_SIZE 1024*1024*100

namespace mega {

std::mutex PdfiumReader::pdfMutex;
unsigned PdfiumReader::initialized = 0;

void PdfiumReader::init()
{
    std::lock_guard<std::mutex> g(pdfMutex);
    if (!initialized)
    {
        FPDF_LIBRARY_CONFIG config;
        config.version = 2;
        config.m_pUserFontPaths = nullptr;
        config.m_pIsolate = nullptr;
        config.m_v8EmbedderSlot = 0;
        FPDF_InitLibraryWithConfig(&config);
        initialized++;
        LOG_debug << "PDFium library initialized.";
    }
}

void PdfiumReader::destroy()
{
    std::lock_guard<std::mutex> g(pdfMutex);
    if (initialized)
    {
        if (!--initialized)
        {
            FPDF_DestroyLibrary();
            LOG_debug << "PDFium library destroyed.";
        }
    }
}

#ifdef _WIN32
std::unique_ptr<char[]> PdfiumReader::readBitmapFromPdf(int &w, int &h, int &orientation, const LocalPath &path, FileSystemAccess* fa, const LocalPath &workingDirFolder)
#else
std::unique_ptr<char[]> PdfiumReader::readBitmapFromPdf(int &w, int &h, int &orientation, const LocalPath &path, FileSystemAccess* fa)
#endif
{

    std::lock_guard<std::mutex> g(pdfMutex);
    if (!initialized)
    {
        init();
    }

    FPDF_DOCUMENT pdf_doc = FPDF_LoadDocument(path.toPath().c_str(), nullptr);
#ifdef _WIN32
    LocalPath tmpFilePath;
    bool removetemporaryfile = false;
    std::unique_ptr<byte[]> buffer;

    // In Windows it fails if the path has non-ascii chars
    if (pdf_doc == nullptr && FPDF_GetLastError() == FPDF_ERR_FILE)
    {
        std::unique_ptr<FileAccess> pdfFile = fa->newfileaccess();
        if (pdfFile->fopen(path))
        {
            if (pdfFile->size > MAX_PDF_MEM_SIZE)
            {
                if (!workingDirFolder.empty())
                {
                    LocalPath originPath = path;
                    tmpFilePath = workingDirFolder;
                    tmpFilePath.appendWithSeparator(LocalPath::fromRelativePath(".megapdftmp"),false);
                    if (fa->copylocal(originPath, tmpFilePath, pdfFile->mtime))
                    {
                        pdf_doc = FPDF_LoadDocument(tmpFilePath.toPath().c_str(), nullptr);
                        removetemporaryfile = true;
                    }
                }
            }
            else if (pdfFile->openf())
            {
                buffer.reset(new byte[pdfFile->size]);
                pdfFile->frawread(buffer.get(), static_cast<unsigned>(pdfFile->size), static_cast<m_off_t>(0), true);
                pdfFile->closef();
                pdf_doc = FPDF_LoadMemDocument(buffer.get(), static_cast<int>(pdfFile->size), nullptr);
            }
        }
    }
#endif
    if (pdf_doc != nullptr)
    {
        int page_count = FPDF_GetPageCount(pdf_doc);
        if (page_count > 0)
        {
            FPDF_PAGE page = FPDF_LoadPage(pdf_doc, 0 /*pageIndex*/);
            if (page != nullptr)
            {
                w = static_cast<int>(FPDF_GetPageWidth(page));
                h = static_cast<int>(FPDF_GetPageHeight(page));

                // we should restrict the maximum size of PDF pages to process, otherwise
                // it may require too much memory (and CPU).
                // as a compromise, the A0 standarized size should be enough for most cases,
                // A0: 841 x 1188 mm -> 2384 x 3368 points (as returned by FPDF_GetPageX())
                // to allow some margins, and rotated ones, avoid larger than 3500 points in
                // any dimension, which would require a buffer of maximum 3500x3500x4 = ~47MB

                if ((!w || !h)  // error reading size
                        || (w > 3500 || h > 3500))  // page too large
                {
                    if (!w || !h)
                    {
                        LOG_err << "Error reading PDF page size for " << path.toPath().c_str();
                    }
                    else
                    {
                        LOG_err << "Page size too large. Skipping PDF preview for " << path.toPath().c_str();
                    }
                    FPDF_ClosePage(page);
                    FPDF_CloseDocument(pdf_doc);
#ifdef _WIN32
                if (removetemporaryfile)
                {
                    fa->unlinklocal(tmpFilePath);
                }
#endif
                    return nullptr;
                }

                // BGRA format, 4 bytes per pixel (32bits), byte order: blue, green, red, alpha.
                std::unique_ptr<char[]> buffer(new char[w*h*4]);
                FPDF_BITMAP bitmap = FPDFBitmap_CreateEx(w, h, FPDFBitmap_BGRA, buffer.get(), w * 4);
                if (!bitmap) //out of memory
                {
                    LOG_warn << "Error generating bitmap image (OOM)";
                    FPDF_ClosePage(page);
                    FPDF_CloseDocument(pdf_doc);
#ifdef _WIN32
                    if (removetemporaryfile)
                    {
                        fa->unlinklocal(tmpFilePath);
                    }
#endif
                    return nullptr;
                }

                FPDFBitmap_FillRect(bitmap, 0, 0, w, h, 0xFFFFFFFF);
                FPDF_RenderPageBitmap(bitmap, page, 0, 0, w, h, 2, 0);
                FPDFBitmap_Destroy(bitmap);
                FPDF_ClosePage(page);
                FPDF_CloseDocument(pdf_doc);
#ifdef _WIN32
                if (removetemporaryfile)
                {
                    fa->unlinklocal(tmpFilePath);
                }
#endif
                // Needed by Qt: ROTATION_DOWN = 3
                orientation = 3;
                return buffer;
            }
            else
            {
                FPDF_CloseDocument(pdf_doc);
<<<<<<< HEAD
                LOG_err << "Error loading PDF page to create thumb for " << path.toPath().c_str();
=======
                LOG_err << "Error loading PDF page to create thumb for " << path;
>>>>>>> 0d283c19
            }
        }
        else
        {
            FPDF_CloseDocument(pdf_doc);
<<<<<<< HEAD
            LOG_err << "Error getting number of pages for " << path.toPath().c_str();
=======
            LOG_err << "Error getting number of pages for " << path;
>>>>>>> 0d283c19
        }
    }
    else
    {
<<<<<<< HEAD
        LOG_err << "Error loading PDF to create thumbnail for " << path.toPath().c_str() << " " << FPDF_GetLastError();
=======
        LOG_err << "Error loading PDF to create thumbnail for " << path << " " << FPDF_GetLastError();
>>>>>>> 0d283c19
    }

#ifdef _WIN32
    if (removetemporaryfile)
    {
        fa->unlinklocal(tmpFilePath);
    }
#endif

    return nullptr;

}

} // namespace mega
#endif<|MERGE_RESOLUTION|>--- conflicted
+++ resolved
@@ -183,30 +183,18 @@
             else
             {
                 FPDF_CloseDocument(pdf_doc);
-<<<<<<< HEAD
-                LOG_err << "Error loading PDF page to create thumb for " << path.toPath().c_str();
-=======
                 LOG_err << "Error loading PDF page to create thumb for " << path;
->>>>>>> 0d283c19
             }
         }
         else
         {
             FPDF_CloseDocument(pdf_doc);
-<<<<<<< HEAD
-            LOG_err << "Error getting number of pages for " << path.toPath().c_str();
-=======
             LOG_err << "Error getting number of pages for " << path;
->>>>>>> 0d283c19
         }
     }
     else
     {
-<<<<<<< HEAD
-        LOG_err << "Error loading PDF to create thumbnail for " << path.toPath().c_str() << " " << FPDF_GetLastError();
-=======
         LOG_err << "Error loading PDF to create thumbnail for " << path << " " << FPDF_GetLastError();
->>>>>>> 0d283c19
     }
 
 #ifdef _WIN32
