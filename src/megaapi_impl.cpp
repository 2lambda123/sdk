﻿/**
 * @file megaapi_impl.cpp
 * @brief Private implementation of the intermediate layer for the MEGA C++ SDK.
 *
 * (c) 2013-2014 by Mega Limited, Auckland, New Zealand
 *
 * This file is part of the MEGA SDK - Client Access Engine.
 *
 * Applications using the MEGA API must present a valid application key
 * and comply with the the rules set forth in the Terms of Service.
 *
 * The MEGA SDK is distributed in the hope that it will be useful,
 * but WITHOUT ANY WARRANTY; without even the implied warranty of
 * MERCHANTABILITY or FITNESS FOR A PARTICULAR PURPOSE.
 *
 * @copyright Simplified (2-clause) BSD License.
 *
 * You should have received a copy of the license along with this
 * program.
 */

#define _LARGE_FILES

#define _GNU_SOURCE 1
#define _FILE_OFFSET_BITS 64

#define USE_VARARGS
#define PREFER_STDARG
#include "megaapi_impl.h"
#include "megaapi.h"

#include <iomanip>
#include <algorithm>
#include <functional>
#include <cctype>
#include <locale>

#ifndef _WIN32
#ifndef _LARGEFILE64_SOURCE
    #define _LARGEFILE64_SOURCE
#endif
#include <signal.h>
#endif


#ifdef __APPLE__
    #include <xlocale.h>
    #include <strings.h>

    #if TARGET_OS_IPHONE
    #include <netdb.h>
    #include <resolv.h>
    #include <arpa/inet.h>
    #endif
#endif

#ifdef _WIN32
#ifndef WINDOWS_PHONE
#include <shlwapi.h>
#endif

#endif

#if (!defined(_WIN32) && !defined(USE_CURL_PUBLIC_KEY_PINNING)) || defined(WINDOWS_PHONE)
#include <openssl/rand.h>
#endif

using namespace mega;

MegaNodePrivate::MegaNodePrivate(const char *name, int type, int64_t size, int64_t ctime, int64_t mtime, uint64_t nodehandle,
                                 string *nodekey, string *attrstring, const char *fingerprint, MegaHandle parentHandle,
                                 const char *privateauth, const char *publicauth, bool ispublic, bool isForeign)
: MegaNode()
{
    this->name = MegaApi::strdup(name);
    this->fingerprint = MegaApi::strdup(fingerprint);
    this->customAttrs = NULL;
    this->duration = -1;
    this->latitude = INVALID_COORDINATE;
    this->longitude = INVALID_COORDINATE;
    this->type = type;
    this->size = size;
    this->ctime = ctime;
    this->mtime = mtime;
    this->nodehandle = nodehandle;
    this->parenthandle = parentHandle;
    this->attrstring.assign(attrstring->data(), attrstring->size());
    this->nodekey.assign(nodekey->data(), nodekey->size());
    this->changed = 0;
    this->thumbnailAvailable = false;
    this->previewAvailable = false;
    this->tag = 0;
    this->isPublicNode = ispublic;
    this->outShares = false;
    this->inShare = false;
    this->plink = NULL;
    this->sharekey = NULL;
    this->foreign = isForeign;
    this->children = NULL;

    if (privateauth)
    {
        this->privateAuth = privateauth;
    }

    if (publicauth)
    {
        this->publicAuth = publicauth;
    }

#ifdef ENABLE_SYNC
    this->syncdeleted = false;
#endif
}

MegaNodePrivate::MegaNodePrivate(MegaNode *node)
: MegaNode()
{
    this->name = MegaApi::strdup(node->getName());
    this->fingerprint = MegaApi::strdup(node->getFingerprint());
    this->customAttrs = NULL;
    this->duration = node->getDuration();
    this->latitude = node->getLatitude();
    this->longitude = node->getLongitude();
    this->type = node->getType();
    this->size = node->getSize();
    this->ctime = node->getCreationTime();
    this->mtime = node->getModificationTime();
    this->nodehandle = node->getHandle();
    this->parenthandle = node->getParentHandle();
    string * attrstring = node->getAttrString();
    this->attrstring.assign(attrstring->data(), attrstring->size());
    string *nodekey = node->getNodeKey();
    this->nodekey.assign(nodekey->data(),nodekey->size());
    this->changed = node->getChanges();
    this->thumbnailAvailable = node->hasThumbnail();
    this->previewAvailable = node->hasPreview();
    this->tag = node->getTag();
    this->isPublicNode = node->isPublic();
    this->privateAuth = *node->getPrivateAuth();
    this->publicAuth = *node->getPublicAuth();
    this->outShares = node->isOutShare();
    this->inShare = node->isInShare();
    this->foreign = node->isForeign();
    this->sharekey = NULL;
    this->children = NULL;

    if (node->isExported())
    {
        this->plink = new PublicLink(node->getPublicHandle(), node->getExpirationTime(), node->isTakenDown());

        if (type == FOLDERNODE)
        {
            MegaNodePrivate *n = dynamic_cast<MegaNodePrivate *>(node);
            if (n)
            {
                string *sk = n->getSharekey();
                if (sk)
                {
                    this->sharekey = new string(*sk);
                }
            }
        }
    }
    else
    {
        this->plink = NULL;
    }

    if (node->hasCustomAttrs())
    {
        this->customAttrs = new attr_map();
        MegaStringList *names = node->getCustomAttrNames();
        for (int i = 0; i < names->size(); i++)
        {
            (*customAttrs)[AttrMap::string2nameid(names->get(i))] = node->getCustomAttr(names->get(i));
        }
        delete names;
    }

#ifdef ENABLE_SYNC
    this->syncdeleted = node->isSyncDeleted();
    this->localPath = node->getLocalPath();
#endif
}

MegaNodePrivate::MegaNodePrivate(Node *node)
: MegaNode()
{
    this->name = MegaApi::strdup(node->displayname());
    this->fingerprint = NULL;
    this->children = NULL;

    if (node->isvalid)
    {
        string fingerprint;
        node->serializefingerprint(&fingerprint);
        m_off_t size = node->size;
        char bsize[sizeof(size)+1];
        int l = Serialize64::serialize((byte *)bsize, size);
        char *buf = new char[l * 4 / 3 + 4];
        char ssize = 'A' + Base64::btoa((const byte *)bsize, l, buf);
        string result(1, ssize);
        result.append(buf);
        result.append(fingerprint);
        delete [] buf;

        this->fingerprint = MegaApi::strdup(result.c_str());
    }

    this->duration = -1;
    this->latitude = INVALID_COORDINATE;
    this->longitude = INVALID_COORDINATE;
    this->customAttrs = NULL;

    char buf[10];
    for (attr_map::iterator it = node->attrs.map.begin(); it != node->attrs.map.end(); it++)
    {
        int attrlen = node->attrs.nameid2string(it->first, buf);
        buf[attrlen] = '\0';
        if (buf[0] == '_')
        {
           if (!customAttrs)
           {
               customAttrs = new attr_map();
           }

           nameid id = AttrMap::string2nameid(&buf[1]);
           (*customAttrs)[id] = it->second;
        }
        else
        {
            if (it->first == AttrMap::string2nameid("d"))
            {
               if (node->type == FILENODE)
               {
                   duration = Base64::atoi(&it->second);
               }
            }
            else if (it->first == AttrMap::string2nameid("l"))
            {
                if (node->type == FILENODE)
                {
                    string coords = it->second;
                    if (coords.size() != 8)
                    {
                       LOG_warn << "Malformed GPS coordinates attribute";
                    }
                    else
                    {
                        byte buf[3];
                        int number = 0;
                        if (Base64::atob((const char *) coords.substr(0, 4).data(), buf, sizeof(buf)) == sizeof(buf))
                        {
                            number = (buf[2] << 16) | (buf[1] << 8) | (buf[0]);
                            latitude = -90 + 180 * (double) number / 0xFFFFFF;
                        }

                        if (Base64::atob((const char *) coords.substr(4, 4).data(), buf, sizeof(buf)) == sizeof(buf))
                        {
                            number = (buf[2] << 16) | (buf[1] << 8) | (buf[0]);
                            longitude = -180 + 360 * (double) number / 0x01000000;
                        }
                    }

                   if (longitude < -180 || longitude > 180)
                   {
                       longitude = INVALID_COORDINATE;
                   }
                   if (latitude < -90 || latitude > 90)
                   {
                       latitude = INVALID_COORDINATE;
                   }
                   if (longitude == INVALID_COORDINATE || latitude == INVALID_COORDINATE)
                   {
                       longitude = INVALID_COORDINATE;
                       latitude = INVALID_COORDINATE;
                   }
               }
            }
        }
    }

    this->type = node->type;
    this->size = node->size;
    this->ctime = node->ctime;
    this->mtime = node->mtime;
    this->nodehandle = node->nodehandle;
    this->parenthandle = node->parent ? node->parent->nodehandle : INVALID_HANDLE;

    if(node->attrstring)
    {
        this->attrstring.assign(node->attrstring->data(), node->attrstring->size());
    }
    this->nodekey.assign(node->nodekey.data(),node->nodekey.size());

    this->changed = 0;
    if(node->changed.attrs)
    {
        this->changed |= MegaNode::CHANGE_TYPE_ATTRIBUTES;
    }
    if(node->changed.ctime)
    {
        this->changed |= MegaNode::CHANGE_TYPE_TIMESTAMP;
    }
    if(node->changed.fileattrstring)
    {
        this->changed |= MegaNode::CHANGE_TYPE_FILE_ATTRIBUTES;
    }
    if(node->changed.inshare)
    {
        this->changed |= MegaNode::CHANGE_TYPE_INSHARE;
    }
    if(node->changed.outshares)
    {
        this->changed |= MegaNode::CHANGE_TYPE_OUTSHARE;
    }
    if(node->changed.pendingshares)
    {
        this->changed |= MegaNode::CHANGE_TYPE_PENDINGSHARE;
    }
    if(node->changed.owner)
    {
        this->changed |= MegaNode::CHANGE_TYPE_OWNER;
    }
    if(node->changed.parent)
    {
        this->changed |= MegaNode::CHANGE_TYPE_PARENT;
    }
    if(node->changed.removed)
    {
        this->changed |= MegaNode::CHANGE_TYPE_REMOVED;
    }
    if(node->changed.publiclink)
    {
        this->changed |= MegaNode::CHANGE_TYPE_PUBLIC_LINK;
    }


#ifdef ENABLE_SYNC
	this->syncdeleted = (node->syncdeleted != SYNCDEL_NONE);
    if(node->localnode)
    {
        node->localnode->getlocalpath(&localPath, true);
        localPath.append("", 1);
    }
#endif

    this->thumbnailAvailable = (node->hasfileattribute(0) != 0);
    this->previewAvailable = (node->hasfileattribute(1) != 0);
    this->tag = node->tag;
    this->isPublicNode = false;
    this->foreign = false;

    // if there's only one share and it has no user --> public link
    this->outShares = (node->outshares) ? (node->outshares->size() > 1 || node->outshares->begin()->second->user) : false;
    this->inShare = (node->inshare != NULL) && !node->parent;
    this->plink = node->plink ? new PublicLink(node->plink) : NULL;
    if (plink && type == FOLDERNODE && node->sharekey)
    {
        char key[FOLDERNODEKEYLENGTH*4/3+3];
        Base64::btoa(node->sharekey->key, FOLDERNODEKEYLENGTH, key);
        this->sharekey = new string(key);
    }
    else
    {
        this->sharekey = NULL;
    }
}

string* MegaNodePrivate::getSharekey()
{
    return sharekey;
}

MegaNode *MegaNodePrivate::copy()
{
    return new MegaNodePrivate(this);
}

bool MegaNodePrivate::serialize(string *d)
{
    unsigned short ll;
    bool flag;

    ll = name ? strlen(name) + 1 : 0;
    d->append((char*)&ll, sizeof(ll));
    d->append(name, ll);

    ll = fingerprint ? strlen(fingerprint) + 1 : 0;
    d->append((char*)&ll, sizeof(ll));
    d->append(fingerprint, ll);

    d->append((char*)&size, sizeof(size));
    d->append((char*)&ctime, sizeof(ctime));
    d->append((char*)&mtime, sizeof(mtime));
    d->append((char*)&nodehandle, sizeof(nodehandle));
    d->append((char*)&parenthandle, sizeof(parenthandle));

    ll = (unsigned short)attrstring.size();
    d->append((char*)&ll, sizeof(ll));
    d->append(attrstring.data(), ll);

    ll = (unsigned short)nodekey.size();
    d->append((char*)&ll, sizeof(ll));
    d->append(nodekey.data(), ll);

    ll = (unsigned short)privateAuth.size();
    d->append((char*)&ll, sizeof(ll));
    d->append(privateAuth.data(), ll);

    ll = (unsigned short)publicAuth.size();
    d->append((char*)&ll, sizeof(ll));
    d->append(publicAuth.data(), ll);

    flag = isPublicNode;
    d->append((char*)&flag, sizeof(flag));

    flag = foreign;
    d->append((char*)&flag, sizeof(flag));

    d->append("\0\0\0\0\0\0\0", 8);

    return true;
}

MegaNodePrivate *MegaNodePrivate::unserialize(string *d)
{
    const char* ptr = d->data();
    const char* end = ptr + d->size();

    if (ptr + sizeof(unsigned short) > end)
    {
        LOG_err << "MegaNode unserialization failed - data too short";
        return NULL;
    }

    unsigned short namelen = MemAccess::get<unsigned short>(ptr);
    ptr += sizeof(namelen);
    if (ptr + namelen + sizeof(unsigned short) > end)
    {
        LOG_err << "MegaNode unserialization failed - name too long";
        return NULL;
    }
    string name;
    if (namelen)
    {
        name.assign(ptr, namelen - 1);
    }
    ptr += namelen;

    unsigned short fingerprintlen = MemAccess::get<unsigned short>(ptr);
    ptr += sizeof(fingerprintlen);
    if (ptr + fingerprintlen + sizeof(unsigned short)
            + sizeof(int64_t) + sizeof(int64_t)
            + sizeof(int64_t) + sizeof(MegaHandle)
            + sizeof(MegaHandle) + sizeof(unsigned short) > end)
    {
        LOG_err << "MegaNode unserialization failed - fingerprint too long";
        return NULL;
    }
    string fingerprint;
    if (fingerprintlen)
    {
        fingerprint.assign(ptr, fingerprintlen - 1);
    }
    ptr += fingerprintlen;

    int64_t size = MemAccess::get<int64_t>(ptr);
    ptr += sizeof(int64_t);

    int64_t ctime = MemAccess::get<int64_t>(ptr);
    ptr += sizeof(int64_t);

    int64_t mtime = MemAccess::get<int64_t>(ptr);
    ptr += sizeof(int64_t);

    MegaHandle nodehandle = MemAccess::get<MegaHandle>(ptr);
    ptr += sizeof(MegaHandle);

    MegaHandle parenthandle = MemAccess::get<MegaHandle>(ptr);
    ptr += sizeof(MegaHandle);

    unsigned short ll = MemAccess::get<unsigned short>(ptr);
    ptr += sizeof(ll);
    if (ptr + ll + sizeof(unsigned short) > end)
    {
        LOG_err << "MegaNode unserialization failed - attrstring too long";
        return NULL;
    }
    string attrstring;
    attrstring.assign(ptr, ll);
    ptr += ll;

    ll = MemAccess::get<unsigned short>(ptr);
    ptr += sizeof(ll);
    if (ptr + ll + sizeof(unsigned short) > end)
    {
        LOG_err << "MegaNode unserialization failed - nodekey too long";
        return NULL;
    }
    string nodekey;
    nodekey.assign(ptr, ll);
    ptr += ll;

    ll = MemAccess::get<unsigned short>(ptr);
    ptr += sizeof(ll);
    if (ptr + ll + sizeof(unsigned short) > end)
    {
        LOG_err << "MegaNode unserialization failed - auth too long";
        return NULL;
    }
    string privauth;
    privauth.assign(ptr, ll);
    ptr += ll;

    ll = MemAccess::get<unsigned short>(ptr);
    ptr += sizeof(ll);
    if (ptr + ll + sizeof(bool) + sizeof(bool) + 8 > end)
    {
        LOG_err << "MegaNode unserialization failed - auth too long";
        return NULL;
    }

    string pubauth;
    privauth.assign(ptr, ll);
    ptr += ll;

    bool isPublicNode = MemAccess::get<bool>(ptr);
    ptr += sizeof(bool);

    bool foreign = MemAccess::get<bool>(ptr);
    ptr += sizeof(bool);

    if (memcmp(ptr, "\0\0\0\0\0\0\0", 8))
    {
        LOG_err << "MegaNodePrivate unserialization failed - invalid version";
        return NULL;
    }
    ptr += 8;

    d->erase(0, ptr - d->data());

    return new MegaNodePrivate(namelen ? name.c_str() : NULL, FILENODE, size, ctime,
                               mtime, nodehandle, &nodekey, &attrstring,
                               fingerprintlen ? fingerprint.c_str() : NULL,
                               parenthandle, privauth.c_str(), pubauth.c_str(),
                               isPublicNode, foreign);
}

char *MegaNodePrivate::getBase64Handle()
{
    char *base64Handle = new char[12];
    Base64::btoa((byte*)&(nodehandle),MegaClient::NODEHANDLE,base64Handle);
    return base64Handle;
}

int MegaNodePrivate::getType()
{
	return type;
}

const char* MegaNodePrivate::getName()
{
    if(type <= FOLDERNODE)
    {
        return name;
    }

    switch(type)
    {
        case ROOTNODE:
            return "Cloud Drive";
        case INCOMINGNODE:
            return "Inbox";
        case RUBBISHNODE:
            return "Rubbish Bin";
        default:
            return name;
    }
}

const char *MegaNodePrivate::getFingerprint()
{
    return fingerprint;
}

bool MegaNodePrivate::hasCustomAttrs()
{
    return customAttrs != NULL;
}

MegaStringList *MegaNodePrivate::getCustomAttrNames()
{
    if (!customAttrs)
    {
        return new MegaStringList();
    }

    vector<char*> names;
    char *buf;
    for (attr_map::iterator it = customAttrs->begin(); it != customAttrs->end(); it++)
    {
        buf = new char[10];
        int attrlen = AttrMap::nameid2string(it->first, buf);
        buf[attrlen] = '\0';
        names.push_back(buf);
    }
    return new MegaStringListPrivate(names.data(), names.size());
}

const char *MegaNodePrivate::getCustomAttr(const char *attrName)
{
    if (!customAttrs)
    {
        return NULL;
    }

    nameid n = AttrMap::string2nameid(attrName);
    if (!n)
    {
        return NULL;
    }

    attr_map::iterator it = customAttrs->find(n);
    if (it == customAttrs->end())
    {
        return NULL;
    }

    return it->second.c_str();
}

int MegaNodePrivate::getDuration()
{
    return duration;
}

double MegaNodePrivate::getLatitude()
{
    return latitude;
}

double MegaNodePrivate::getLongitude()
{
    return longitude;
}

int64_t MegaNodePrivate::getSize()
{
	return size;
}

int64_t MegaNodePrivate::getCreationTime()
{
	return ctime;
}

int64_t MegaNodePrivate::getModificationTime()
{
    return mtime;
}

MegaHandle MegaNodePrivate::getParentHandle()
{
    return parenthandle;
}

uint64_t MegaNodePrivate::getHandle()
{
	return nodehandle;
}

string *MegaNodePrivate::getNodeKey()
{
    return &nodekey;
}

char *MegaNodePrivate::getBase64Key()
{
    char *key = NULL;

    // the key
    if (type == FILENODE && nodekey.size() >= FILENODEKEYLENGTH)
    {
        key = new char[FILENODEKEYLENGTH * 4 / 3 + 3];
        Base64::btoa((const byte*)nodekey.data(), FILENODEKEYLENGTH, key);
    }
    else if (type == FOLDERNODE && sharekey)
    {
        key = MegaApi::strdup(sharekey->c_str());
    }
    else
    {
        key = new char[1];
        key[0] = 0;
    }

    return key;
}

string *MegaNodePrivate::getAttrString()
{
	return &attrstring;
}

int MegaNodePrivate::getTag()
{
    return tag;
}

int64_t MegaNodePrivate::getExpirationTime()
{
    return plink ? plink->ets : -1;
}

MegaHandle MegaNodePrivate::getPublicHandle()
{
    return plink ? (MegaHandle) plink->ph : INVALID_HANDLE;
}

MegaNode* MegaNodePrivate::getPublicNode()
{
    if (!plink || plink->isExpired())
    {
        return NULL;
    }

    char *skey = getBase64Key();
    string key(skey);

    MegaNode *node = new MegaNodePrivate(
                name, type, size, ctime, mtime,
                plink->ph, &key, &attrstring, fingerprint,
                INVALID_HANDLE);

    delete [] skey;

    return node;
}

char *MegaNodePrivate::getPublicLink()
{
    if (!plink)
    {
        return NULL;
    }

    char *base64ph = new char[12];
    Base64::btoa((byte*)&(plink->ph), MegaClient::NODEHANDLE, base64ph);

    char *base64k = getBase64Key();

    string strlink = "https://mega.nz/#";
    strlink += (type ? "F" : "");
    strlink += "!";
    strlink += base64ph;
    strlink += "!";
    strlink += base64k;

    char *link = MegaApi::strdup(strlink.c_str());

    delete [] base64ph;
    delete [] base64k;

    return link;
}

bool MegaNodePrivate::isFile()
{
	return type == TYPE_FILE;
}

bool MegaNodePrivate::isFolder()
{
    return (type != TYPE_FILE) && (type != TYPE_UNKNOWN);
}

bool MegaNodePrivate::isRemoved()
{
    return hasChanged(MegaNode::CHANGE_TYPE_REMOVED);
}

bool MegaNodePrivate::hasChanged(int changeType)
{
    return (changed & changeType);
}

int MegaNodePrivate::getChanges()
{
    return changed;
}


const unsigned int MegaApiImpl::MAX_SESSION_LENGTH = 64;

#ifdef ENABLE_SYNC
bool MegaNodePrivate::isSyncDeleted()
{
    return syncdeleted;
}

string MegaNodePrivate::getLocalPath()
{
    return localPath;
}

bool WildcardMatch(const char *pszString, const char *pszMatch)
//  cf. http://www.planet-source-code.com/vb/scripts/ShowCode.asp?txtCodeId=1680&lngWId=3
{
    const char *cp;
    const char *mp;

    while ((*pszString) && (*pszMatch != '*'))
    {
        if ((*pszMatch != *pszString) && (*pszMatch != '?'))
        {
            return false;
        }
        pszMatch++;
        pszString++;
    }

    while (*pszString)
    {
        if (*pszMatch == '*')
        {
            if (!*++pszMatch)
            {
                return true;
            }
            mp = pszMatch;
            cp = pszString + 1;
        }
        else if ((*pszMatch == *pszString) || (*pszMatch == '?'))
        {
            pszMatch++;
            pszString++;
        }
        else
        {
            pszMatch = mp;
            pszString = cp++;
        }
    }
    while (*pszMatch == '*')
    {
        pszMatch++;
    }
    return !*pszMatch;
}

bool MegaApiImpl::is_syncable(const char *name)
{
    // Don't sync these system files from OS X
    if (!strcmp(name, "Icon\x0d"))
    {
        return false;
    }

    for (unsigned int i = 0; i < excludedNames.size(); i++)
    {
        if (WildcardMatch(name, excludedNames[i].c_str()))
        {
            return false;
        }
    }

    return true;
}

bool MegaApiImpl::is_syncable(long long size)
{
    if (!syncLowerSizeLimit)
    {
        // No lower limit. Check upper limit only
        if (syncUpperSizeLimit && size > syncUpperSizeLimit)
        {
            return false;
        }
    }
    else if (!syncUpperSizeLimit)
    {
        // No upper limit. Check lower limit only
        if (syncLowerSizeLimit && size < syncLowerSizeLimit)
        {
            return false;
        }
    }
    else
    {
        //Upper and lower limit
        if(syncLowerSizeLimit < syncUpperSizeLimit)
        {
            // Normal use case:
            // Exclude files with a size lower than the lower limit
            // or greater than the upper limit
            if(size < syncLowerSizeLimit || size > syncUpperSizeLimit)
            {
                return false;
            }
        }
        else
        {
            // Special use case:
            // Exclude files with a size lower than the lower limit
            // AND greater than the upper limit
            if(size < syncLowerSizeLimit && size > syncUpperSizeLimit)
            {
                return false;
            }
        }
    }

    return true;
}

bool MegaApiImpl::isIndexing()
{
    if(!client || client->syncs.size() == 0)
    {
        return false;
    }

    if(client->syncscanstate)
    {
        return true;
    }

    bool indexing = false;
    sdkMutex.lock();
    sync_list::iterator it = client->syncs.begin();
    while(it != client->syncs.end())
    {
        Sync *sync = (*it);
        if(sync->state == SYNC_INITIALSCAN)
        {
            indexing = true;
            break;
        }
        it++;
    }
    sdkMutex.unlock();
    return indexing;
}

char *MegaApiImpl::getBlockedPath()
{
    char *path = NULL;
    sdkMutex.lock();
    if (client->blockedfile.size())
    {
        path = MegaApi::strdup(client->blockedfile.c_str());
    }
    sdkMutex.unlock();
    return path;
}
#endif

bool MegaNodePrivate::hasThumbnail()
{
	return thumbnailAvailable;
}

bool MegaNodePrivate::hasPreview()
{
    return previewAvailable;
}

bool MegaNodePrivate::isPublic()
{
    return isPublicNode;
}

bool MegaNodePrivate::isShared()
{
    return outShares || inShare;
}

bool MegaNodePrivate::isOutShare()
{
    return outShares;
}

bool MegaNodePrivate::isInShare()
{
    return inShare;
}

bool MegaNodePrivate::isExported()
{
    return plink;
}

bool MegaNodePrivate::isExpired()
{
    return plink ? (plink->isExpired()) : false;
}

bool MegaNodePrivate::isTakenDown()
{
    return plink ? plink->takendown : false;
}

bool MegaNodePrivate::isForeign()
{
    return foreign;
}

string *MegaNodePrivate::getPrivateAuth()
{
    return &privateAuth;
}

MegaNodeList *MegaNodePrivate::getChildren()
{
    return children;
}

void MegaNodePrivate::setPrivateAuth(const char *privateAuth)
{
    if (!privateAuth || !privateAuth[0])
    {
        this->privateAuth.clear();
    }
    else
    {
        this->privateAuth = privateAuth;
    }
}

void MegaNodePrivate::setPublicAuth(const char *publicAuth)
{
    if (!publicAuth || !publicAuth[0])
    {
        this->publicAuth.clear();
    }
    else
    {
        this->publicAuth = publicAuth;
    }
}

void MegaNodePrivate::setForeign(bool foreign)
{
    this->foreign = foreign;
}

void MegaNodePrivate::setChildren(MegaNodeList *children)
{
    this->children = children;
}

void MegaNodePrivate::setName(const char *newName)
{
    if (name)
        delete [] name;

    name = MegaApi::strdup(newName);
}

string *MegaNodePrivate::getPublicAuth()
{
    return &publicAuth;
}

MegaNodePrivate::~MegaNodePrivate()
{
    delete[] name;
    delete [] fingerprint;
    delete customAttrs;
    delete plink;
    delete sharekey;
    delete children;
}

MegaUserPrivate::MegaUserPrivate(User *user) : MegaUser()
{
    email = MegaApi::strdup(user->email.c_str());
    handle = user->userhandle;
	visibility = user->show;
	ctime = user->ctime;
    tag = user->getTag();
    changed = 0;
    if (user->changed.authring)
    {
        changed |= MegaUser::CHANGE_TYPE_AUTHRING;
    }
    if(user->changed.avatar)
    {
        changed |= MegaUser::CHANGE_TYPE_AVATAR;
    }
    if(user->changed.lstint)
    {
        changed |= MegaUser::CHANGE_TYPE_LSTINT;
    }
    if(user->changed.firstname)
    {
        changed |= MegaUser::CHANGE_TYPE_FIRSTNAME;
    }
    if(user->changed.lastname)
    {
        changed |= MegaUser::CHANGE_TYPE_LASTNAME;
    }
    if(user->changed.email)
    {
        changed |= MegaUser::CHANGE_TYPE_EMAIL;
    }
    if(user->changed.keyring)
    {
        changed |= MegaUser::CHANGE_TYPE_KEYRING;
    }
    if(user->changed.country)
    {
        changed |= MegaUser::CHANGE_TYPE_COUNTRY;
    }
    if(user->changed.birthday)
    {
        changed |= MegaUser::CHANGE_TYPE_BIRTHDAY;
    }
    if(user->changed.puCu255)
    {
        changed |= MegaUser::CHANGE_TYPE_PUBKEY_CU255;
    }
    if(user->changed.puEd255)
    {
        changed |= MegaUser::CHANGE_TYPE_PUBKEY_ED255;
    }
    if(user->changed.sigPubk)
    {
        changed |= MegaUser::CHANGE_TYPE_SIG_PUBKEY_RSA;
    }
    if(user->changed.sigCu255)
    {
        changed |= MegaUser::CHANGE_TYPE_SIG_PUBKEY_CU25;
    }
}

MegaUserPrivate::MegaUserPrivate(MegaUser *user) : MegaUser()
{
	email = MegaApi::strdup(user->getEmail());
    handle = user->getHandle();
	visibility = user->getVisibility();
	ctime = user->getTimestamp();
    changed = user->getChanges();
    tag = user->isOwnChange();
}

MegaUser *MegaUserPrivate::fromUser(User *user)
{
    if(!user)
    {
        return NULL;
    }
    return new MegaUserPrivate(user);
}

MegaUser *MegaUserPrivate::copy()
{
	return new MegaUserPrivate(this);
}

MegaUserPrivate::~MegaUserPrivate()
{
	delete[] email;
}

const char* MegaUserPrivate::getEmail()
{
	return email;
}

MegaHandle MegaUserPrivate::getHandle()
{
    return handle;
}

int MegaUserPrivate::getVisibility()
{
	return visibility;
}

int64_t MegaUserPrivate::getTimestamp()
{
	return ctime;
}

bool MegaUserPrivate::hasChanged(int changeType)
{
    return (changed & changeType);
}

int MegaUserPrivate::getChanges()
{
    return changed;
}

int MegaUserPrivate::isOwnChange()
{
    return tag;
}


MegaNode *MegaNodePrivate::fromNode(Node *node)
{
    if(!node) return NULL;
    return new MegaNodePrivate(node);
}

MegaSharePrivate::MegaSharePrivate(MegaShare *share) : MegaShare()
{
	this->nodehandle = share->getNodeHandle();
	this->user = MegaApi::strdup(share->getUser());
	this->access = share->getAccess();
	this->ts = share->getTimestamp();
}

MegaShare *MegaSharePrivate::copy()
{
	return new MegaSharePrivate(this);
}

MegaSharePrivate::MegaSharePrivate(uint64_t handle, Share *share)
{
    this->nodehandle = handle;
    this->user = share->user ? MegaApi::strdup(share->user->email.c_str()) : NULL;
	this->access = share->access;
	this->ts = share->ts;
}

MegaShare *MegaSharePrivate::fromShare(uint64_t nodeuint64_t, Share *share)
{
    return new MegaSharePrivate(nodeuint64_t, share);
}

MegaSharePrivate::~MegaSharePrivate()
{
	delete[] user;
}

const char *MegaSharePrivate::getUser()
{
	return user;
}

uint64_t MegaSharePrivate::getNodeHandle()
{
    return nodehandle;
}

int MegaSharePrivate::getAccess()
{
	return access;
}

int64_t MegaSharePrivate::getTimestamp()
{
	return ts;
}


MegaTransferPrivate::MegaTransferPrivate(int type, MegaTransferListener *listener)
{
    this->type = type;
    this->tag = -1;
    this->path = NULL;
    this->nodeHandle = UNDEF;
    this->parentHandle = UNDEF;
    this->startPos = -1;
    this->endPos = -1;
    this->parentPath = NULL;
    this->listener = listener;
    this->retry = 0;
    this->maxRetries = 7;
    this->time = -1;
    this->startTime = 0;
    this->transferredBytes = 0;
    this->totalBytes = 0;
    this->fileName = NULL;
    this->transfer = NULL;
    this->speed = 0;
    this->deltaSize = 0;
    this->updateTime = 0;
    this->publicNode = NULL;
    this->lastBytes = NULL;
    this->syncTransfer = false;
    this->streamingTransfer = false;
    this->temporarySourceFile = false;
    this->lastError = API_OK;
    this->folderTransferTag = 0;
    this->appData = NULL;
    this->state = STATE_NONE;
    this->priority = 0;
}

MegaTransferPrivate::MegaTransferPrivate(const MegaTransferPrivate *transfer)
{
    path = NULL;
    parentPath = NULL;
    fileName = NULL;
    publicNode = NULL;
    lastBytes = NULL;
    appData = NULL;

    this->listener = transfer->getListener();
    this->transfer = transfer->getTransfer();
    this->type = transfer->getType();
    this->setState(transfer->getState());
    this->setPriority(transfer->getPriority());
    this->setTag(transfer->getTag());
    this->setPath(transfer->getPath());
    this->setNodeHandle(transfer->getNodeHandle());
    this->setParentHandle(transfer->getParentHandle());
    this->setStartPos(transfer->getStartPos());
    this->setEndPos(transfer->getEndPos());
    this->setParentPath(transfer->getParentPath());
    this->setNumRetry(transfer->getNumRetry());
    this->setMaxRetries(transfer->getMaxRetries());
    this->setTime(transfer->getTime());
    this->setStartTime(transfer->getStartTime());
    this->setTransferredBytes(transfer->getTransferredBytes());
    this->setTotalBytes(transfer->getTotalBytes());
    this->setFileName(transfer->getFileName());
    this->setSpeed(transfer->getSpeed());
    this->setDeltaSize(transfer->getDeltaSize());
    this->setUpdateTime(transfer->getUpdateTime());
    this->setPublicNode(transfer->getPublicNode());
    this->setTransfer(transfer->getTransfer());
    this->setSyncTransfer(transfer->isSyncTransfer());
    this->setStreamingTransfer(transfer->isStreamingTransfer());
    this->setSourceFileTemporary(transfer->isSourceFileTemporary());
    this->setLastError(transfer->getLastError());
    this->setFolderTransferTag(transfer->getFolderTransferTag());
    this->setAppData(transfer->getAppData());
}

MegaTransfer* MegaTransferPrivate::copy()
{
    return new MegaTransferPrivate(this);
}

void MegaTransferPrivate::setTransfer(Transfer *transfer)
{
	this->transfer = transfer;
}

Transfer* MegaTransferPrivate::getTransfer() const
{
	return transfer;
}

int MegaTransferPrivate::getTag() const
{
	return tag;
}

long long MegaTransferPrivate::getSpeed() const
{
	return speed;
}

long long MegaTransferPrivate::getDeltaSize() const
{
	return deltaSize;
}

int64_t MegaTransferPrivate::getUpdateTime() const
{
	return updateTime;
}

MegaNode *MegaTransferPrivate::getPublicNode() const
{
	return publicNode;
}

MegaNode *MegaTransferPrivate::getPublicMegaNode() const
{
    if(publicNode)
    {
        return publicNode->copy();
    }

    return NULL;
}

bool MegaTransferPrivate::isSyncTransfer() const
{
	return syncTransfer;
}

bool MegaTransferPrivate::isStreamingTransfer() const
{
    return streamingTransfer;
}

bool MegaTransferPrivate::isSourceFileTemporary() const
{
    return temporarySourceFile;
}

int MegaTransferPrivate::getType() const
{
	return type;
}

int64_t MegaTransferPrivate::getStartTime() const
{
	return startTime;
}

long long MegaTransferPrivate::getTransferredBytes() const
{
	return transferredBytes;
}

long long MegaTransferPrivate::getTotalBytes() const
{
	return totalBytes;
}

const char* MegaTransferPrivate::getPath() const
{
	return path;
}

const char* MegaTransferPrivate::getParentPath() const
{
	return parentPath;
}

uint64_t MegaTransferPrivate::getNodeHandle() const
{
	return nodeHandle;
}

uint64_t MegaTransferPrivate::getParentHandle() const
{
	return parentHandle;
}

long long MegaTransferPrivate::getStartPos() const
{
	return startPos;
}

long long MegaTransferPrivate::getEndPos() const
{
	return endPos;
}

int MegaTransferPrivate::getNumRetry() const
{
	return retry;
}

int MegaTransferPrivate::getMaxRetries() const
{
	return maxRetries;
}

int64_t MegaTransferPrivate::getTime() const
{
	return time;
}

const char* MegaTransferPrivate::getFileName() const
{
	return fileName;
}

char * MegaTransferPrivate::getLastBytes() const
{
    return lastBytes;
}

MegaError MegaTransferPrivate::getLastError() const
{
    return this->lastError;
}

bool MegaTransferPrivate::isFolderTransfer() const
{
    return folderTransferTag < 0;
}

int MegaTransferPrivate::getFolderTransferTag() const
{
    return this->folderTransferTag;
}

void MegaTransferPrivate::setAppData(const char *data)
{
    if (this->appData)
    {
        delete [] this->appData;
    }
    this->appData = MegaApi::strdup(data);
}

const char *MegaTransferPrivate::getAppData() const
{
    return this->appData;
}

void MegaTransferPrivate::setState(int state)
{
    this->state = state;
}

int MegaTransferPrivate::getState() const
{
    return state;
}

void MegaTransferPrivate::setPriority(unsigned long long p)
{
    this->priority = p;
}

unsigned long long MegaTransferPrivate::getPriority() const
{
    return priority;
}

bool MegaTransferPrivate::serialize(string *d)
{
    d->append((const char*)&type, sizeof(type));
    d->append((const char*)&nodeHandle, sizeof(nodeHandle));
    d->append((const char*)&parentHandle, sizeof(parentHandle));

    unsigned short ll;
    ll = path ? strlen(path) + 1 : 0;
    d->append((char*)&ll, sizeof(ll));
    d->append(path, ll);

    ll = parentPath ? strlen(parentPath) + 1 : 0;
    d->append((char*)&ll, sizeof(ll));
    d->append(parentPath, ll);

    ll = fileName ? strlen(fileName) + 1 : 0;
    d->append((char*)&ll, sizeof(ll));
    d->append(fileName, ll);

    d->append((const char*)&folderTransferTag, sizeof(folderTransferTag));
    d->append("\0\0\0\0\0\0", 7);

    ll = appData ? strlen(appData) + 1 : 0;
    if (ll)
    {
        char hasAppData = 1;
        d->append(&hasAppData, 1);
        d->append((char*)&ll, sizeof(ll));
        d->append(appData, ll);
    }
    else
    {
        d->append("", 1);
    }

    MegaNodePrivate *node = dynamic_cast<MegaNodePrivate *>(publicNode);
    bool isPublic = (node != NULL);
    d->append((const char*)&isPublic, sizeof(bool));
    if (isPublic)
    {
        node->serialize(d);
    }
    return true;
}

MegaTransferPrivate *MegaTransferPrivate::unserialize(string *d)
{
    const char* ptr = d->data();
    const char* end = ptr + d->size();

    if (ptr + sizeof(int) + sizeof(MegaHandle)
            + sizeof(MegaHandle) + sizeof(unsigned short) > end)
    {
        LOG_err << "MegaTransfer unserialization failed - data too short";
        return NULL;
    }

    int type = MemAccess::get<int>(ptr);
    ptr += sizeof(int);

    MegaTransferPrivate *transfer = new MegaTransferPrivate(type);
    transfer->nodeHandle = MemAccess::get<MegaHandle>(ptr);
    ptr += sizeof(MegaHandle);

    transfer->parentHandle = MemAccess::get<MegaHandle>(ptr);
    ptr += sizeof(MegaHandle);

    unsigned short pathlen = MemAccess::get<unsigned short>(ptr);
    ptr += sizeof(unsigned short);

    if (ptr + pathlen + sizeof(unsigned short) > end)
    {
        LOG_err << "MegaTransfer unserialization failed - path too long";
        delete transfer;
        return NULL;
    }

    if (pathlen)
    {
        string path;
        path.assign(ptr, pathlen - 1);
        transfer->setPath(path.c_str());
    }
    ptr += pathlen;

    unsigned short parentPathLen = MemAccess::get<unsigned short>(ptr);
    ptr += sizeof(unsigned short);

    if (ptr + parentPathLen + sizeof(unsigned short) > end)
    {
        LOG_err << "MegaTransfer unserialization failed - parentpath too long";
        delete transfer;
        return NULL;
    }

    if (parentPathLen)
    {
        string path;
        path.assign(ptr, parentPathLen - 1);
        transfer->setParentPath(path.c_str());
    }
    ptr += parentPathLen;

    unsigned short fileNameLen = MemAccess::get<unsigned short>(ptr);
    ptr += sizeof(unsigned short);

    if (ptr + fileNameLen + sizeof(int) + 7 + sizeof(char) > end)
    {
        LOG_err << "MegaTransfer unserialization failed - filename too long";
        delete transfer;
        return NULL;
    }

    if (fileNameLen)
    {
        string path;
        path.assign(ptr, fileNameLen - 1);
        transfer->setFileName(path.c_str());
    }
    ptr += fileNameLen;

    transfer->folderTransferTag = MemAccess::get<int>(ptr);
    ptr += sizeof(int);

    if (memcmp(ptr, "\0\0\0\0\0\0", 7))
    {
        LOG_err << "MegaTransfer unserialization failed - invalid version";
        delete transfer;
        return NULL;
    }
    ptr += 7;

    char hasAppData = MemAccess::get<char>(ptr);
    ptr += sizeof(char);
    if (hasAppData > 1)
    {
        LOG_err << "MegaTransfer unserialization failed - invalid app data";
        delete transfer;
        return NULL;
    }

    if (hasAppData)
    {
        if (ptr + sizeof(unsigned short) > end)
        {
            LOG_err << "MegaTransfer unserialization failed - no app data header";
            delete transfer;
            return NULL;
        }

        unsigned short appDataLen = MemAccess::get<unsigned short>(ptr);
        ptr += sizeof(unsigned short);
        if (!appDataLen || (ptr + appDataLen > end))
        {
            LOG_err << "MegaTransfer unserialization failed - invalid appData";
            delete transfer;
            return NULL;
        }

        string data;
        data.assign(ptr, appDataLen - 1);
        transfer->setAppData(data.c_str());
        ptr += appDataLen;
    }

    if (ptr + sizeof(bool) > end)
    {
        LOG_err << "MegaTransfer unserialization failed - reading public node";
        delete transfer;
        return NULL;
    }

    bool isPublic = MemAccess::get<bool>(ptr);
    ptr += sizeof(bool);

    d->erase(0, ptr - d->data());

    if (isPublic)
    {
        MegaNodePrivate *publicNode = MegaNodePrivate::unserialize(d);
        if (!publicNode)
        {
            LOG_err << "MegaTransfer unserialization failed - unable to unserialize MegaNode";
            delete transfer;
            return NULL;
        }

        transfer->setPublicNode(publicNode);
        delete publicNode;
    }

    return transfer;
}

void MegaTransferPrivate::setTag(int tag)
{
	this->tag = tag;
}

void MegaTransferPrivate::setSpeed(long long speed)
{
	this->speed = speed;
}

void MegaTransferPrivate::setDeltaSize(long long deltaSize)
{
	this->deltaSize = deltaSize;
}

void MegaTransferPrivate::setUpdateTime(int64_t updateTime)
{
	this->updateTime = updateTime;
}
void MegaTransferPrivate::setPublicNode(MegaNode *publicNode, bool copyChildren)
{
    if (this->publicNode)
    {
    	delete this->publicNode;
    }

    if (!publicNode)
    {
    	this->publicNode = NULL;
    }
    else
    {
        MegaNodePrivate *nodePrivate = new MegaNodePrivate(publicNode);
        MegaNodeListPrivate *children = dynamic_cast<MegaNodeListPrivate *>(publicNode->getChildren());
        if (children && copyChildren)
        {
            nodePrivate->setChildren(new MegaNodeListPrivate(children, true));
        }
        this->publicNode = nodePrivate;
    }
}

void MegaTransferPrivate::setSyncTransfer(bool syncTransfer)
{
    this->syncTransfer = syncTransfer;
}

void MegaTransferPrivate::setSourceFileTemporary(bool temporary)
{
    this->temporarySourceFile = temporary;
}

void MegaTransferPrivate::setStreamingTransfer(bool streamingTransfer)
{
    this->streamingTransfer = streamingTransfer;
}

void MegaTransferPrivate::setStartTime(int64_t startTime)
{
    if (!this->startTime)
    {
        this->startTime = startTime;
    }
}

void MegaTransferPrivate::setTransferredBytes(long long transferredBytes)
{
	this->transferredBytes = transferredBytes;
}

void MegaTransferPrivate::setTotalBytes(long long totalBytes)
{
	this->totalBytes = totalBytes;
}

void MegaTransferPrivate::setLastBytes(char *lastBytes)
{
    this->lastBytes = lastBytes;
}

void MegaTransferPrivate::setLastError(MegaError e)
{
    this->lastError = e;
}

void MegaTransferPrivate::setFolderTransferTag(int tag)
{
    this->folderTransferTag = tag;
}

void MegaTransferPrivate::setListener(MegaTransferListener *listener)
{
    this->listener = listener;
}

void MegaTransferPrivate::setPath(const char* path)
{
	if(this->path) delete [] this->path;
    this->path = MegaApi::strdup(path);
	if(!this->path) return;

	for(int i = strlen(path)-1; i>=0; i--)
	{
		if((path[i]=='\\') || (path[i]=='/'))
		{
			setFileName(&(path[i+1]));
            char *parentPath = MegaApi::strdup(path);
            parentPath[i+1] = '\0';
            setParentPath(parentPath);
            delete [] parentPath;
			return;
		}
	}
	setFileName(path);
}

void MegaTransferPrivate::setParentPath(const char* path)
{
	if(this->parentPath) delete [] this->parentPath;
    this->parentPath =  MegaApi::strdup(path);
}

void MegaTransferPrivate::setFileName(const char* fileName)
{
	if(this->fileName) delete [] this->fileName;
    this->fileName =  MegaApi::strdup(fileName);
}

void MegaTransferPrivate::setNodeHandle(uint64_t nodeHandle)
{
	this->nodeHandle = nodeHandle;
}

void MegaTransferPrivate::setParentHandle(uint64_t parentHandle)
{
	this->parentHandle = parentHandle;
}

void MegaTransferPrivate::setStartPos(long long startPos)
{
	this->startPos = startPos;
}

void MegaTransferPrivate::setEndPos(long long endPos)
{
	this->endPos = endPos;
}

void MegaTransferPrivate::setNumRetry(int retry)
{
	this->retry = retry;
}

void MegaTransferPrivate::setMaxRetries(int maxRetries)
{
	this->maxRetries = maxRetries;
}

void MegaTransferPrivate::setTime(int64_t time)
{
	this->time = time;
}

const char * MegaTransferPrivate::getTransferString() const
{
    switch(type)
    {
    case TYPE_UPLOAD:
        return "UPLOAD";
    case TYPE_DOWNLOAD:
        return "DOWNLOAD";
    case TYPE_LOCAL_HTTP_DOWNLOAD:
        return "LOCAL_HTTP_DOWNLOAD";
    }

    return "UNKNOWN";
}

MegaTransferListener* MegaTransferPrivate::getListener() const
{
	return listener;
}

MegaTransferPrivate::~MegaTransferPrivate()
{
	delete[] path;
	delete[] parentPath;
	delete [] fileName;
    delete [] appData;
    delete publicNode;
}

const char * MegaTransferPrivate::toString() const
{
	return getTransferString();
}

const char * MegaTransferPrivate::__str__() const
{
	return getTransferString();
}

const char *MegaTransferPrivate::__toString() const
{
	return getTransferString();
}

MegaContactRequestPrivate::MegaContactRequestPrivate(PendingContactRequest *request)
{
    handle = request->id;
    sourceEmail = request->originatoremail.size() ? MegaApi::strdup(request->originatoremail.c_str()) : NULL;
    sourceMessage = request->msg.size() ? MegaApi::strdup(request->msg.c_str()) : NULL;
    targetEmail = request->targetemail.size() ? MegaApi::strdup(request->targetemail.c_str()) : NULL;
    creationTime = request->ts;
    modificationTime = request->uts;

    if(request->changed.accepted)
    {
        status = MegaContactRequest::STATUS_ACCEPTED;
    }
    else if(request->changed.deleted)
    {
        status = MegaContactRequest::STATUS_DELETED;
    }
    else if(request->changed.denied)
    {
        status = MegaContactRequest::STATUS_DENIED;
    }
    else if(request->changed.ignored)
    {
        status = MegaContactRequest::STATUS_IGNORED;
    }
    else if(request->changed.reminded)
    {
        status = MegaContactRequest::STATUS_REMINDED;
    }
    else
    {
        status = MegaContactRequest::STATUS_UNRESOLVED;
    }

    outgoing = request->isoutgoing;
}

MegaContactRequestPrivate::MegaContactRequestPrivate(const MegaContactRequest *request)
{
    handle = request->getHandle();
    sourceEmail = MegaApi::strdup(request->getSourceEmail());
    sourceMessage = MegaApi::strdup(request->getSourceMessage());
    targetEmail = MegaApi::strdup(request->getTargetEmail());
    creationTime = request->getCreationTime();
    modificationTime = request->getModificationTime();
    status = request->getStatus();
    outgoing = request->isOutgoing();
}

MegaContactRequestPrivate::~MegaContactRequestPrivate()
{
    delete [] sourceEmail;
    delete [] sourceMessage;
    delete [] targetEmail;
}

MegaContactRequest *MegaContactRequestPrivate::fromContactRequest(PendingContactRequest *request)
{
    return new MegaContactRequestPrivate(request);
}

MegaContactRequest *MegaContactRequestPrivate::copy() const
{
    return new MegaContactRequestPrivate(this);
}

MegaHandle MegaContactRequestPrivate::getHandle() const
{
    return handle;
}

char *MegaContactRequestPrivate::getSourceEmail() const
{
    return sourceEmail;
}

char *MegaContactRequestPrivate::getSourceMessage() const
{
    return sourceMessage;
}

char *MegaContactRequestPrivate::getTargetEmail() const
{
    return targetEmail;
}

int64_t MegaContactRequestPrivate::getCreationTime() const
{
    return creationTime;
}

int64_t MegaContactRequestPrivate::getModificationTime() const
{
    return modificationTime;
}

int MegaContactRequestPrivate::getStatus() const
{
    return status;
}

bool MegaContactRequestPrivate::isOutgoing() const
{
    return outgoing;
}


MegaAccountDetails *MegaAccountDetailsPrivate::fromAccountDetails(AccountDetails *details)
{
    return new MegaAccountDetailsPrivate(details);
}

MegaAccountDetailsPrivate::MegaAccountDetailsPrivate(AccountDetails *details)
{
    this->details = (*details);
}

MegaAccountDetailsPrivate::~MegaAccountDetailsPrivate()
{ }

MegaRequest *MegaRequestPrivate::copy()
{
    return new MegaRequestPrivate(this);
}

MegaRequestPrivate::MegaRequestPrivate(int type, MegaRequestListener *listener)
{
	this->type = type;
    this->tag = 0;
	this->transfer = 0;
	this->listener = listener;
#ifdef ENABLE_SYNC
    this->syncListener = NULL;
#endif
	this->nodeHandle = UNDEF;
	this->link = NULL;
	this->parentHandle = UNDEF;
    this->sessionKey = NULL;
	this->name = NULL;
	this->email = NULL;
    this->text = NULL;
	this->password = NULL;
	this->newPassword = NULL;
	this->privateKey = NULL;
	this->access = MegaShare::ACCESS_UNKNOWN;
	this->numRetry = 0;
	this->publicNode = NULL;
	this->numDetails = 0;
	this->file = NULL;
	this->attrType = 0;
    this->flag = false;
    this->totalBytes = -1;
    this->transferredBytes = 0;
    this->number = 0;

    if(type == MegaRequest::TYPE_ACCOUNT_DETAILS)
    {
        this->accountDetails = new AccountDetails();
    }
    else
    {
        this->accountDetails = NULL;
    }

    if((type == MegaRequest::TYPE_GET_PRICING) || (type == MegaRequest::TYPE_GET_PAYMENT_ID) || type == MegaRequest::TYPE_UPGRADE_ACCOUNT)
    {
        this->megaPricing = new MegaPricingPrivate();
    }
    else
    {
        megaPricing = NULL;
    }

#ifdef ENABLE_CHAT
    if(type == MegaRequest::TYPE_CHAT_CREATE)
    {
        this->chatPeerList = new MegaTextChatPeerListPrivate();
    }
    else
    {
        this->chatPeerList = NULL;
    }

    if(type == MegaRequest::TYPE_CHAT_FETCH)
    {
        this->chatList = new MegaTextChatListPrivate();
    }
    else
    {
        this->chatList = NULL;
    }
#endif

    stringMap = NULL;
}

MegaRequestPrivate::MegaRequestPrivate(MegaRequestPrivate *request)
{
    this->link = NULL;
    this->sessionKey = NULL;
    this->name = NULL;
    this->email = NULL;
    this->text = NULL;
    this->password = NULL;
    this->newPassword = NULL;
    this->privateKey = NULL;
    this->access = MegaShare::ACCESS_UNKNOWN;
    this->publicNode = NULL;
    this->file = NULL;
    this->publicNode = NULL;

    this->type = request->getType();
    this->setTag(request->getTag());
    this->setNodeHandle(request->getNodeHandle());
    this->setLink(request->getLink());
    this->setParentHandle(request->getParentHandle());
    this->setSessionKey(request->getSessionKey());
    this->setName(request->getName());
    this->setEmail(request->getEmail());
    this->setPassword(request->getPassword());
    this->setNewPassword(request->getNewPassword());
    this->setPrivateKey(request->getPrivateKey());
    this->setAccess(request->getAccess());
    this->setNumRetry(request->getNumRetry());
	this->numDetails = 0;
    this->setFile(request->getFile());
    this->setParamType(request->getParamType());
    this->setText(request->getText());
    this->setNumber(request->getNumber());
    this->setPublicNode(request->getPublicNode());
    this->setFlag(request->getFlag());
    this->setTransferTag(request->getTransferTag());
    this->setTotalBytes(request->getTotalBytes());
    this->setTransferredBytes(request->getTransferredBytes());
    this->listener = request->getListener();
#ifdef ENABLE_SYNC
    this->syncListener = request->getSyncListener();
#endif
    this->megaPricing = (MegaPricingPrivate *)request->getPricing();

    this->accountDetails = NULL;
    if(request->getAccountDetails())
    {
		this->accountDetails = new AccountDetails();
        *(this->accountDetails) = *(request->getAccountDetails());
	}

#ifdef ENABLE_CHAT   
    this->chatPeerList = request->getMegaTextChatPeerList() ? request->chatPeerList->copy() : NULL;
    this->chatList = request->getMegaTextChatList() ? request->chatList->copy() : NULL;
#endif

    this->stringMap = request->getMegaStringMap() ? request->stringMap->copy() : NULL;
}

AccountDetails *MegaRequestPrivate::getAccountDetails() const
{
    return accountDetails;
}

#ifdef ENABLE_CHAT
MegaTextChatPeerList *MegaRequestPrivate::getMegaTextChatPeerList() const
{
    return chatPeerList;
}

void MegaRequestPrivate::setMegaTextChatPeerList(MegaTextChatPeerList *chatPeers)
{
    if (this->chatPeerList)
        delete this->chatPeerList;

    this->chatPeerList = chatPeers->copy();
}

MegaTextChatList *MegaRequestPrivate::getMegaTextChatList() const
{
    return chatList;
}

void MegaRequestPrivate::setMegaTextChatList(MegaTextChatList *chatList)
{
    if (this->chatList)
        delete this->chatList;

    this->chatList = chatList->copy();
}
#endif

MegaStringMap *MegaRequestPrivate::getMegaStringMap() const
{
    return stringMap;
}

void MegaRequestPrivate::setMegaStringMap(const MegaStringMap *stringMap)
{
    if (this->stringMap)
    {
        delete this->stringMap;
    }

    this->stringMap = stringMap ? stringMap->copy() : NULL;
}

#ifdef ENABLE_SYNC
void MegaRequestPrivate::setSyncListener(MegaSyncListener *syncListener)
{
    this->syncListener = syncListener;
}

MegaSyncListener *MegaRequestPrivate::getSyncListener() const
{
    return syncListener;
}
#endif

MegaAccountDetails *MegaRequestPrivate::getMegaAccountDetails() const
{
    if(accountDetails)
    {
        return MegaAccountDetailsPrivate::fromAccountDetails(accountDetails);
    }
    return NULL;
}

MegaRequestPrivate::~MegaRequestPrivate()
{
	delete [] link;
	delete [] name;
	delete [] email;
	delete [] password;
	delete [] newPassword;
	delete [] privateKey;
    delete [] sessionKey;
	delete publicNode;
	delete [] file;
	delete accountDetails;
    delete megaPricing;
    delete [] text;

#ifdef ENABLE_CHAT
    delete chatPeerList;
    delete chatList;
#endif
}

int MegaRequestPrivate::getType() const
{
	return type;
}

uint64_t MegaRequestPrivate::getNodeHandle() const
{
	return nodeHandle;
}

const char* MegaRequestPrivate::getLink() const
{
	return link;
}

uint64_t MegaRequestPrivate::getParentHandle() const
{
	return parentHandle;
}

const char* MegaRequestPrivate::getSessionKey() const
{
	return sessionKey;
}

const char* MegaRequestPrivate::getName() const
{
	return name;
}

const char* MegaRequestPrivate::getEmail() const
{
	return email;
}

const char* MegaRequestPrivate::getPassword() const
{
	return password;
}

const char* MegaRequestPrivate::getNewPassword() const
{
	return newPassword;
}

const char* MegaRequestPrivate::getPrivateKey() const
{
	return privateKey;
}

int MegaRequestPrivate::getAccess() const
{
	return access;
}

const char* MegaRequestPrivate::getFile() const
{
	return file;
}

int MegaRequestPrivate::getParamType() const
{
	return attrType;
}

const char *MegaRequestPrivate::getText() const
{
    return text;
}

long long MegaRequestPrivate::getNumber() const
{
    return number;
}

bool MegaRequestPrivate::getFlag() const
{
	return flag;
}

long long MegaRequestPrivate::getTransferredBytes() const
{
	return transferredBytes;
}

long long MegaRequestPrivate::getTotalBytes() const
{
	return totalBytes;
}

int MegaRequestPrivate::getNumRetry() const
{
	return numRetry;
}

int MegaRequestPrivate::getNumDetails() const
{
    return numDetails;
}

int MegaRequestPrivate::getTag() const
{
    return tag;
}

MegaPricing *MegaRequestPrivate::getPricing() const
{
    return megaPricing ? megaPricing->copy() : NULL;
}

void MegaRequestPrivate::setNumDetails(int numDetails)
{
	this->numDetails = numDetails;
}

MegaNode *MegaRequestPrivate::getPublicNode() const
{
	return publicNode;
}

MegaNode *MegaRequestPrivate::getPublicMegaNode() const
{
    if(publicNode)
    {
        return publicNode->copy();
    }

    return NULL;
}

void MegaRequestPrivate::setNodeHandle(uint64_t nodeHandle)
{
	this->nodeHandle = nodeHandle;
}

void MegaRequestPrivate::setParentHandle(uint64_t parentHandle)
{
	this->parentHandle = parentHandle;
}

void MegaRequestPrivate::setSessionKey(const char* sessionKey)
{
    if(this->sessionKey) delete [] this->sessionKey;
    this->sessionKey = MegaApi::strdup(sessionKey);
}

void MegaRequestPrivate::setNumRetry(int numRetry)
{
	this->numRetry = numRetry;
}

void MegaRequestPrivate::setLink(const char* link)
{
	if(this->link)
		delete [] this->link;

    this->link = MegaApi::strdup(link);
}
void MegaRequestPrivate::setName(const char* name)
{
	if(this->name)
		delete [] this->name;

    this->name = MegaApi::strdup(name);
}
void MegaRequestPrivate::setEmail(const char* email)
{
	if(this->email)
		delete [] this->email;

    this->email = MegaApi::strdup(email);
}
void MegaRequestPrivate::setPassword(const char* password)
{
	if(this->password)
		delete [] this->password;

    this->password = MegaApi::strdup(password);
}
void MegaRequestPrivate::setNewPassword(const char* newPassword)
{
	if(this->newPassword)
		delete [] this->newPassword;

    this->newPassword = MegaApi::strdup(newPassword);
}
void MegaRequestPrivate::setPrivateKey(const char* privateKey)
{
	if(this->privateKey)
		delete [] this->privateKey;

    this->privateKey = MegaApi::strdup(privateKey);
}
void MegaRequestPrivate::setAccess(int access)
{
	this->access = access;
}

void MegaRequestPrivate::setFile(const char* file)
{
    if(this->file)
        delete [] this->file;

    this->file = MegaApi::strdup(file);
}

void MegaRequestPrivate::setParamType(int type)
{
    this->attrType = type;
}

void MegaRequestPrivate::setText(const char *text)
{
    if(this->text) delete [] this->text;
    this->text = MegaApi::strdup(text);
}

void MegaRequestPrivate::setNumber(long long number)
{
    this->number = number;
}

void MegaRequestPrivate::setFlag(bool flag)
{
    this->flag = flag;
}

void MegaRequestPrivate::setTransferTag(int transfer)
{
    this->transfer = transfer;
}

void MegaRequestPrivate::setListener(MegaRequestListener *listener)
{
    this->listener = listener;
}

void MegaRequestPrivate::setTotalBytes(long long totalBytes)
{
    this->totalBytes = totalBytes;
}

void MegaRequestPrivate::setTransferredBytes(long long transferredBytes)
{
    this->transferredBytes = transferredBytes;
}

void MegaRequestPrivate::setTag(int tag)
{
    this->tag = tag;
}

void MegaRequestPrivate::addProduct(handle product, int proLevel, int gbStorage, int gbTransfer, int months, int amount, const char *currency, const char* description, const char* iosid, const char* androidid)
{
    if(megaPricing)
    {
        megaPricing->addProduct(product, proLevel, gbStorage, gbTransfer, months, amount, currency, description, iosid, androidid);
    }
}

void MegaRequestPrivate::setProxy(Proxy *proxy)
{
    this->proxy = proxy;
}

Proxy *MegaRequestPrivate::getProxy()
{
    return proxy;
}

void MegaRequestPrivate::setPublicNode(MegaNode *publicNode, bool copyChildren)
{
    if (this->publicNode)
    {
		delete this->publicNode;
    }

    if (!publicNode)
    {
		this->publicNode = NULL;
    }
    else
    {
        MegaNodePrivate *nodePrivate = new MegaNodePrivate(publicNode);
        MegaNodeListPrivate *children = dynamic_cast<MegaNodeListPrivate *>(publicNode->getChildren());
        if (children && copyChildren)
        {
            nodePrivate->setChildren(new MegaNodeListPrivate(children, true));
        }
        this->publicNode = nodePrivate;
    }
}

const char *MegaRequestPrivate::getRequestString() const
{
	switch(type)
	{
        case TYPE_LOGIN: return "LOGIN";
        case TYPE_CREATE_FOLDER: return "CREATE_FOLDER";
        case TYPE_MOVE: return "MOVE";
        case TYPE_COPY: return "COPY";
        case TYPE_RENAME: return "RENAME";
        case TYPE_REMOVE: return "REMOVE";
        case TYPE_SHARE: return "SHARE";
        case TYPE_IMPORT_LINK: return "IMPORT_LINK";
        case TYPE_EXPORT: return "EXPORT";
        case TYPE_FETCH_NODES: return "FETCH_NODES";
        case TYPE_ACCOUNT_DETAILS: return "ACCOUNT_DETAILS";
        case TYPE_CHANGE_PW: return "CHANGE_PW";
        case TYPE_UPLOAD: return "UPLOAD";
        case TYPE_LOGOUT: return "LOGOUT";
        case TYPE_GET_PUBLIC_NODE: return "GET_PUBLIC_NODE";
        case TYPE_GET_ATTR_FILE: return "GET_ATTR_FILE";
        case TYPE_SET_ATTR_FILE: return "SET_ATTR_FILE";
        case TYPE_GET_ATTR_USER: return "GET_ATTR_USER";
        case TYPE_SET_ATTR_USER: return "SET_ATTR_USER";
        case TYPE_RETRY_PENDING_CONNECTIONS: return "RETRY_PENDING_CONNECTIONS";
        case TYPE_REMOVE_CONTACT: return "REMOVE_CONTACT";
        case TYPE_CREATE_ACCOUNT: return "CREATE_ACCOUNT";
        case TYPE_CONFIRM_ACCOUNT: return "CONFIRM_ACCOUNT";
        case TYPE_QUERY_SIGNUP_LINK: return "QUERY_SIGNUP_LINK";
        case TYPE_ADD_SYNC: return "ADD_SYNC";
        case TYPE_REMOVE_SYNC: return "REMOVE_SYNC";
        case TYPE_REMOVE_SYNCS: return "REMOVE_SYNCS";
        case TYPE_PAUSE_TRANSFERS: return "PAUSE_TRANSFERS";
        case TYPE_CANCEL_TRANSFER: return "CANCEL_TRANSFER";
        case TYPE_CANCEL_TRANSFERS: return "CANCEL_TRANSFERS";
        case TYPE_DELETE: return "DELETE";
        case TYPE_REPORT_EVENT: return "REPORT_EVENT";
        case TYPE_CANCEL_ATTR_FILE: return "CANCEL_ATTR_FILE";
        case TYPE_GET_PRICING: return "GET_PRICING";
        case TYPE_GET_PAYMENT_ID: return "GET_PAYMENT_ID";
        case TYPE_UPGRADE_ACCOUNT: return "UPGRADE_ACCOUNT";
        case TYPE_GET_USER_DATA: return "GET_USER_DATA";
        case TYPE_LOAD_BALANCING: return "LOAD_BALANCING";
        case TYPE_KILL_SESSION: return "KILL_SESSION";
        case TYPE_SUBMIT_PURCHASE_RECEIPT: return "SUBMIT_PURCHASE_RECEIPT";
        case TYPE_CREDIT_CARD_STORE: return "CREDIT_CARD_STORE";
        case TYPE_CREDIT_CARD_QUERY_SUBSCRIPTIONS: return "CREDIT_CARD_QUERY_SUBSCRIPTIONS";
        case TYPE_CREDIT_CARD_CANCEL_SUBSCRIPTIONS: return "CREDIT_CARD_CANCEL_SUBSCRIPTIONS";
        case TYPE_GET_SESSION_TRANSFER_URL: return "GET_SESSION_TRANSFER_URL";
        case TYPE_GET_PAYMENT_METHODS: return "GET_PAYMENT_METHODS";
        case TYPE_INVITE_CONTACT: return "INVITE_CONTACT";
        case TYPE_REPLY_CONTACT_REQUEST: return "REPLY_CONTACT_REQUEST";
        case TYPE_SUBMIT_FEEDBACK: return "SUBMIT_FEEDBACK";
        case TYPE_SEND_EVENT: return "SEND_EVENT";
        case TYPE_CLEAN_RUBBISH_BIN: return "CLEAN_RUBBISH_BIN";
        case TYPE_SET_ATTR_NODE: return "SET_ATTR_NODE";
        case TYPE_CHAT_CREATE: return "CHAT_CREATE";
        case TYPE_CHAT_FETCH: return "CHAT_FETCH";
        case TYPE_CHAT_INVITE: return "CHAT_INVITE";
        case TYPE_CHAT_REMOVE: return "CHAT_REMOVE";
        case TYPE_CHAT_URL: return "CHAT_URL";
        case TYPE_CHAT_GRANT_ACCESS: return "CHAT_GRANT_ACCESS";
        case TYPE_CHAT_REMOVE_ACCESS: return "CHAT_REMOVE_ACCESS";
        case TYPE_USE_HTTPS_ONLY: return "USE_HTTPS_ONLY";
        case TYPE_SET_PROXY: return "SET_PROXY";
        case TYPE_GET_RECOVERY_LINK: return "GET_RECOVERY_LINK";
        case TYPE_QUERY_RECOVERY_LINK: return "QUERY_RECOVERY_LINK";
        case TYPE_CONFIRM_RECOVERY_LINK: return "CONFIRM_RECOVERY_LINK";
        case TYPE_GET_CANCEL_LINK: return "GET_CANCEL_LINK";
        case TYPE_CONFIRM_CANCEL_LINK: return "CONFIRM_CANCEL_LINK";
        case TYPE_GET_CHANGE_EMAIL_LINK: return "GET_CHANGE_EMAIL_LINK";
        case TYPE_CONFIRM_CHANGE_EMAIL_LINK: return "CONFIRM_CHANGE_EMAIL_LINK";
<<<<<<< HEAD
        case TYPE_PAUSE_TRANSFER: return "PAUSE_TRANSFER";
        case TYPE_MOVE_TRANSFER: return "MOVE_TRANSFER";
=======
        case TYPE_CHAT_SET_TITLE: return "CHAT_SET_TITLE";
        case TYPE_SET_MAX_CONNECTIONS: return "SET_MAX_CONNECTIONS";
>>>>>>> f5989e1c
    }
    return "UNKNOWN";
}

MegaRequestListener *MegaRequestPrivate::getListener() const
{
	return listener;
}

int MegaRequestPrivate::getTransferTag() const
{
	return transfer;
}

const char *MegaRequestPrivate::toString() const
{
	return getRequestString();
}

const char *MegaRequestPrivate::__str__() const
{
	return getRequestString();
}

const char *MegaRequestPrivate::__toString() const
{
	return getRequestString();
}

MegaStringMapPrivate::MegaStringMapPrivate()
{

}

MegaStringMapPrivate::MegaStringMapPrivate(const string_map *map, bool toBase64)
{
    strMap.insert(map->begin(),map->end());

    if (toBase64)
    {
        char* buf;
        string_map::iterator it;
        for (it = strMap.begin(); it != strMap.end(); it++)
        {
            buf = new char[it->second.length() * 4 / 3 + 4];
            Base64::btoa((const byte *) it->second.data(), it->second.length(), buf);

            it->second.assign(buf);

            delete buf;
        }
    }
}

MegaStringMapPrivate::~MegaStringMapPrivate()
{

}

MegaStringMap *MegaStringMapPrivate::copy() const
{
    return new MegaStringMapPrivate(this);
}

const char *MegaStringMapPrivate::get(const char *key) const
{
    string_map::const_iterator it = strMap.find(key);

    if (it == strMap.end())
    {
        return NULL;
    }

    return it->second.data();
}

MegaStringList *MegaStringMapPrivate::getKeys() const
{
    vector<char*> keys;
    char *buf;
    for (string_map::const_iterator it = strMap.begin(); it != strMap.end(); it++)
    {
        buf = new char[it->first.length()+1];
        memcpy(buf, it->first.data(), it->first.length());
        buf[it->first.length()] = 0;

        keys.push_back(buf);
    }

    return new MegaStringListPrivate(keys.data(), keys.size());
}

void MegaStringMapPrivate::set(const char *key, const char *value)
{
    strMap[key] = value;
}

int MegaStringMapPrivate::size() const
{
    return strMap.size();
}

MegaStringMapPrivate::MegaStringMapPrivate(const MegaStringMapPrivate *megaStringMap)
{
    MegaStringList *keys = megaStringMap->getKeys();
    const char *key = NULL;
    const char *value = NULL;
    for (int i=0; i < keys->size(); i++)
    {
        key = keys->get(i);
        value = megaStringMap->get(key);

        strMap[key] = value;
    }

    delete keys;
}

MegaStringListPrivate::MegaStringListPrivate()
{
    list = NULL;
    s = 0;
}

MegaStringListPrivate::MegaStringListPrivate(MegaStringListPrivate *stringList)
{
    s = stringList->size();
    if (!s)
    {
        list = NULL;
        return;
    }

    list = new const char*[s];
    for (int i = 0; i < s; i++)
        list[i] = MegaApi::strdup(stringList->get(i));
}

MegaStringListPrivate::MegaStringListPrivate(char **newlist, int size)
{
    list = NULL;
    s = size;
    if (!size)
    {
        return;
    }

    list = new const char*[size];
    for (int i = 0; i < size; i++)
        list[i] = newlist[i];
}

MegaStringListPrivate::~MegaStringListPrivate()
{
    if(!list)
        return;

    for(int i=0; i<s; i++)
        delete [] list[i];
    delete [] list;
}

MegaStringList *MegaStringListPrivate::copy()
{
    return new MegaStringListPrivate(this);
}

const char *MegaStringListPrivate::get(int i)
{
    if(!list || (i < 0) || (i >= s))
        return NULL;

    return list[i];
}

int MegaStringListPrivate::size()
{
    return s;
}

MegaNodeListPrivate::MegaNodeListPrivate()
{
	list = NULL;
	s = 0;
}

MegaNodeListPrivate::MegaNodeListPrivate(Node** newlist, int size)
{
	list = NULL; s = size;
	if(!size) return;

	list = new MegaNode*[size];
	for(int i=0; i<size; i++)
		list[i] = MegaNodePrivate::fromNode(newlist[i]);
}

MegaNodeListPrivate::MegaNodeListPrivate(MegaNodeListPrivate *nodeList, bool copyChildren)
{
    s = nodeList->size();
    if (!s)
    {
        list = NULL;
        return;
    }

    list = new MegaNode*[s];
    for (int i = 0; i<s; i++)
    {
        MegaNode *node = nodeList->get(i);
        MegaNodePrivate *nodePrivate = new MegaNodePrivate(node);
        MegaNodeListPrivate *children = dynamic_cast<MegaNodeListPrivate *>(node->getChildren());
        if (children && copyChildren)
        {
            nodePrivate->setChildren(new MegaNodeListPrivate(children, true));
        }
        list[i] = nodePrivate;
    }
}

MegaNodeListPrivate::~MegaNodeListPrivate()
{
	if(!list)
		return;

	for(int i=0; i<s; i++)
		delete list[i];
	delete [] list;
}

MegaNodeList *MegaNodeListPrivate::copy()
{
    return new MegaNodeListPrivate(this);
}

MegaNode *MegaNodeListPrivate::get(int i)
{
	if(!list || (i < 0) || (i >= s))
		return NULL;

	return list[i];
}

int MegaNodeListPrivate::size()
{
	return s;
}

MegaUserListPrivate::MegaUserListPrivate()
{
	list = NULL;
	s = 0;
}

MegaUserListPrivate::MegaUserListPrivate(User** newlist, int size)
{
	list = NULL;
	s = size;

	if(!size)
		return;

	list = new MegaUser*[size];
	for(int i=0; i<size; i++)
		list[i] = MegaUserPrivate::fromUser(newlist[i]);
}

MegaUserListPrivate::MegaUserListPrivate(MegaUserListPrivate *userList)
{
    s = userList->size();
	if (!s)
	{
		list = NULL;
		return;
	}
	list = new MegaUser*[s];
	for (int i = 0; i<s; i++)
        list[i] = new MegaUserPrivate(userList->get(i));
}

MegaUserListPrivate::~MegaUserListPrivate()
{
	if(!list)
		return;

	for(int i=0; i<s; i++)
		delete list[i];

	delete [] list;
}

MegaUserList *MegaUserListPrivate::copy()
{
    return new MegaUserListPrivate(this);
}

MegaUser *MegaUserListPrivate::get(int i)
{
	if(!list || (i < 0) || (i >= s))
		return NULL;

	return list[i];
}

int MegaUserListPrivate::size()
{
	return s;
}


MegaShareListPrivate::MegaShareListPrivate()
{
	list = NULL;
	s = 0;
}

MegaShareListPrivate::MegaShareListPrivate(Share** newlist, uint64_t *uint64_tlist, int size)
{
	list = NULL; s = size;
	if(!size) return;

	list = new MegaShare*[size];
	for(int i=0; i<size; i++)
        list[i] = MegaSharePrivate::fromShare(uint64_tlist[i], newlist[i]);
}

MegaShareListPrivate::~MegaShareListPrivate()
{
	if(!list)
		return;

	for(int i=0; i<s; i++)
		delete list[i];

	delete [] list;
}

MegaShare *MegaShareListPrivate::get(int i)
{
	if(!list || (i < 0) || (i >= s))
		return NULL;

	return list[i];
}

int MegaShareListPrivate::size()
{
	return s;
}

MegaTransferListPrivate::MegaTransferListPrivate()
{
	list = NULL;
	s = 0;
}

MegaTransferListPrivate::MegaTransferListPrivate(MegaTransfer** newlist, int size)
{
    list = NULL;
    s = size;

    if(!size)
        return;

    list = new MegaTransfer*[size];
    for(int i=0; i<size; i++)
        list[i] = newlist[i]->copy();
}

MegaTransferListPrivate::~MegaTransferListPrivate()
{
	if(!list)
		return;

    for(int i=0; i < s; i++)
		delete list[i];

	delete [] list;
}

MegaTransfer *MegaTransferListPrivate::get(int i)
{
	if(!list || (i < 0) || (i >= s))
		return NULL;

	return list[i];
}

int MegaTransferListPrivate::size()
{
	return s;
}

MegaContactRequestListPrivate::MegaContactRequestListPrivate()
{
    list = NULL;
    s = 0;
}

MegaContactRequestListPrivate::MegaContactRequestListPrivate(PendingContactRequest **newlist, int size)
{
    list = NULL;
    s = size;

    if(!size)
        return;

    list = new MegaContactRequest*[size];
    for(int i=0; i<size; i++)
        list[i] = new MegaContactRequestPrivate(newlist[i]);
}

MegaContactRequestListPrivate::~MegaContactRequestListPrivate()
{
    if(!list)
        return;

    for(int i=0; i < s; i++)
        delete list[i];

    delete [] list;
}

MegaContactRequestList *MegaContactRequestListPrivate::copy()
{
    return new MegaContactRequestListPrivate(this);
}

MegaContactRequest *MegaContactRequestListPrivate::get(int i)
{
    if(!list || (i < 0) || (i >= s))
        return NULL;

    return list[i];
}

int MegaContactRequestListPrivate::size()
{
    return s;
}

MegaContactRequestListPrivate::MegaContactRequestListPrivate(MegaContactRequestListPrivate *requestList)
{
    s = requestList->size();
    if (!s)
    {
        list = NULL;
        return;
    }
    list = new MegaContactRequest*[s];
    for (int i = 0; i < s; i++)
        list[i] = new MegaContactRequestPrivate(requestList->get(i));
}

MegaFile::MegaFile() : File()
{
    megaTransfer = NULL;
}

void MegaFile::setTransfer(MegaTransferPrivate *transfer)
{
    this->megaTransfer = transfer;
}

MegaTransferPrivate *MegaFile::getTransfer()
{
    return megaTransfer;
}

bool MegaFile::serialize(string *d)
{
    if (!megaTransfer)
    {
        return false;
    }

    if (!File::serialize(d))
    {
        return false;
    }

    if (!megaTransfer->serialize(d))
    {
        return false;
    }

    d->append("\0\0\0\0\0\0\0", 8);

    return true;
}

MegaFile *MegaFile::unserialize(string *d)
{
    File *file = File::unserialize(d);
    if (!file)
    {
        LOG_err << "Error unserializing MegaFile: Unable to unserialize File";
        return NULL;
    }

    MegaFile *megaFile = new MegaFile();
    *(File *)megaFile = *(File *)file;
    delete file;

    MegaTransferPrivate *transfer = MegaTransferPrivate::unserialize(d);
    if (!transfer)
    {
        delete megaFile;
        return NULL;
    }

    const char* ptr = d->data();
    const char* end = ptr + d->size();
    if (ptr + 8 > end)
    {
        LOG_err << "MegaFile unserialization failed - data too short";
        delete megaFile;
        delete transfer;
        return NULL;
    }

    if (memcmp(ptr, "\0\0\0\0\0\0\0", 8))
    {
        LOG_err << "MegaFile unserialization failed - invalid version";
        delete megaFile;
        delete transfer;
        return NULL;
    }
    ptr += 8;

    d->erase(0, ptr - d->data());

    transfer->setSourceFileTemporary(megaFile->temporaryfile);

    megaFile->setTransfer(transfer);
    return megaFile;
}

MegaFileGet::MegaFileGet(MegaClient *client, Node *n, string dstPath) : MegaFile()
{
    h = n->nodehandle;
    *(FileFingerprint*)this = *n;

    string securename = n->displayname();
    client->fsaccess->name2local(&securename);
    client->fsaccess->local2path(&securename, &name);

    string finalPath;
    if(dstPath.size())
    {
        char c = dstPath[dstPath.size()-1];
        if((c == '\\') || (c == '/')) finalPath = dstPath+name;
        else finalPath = dstPath;
    }
    else finalPath = name;

    size = n->size;
    mtime = n->mtime;

    if(n->nodekey.size()>=sizeof(filekey))
        memcpy(filekey,n->nodekey.data(),sizeof filekey);

    client->fsaccess->path2local(&finalPath, &localname);
    hprivate = true;
    hforeign = false;
}

MegaFileGet::MegaFileGet(MegaClient *client, MegaNode *n, string dstPath) : MegaFile()
{
    h = n->getHandle();
    name = n->getName();
	string finalPath;
	if(dstPath.size())
	{
		char c = dstPath[dstPath.size()-1];
		if((c == '\\') || (c == '/')) finalPath = dstPath+name;
		else finalPath = dstPath;
	}
	else finalPath = name;

    const char *fingerprint = n->getFingerprint();
    if (fingerprint)
    {
        FileFingerprint *fp = MegaApiImpl::getFileFingerprintInternal(fingerprint);
        if (fp)
        {
            *(FileFingerprint *)this = *(FileFingerprint *)fp;
            delete fp;
        }
    }

    size = n->getSize();
    mtime = n->getModificationTime();

    if(n->getNodeKey()->size()>=sizeof(filekey))
        memcpy(filekey,n->getNodeKey()->data(),sizeof filekey);

    client->fsaccess->path2local(&finalPath, &localname);
    hprivate = !n->isPublic();
    hforeign = n->isForeign();

    if(n->getPrivateAuth()->size())
    {
        privauth = *n->getPrivateAuth();
    }

    if(n->getPublicAuth()->size())
    {
        pubauth = *n->getPublicAuth();
    }
}

bool MegaFileGet::serialize(string *d)
{
    if (!MegaFile::serialize(d))
    {
        return false;
    }

    d->append("\0\0\0\0\0\0\0", 8);

    return true;
}

MegaFileGet *MegaFileGet::unserialize(string *d)
{
    MegaFile *file = MegaFile::unserialize(d);
    if (!file)
    {
        LOG_err << "Error unserializing MegaFileGet: Unable to unserialize MegaFile";
        return NULL;
    }

    const char* ptr = d->data();
    const char* end = ptr + d->size();
    if (ptr + 8 > end)
    {
        LOG_err << "MegaFileGet unserialization failed - data too short";
        delete file;
        return NULL;
    }

    if (memcmp(ptr, "\0\0\0\0\0\0\0", 8))
    {
        LOG_err << "MegaFileGet unserialization failed - invalid version";
        delete file;
        return NULL;
    }

    ptr += 8;
    if (ptr != end)
    {
        LOG_err << "MegaFileGet unserialization failed - wrong size";
        delete file;
        return NULL;
    }

    MegaFileGet *megaFile = new MegaFileGet();
    *(MegaFile *)megaFile = *(MegaFile *)file;
    delete file;

    return megaFile;
}

void MegaFileGet::prepare()
{
    if (!transfer->localfilename.size())
    {
        transfer->localfilename = localname;

        size_t index =  string::npos;
        while ((index = transfer->localfilename.rfind(transfer->client->fsaccess->localseparator, index)) != string::npos)
        {
            if(!(index % transfer->client->fsaccess->localseparator.size()))
            {
                break;
            }

            index--;
        }

        if(index != string::npos)
        {
            transfer->localfilename.resize(index + transfer->client->fsaccess->localseparator.size());
        }

        string suffix;
        transfer->client->fsaccess->tmpnamelocal(&suffix);
        transfer->localfilename.append(suffix);
    }
}

void MegaFileGet::updatelocalname()
{
#ifdef _WIN32
    transfer->localfilename.append("", 1);
    WIN32_FILE_ATTRIBUTE_DATA fad;
    if (GetFileAttributesExW((LPCWSTR)transfer->localfilename.data(), GetFileExInfoStandard, &fad))
        SetFileAttributesW((LPCWSTR)transfer->localfilename.data(), fad.dwFileAttributes & ~FILE_ATTRIBUTE_HIDDEN);
    transfer->localfilename.resize(transfer->localfilename.size()-1);
#endif
}

void MegaFileGet::progress()
{
#ifdef _WIN32
    if(transfer->slot && !transfer->slot->progressreported)
    {
        transfer->localfilename.append("", 1);
        WIN32_FILE_ATTRIBUTE_DATA fad;
        if (GetFileAttributesExW((LPCWSTR)transfer->localfilename.data(), GetFileExInfoStandard, &fad))
            SetFileAttributesW((LPCWSTR)transfer->localfilename.data(), fad.dwFileAttributes | FILE_ATTRIBUTE_HIDDEN);
        transfer->localfilename.resize(transfer->localfilename.size()-1);
    }
#endif
}

void MegaFileGet::completed(Transfer*, LocalNode*)
{
    delete this;
}

void MegaFileGet::terminated()
{
    delete this;
}

MegaFilePut::MegaFilePut(MegaClient *, string* clocalname, string *filename, handle ch, const char* ctargetuser, int64_t mtime, bool isSourceTemporary) : MegaFile()
{
    // full local path
    localname = *clocalname;

    // target parent node
    h = ch;

    // target user
    targetuser = ctargetuser;

    // new node name
    name = *filename;

    customMtime = mtime;

    temporaryfile = isSourceTemporary;
}

bool MegaFilePut::serialize(string *d)
{
    if (!MegaFile::serialize(d))
    {
        return false;
    }

    d->append((char*)&customMtime, sizeof(customMtime));
    d->append("\0\0\0\0\0\0\0", 8);

    return true;
}

MegaFilePut *MegaFilePut::unserialize(string *d)
{
    MegaFile *file = MegaFile::unserialize(d);
    if (!file)
    {
        LOG_err << "Error unserializing MegaFilePut: Unable to unserialize MegaFile";
        return NULL;
    }

    const char* ptr = d->data();
    const char* end = ptr + d->size();
    if (ptr + sizeof(int64_t) + 8 > end)
    {
        LOG_err << "MegaFilePut unserialization failed - data too short";
        delete file;
        return NULL;
    }

    int64_t customMtime = MemAccess::get<int64_t>(ptr);
    ptr += sizeof(customMtime);

    if (memcmp(ptr, "\0\0\0\0\0\0\0", 8))
    {
        LOG_err << "MegaFilePut unserialization failed - invalid version";
        delete file;
        return NULL;
    }

    ptr += 8;
    if (ptr != end)
    {
        LOG_err << "MegaFilePut unserialization failed - wrong size";
        delete file;
        return NULL;
    }

    MegaFilePut *megaFile = new MegaFilePut();
    *(MegaFile *)megaFile = *(MegaFile *)file;
    delete file;

    megaFile->customMtime = customMtime;
    return megaFile;
}

void MegaFilePut::completed(Transfer* t, LocalNode*)
{
    if(customMtime >= 0)
        t->mtime = customMtime;

    File::completed(t,NULL);
    delete this;
}

void MegaFilePut::terminated()
{
    delete this;
}

bool TreeProcessor::processNode(Node*)
{
	return false; /* Stops the processing */
}

TreeProcessor::~TreeProcessor()
{ }


//Entry point for the blocking thread
void *MegaApiImpl::threadEntryPoint(void *param)
{
#ifndef _WIN32
    struct sigaction noaction;
    memset(&noaction, 0, sizeof(noaction));
    noaction.sa_handler = SIG_IGN;
    ::sigaction(SIGPIPE, &noaction, 0);
#endif

    MegaApiImpl *megaApiImpl = (MegaApiImpl *)param;
    megaApiImpl->loop();
    return 0;
}

long long MegaApiImpl::integrateSpeed(long long numBytes, direction_t direction)
{
    long long speed = 0;
    m_time_t currentTime = Waiter::ds;

    if (direction == GET)
    {
        totalDownloadedBytes += numBytes;
        while(downloadBytes.size())
        {
            dstime deltaTime = currentTime - downloadTimes[0];
            if(deltaTime <= 50)
            {
                break;
            }

            downloadPartialBytes -= downloadBytes[0];
            downloadBytes.erase(downloadBytes.begin());
            downloadTimes.erase(downloadTimes.begin());
        }

        downloadBytes.push_back(numBytes);
        downloadTimes.push_back(currentTime);
        downloadPartialBytes += numBytes;
        downloadSpeed = (downloadPartialBytes * 10) / 50;
        speed = downloadSpeed;
    }
    else
    {
        totalUploadedBytes += numBytes;
        while(uploadBytes.size())
        {
            dstime deltaTime = currentTime - uploadTimes[0];
            if(deltaTime <= 50)
            {
                break;
            }

            uploadPartialBytes -= uploadBytes[0];
            uploadBytes.erase(uploadBytes.begin());
            uploadTimes.erase(uploadTimes.begin());
        }

        uploadBytes.push_back(numBytes);
        uploadTimes.push_back(currentTime);
        uploadPartialBytes += numBytes;
        uploadSpeed = (uploadPartialBytes * 10) / 50;
        speed = uploadSpeed;
    }
    return speed;
}

MegaTransferPrivate *MegaApiImpl::getMegaTransferPrivate(int tag)
{
    map<int, MegaTransferPrivate *>::iterator it = transferMap.find(tag);
    if (it == transferMap.end())
    {
        return NULL;
    }
    return it->second;
}

ExternalLogger *MegaApiImpl::externalLogger = NULL;

MegaApiImpl::MegaApiImpl(MegaApi *api, const char *appKey, MegaGfxProcessor* processor, const char *basePath, const char *userAgent)
{
	init(api, appKey, processor, basePath, userAgent);
}

MegaApiImpl::MegaApiImpl(MegaApi *api, const char *appKey, const char *basePath, const char *userAgent)
{
	init(api, appKey, NULL, basePath, userAgent);
}

MegaApiImpl::MegaApiImpl(MegaApi *api, const char *appKey, const char *basePath, const char *userAgent, int fseventsfd)
{
	init(api, appKey, NULL, basePath, userAgent, fseventsfd);
}

void MegaApiImpl::init(MegaApi *api, const char *appKey, MegaGfxProcessor* processor, const char *basePath, const char *userAgent, int fseventsfd)
{
    this->api = api;

    sdkMutex.init(true);
    maxRetries = 7;
	currentTransfer = NULL;
    pendingUploads = 0;
    pendingDownloads = 0;
    totalUploads = 0;
    totalDownloads = 0;
    client = NULL;
    waiting = false;
    waitingRequest = false;
    totalDownloadedBytes = 0;
    totalUploadedBytes = 0;
    activeRequest = NULL;
    activeTransfer = NULL;
    activeError = NULL;
    activeNodes = NULL;
    activeUsers = NULL;
    syncLowerSizeLimit = 0;
    syncUpperSizeLimit = 0;
    downloadSpeed = 0;
    uploadSpeed = 0;
    uploadPartialBytes = 0;
    downloadPartialBytes = 0;

#ifdef HAVE_LIBUV
    httpServer = NULL;
    httpServerMaxBufferSize = 0;
    httpServerMaxOutputSize = 0;
    httpServerEnableFiles = true;
    httpServerEnableFolders = false;
    httpServerRestrictedMode = MegaApi::HTTP_SERVER_ALLOW_CREATED_LOCAL_LINKS;
    httpServerSubtitlesSupportEnabled = false;
#endif

    httpio = new MegaHttpIO();
    waiter = new MegaWaiter();

#ifndef __APPLE__
    (void)fseventsfd;
    fsAccess = new MegaFileSystemAccess();
#else
    fsAccess = new MegaFileSystemAccess(fseventsfd);
#endif

	if (basePath)
	{
		string sBasePath = basePath;
		int lastIndex = sBasePath.size() - 1;
		if (sBasePath[lastIndex] != '/' && sBasePath[lastIndex] != '\\')
		{
			string utf8Separator;
			fsAccess->local2path(&fsAccess->localseparator, &utf8Separator);
			sBasePath.append(utf8Separator);
		}
		dbAccess = new MegaDbAccess(&sBasePath);

        this->basePath = basePath;
	}
	else dbAccess = NULL;

	gfxAccess = NULL;
	if(processor)
	{
		GfxProcExternal *externalGfx = new GfxProcExternal();
		externalGfx->setProcessor(processor);
		gfxAccess = externalGfx;
	}
	else
	{
		gfxAccess = new MegaGfxProc();
	}

	if(!userAgent)
	{
		userAgent = "";
	}

    client = new MegaClient(this, waiter, httpio, fsAccess, dbAccess, gfxAccess, appKey, userAgent);

#if defined(_WIN32) && !defined(WINDOWS_PHONE)
    httpio->unlock();
#endif

    //Start blocking thread
	threadExit = 0;
    thread.start(threadEntryPoint, this);
}

MegaApiImpl::~MegaApiImpl()
{
    MegaRequestPrivate *request = new MegaRequestPrivate(MegaRequest::TYPE_DELETE);
    requestQueue.push(request);
    waiter->notify();
    thread.join();
    delete request; // delete here since onRequestFinish() is never called
    delete gfxAccess;
    delete fsAccess;
//    delete httpio;  do not delete since it could crash
}

int MegaApiImpl::isLoggedIn()
{
    sdkMutex.lock();
    int result = client->loggedin();
    sdkMutex.unlock();
	return result;
}

char* MegaApiImpl::getMyEmail()
{
	User* u;
    sdkMutex.lock();
	if (!client->loggedin() || !(u = client->finduser(client->me)))
	{
		sdkMutex.unlock();
		return NULL;
	}

    char *result = MegaApi::strdup(u->email.c_str());
    sdkMutex.unlock();
    return result;
}

char *MegaApiImpl::getMyUserHandle()
{
    sdkMutex.lock();
    if (ISUNDEF(client->me))
    {
        sdkMutex.unlock();
        return NULL;
    }

    char buf[12];
    Base64::btoa((const byte*)&client->me, MegaClient::USERHANDLE, buf);
    char *result = MegaApi::strdup(buf);
    sdkMutex.unlock();
    return result;
}

MegaUser *MegaApiImpl::getMyUser()
{
    sdkMutex.lock();
    MegaUser *user = MegaUserPrivate::fromUser(client->finduser(client->me));
    sdkMutex.unlock();
    return user;
}

char *MegaApiImpl::getMyXMPPJid()
{
    sdkMutex.lock();
    if (ISUNDEF(client->me))
    {
        sdkMutex.unlock();
        return NULL;
    }

    char jid[16];
    Base32::btoa((const byte *)&client->me, MegaClient::USERHANDLE, jid);
    char *result = MegaApi::strdup(jid);

    sdkMutex.unlock();
    return result;
}

#ifdef ENABLE_CHAT
char *MegaApiImpl::getMyFingerprint()
{
    sdkMutex.lock();
    if (ISUNDEF(client->me))
    {
        sdkMutex.unlock();
        return NULL;
    }

    char *result = NULL;
    if (client->signkey)
    {
        result = client->signkey->genFingerprintHex();
    }

    sdkMutex.unlock();
    return result;
}
#endif

void MegaApiImpl::setLogLevel(int logLevel)
{
    if(!externalLogger)
    {
        externalLogger = new ExternalLogger();
    }
    externalLogger->setLogLevel(logLevel);
}

void MegaApiImpl::setLoggerClass(MegaLogger *megaLogger)
{
    if(!externalLogger)
    {
        externalLogger = new ExternalLogger();
    }
    externalLogger->setMegaLogger(megaLogger);
}

void MegaApiImpl::log(int logLevel, const char *message, const char *filename, int line)
{
    if(!externalLogger)
    {
        return;
    }

    externalLogger->postLog(logLevel, message, filename, line);
}

char* MegaApiImpl::getBase64PwKey(const char *password)
{
	if(!password) return NULL;

	byte pwkey[SymmCipher::KEYLENGTH];
	error e = client->pw_key(password,pwkey);
	if(e)
		return NULL;

	char* buf = new char[SymmCipher::KEYLENGTH*4/3+4];
	Base64::btoa((byte *)pwkey, SymmCipher::KEYLENGTH, buf);
	return buf;
}

int MegaApiImpl::getSDKtime()
{
    return Waiter::ds;
}

char* MegaApiImpl::getStringHash(const char* base64pwkey, const char* inBuf)
{
	if(!base64pwkey || !inBuf) return NULL;

	char pwkey[SymmCipher::KEYLENGTH];
	Base64::atob(base64pwkey, (byte *)pwkey, sizeof pwkey);

	SymmCipher key;
	key.setkey((byte*)pwkey);

    uint64_t strhash;
	string neBuf = inBuf;

    strhash = client->stringhash64(&neBuf, &key);

	char* buf = new char[8*4/3+4];
    Base64::btoa((byte*)&strhash, 8, buf);
    return buf;
}

void MegaApiImpl::getSessionTransferURL(const char *path, MegaRequestListener *listener)
{
    MegaRequestPrivate *request = new MegaRequestPrivate(MegaRequest::TYPE_GET_SESSION_TRANSFER_URL);
    request->setText(path);
    request->setListener(listener);
    requestQueue.push(request);
    waiter->notify();
}

MegaHandle MegaApiImpl::base32ToHandle(const char *base32Handle)
{
	if(!base32Handle) return INVALID_HANDLE;

	handle h = 0;
	Base32::atob(base32Handle,(byte*)&h, MegaClient::USERHANDLE);
	return h;
}

const char* MegaApiImpl::ebcEncryptKey(const char* encryptionKey, const char* plainKey)
{
	if(!encryptionKey || !plainKey) return NULL;

	char pwkey[SymmCipher::KEYLENGTH];
	Base64::atob(encryptionKey, (byte *)pwkey, sizeof pwkey);

	SymmCipher key;
	key.setkey((byte*)pwkey);

	char plkey[SymmCipher::KEYLENGTH];
	Base64::atob(plainKey, (byte*)plkey, sizeof plkey);
	key.ecb_encrypt((byte*)plkey);

	char* buf = new char[SymmCipher::KEYLENGTH*4/3+4];
	Base64::btoa((byte*)plkey, SymmCipher::KEYLENGTH, buf);
	return buf;
}

handle MegaApiImpl::base64ToHandle(const char* base64Handle)
{
	if(!base64Handle) return UNDEF;

	handle h = 0;
	Base64::atob(base64Handle,(byte*)&h,MegaClient::NODEHANDLE);
    return h;
}

handle MegaApiImpl::base64ToUserHandle(const char *base64Handle)
{
    if(!base64Handle) return UNDEF;

    handle h = 0;
    Base64::atob(base64Handle,(byte*)&h,MegaClient::USERHANDLE);
    return h;
}

char *MegaApiImpl::handleToBase64(MegaHandle handle)
{
    char *base64Handle = new char[12];
    Base64::btoa((byte*)&(handle),MegaClient::NODEHANDLE,base64Handle);
    return base64Handle;
}

char *MegaApiImpl::userHandleToBase64(MegaHandle handle)
{
    char *base64Handle = new char[14];
    Base64::btoa((byte*)&(handle),MegaClient::USERHANDLE,base64Handle);
    return base64Handle;
}

void MegaApiImpl::retryPendingConnections(bool disconnect, bool includexfers, MegaRequestListener *listener)
{
	MegaRequestPrivate *request = new MegaRequestPrivate(MegaRequest::TYPE_RETRY_PENDING_CONNECTIONS);
	request->setFlag(disconnect);
	request->setNumber(includexfers);
	request->setListener(listener);
	requestQueue.push(request);
    waiter->notify();
}

void MegaApiImpl::addEntropy(char *data, unsigned int size)
{
    if(PrnGen::rng.CanIncorporateEntropy())
    {
        PrnGen::rng.IncorporateEntropy((const byte*)data, size);
    }

#if (!defined(_WIN32) && !defined(USE_CURL_PUBLIC_KEY_PINNING)) || defined(WINDOWS_PHONE)
    RAND_seed(data, size);
#endif
}

string MegaApiImpl::userAttributeToString(int type)
{
    string attrname;

    switch(type)
    {
        case MegaApi::USER_ATTR_AVATAR:
            attrname = "+a";
            break;

        case MegaApi::USER_ATTR_FIRSTNAME:
            attrname = "firstname";
            break;

        case MegaApi::USER_ATTR_LASTNAME:
            attrname = "lastname";
            break;

        case MegaApi::USER_ATTR_AUTHRING:
            attrname = "*!authring";
            break;

        case MegaApi::USER_ATTR_LAST_INTERACTION:
            attrname = "*!lstint";
            break;

        case MegaApi::USER_ATTR_ED25519_PUBLIC_KEY:
            attrname = "+puEd255";
            break;

        case MegaApi::USER_ATTR_CU25519_PUBLIC_KEY:
            attrname = "+puCu255";
            break;

        case MegaApi::USER_ATTR_SIG_RSA_PUBLIC_KEY:
            attrname = "+sigPubk";
            break;

        case MegaApi::USER_ATTR_SIG_CU255_PUBLIC_KEY:
            attrname = "+sigCu255";
            break;

        case MegaApi::USER_ATTR_KEYRING:
            attrname = "*keyring";
            break;
    }

    return attrname;
}

char MegaApiImpl::userAttributeToScope(int type)
{
    char scope;

    switch(type)
    {
        case MegaApi::USER_ATTR_AVATAR:
        case MegaApi::USER_ATTR_ED25519_PUBLIC_KEY:
        case MegaApi::USER_ATTR_CU25519_PUBLIC_KEY:
        case MegaApi::USER_ATTR_SIG_RSA_PUBLIC_KEY:
        case MegaApi::USER_ATTR_SIG_CU255_PUBLIC_KEY:
            scope = '+';
            break;

        case MegaApi::USER_ATTR_FIRSTNAME:
        case MegaApi::USER_ATTR_LASTNAME:
            scope = '0';
            break;

        case MegaApi::USER_ATTR_AUTHRING:
        case MegaApi::USER_ATTR_LAST_INTERACTION:
        case MegaApi::USER_ATTR_KEYRING:
            scope = '*';
            break;
    }

    return scope;
}

void MegaApiImpl::setStatsID(const char *id)
{
    if (!id || !*id || MegaClient::statsid)
    {
        return;
    }

    MegaClient::statsid = MegaApi::strdup(id);
}

void MegaApiImpl::fastLogin(const char* email, const char *stringHash, const char *base64pwkey, MegaRequestListener *listener)
{
    MegaRequestPrivate *request = new MegaRequestPrivate(MegaRequest::TYPE_LOGIN, listener);
	request->setEmail(email);
	request->setPassword(stringHash);
	request->setPrivateKey(base64pwkey);
	requestQueue.push(request);
    waiter->notify();
}

void MegaApiImpl::fastLogin(const char *session, MegaRequestListener *listener)
{
    MegaRequestPrivate *request = new MegaRequestPrivate(MegaRequest::TYPE_LOGIN, listener);
    request->setSessionKey(session);
    requestQueue.push(request);
    waiter->notify();
}

void MegaApiImpl::killSession(MegaHandle sessionHandle, MegaRequestListener *listener)
{
    MegaRequestPrivate *request = new MegaRequestPrivate(MegaRequest::TYPE_KILL_SESSION, listener);
    request->setNodeHandle(sessionHandle);
    requestQueue.push(request);
    waiter->notify();
}

void MegaApiImpl::getUserData(MegaRequestListener *listener)
{
    MegaRequestPrivate *request = new MegaRequestPrivate(MegaRequest::TYPE_GET_USER_DATA, listener);
    requestQueue.push(request);
    waiter->notify();
}

void MegaApiImpl::getUserData(MegaUser *user, MegaRequestListener *listener)
{
    MegaRequestPrivate *request = new MegaRequestPrivate(MegaRequest::TYPE_GET_USER_DATA, listener);
    request->setFlag(true);
    if(user)
    {
        request->setEmail(user->getEmail());
    }

    requestQueue.push(request);
    waiter->notify();
}

void MegaApiImpl::getUserData(const char *user, MegaRequestListener *listener)
{
    MegaRequestPrivate *request = new MegaRequestPrivate(MegaRequest::TYPE_GET_USER_DATA, listener);
    request->setFlag(true);
    request->setEmail(user);
    requestQueue.push(request);
    waiter->notify();
}

void MegaApiImpl::login(const char *login, const char *password, MegaRequestListener *listener)
{
	MegaRequestPrivate *request = new MegaRequestPrivate(MegaRequest::TYPE_LOGIN, listener);
	request->setEmail(login);
	request->setPassword(password);
	requestQueue.push(request);
    waiter->notify();
}

char *MegaApiImpl::dumpSession()
{
    sdkMutex.lock();
    byte session[MAX_SESSION_LENGTH];
    char* buf = NULL;
    int size;
    size = client->dumpsession(session, sizeof session);
    if (size > 0)
    {
        buf = new char[sizeof(session) * 4 / 3 + 4];
        Base64::btoa(session, size, buf);
    }

    sdkMutex.unlock();
    return buf;
}

char *MegaApiImpl::dumpXMPPSession()
{
    sdkMutex.lock();
    char* buf = NULL;

    if (client->loggedin())
    {
        buf = new char[MAX_SESSION_LENGTH * 4 / 3 + 4];
        Base64::btoa((const byte *)client->sid.data(), client->sid.size(), buf);
    }

    sdkMutex.unlock();
    return buf;
}

char *MegaApiImpl::getAccountAuth()
{
    sdkMutex.lock();
    char* buf = NULL;

    if (client->loggedin())
    {
        buf = new char[MAX_SESSION_LENGTH * 4 / 3 + 4];
        Base64::btoa((const byte *)client->sid.data(), client->sid.size(), buf);
    }

    sdkMutex.unlock();
    return buf;
}

void MegaApiImpl::setAccountAuth(const char *auth)
{
    sdkMutex.lock();
    if (!auth)
    {
        client->accountauth.clear();
    }
    else
    {
        client->accountauth = auth;
    }

    handle h = client->getrootpublicfolder();
    if (h != UNDEF)
    {
        client->setrootnode(h);
    }
    sdkMutex.unlock();
}

void MegaApiImpl::createAccount(const char* email, const char* password, const char* name, MegaRequestListener *listener)
{
    MegaRequestPrivate *request = new MegaRequestPrivate(MegaRequest::TYPE_CREATE_ACCOUNT, listener);
	request->setEmail(email);
	request->setPassword(password);
	request->setName(name);
	requestQueue.push(request);
    waiter->notify();
}

void MegaApiImpl::createAccount(const char* email, const char* password, const char* firstname, const char* lastname, MegaRequestListener *listener)
{
    MegaRequestPrivate *request = new MegaRequestPrivate(MegaRequest::TYPE_CREATE_ACCOUNT, listener);
    request->setEmail(email);
    request->setPassword(password);
    request->setName(firstname);
    request->setText(lastname);
    requestQueue.push(request);
    waiter->notify();
}

void MegaApiImpl::fastCreateAccount(const char* email, const char *base64pwkey, const char* name, MegaRequestListener *listener)
{
    MegaRequestPrivate *request = new MegaRequestPrivate(MegaRequest::TYPE_CREATE_ACCOUNT, listener);
	request->setEmail(email);
	request->setPrivateKey(base64pwkey);
	request->setName(name);
	requestQueue.push(request);
    waiter->notify();
}

void MegaApiImpl::querySignupLink(const char* link, MegaRequestListener *listener)
{
	MegaRequestPrivate *request = new MegaRequestPrivate(MegaRequest::TYPE_QUERY_SIGNUP_LINK, listener);
	request->setLink(link);
	requestQueue.push(request);
    waiter->notify();
}

void MegaApiImpl::confirmAccount(const char* link, const char *password, MegaRequestListener *listener)
{
	MegaRequestPrivate *request = new MegaRequestPrivate(MegaRequest::TYPE_CONFIRM_ACCOUNT, listener);
	request->setLink(link);
	request->setPassword(password);
	requestQueue.push(request);
    waiter->notify();
}

void MegaApiImpl::fastConfirmAccount(const char* link, const char *base64pwkey, MegaRequestListener *listener)
{
    MegaRequestPrivate *request = new MegaRequestPrivate(MegaRequest::TYPE_CONFIRM_ACCOUNT, listener);
	request->setLink(link);
	request->setPrivateKey(base64pwkey);
	requestQueue.push(request);
    waiter->notify();
}

void MegaApiImpl::resetPassword(const char *email, bool hasMasterKey, MegaRequestListener *listener)
{
    MegaRequestPrivate *request = new MegaRequestPrivate(MegaRequest::TYPE_GET_RECOVERY_LINK, listener);
    request->setEmail(email);
    request->setFlag(hasMasterKey);
    requestQueue.push(request);
    waiter->notify();
}

void MegaApiImpl::queryRecoveryLink(const char *link, MegaRequestListener *listener)
{
    MegaRequestPrivate *request = new MegaRequestPrivate(MegaRequest::TYPE_QUERY_RECOVERY_LINK, listener);
    request->setLink(link);
    requestQueue.push(request);
    waiter->notify();
}

void MegaApiImpl::confirmResetPasswordLink(const char *link, const char *newPwd, const char *masterKey, MegaRequestListener *listener)
{
    MegaRequestPrivate *request = new MegaRequestPrivate(MegaRequest::TYPE_CONFIRM_RECOVERY_LINK, listener);
    request->setLink(link);
    request->setPassword(newPwd);
    request->setPrivateKey(masterKey);
    requestQueue.push(request);
    waiter->notify();
}

void MegaApiImpl::cancelAccount(MegaRequestListener *listener)
{
    MegaRequestPrivate *request = new MegaRequestPrivate(MegaRequest::TYPE_GET_CANCEL_LINK, listener);
    requestQueue.push(request);
    waiter->notify();
}

void MegaApiImpl::confirmCancelAccount(const char *link, const char *pwd, MegaRequestListener *listener)
{
    MegaRequestPrivate *request = new MegaRequestPrivate(MegaRequest::TYPE_CONFIRM_CANCEL_LINK, listener);
    request->setLink(link);
    request->setPassword(pwd);
    requestQueue.push(request);
    waiter->notify();
}

void MegaApiImpl::changeEmail(const char *email, MegaRequestListener *listener)
{
    MegaRequestPrivate *request = new MegaRequestPrivate(MegaRequest::TYPE_GET_CHANGE_EMAIL_LINK, listener);
    request->setEmail(email);
    requestQueue.push(request);
    waiter->notify();
}

void MegaApiImpl::confirmChangeEmail(const char *link, const char *pwd, MegaRequestListener *listener)
{
    MegaRequestPrivate *request = new MegaRequestPrivate(MegaRequest::TYPE_CONFIRM_CHANGE_EMAIL_LINK, listener);
    request->setLink(link);
    request->setPassword(pwd);
    requestQueue.push(request);
    waiter->notify();
}

void MegaApiImpl::setProxySettings(MegaProxy *proxySettings)
{
    Proxy *localProxySettings = new Proxy();
    localProxySettings->setProxyType(proxySettings->getProxyType());

    string url;
    if(proxySettings->getProxyURL())
        url = proxySettings->getProxyURL();

    string localurl;

#if defined(WINDOWS_PHONE) || (defined(_WIN32) && defined(USE_CURL))
    localurl = url;
#else
    fsAccess->path2local(&url, &localurl);
#endif

    localProxySettings->setProxyURL(&localurl);

    if(proxySettings->credentialsNeeded())
    {
        string username;
        if(proxySettings->getUsername())
            username = proxySettings->getUsername();

        string localusername;

#if defined(WINDOWS_PHONE) || (defined(_WIN32) && defined(USE_CURL))
        localusername = username;
#else
        fsAccess->path2local(&username, &localusername);
#endif

        string password;
        if(proxySettings->getPassword())
            password = proxySettings->getPassword();

        string localpassword;

#if defined(WINDOWS_PHONE) || (defined(_WIN32) && defined(USE_CURL))
        localpassword = password;
#else
        fsAccess->path2local(&password, &localpassword);
#endif

        localProxySettings->setCredentials(&localusername, &localpassword);
    }

    MegaRequestPrivate *request = new MegaRequestPrivate(MegaRequest::TYPE_SET_PROXY);
    request->setProxy(localProxySettings);
    requestQueue.push(request);
    waiter->notify();
}

MegaProxy *MegaApiImpl::getAutoProxySettings()
{
    MegaProxy *proxySettings = new MegaProxy;
    sdkMutex.lock();
    Proxy *localProxySettings = httpio->getautoproxy();
    sdkMutex.unlock();
    proxySettings->setProxyType(localProxySettings->getProxyType());
    if(localProxySettings->getProxyType() == Proxy::CUSTOM)
    {
        string localProxyURL = localProxySettings->getProxyURL();
        string proxyURL;
        fsAccess->local2path(&localProxyURL, &proxyURL);
        LOG_debug << "Autodetected proxy: " << proxyURL;
        proxySettings->setProxyURL(proxyURL.c_str());
    }

    delete localProxySettings;
    return proxySettings;
}

void MegaApiImpl::loop()
{
#if defined(WINDOWS_PHONE) || TARGET_OS_IPHONE
    // Workaround to get the IP of valid DNS servers on Windows Phone/iOS
    string servers;

    while (true)
    {
    #ifdef WINDOWS_PHONE
        client->httpio->getMEGADNSservers(&servers);
    #else
        __res_state res;
        if(res_ninit(&res) == 0)
        {
            union res_sockaddr_union u[MAXNS];
            int nscount = res_getservers(&res, u, MAXNS);

            for(int i = 0; i < nscount; i++)
            {
                char straddr[INET6_ADDRSTRLEN];
                straddr[0] = 0;

                if(u[i].sin.sin_family == PF_INET)
                {
                    mega_inet_ntop(PF_INET, &u[i].sin.sin_addr, straddr, sizeof(straddr));
                }

                if(u[i].sin6.sin6_family == PF_INET6)
                {
                    mega_inet_ntop(PF_INET6, &u[i].sin6.sin6_addr, straddr, sizeof(straddr));
                }

                if(straddr[0])
                {
                    if (servers.size())
                    {
                        servers.append(",");
                    }
                    servers.append(straddr);
                }
            }

            res_ndestroy(&res);
        }
    #endif

        if (servers.size())
            break;

    #ifdef WINDOWS_PHONE
        std::this_thread::sleep_for(std::chrono::seconds(1));
    #else
        sleep(1);
    #endif
    }

    LOG_debug << "Using MEGA DNS servers " << servers;
    httpio->setdnsservers(servers.c_str());

#elif _WIN32
    httpio->lock();
#endif

    while(true)
	{
        sdkMutex.lock();
        int r = client->preparewait();
        sdkMutex.unlock();
        if (!r)
        {
            r = client->dowait();
        }

        if (r & Waiter::NEEDEXEC)
        {
            WAIT_CLASS::bumpds();
            sendPendingTransfers();
            sendPendingRequests();
            if(threadExit)
                break;

            sdkMutex.lock();
            client->exec();
            sdkMutex.unlock();
        }
	}

    sdkMutex.lock();
    delete client;

	//It doesn't seem fully safe to delete those objects :-/
    // delete httpio;
    // delete waiter;
    // delete fsAccess;
    sdkMutex.unlock();
}


void MegaApiImpl::createFolder(const char *name, MegaNode *parent, MegaRequestListener *listener)
{
    MegaRequestPrivate *request = new MegaRequestPrivate(MegaRequest::TYPE_CREATE_FOLDER, listener);
    if(parent) request->setParentHandle(parent->getHandle());
	request->setName(name);
	requestQueue.push(request);
    waiter->notify();
}

bool MegaApiImpl::createLocalFolder(const char *path)
{
    if (!path)
    {
        return false;
    }

    string localpath;
    string sPath(path);
	
#if defined(_WIN32) && !defined(WINDOWS_PHONE)
    if(!PathIsRelativeA(sPath.c_str()) && ((sPath.size()<2) || sPath.compare(0, 2, "\\\\")))
        sPath.insert(0, "\\\\?\\");
#endif
	
    client->fsaccess->path2local(&sPath, &localpath);

    sdkMutex.lock();
    bool success = client->fsaccess->mkdirlocal(&localpath);
    sdkMutex.unlock();

    return success;
}

void MegaApiImpl::moveNode(MegaNode *node, MegaNode *newParent, MegaRequestListener *listener)
{
	MegaRequestPrivate *request = new MegaRequestPrivate(MegaRequest::TYPE_MOVE, listener);
    if(node) request->setNodeHandle(node->getHandle());
    if(newParent) request->setParentHandle(newParent->getHandle());
	requestQueue.push(request);
    waiter->notify();
}

void MegaApiImpl::copyNode(MegaNode *node, MegaNode* target, MegaRequestListener *listener)
{
	MegaRequestPrivate *request = new MegaRequestPrivate(MegaRequest::TYPE_COPY, listener);
    if (node)
    {
        request->setPublicNode(node, true);
        request->setNodeHandle(node->getHandle());
    }
    if(target) request->setParentHandle(target->getHandle());
	requestQueue.push(request);
	waiter->notify();
}

void MegaApiImpl::copyNode(MegaNode *node, MegaNode *target, const char *newName, MegaRequestListener *listener)
{
    MegaRequestPrivate *request = new MegaRequestPrivate(MegaRequest::TYPE_COPY, listener);
    if (node)
    {
        request->setPublicNode(node, true);
        request->setNodeHandle(node->getHandle());
    }
    if(target) request->setParentHandle(target->getHandle());
    request->setName(newName);
    requestQueue.push(request);
    waiter->notify();
}

void MegaApiImpl::renameNode(MegaNode *node, const char *newName, MegaRequestListener *listener)
{
	MegaRequestPrivate *request = new MegaRequestPrivate(MegaRequest::TYPE_RENAME, listener);
    if(node) request->setNodeHandle(node->getHandle());
	request->setName(newName);
	requestQueue.push(request);
    waiter->notify();
}

void MegaApiImpl::remove(MegaNode *node, MegaRequestListener *listener)
{
	MegaRequestPrivate *request = new MegaRequestPrivate(MegaRequest::TYPE_REMOVE, listener);
    if(node) request->setNodeHandle(node->getHandle());
	requestQueue.push(request);
    waiter->notify();
}

void MegaApiImpl::cleanRubbishBin(MegaRequestListener *listener)
{
    MegaRequestPrivate *request = new MegaRequestPrivate(MegaRequest::TYPE_CLEAN_RUBBISH_BIN, listener);
    requestQueue.push(request);
    waiter->notify();
}

void MegaApiImpl::sendFileToUser(MegaNode *node, MegaUser *user, MegaRequestListener *listener)
{
	return sendFileToUser(node, user ? user->getEmail() : NULL, listener);
}

void MegaApiImpl::sendFileToUser(MegaNode *node, const char* email, MegaRequestListener *listener)
{
	MegaRequestPrivate *request = new MegaRequestPrivate(MegaRequest::TYPE_COPY, listener);
    if (node)
    {
        request->setPublicNode(node, true);
        request->setNodeHandle(node->getHandle());
    }
    request->setEmail(email);
	requestQueue.push(request);
    waiter->notify();
}

void MegaApiImpl::share(MegaNode* node, MegaUser *user, int access, MegaRequestListener *listener)
{
    return share(node, user ? user->getEmail() : NULL, access, listener);
}

void MegaApiImpl::share(MegaNode *node, const char* email, int access, MegaRequestListener *listener)
{
	MegaRequestPrivate *request = new MegaRequestPrivate(MegaRequest::TYPE_SHARE, listener);
    if(node) request->setNodeHandle(node->getHandle());
	request->setEmail(email);
	request->setAccess(access);
	requestQueue.push(request);
    waiter->notify();
}

void MegaApiImpl::loginToFolder(const char* megaFolderLink, MegaRequestListener *listener)
{
    MegaRequestPrivate *request = new MegaRequestPrivate(MegaRequest::TYPE_LOGIN, listener);
	request->setLink(megaFolderLink);
    request->setEmail("FOLDER");
	requestQueue.push(request);
    waiter->notify();
}

void MegaApiImpl::importFileLink(const char* megaFileLink, MegaNode *parent, MegaRequestListener *listener)
{
	MegaRequestPrivate *request = new MegaRequestPrivate(MegaRequest::TYPE_IMPORT_LINK, listener);
	if(parent) request->setParentHandle(parent->getHandle());
	request->setLink(megaFileLink);
	requestQueue.push(request);
    waiter->notify();
}

void MegaApiImpl::getPublicNode(const char* megaFileLink, MegaRequestListener *listener)
{
	MegaRequestPrivate *request = new MegaRequestPrivate(MegaRequest::TYPE_GET_PUBLIC_NODE, listener);
	request->setLink(megaFileLink);
	requestQueue.push(request);
    waiter->notify();
}

void MegaApiImpl::getThumbnail(MegaNode* node, const char *dstFilePath, MegaRequestListener *listener)
{
	getNodeAttribute(node, 0, dstFilePath, listener);
}

void MegaApiImpl::cancelGetThumbnail(MegaNode* node, MegaRequestListener *listener)
{
	cancelGetNodeAttribute(node, 0, listener);
}

void MegaApiImpl::setThumbnail(MegaNode* node, const char *srcFilePath, MegaRequestListener *listener)
{
	setNodeAttribute(node, 0, srcFilePath, listener);
}

void MegaApiImpl::getPreview(MegaNode* node, const char *dstFilePath, MegaRequestListener *listener)
{
	getNodeAttribute(node, 1, dstFilePath, listener);
}

void MegaApiImpl::cancelGetPreview(MegaNode* node, MegaRequestListener *listener)
{
	cancelGetNodeAttribute(node, 1, listener);
}

void MegaApiImpl::setPreview(MegaNode* node, const char *srcFilePath, MegaRequestListener *listener)
{
	setNodeAttribute(node, 1, srcFilePath, listener);
}

void MegaApiImpl::getUserAvatar(MegaUser* user, const char *dstFilePath, MegaRequestListener *listener)
{
    const char *email = NULL;
    if (user)
    {
        email = user->getEmail();
    }
    getUserAttr(email, MegaApi::USER_ATTR_AVATAR, dstFilePath, listener);
}

void MegaApiImpl::getUserAvatar(const char* email_or_handle, const char *dstFilePath, MegaRequestListener *listener)
{
    getUserAttr(email_or_handle, MegaApi::USER_ATTR_AVATAR, dstFilePath, listener);
}

char *MegaApiImpl::getUserAvatarColor(MegaUser *user)
{
    return getAvatarColor(user ? (handle) user->getHandle() : client->me);
}

char *MegaApiImpl::getUserAvatarColor(const char *userhandle)
{
    return getAvatarColor(userhandle ? MegaApiImpl::base64ToUserHandle(userhandle) : client->me);
}

void MegaApiImpl::setAvatar(const char *dstFilePath, MegaRequestListener *listener)
{
    setUserAttr(MegaApi::USER_ATTR_AVATAR, dstFilePath, listener);
}

void MegaApiImpl::getUserAttribute(MegaUser* user, int type, MegaRequestListener *listener)
{
    const char *email = NULL;
    if (user)
    {
        email = user->getEmail();
    }
    getUserAttr(email, type ? type : -1, NULL, listener);
}

void MegaApiImpl::getUserAttribute(const char* email_or_handle, int type, MegaRequestListener *listener)
{
    getUserAttr(email_or_handle, type ? type : -1, NULL, listener);
}

void MegaApiImpl::setUserAttribute(int type, const char *value, MegaRequestListener *listener)
{
    setUserAttr(type ? type : -1, value, listener);
}

void MegaApiImpl::setUserAttribute(int type, const MegaStringMap *value, MegaRequestListener *listener)
{
    MegaRequestPrivate *request = new MegaRequestPrivate(MegaRequest::TYPE_SET_ATTR_USER, listener);

    request->setMegaStringMap(value);
    request->setParamType(type);
    requestQueue.push(request);
    waiter->notify();
}

void MegaApiImpl::setCustomNodeAttribute(MegaNode *node, const char *attrName, const char *value, MegaRequestListener *listener)
{
    MegaRequestPrivate *request = new MegaRequestPrivate(MegaRequest::TYPE_SET_ATTR_NODE, listener);
    if(node) request->setNodeHandle(node->getHandle());
    request->setName(attrName);
    request->setText(value);
    request->setFlag(false);     // is official attribute?
    requestQueue.push(request);
    waiter->notify();
}

void MegaApiImpl::setNodeDuration(MegaNode *node, int secs, MegaRequestListener *listener)
{
    MegaRequestPrivate *request = new MegaRequestPrivate(MegaRequest::TYPE_SET_ATTR_NODE, listener);
    if(node) request->setNodeHandle(node->getHandle());
    request->setParamType(MegaApi::NODE_ATTR_DURATION);
    request->setNumber(secs);
    request->setFlag(true);     // is official attribute?
    requestQueue.push(request);
    waiter->notify();
}

void MegaApiImpl::setNodeCoordinates(MegaNode *node, double latitude, double longitude, MegaRequestListener *listener)
{
    MegaRequestPrivate *request = new MegaRequestPrivate(MegaRequest::TYPE_SET_ATTR_NODE, listener);

    if(node)
    {
        request->setNodeHandle(node->getHandle());
    }

    int lat = latitude;
    if (latitude != MegaNode::INVALID_COORDINATE)
    {
        lat = ((latitude + 90) / 180) * 0xFFFFFF;
    }

    int lon = longitude;
    if (longitude != MegaNode::INVALID_COORDINATE)
    {
        lon = (longitude == 180) ? 0 : ((longitude + 180) / 360) * 0x01000000;
    }

    request->setParamType(MegaApi::NODE_ATTR_COORDINATES);
    request->setTransferTag(lat);
    request->setNumDetails(lon);
    request->setFlag(true);     // is official attribute?
    requestQueue.push(request);
    waiter->notify();
}

void MegaApiImpl::exportNode(MegaNode *node, int64_t expireTime, MegaRequestListener *listener)
{
    MegaRequestPrivate *request = new MegaRequestPrivate(MegaRequest::TYPE_EXPORT, listener);
    if(node) request->setNodeHandle(node->getHandle());
    request->setNumber(expireTime);
    request->setAccess(1);
    requestQueue.push(request);
    waiter->notify();
}

void MegaApiImpl::disableExport(MegaNode *node, MegaRequestListener *listener)
{
    MegaRequestPrivate *request = new MegaRequestPrivate(MegaRequest::TYPE_EXPORT, listener);
    if(node) request->setNodeHandle(node->getHandle());
    request->setAccess(0);
    requestQueue.push(request);
    waiter->notify();
}

void MegaApiImpl::fetchNodes(MegaRequestListener *listener)
{
	MegaRequestPrivate *request = new MegaRequestPrivate(MegaRequest::TYPE_FETCH_NODES, listener);
	requestQueue.push(request);
    waiter->notify();
}

void MegaApiImpl::getPricing(MegaRequestListener *listener)
{
    MegaRequestPrivate *request = new MegaRequestPrivate(MegaRequest::TYPE_GET_PRICING, listener);
    requestQueue.push(request);
    waiter->notify();
}

void MegaApiImpl::getPaymentId(handle productHandle, MegaRequestListener *listener)
{
    MegaRequestPrivate *request = new MegaRequestPrivate(MegaRequest::TYPE_GET_PAYMENT_ID, listener);
    request->setNodeHandle(productHandle);
    requestQueue.push(request);
    waiter->notify();
}

void MegaApiImpl::upgradeAccount(MegaHandle productHandle, int paymentMethod, MegaRequestListener *listener)
{
    MegaRequestPrivate *request = new MegaRequestPrivate(MegaRequest::TYPE_UPGRADE_ACCOUNT, listener);
    request->setNodeHandle(productHandle);
    request->setNumber(paymentMethod);
    requestQueue.push(request);
    waiter->notify();
}

void MegaApiImpl::submitPurchaseReceipt(int gateway, const char *receipt, MegaRequestListener *listener)
{
    MegaRequestPrivate *request = new MegaRequestPrivate(MegaRequest::TYPE_SUBMIT_PURCHASE_RECEIPT, listener);
    request->setNumber(gateway);
    request->setText(receipt);
    requestQueue.push(request);
    waiter->notify();
}

void MegaApiImpl::creditCardStore(const char* address1, const char* address2, const char* city,
                                  const char* province, const char* country, const char *postalcode,
                                  const char* firstname, const char* lastname, const char* creditcard,
                                  const char* expire_month, const char* expire_year, const char* cv2,
                                  MegaRequestListener *listener)
{
    MegaRequestPrivate *request = new MegaRequestPrivate(MegaRequest::TYPE_CREDIT_CARD_STORE, listener);
    string email;

    sdkMutex.lock();
    User *u = client->finduser(client->me);
    if (u)
    {
        email = u->email;
    }
    sdkMutex.unlock();

    if (email.size())
    {
        string saddress1, saddress2, scity, sprovince, scountry, spostalcode;
        string sfirstname, slastname, screditcard, sexpire_month, sexpire_year, scv2;

        if (address1)
        {
           saddress1 = address1;
        }

        if (address2)
        {
            saddress2 = address2;
        }

        if (city)
        {
            scity = city;
        }

        if (province)
        {
            sprovince = province;
        }

        if (country)
        {
            scountry = country;
        }

        if (postalcode)
        {
            spostalcode = postalcode;
        }

        if (firstname)
        {
            sfirstname = firstname;
        }

        if (lastname)
        {
            slastname = lastname;
        }

        if (creditcard)
        {
            screditcard = creditcard;
            screditcard.erase(remove_if(screditcard.begin(), screditcard.end(),
                                     not1(ptr_fun(static_cast<int(*)(int)>(isdigit)))), screditcard.end());
        }

        if (expire_month)
        {
            sexpire_month = expire_month;
        }

        if (expire_year)
        {
            sexpire_year = expire_year;
        }

        if (cv2)
        {
            scv2 = cv2;
        }

        int tam = 256 + sfirstname.size() + slastname.size() + screditcard.size()
                + sexpire_month.size() + sexpire_year.size() + scv2.size() + saddress1.size()
                + saddress2.size() + scity.size() + sprovince.size() + spostalcode.size()
                + scountry.size() + email.size();

        char *ccplain = new char[tam];
        snprintf(ccplain, tam, "{\"first_name\":\"%s\",\"last_name\":\"%s\","
                "\"card_number\":\"%s\","
                "\"expiry_date_month\":\"%s\",\"expiry_date_year\":\"%s\","
                "\"cv2\":\"%s\",\"address1\":\"%s\","
                "\"address2\":\"%s\",\"city\":\"%s\","
                "\"province\":\"%s\",\"postal_code\":\"%s\","
                "\"country_code\":\"%s\",\"email_address\":\"%s\"}", sfirstname.c_str(), slastname.c_str(),
                 screditcard.c_str(), sexpire_month.c_str(), sexpire_year.c_str(), scv2.c_str(), saddress1.c_str(),
                 saddress2.c_str(), scity.c_str(), sprovince.c_str(), spostalcode.c_str(), scountry.c_str(), email.c_str());

        request->setText((const char* )ccplain);
        delete [] ccplain;
    }

    requestQueue.push(request);
    waiter->notify();
}

void MegaApiImpl::creditCardQuerySubscriptions(MegaRequestListener *listener)
{
    MegaRequestPrivate *request = new MegaRequestPrivate(MegaRequest::TYPE_CREDIT_CARD_QUERY_SUBSCRIPTIONS, listener);
    requestQueue.push(request);
    waiter->notify();
}

void MegaApiImpl::creditCardCancelSubscriptions(const char* reason, MegaRequestListener *listener)
{
    MegaRequestPrivate *request = new MegaRequestPrivate(MegaRequest::TYPE_CREDIT_CARD_CANCEL_SUBSCRIPTIONS, listener);
    request->setText(reason);
    requestQueue.push(request);
    waiter->notify();
}

void MegaApiImpl::getPaymentMethods(MegaRequestListener *listener)
{
    MegaRequestPrivate *request = new MegaRequestPrivate(MegaRequest::TYPE_GET_PAYMENT_METHODS, listener);
    requestQueue.push(request);
    waiter->notify();
}

char *MegaApiImpl::exportMasterKey()
{
    sdkMutex.lock();
    char* buf = NULL;

    if(client->loggedin())
    {
        buf = new char[SymmCipher::KEYLENGTH * 4 / 3 + 4];
        Base64::btoa(client->key.key, SymmCipher::KEYLENGTH, buf);
    }

    sdkMutex.unlock();
    return buf;
}

void MegaApiImpl::getAccountDetails(bool storage, bool transfer, bool pro, bool sessions, bool purchases, bool transactions, MegaRequestListener *listener)
{
	MegaRequestPrivate *request = new MegaRequestPrivate(MegaRequest::TYPE_ACCOUNT_DETAILS, listener);
	int numDetails = 0;
	if(storage) numDetails |= 0x01;
    if(transfer) numDetails |= 0x02;
	if(pro) numDetails |= 0x04;
	if(transactions) numDetails |= 0x08;
	if(purchases) numDetails |= 0x10;
	if(sessions) numDetails |= 0x20;
	request->setNumDetails(numDetails);

	requestQueue.push(request);
    waiter->notify();
}

void MegaApiImpl::changePassword(const char *oldPassword, const char *newPassword, MegaRequestListener *listener)
{
	MegaRequestPrivate *request = new MegaRequestPrivate(MegaRequest::TYPE_CHANGE_PW, listener);
	request->setPassword(oldPassword);
	request->setNewPassword(newPassword);
	requestQueue.push(request);
    waiter->notify();
}

void MegaApiImpl::logout(MegaRequestListener *listener)
{
	MegaRequestPrivate *request = new MegaRequestPrivate(MegaRequest::TYPE_LOGOUT, listener);
    request->setFlag(true);
	requestQueue.push(request);
    waiter->notify();
}

void MegaApiImpl::localLogout(MegaRequestListener *listener)
{
    MegaRequestPrivate *request = new MegaRequestPrivate(MegaRequest::TYPE_LOGOUT, listener);
    request->setFlag(false);
    requestQueue.push(request);
    waiter->notify();
}

void MegaApiImpl::submitFeedback(int rating, const char *comment, MegaRequestListener *listener)
{
    MegaRequestPrivate *request = new MegaRequestPrivate(MegaRequest::TYPE_SUBMIT_FEEDBACK, listener);
    request->setText(comment);
    request->setNumber(rating);
    requestQueue.push(request);
    waiter->notify();
}

void MegaApiImpl::reportEvent(const char *details, MegaRequestListener *listener)
{
    MegaRequestPrivate *request = new MegaRequestPrivate(MegaRequest::TYPE_REPORT_EVENT, listener);
    request->setText(details);
    requestQueue.push(request);
    waiter->notify();
}

void MegaApiImpl::sendEvent(int eventType, const char *message, MegaRequestListener *listener)
{
    MegaRequestPrivate *request = new MegaRequestPrivate(MegaRequest::TYPE_SEND_EVENT, listener);
    request->setNumber(eventType);
    request->setText(message);
    requestQueue.push(request);
    waiter->notify();
}

void MegaApiImpl::useHttpsOnly(bool usehttps)
{
    MegaRequestPrivate *request = new MegaRequestPrivate(MegaRequest::TYPE_USE_HTTPS_ONLY);
    request->setFlag(usehttps);
    requestQueue.push(request);
    waiter->notify();
}

bool MegaApiImpl::usingHttpsOnly()
{
    return client->usehttps;
}

void MegaApiImpl::getNodeAttribute(MegaNode *node, int type, const char *dstFilePath, MegaRequestListener *listener)
{
	MegaRequestPrivate *request = new MegaRequestPrivate(MegaRequest::TYPE_GET_ATTR_FILE, listener);
    if(dstFilePath)
    {
        string path(dstFilePath);
#if defined(_WIN32) && !defined(WINDOWS_PHONE)
        if(!PathIsRelativeA(path.c_str()) && ((path.size()<2) || path.compare(0, 2, "\\\\")))
            path.insert(0, "\\\\?\\");
#endif

        int c = path[path.size()-1];
        if((c=='/') || (c == '\\'))
        {
            const char *base64Handle = node->getBase64Handle();
            path.append(base64Handle);
            path.push_back('0' + type);
            path.append(".jpg");
            delete [] base64Handle;
        }

        request->setFile(path.c_str());
    }

    request->setParamType(type);
    if(node) request->setNodeHandle(node->getHandle());
	requestQueue.push(request);
    waiter->notify();
}

void MegaApiImpl::cancelGetNodeAttribute(MegaNode *node, int type, MegaRequestListener *listener)
{
	MegaRequestPrivate *request = new MegaRequestPrivate(MegaRequest::TYPE_CANCEL_ATTR_FILE, listener);
	request->setParamType(type);
	if (node) request->setNodeHandle(node->getHandle());
	requestQueue.push(request);
	waiter->notify();
}

void MegaApiImpl::setNodeAttribute(MegaNode *node, int type, const char *srcFilePath, MegaRequestListener *listener)
{
	MegaRequestPrivate *request = new MegaRequestPrivate(MegaRequest::TYPE_SET_ATTR_FILE, listener);
	request->setFile(srcFilePath);
    request->setParamType(type);
    if(node) request->setNodeHandle(node->getHandle());
	requestQueue.push(request);
    waiter->notify();
}

void MegaApiImpl::getUserAttr(const char *email_or_handle, int type, const char *dstFilePath, MegaRequestListener *listener)
{
    MegaRequestPrivate *request = new MegaRequestPrivate(MegaRequest::TYPE_GET_ATTR_USER, listener);

    if (type == MegaApi::USER_ATTR_AVATAR && dstFilePath)
    {
        string path(dstFilePath);
#if defined(_WIN32) && !defined(WINDOWS_PHONE)
        if(!PathIsRelativeA(path.c_str()) && ((path.size()<2) || path.compare(0, 2, "\\\\")))
            path.insert(0, "\\\\?\\");
#endif

        int c = path[path.size()-1];
        if((c=='/') || (c == '\\'))
        {
            path.append(email_or_handle);
            path.push_back('0' + type);
            path.append(".jpg");
        }

        request->setFile(path.c_str());
    }

    request->setParamType(type);
    if(email_or_handle)
    {
        request->setEmail(email_or_handle);
    }
    requestQueue.push(request);
    waiter->notify();
}

void MegaApiImpl::setUserAttr(int type, const char *value, MegaRequestListener *listener)
{
    MegaRequestPrivate *request = new MegaRequestPrivate(MegaRequest::TYPE_SET_ATTR_USER, listener);
    if(type == MegaApi::USER_ATTR_AVATAR)
    {
        request->setFile(value);
    }
    else
    {
        request->setText(value);
    }

    request->setParamType(type);
    requestQueue.push(request);
    waiter->notify();
}

char *MegaApiImpl::getAvatarColor(handle userhandle)
{
    string colors[] = {        
        "#69F0AE",
        "#13E03C",
        "#31B500",
        "#00897B",
        "#00ACC1",
        "#61D2FF",
        "#2BA6DE",
        "#FFD300",
        "#FFA500",
        "#FF6F00",
        "#E65100",
        "#FF5252",
        "#FF1A53",
        "#C51162",
        "#880E4F"
    };

    int index = userhandle % sizeof(colors)/sizeof(colors[0]);

    return MegaApi::strdup(colors[index].c_str());
}

void MegaApiImpl::inviteContact(const char *email, const char *message,int action, MegaRequestListener *listener)
{
    MegaRequestPrivate *request = new MegaRequestPrivate(MegaRequest::TYPE_INVITE_CONTACT, listener);
    request->setNumber(action);
    request->setEmail(email);
    request->setText(message);
    requestQueue.push(request);
    waiter->notify();
}

void MegaApiImpl::replyContactRequest(MegaContactRequest *r, int action, MegaRequestListener *listener)
{
    MegaRequestPrivate *request = new MegaRequestPrivate(MegaRequest::TYPE_REPLY_CONTACT_REQUEST, listener);
    if(r)
    {
        request->setNodeHandle(r->getHandle());
    }

    request->setNumber(action);
    requestQueue.push(request);
    waiter->notify();
}

void MegaApiImpl::removeContact(MegaUser *user, MegaRequestListener* listener)
{
	MegaRequestPrivate *request = new MegaRequestPrivate(MegaRequest::TYPE_REMOVE_CONTACT, listener);
    if(user)
    {
        request->setEmail(user->getEmail());
    }

	requestQueue.push(request);
    waiter->notify();
}

void MegaApiImpl::pauseTransfers(bool pause, int direction, MegaRequestListener* listener)
{
    MegaRequestPrivate *request = new MegaRequestPrivate(MegaRequest::TYPE_PAUSE_TRANSFERS, listener);
    request->setFlag(pause);
    request->setNumber(direction);
    requestQueue.push(request);
    waiter->notify();
}

void MegaApiImpl::pauseTransfer(int transferTag, bool pause, MegaRequestListener *listener)
{
    MegaRequestPrivate *request = new MegaRequestPrivate(MegaRequest::TYPE_PAUSE_TRANSFER, listener);
    request->setTransferTag(transferTag);
    request->setFlag(pause);
    requestQueue.push(request);
    waiter->notify();
}

void MegaApiImpl::moveTransferUp(int transferTag, MegaRequestListener *listener)
{
    MegaRequestPrivate *request = new MegaRequestPrivate(MegaRequest::TYPE_MOVE_TRANSFER, listener);
    request->setTransferTag(transferTag);
    request->setFlag(true);
    request->setNumber(MegaTransfer::MOVE_TYPE_UP);
    requestQueue.push(request);
    waiter->notify();
}

void MegaApiImpl::moveTransferDown(int transferTag, MegaRequestListener *listener)
{
    MegaRequestPrivate *request = new MegaRequestPrivate(MegaRequest::TYPE_MOVE_TRANSFER, listener);
    request->setTransferTag(transferTag);
    request->setFlag(true);
    request->setNumber(MegaTransfer::MOVE_TYPE_DOWN);
    requestQueue.push(request);
    waiter->notify();
}

void MegaApiImpl::moveTransferToFirst(int transferTag, MegaRequestListener *listener)
{
    MegaRequestPrivate *request = new MegaRequestPrivate(MegaRequest::TYPE_MOVE_TRANSFER, listener);
    request->setTransferTag(transferTag);
    request->setFlag(true);
    request->setNumber(MegaTransfer::MOVE_TYPE_TOP);
    requestQueue.push(request);
    waiter->notify();
}

void MegaApiImpl::moveTransferToLast(int transferTag, MegaRequestListener *listener)
{
    MegaRequestPrivate *request = new MegaRequestPrivate(MegaRequest::TYPE_MOVE_TRANSFER, listener);
    request->setTransferTag(transferTag);
    request->setFlag(true);
    request->setNumber(MegaTransfer::MOVE_TYPE_BOTTOM);
    requestQueue.push(request);
    waiter->notify();
}

void MegaApiImpl::moveTransferBefore(int transferTag, int prevTransferTag, MegaRequestListener *listener)
{
    MegaRequestPrivate *request = new MegaRequestPrivate(MegaRequest::TYPE_MOVE_TRANSFER, listener);
    request->setTransferTag(transferTag);
    request->setFlag(false);
    request->setNumber(prevTransferTag);
    requestQueue.push(request);
    waiter->notify();
}

void MegaApiImpl::enableTransferResumption(const char *loggedOutId)
{
    sdkMutex.lock();
    client->enabletransferresumption(loggedOutId);
    sdkMutex.unlock();
}

void MegaApiImpl::disableTransferResumption(const char *loggedOutId)
{
    sdkMutex.lock();
    client->disabletransferresumption(loggedOutId);
    sdkMutex.unlock();
}

bool MegaApiImpl::areTransfersPaused(int direction)
{
    if(direction != MegaTransfer::TYPE_DOWNLOAD && direction != MegaTransfer::TYPE_UPLOAD)
    {
        return false;
    }

    bool result;
    sdkMutex.lock();
    if(direction == MegaTransfer::TYPE_DOWNLOAD)
    {
        result = client->xferpaused[GET];
    }
    else
    {
        result = client->xferpaused[PUT];
    }
    sdkMutex.unlock();
    return result;
}

//-1 -> AUTO, 0 -> NONE, >0 -> b/s
void MegaApiImpl::setUploadLimit(int bpslimit)
{
    client->putmbpscap = bpslimit;
}

void MegaApiImpl::setMaxConnections(int direction, int connections, MegaRequestListener *listener)
{
    MegaRequestPrivate *request = new MegaRequestPrivate(MegaRequest::TYPE_SET_MAX_CONNECTIONS, listener);
    request->setParamType(direction);
    request->setNumber(connections);
    requestQueue.push(request);
    waiter->notify();
}

void MegaApiImpl::setDownloadMethod(int method)
{
    switch(method)
    {
        case MegaApi::TRANSFER_METHOD_NORMAL:
            client->usealtdownport = false;
            client->autodownport = false;
            break;
        case MegaApi::TRANSFER_METHOD_ALTERNATIVE_PORT:
            client->usealtdownport = true;
            client->autodownport = false;
            break;
        case MegaApi::TRANSFER_METHOD_AUTO:
            client->autodownport = true;
            break;
        case MegaApi::TRANSFER_METHOD_AUTO_NORMAL:
            client->usealtdownport = false;
            client->autodownport = true;
            break;
        case MegaApi::TRANSFER_METHOD_AUTO_ALTERNATIVE:
            client->usealtdownport = true;
            client->autodownport = true;
            break;
        default:
            break;
    }
}

void MegaApiImpl::setUploadMethod(int method)
{
    switch(method)
    {
        case MegaApi::TRANSFER_METHOD_NORMAL:
            client->usealtupport = false;
            client->autoupport = false;
            break;
        case MegaApi::TRANSFER_METHOD_ALTERNATIVE_PORT:
            client->usealtupport = true;
            client->autoupport = false;
            break;
        case MegaApi::TRANSFER_METHOD_AUTO:
            client->autoupport = true;
            break;
        case MegaApi::TRANSFER_METHOD_AUTO_NORMAL:
            client->usealtupport = false;
            client->autoupport = true;
            break;
        case MegaApi::TRANSFER_METHOD_AUTO_ALTERNATIVE:
            client->usealtupport = true;
            client->autoupport = true;
            break;
        default:
            break;
    }
}

int MegaApiImpl::getDownloadMethod()
{
    if (client->autodownport)
    {
        if(client->usealtdownport)
        {
            return MegaApi::TRANSFER_METHOD_AUTO_ALTERNATIVE;
        }
        else
        {
            return MegaApi::TRANSFER_METHOD_AUTO_NORMAL;
        }
    }

    if (client->usealtdownport)
    {
        return MegaApi::TRANSFER_METHOD_ALTERNATIVE_PORT;
    }

    return MegaApi::TRANSFER_METHOD_NORMAL;
}

int MegaApiImpl::getUploadMethod()
{
    if (client->autoupport)
    {
        if(client->usealtupport)
        {
            return MegaApi::TRANSFER_METHOD_AUTO_ALTERNATIVE;
        }
        else
        {
            return MegaApi::TRANSFER_METHOD_AUTO_NORMAL;
        }
    }

    if (client->usealtupport)
    {
        return MegaApi::TRANSFER_METHOD_ALTERNATIVE_PORT;
    }

    return MegaApi::TRANSFER_METHOD_NORMAL;
}

MegaTransferData *MegaApiImpl::getTransferData(MegaTransferListener *listener)
{
    MegaTransferData *data;
    sdkMutex.lock();
    data = new MegaTransferDataPrivate(&client->transferlist);
    if (listener)
    {
        transferListeners.insert(listener);
    }
    sdkMutex.unlock();
    return data;
}

void MegaApiImpl::notifyTransfer(int transferTag, MegaTransferListener *listener)
{
    sdkMutex.lock();
    MegaTransferPrivate *t = getMegaTransferPrivate(transferTag);
    if (!t)
    {
        sdkMutex.unlock();
        return;
    }

    fireOnTransferUpdate(t);
    if (listener)
    {
        activeTransfer = t;
        listener->onTransferUpdate(api, t);
        activeTransfer = NULL;
    }
    sdkMutex.unlock();
}

MegaTransferList *MegaApiImpl::getTransfers()
{
    sdkMutex.lock();
    vector<MegaTransfer *> transfers;
    for (int d = GET; d == GET || d == PUT; d += PUT - GET)
    {
        for (transfer_list::iterator it = client->transferlist.begin((direction_t)d); it != client->transferlist.end((direction_t)d); it++)
        {
            Transfer *t = (*it);
            for (file_list::iterator it2 = t->files.begin(); it2 != t->files.end(); it2++)
            {
                MegaTransferPrivate* transfer = getMegaTransferPrivate((*it2)->tag);
                if (transfer)
                {
                    transfers.push_back(transfer);
                }
            }
        }
    }
    MegaTransferList *result = new MegaTransferListPrivate(transfers.data(), transfers.size());
    sdkMutex.unlock();
    return result;
}

MegaTransferList *MegaApiImpl::getStreamingTransfers()
{
    sdkMutex.lock();

    vector<MegaTransfer *> transfers;
    for (std::map<int, MegaTransferPrivate *>::iterator it = transferMap.begin(); it != transferMap.end(); it++)
    {
        MegaTransferPrivate *transfer = it->second;
        if (transfer->isStreamingTransfer())
        {
            transfers.push_back(transfer);
        }
    }
    MegaTransferList *result = new MegaTransferListPrivate(transfers.data(), transfers.size());

    sdkMutex.unlock();
    return result;
}

MegaTransfer *MegaApiImpl::getTransferByTag(int transferTag)
{
    MegaTransfer* value;
    sdkMutex.lock();
    value = getMegaTransferPrivate(transferTag);
    if (value)
    {
        value = value->copy();
    }
    sdkMutex.unlock();
    return value;
}

MegaTransferList *MegaApiImpl::getTransfers(int type)
{
    if(type != MegaTransfer::TYPE_DOWNLOAD && type != MegaTransfer::TYPE_UPLOAD)
    {
        return new MegaTransferListPrivate();
    }

    sdkMutex.lock();
    vector<MegaTransfer *> transfers;
    for (transfer_list::iterator it = client->transferlist.begin((direction_t)type); it != client->transferlist.end((direction_t)type); it++)
    {
        Transfer *t = (*it);
        for (file_list::iterator it2 = t->files.begin(); it2 != t->files.end(); it2++)
        {
            MegaTransferPrivate* transfer = getMegaTransferPrivate((*it2)->tag);
            if (transfer)
            {
                transfers.push_back(transfer);
            }
        }
    }
    MegaTransferList *result = new MegaTransferListPrivate(transfers.data(), transfers.size());
    sdkMutex.unlock();
    return result;
}

MegaTransferList *MegaApiImpl::getChildTransfers(int transferTag)
{
    sdkMutex.lock();

    MegaTransfer *transfer = getMegaTransferPrivate(transferTag);
    if (!transfer)
    {
        sdkMutex.unlock();
        return new MegaTransferListPrivate();
    }

    if (!transfer->isFolderTransfer())
    {
        sdkMutex.unlock();
        return new MegaTransferListPrivate();
    }

    vector<MegaTransfer *> transfers;
    for (std::map<int, MegaTransferPrivate *>::iterator it = transferMap.begin(); it != transferMap.end(); it++)
    {
        MegaTransferPrivate *t = it->second;
        if (t->getFolderTransferTag() == transferTag)
        {
            transfers.push_back(transfer);
        }
    }

    MegaTransferList *result = new MegaTransferListPrivate(transfers.data(), transfers.size());
    sdkMutex.unlock();
    return result;
}

void MegaApiImpl::startUpload(const char *localPath, MegaNode *parent, const char *fileName, int64_t mtime, int folderTransferTag, const char *appData, bool isSourceFileTemporary, MegaTransferListener *listener)
{
    MegaTransferPrivate* transfer = new MegaTransferPrivate(MegaTransfer::TYPE_UPLOAD, listener);
    if(localPath)
    {
        string path(localPath);
#if defined(_WIN32) && !defined(WINDOWS_PHONE)
        if(!PathIsRelativeA(path.c_str()) && ((path.size()<2) || path.compare(0, 2, "\\\\")))
            path.insert(0, "\\\\?\\");
#endif
        transfer->setPath(path.data());
    }

    if(parent)
    {
        transfer->setParentHandle(parent->getHandle());
    }

    transfer->setMaxRetries(maxRetries);
    transfer->setAppData(appData);
    transfer->setSourceFileTemporary(isSourceFileTemporary);

    if(fileName)
    {
        transfer->setFileName(fileName);
    }

    transfer->setTime(mtime);

    if(folderTransferTag)
    {
        transfer->setFolderTransferTag(folderTransferTag);
    }

	transferQueue.push(transfer);
    waiter->notify();
}

void MegaApiImpl::startUpload(const char* localPath, MegaNode* parent, MegaTransferListener *listener)
{ return startUpload(localPath, parent, (const char *)NULL, -1, 0, NULL, false, listener); }

void MegaApiImpl::startUpload(const char *localPath, MegaNode *parent, int64_t mtime, MegaTransferListener *listener)
{ return startUpload(localPath, parent, (const char *)NULL, mtime, 0, NULL, false, listener); }

void MegaApiImpl::startUpload(const char* localPath, MegaNode* parent, const char* fileName, MegaTransferListener *listener)
{ return startUpload(localPath, parent, fileName, -1, 0, NULL, false, listener); }

void MegaApiImpl::startDownload(MegaNode *node, const char* localPath, long /*startPos*/, long /*endPos*/, int folderTransferTag, const char *appData, MegaTransferListener *listener)
{
	MegaTransferPrivate* transfer = new MegaTransferPrivate(MegaTransfer::TYPE_DOWNLOAD, listener);

    if(localPath)
    {
#if defined(_WIN32) && !defined(WINDOWS_PHONE)
        string path(localPath);
        if(!PathIsRelativeA(path.c_str()) && ((path.size()<2) || path.compare(0, 2, "\\\\")))
            path.insert(0, "\\\\?\\");
        localPath = path.data();
#endif

        int c = localPath[strlen(localPath)-1];
        if((c=='/') || (c == '\\')) transfer->setParentPath(localPath);
        else transfer->setPath(localPath);
    }

    if(node)
    {
        transfer->setNodeHandle(node->getHandle());
        if (node->isPublic() || node->isForeign())
        {
            transfer->setPublicNode(node, true);
        }
    }

    transfer->setMaxRetries(maxRetries);
    transfer->setAppData(appData);

    if (folderTransferTag)
    {
        transfer->setFolderTransferTag(folderTransferTag);
    }

	transferQueue.push(transfer);
	waiter->notify();
}

void MegaApiImpl::startDownload(MegaNode *node, const char* localFolder, MegaTransferListener *listener)
{ startDownload(node, localFolder, 0, 0, 0, NULL, listener); }

void MegaApiImpl::cancelTransfer(MegaTransfer *t, MegaRequestListener *listener)
{
    MegaRequestPrivate *request = new MegaRequestPrivate(MegaRequest::TYPE_CANCEL_TRANSFER, listener);
    if(t)
    {
        request->setTransferTag(t->getTag());
    }
    requestQueue.push(request);
    waiter->notify();
}

void MegaApiImpl::cancelTransferByTag(int transferTag, MegaRequestListener *listener)
{
    MegaRequestPrivate *request = new MegaRequestPrivate(MegaRequest::TYPE_CANCEL_TRANSFER, listener);
    request->setTransferTag(transferTag);
    requestQueue.push(request);
    waiter->notify();
}

void MegaApiImpl::cancelTransfers(int direction, MegaRequestListener *listener)
{
    MegaRequestPrivate *request = new MegaRequestPrivate(MegaRequest::TYPE_CANCEL_TRANSFERS, listener);
    request->setParamType(direction);
    requestQueue.push(request);
    waiter->notify();
}

void MegaApiImpl::startStreaming(MegaNode* node, m_off_t startPos, m_off_t size, MegaTransferListener *listener)
{
	MegaTransferPrivate* transfer = new MegaTransferPrivate(MegaTransfer::TYPE_DOWNLOAD, listener);
    if(node && !node->isPublic() && !node->isForeign())
	{
		transfer->setNodeHandle(node->getHandle());
	}
	else
	{
		transfer->setPublicNode(node);
	}

    transfer->setStreamingTransfer(true);
	transfer->setStartPos(startPos);
	transfer->setEndPos(startPos + size - 1);
	transfer->setMaxRetries(maxRetries);
	transferQueue.push(transfer);
	waiter->notify();
}

#ifdef ENABLE_SYNC

//Move local files inside synced folders to the "Rubbish" folder.
bool MegaApiImpl::moveToLocalDebris(const char *path)
{
    sdkMutex.lock();

    string utf8path = path;
#if defined(_WIN32) && !defined(WINDOWS_PHONE)
        if(!PathIsRelativeA(utf8path.c_str()) && ((utf8path.size()<2) || utf8path.compare(0, 2, "\\\\")))
            utf8path.insert(0, "\\\\?\\");
#endif

    string localpath;
    fsAccess->path2local(&utf8path, &localpath);

    Sync *sync = NULL;
    for (sync_list::iterator it = client->syncs.begin(); it != client->syncs.end(); it++)
    {
        string *localroot = &((*it)->localroot.localname);
        if(((localroot->size()+fsAccess->localseparator.size())<localpath.size()) &&
            !memcmp(localroot->data(), localpath.data(), localroot->size()) &&
            !memcmp(fsAccess->localseparator.data(), localpath.data()+localroot->size(), fsAccess->localseparator.size()))
        {
            sync = (*it);
            break;
        }
    }

    if(!sync)
    {
        sdkMutex.unlock();
        return false;
    }

    bool result = sync->movetolocaldebris(&localpath);
    sdkMutex.unlock();

    return result;
}

int MegaApiImpl::syncPathState(string* path)
{
#if defined(_WIN32) && !defined(WINDOWS_PHONE)
    string prefix("\\\\?\\");
    string localPrefix;
    fsAccess->path2local(&prefix, &localPrefix);
    path->append("", 1);
    if(!PathIsRelativeW((LPCWSTR)path->data()) && (path->size()<4 || memcmp(path->data(), localPrefix.data(), 4)))
    {
        path->insert(0, localPrefix);
    }
    path->resize(path->size() - 1);
#endif

    int state = MegaApi::STATE_NONE;
    sdkMutex.lock();
    for (sync_list::iterator it = client->syncs.begin(); it != client->syncs.end(); it++)
    {
        Sync *sync = (*it);
        unsigned int ssize = sync->localroot.localname.size();
        if(path->size() < ssize || memcmp(path->data(), sync->localroot.localname.data(), ssize))
            continue;

        if(path->size() == ssize)
        {
            state = sync->localroot.ts;
            break;
        }
        else if(!memcmp(path->data()+ssize, client->fsaccess->localseparator.data(), client->fsaccess->localseparator.size()))
        {
            LocalNode* l = sync->localnodebypath(NULL, path);
            if(l)
                state = l->ts;
            else
                state = MegaApi::STATE_IGNORED;
            break;
        }
    }
    sdkMutex.unlock();
    return state;
}


MegaNode *MegaApiImpl::getSyncedNode(string *path)
{
    sdkMutex.lock();
    MegaNode *node = NULL;
    for (sync_list::iterator it = client->syncs.begin(); (it != client->syncs.end()) && (node == NULL); it++)
    {
        Sync *sync = (*it);
        if(path->size() == sync->localroot.localname.size() &&
                !memcmp(path->data(), sync->localroot.localname.data(), path->size()))
        {
            node = MegaNodePrivate::fromNode(sync->localroot.node);
            break;
        }

        LocalNode * localNode = sync->localnodebypath(NULL, path);
        if(localNode) node = MegaNodePrivate::fromNode(localNode->node);
    }
    sdkMutex.unlock();
    return node;
}

void MegaApiImpl::syncFolder(const char *localFolder, MegaNode *megaFolder, MegaRequestListener *listener)
{
    MegaRequestPrivate *request = new MegaRequestPrivate(MegaRequest::TYPE_ADD_SYNC);
    if(megaFolder) request->setNodeHandle(megaFolder->getHandle());
    if(localFolder)
    {
        string path(localFolder);
#if defined(_WIN32) && !defined(WINDOWS_PHONE)
        if(!PathIsRelativeA(path.c_str()) && ((path.size()<2) || path.compare(0, 2, "\\\\")))
            path.insert(0, "\\\\?\\");
#endif
        request->setFile(path.data());
    }

    request->setListener(listener);
    requestQueue.push(request);
    waiter->notify();
}

void MegaApiImpl::resumeSync(const char *localFolder, long long localfp, MegaNode *megaFolder, MegaRequestListener* listener)
{
    sdkMutex.lock();

#ifdef __APPLE__
    localfp = 0;
#endif

    LOG_debug << "Resume sync";

    MegaRequestPrivate *request = new MegaRequestPrivate(MegaRequest::TYPE_ADD_SYNC);
    request->setListener(listener);
    if(megaFolder) request->setNodeHandle(megaFolder->getHandle());
    if(localFolder)
    {
        string path(localFolder);
#if defined(_WIN32) && !defined(WINDOWS_PHONE)
        if(!PathIsRelativeA(path.c_str()) && ((path.size()<2) || path.compare(0, 2, "\\\\")))
            path.insert(0, "\\\\?\\");
#endif
        request->setFile(path.data());
    }
    request->setNumber(localfp);

    int nextTag = client->nextreqtag();
    request->setTag(nextTag);
    requestMap[nextTag]=request;
    error e = API_OK;
    fireOnRequestStart(request);

    const char *localPath = request->getFile();
    Node *node = client->nodebyhandle(request->getNodeHandle());
    if(!node || (node->type==FILENODE) || !localPath)
    {
        e = API_EARGS;
    }
    else
    {
        string utf8name(localPath);
        string localname;
        client->fsaccess->path2local(&utf8name, &localname);
        e = client->addsync(&localname, DEBRISFOLDER, NULL, node, localfp, -nextTag);
        if(!e)
        {
            MegaSyncPrivate *sync = new MegaSyncPrivate(client->syncs.back());
            sync->setListener(request->getSyncListener());
            syncMap[-nextTag] = sync;

            request->setNumber(client->syncs.back()->fsfp);
        }
    }

    fireOnRequestFinish(request, MegaError(e));
    sdkMutex.unlock();
}

void MegaApiImpl::removeSync(handle nodehandle, MegaRequestListener* listener)
{
    MegaRequestPrivate *request = new MegaRequestPrivate(MegaRequest::TYPE_REMOVE_SYNC, listener);
    request->setNodeHandle(nodehandle);
    request->setFlag(true);
    requestQueue.push(request);
    waiter->notify();
}

void MegaApiImpl::disableSync(handle nodehandle, MegaRequestListener *listener)
{
    MegaRequestPrivate *request = new MegaRequestPrivate(MegaRequest::TYPE_REMOVE_SYNC, listener);
    request->setNodeHandle(nodehandle);
    request->setFlag(false);
    requestQueue.push(request);
    waiter->notify();
}

int MegaApiImpl::getNumActiveSyncs()
{
    sdkMutex.lock();
    int num = client->syncs.size();
    sdkMutex.unlock();
    return num;
}

void MegaApiImpl::stopSyncs(MegaRequestListener *listener)
{
    MegaRequestPrivate *request = new MegaRequestPrivate(MegaRequest::TYPE_REMOVE_SYNCS, listener);
    requestQueue.push(request);
    waiter->notify();
}

bool MegaApiImpl::isSynced(MegaNode *n)
{
    if(!n) return false;
    sdkMutex.lock();
    Node *node = client->nodebyhandle(n->getHandle());
    if(!node)
    {
        sdkMutex.unlock();
        return false;
    }

    bool result = (node->localnode!=NULL);
    sdkMutex.unlock();
    return result;
}

void MegaApiImpl::setExcludedNames(vector<string> *excludedNames)
{
    sdkMutex.lock();
    if(!excludedNames)
    {
        this->excludedNames.clear();
        sdkMutex.unlock();
        return;
    }

    for(unsigned int i=0; i<excludedNames->size(); i++)
    {
        LOG_debug << "Excluded name: " << excludedNames->at(i);
    }

    this->excludedNames = *excludedNames;
    sdkMutex.unlock();
}

void MegaApiImpl::setExclusionLowerSizeLimit(long long limit)
{
    syncLowerSizeLimit = limit;
}

void MegaApiImpl::setExclusionUpperSizeLimit(long long limit)
{
    syncUpperSizeLimit = limit;
}

string MegaApiImpl::getLocalPath(MegaNode *n)
{
    if(!n) return string();
    sdkMutex.lock();
    Node *node = client->nodebyhandle(n->getHandle());
    if(!node || !node->localnode)
    {
        sdkMutex.unlock();
        return string();
    }

    string result;
    node->localnode->getlocalpath(&result, true);
    result.append("", 1);
    sdkMutex.unlock();
    return result;
}

long long MegaApiImpl::getNumLocalNodes()
{
    return client->totalLocalNodes;
}

#endif

int MegaApiImpl::getNumPendingUploads()
{
    return pendingUploads;
}

int MegaApiImpl::getNumPendingDownloads()
{
    return pendingDownloads;
}

int MegaApiImpl::getTotalUploads()
{
    return totalUploads;
}

int MegaApiImpl::getTotalDownloads()
{
    return totalDownloads;
}

void MegaApiImpl::resetTotalDownloads()
{
    totalDownloads = 0;
}

void MegaApiImpl::resetTotalUploads()
{
    totalUploads = 0;
}

MegaNode *MegaApiImpl::getRootNode()
{
    sdkMutex.lock();
    MegaNode *result = MegaNodePrivate::fromNode(client->nodebyhandle(client->rootnodes[0]));
    sdkMutex.unlock();
	return result;
}

MegaNode* MegaApiImpl::getInboxNode()
{
    sdkMutex.lock();
    MegaNode *result = MegaNodePrivate::fromNode(client->nodebyhandle(client->rootnodes[1]));
    sdkMutex.unlock();
	return result;
}

MegaNode* MegaApiImpl::getRubbishNode()
{
    sdkMutex.lock();
    MegaNode *result = MegaNodePrivate::fromNode(client->nodebyhandle(client->rootnodes[2]));
    sdkMutex.unlock();
    return result;
}

void MegaApiImpl::setDefaultFilePermissions(int permissions)
{
    fsAccess->setdefaultfilepermissions(permissions);
}

int MegaApiImpl::getDefaultFilePermissions()
{
    return fsAccess->getdefaultfilepermissions();
}

void MegaApiImpl::setDefaultFolderPermissions(int permissions)
{
    fsAccess->setdefaultfolderpermissions(permissions);
}

int MegaApiImpl::getDefaultFolderPermissions()
{
    return fsAccess->getdefaultfolderpermissions();
}

long long MegaApiImpl::getBandwidthOverquotaDelay()
{
    long long result = client->overquotauntil;
    return result > Waiter::ds ? (result - Waiter::ds) / 10 : 0;
}

bool MegaApiImpl::userComparatorDefaultASC (User *i, User *j)
{
	if(strcasecmp(i->email.c_str(), j->email.c_str())<=0) return 1;
    return 0;
}

char *MegaApiImpl::escapeFsIncompatible(const char *filename)
{
    if(!filename)
    {
        return NULL;
    }
    string name = filename;
    client->fsaccess->escapefsincompatible(&name);
    return MegaApi::strdup(name.c_str());
}

char *MegaApiImpl::unescapeFsIncompatible(const char *name)
{
    if(!name)
    {
        return NULL;
    }
    string filename = name;
    client->fsaccess->unescapefsincompatible(&filename);
    return MegaApi::strdup(filename.c_str());
}

bool MegaApiImpl::createThumbnail(const char *imagePath, const char *dstPath)
{
    if (!gfxAccess)
    {
        return false;
    }

    string utf8ImagePath = imagePath;
    string localImagePath;
    fsAccess->path2local(&utf8ImagePath, &localImagePath);

    string utf8DstPath = dstPath;
    string localDstPath;
    fsAccess->path2local(&utf8DstPath, &localDstPath);

    sdkMutex.lock();
    bool result = gfxAccess->savefa(&localImagePath, GfxProc::THUMBNAIL120X120, &localDstPath);
    sdkMutex.unlock();

    return result;
}

bool MegaApiImpl::createPreview(const char *imagePath, const char *dstPath)
{
    if (!gfxAccess)
    {
        return false;
    }

    string utf8ImagePath = imagePath;
    string localImagePath;
    fsAccess->path2local(&utf8ImagePath, &localImagePath);

    string utf8DstPath = dstPath;
    string localDstPath;
    fsAccess->path2local(&utf8DstPath, &localDstPath);

    sdkMutex.lock();
    bool result = gfxAccess->savefa(&localImagePath, GfxProc::PREVIEW1000x1000, &localDstPath);
    sdkMutex.unlock();

    return result;
}

bool MegaApiImpl::isOnline()
{
    return !client->httpio->noinetds;
}

#ifdef HAVE_LIBUV
bool MegaApiImpl::httpServerStart(bool localOnly, int port)
{
    sdkMutex.lock();
    if (httpServer && httpServer->getPort() == port && httpServer->isLocalOnly() == localOnly)
    {
        httpServer->clearAllowedHandles();
        sdkMutex.unlock();
        return true;
    }

    httpServerStop();
    httpServer = new MegaHTTPServer(this);
    httpServer->setMaxBufferSize(httpServerMaxBufferSize);
    httpServer->setMaxOutputSize(httpServerMaxOutputSize);
    httpServer->enableFileServer(httpServerEnableFiles);
    httpServer->enableFolderServer(httpServerEnableFolders);
    httpServer->setRestrictedMode(httpServerRestrictedMode);
    httpServer->enableSubtitlesSupport(httpServerRestrictedMode);

    bool result = httpServer->start(port, localOnly);
    if (!result)
    {
        MegaHTTPServer *server = httpServer;
        httpServer = NULL;
        sdkMutex.unlock();
        delete server;
    }
    else
    {
        sdkMutex.unlock();
    }
    return result;
}

void MegaApiImpl::httpServerStop()
{
    sdkMutex.lock();
    if (httpServer)
    {
        MegaHTTPServer *server = httpServer;
        httpServer = NULL;
        sdkMutex.unlock();
        delete server;
    }
    else
    {
        sdkMutex.unlock();
    }
}

int MegaApiImpl::httpServerIsRunning()
{
    bool result = false;
    sdkMutex.lock();
    if (httpServer)
    {
        result = httpServer->getPort();
    }
    sdkMutex.unlock();
    return result;
}

char *MegaApiImpl::httpServerGetLocalLink(MegaNode *node)
{
    if (!node)
    {
        return NULL;
    }

    sdkMutex.lock();
    if (!httpServer)
    {
        sdkMutex.unlock();
        return NULL;
    }

    char *result = httpServer->getLink(node);
    sdkMutex.unlock();
    return result;
}

void MegaApiImpl::httpServerSetMaxBufferSize(int bufferSize)
{
    sdkMutex.lock();
    httpServerMaxBufferSize = bufferSize <= 0 ? 0 : bufferSize;
    if (httpServer)
    {
        httpServer->setMaxBufferSize(httpServerMaxBufferSize);
    }
    sdkMutex.unlock();
}

int MegaApiImpl::httpServerGetMaxBufferSize()
{
    int value;
    sdkMutex.lock();
    if (httpServerMaxBufferSize)
    {
        value = httpServerMaxBufferSize;
    }
    else
    {
        value = StreamingBuffer::MAX_BUFFER_SIZE;
    }
    sdkMutex.unlock();
    return value;
}

void MegaApiImpl::httpServerSetMaxOutputSize(int outputSize)
{
    sdkMutex.lock();
    httpServerMaxOutputSize = outputSize <= 0 ? 0 : outputSize;
    if (httpServer)
    {
        httpServer->setMaxOutputSize(httpServerMaxOutputSize);
    }
    sdkMutex.unlock();
}

int MegaApiImpl::httpServerGetMaxOutputSize()
{
    int value;
    sdkMutex.lock();
    if (httpServerMaxOutputSize)
    {
        value = httpServerMaxOutputSize;
    }
    else
    {
        value = StreamingBuffer::MAX_OUTPUT_SIZE;
    }
    sdkMutex.unlock();
    return value;
}

void MegaApiImpl::httpServerEnableFileServer(bool enable)
{
    sdkMutex.lock();
    this->httpServerEnableFiles = enable;
    if (httpServer)
    {
        httpServer->enableFileServer(enable);
    }
    sdkMutex.unlock();
}

bool MegaApiImpl::httpServerIsFileServerEnabled()
{
    return httpServerEnableFiles;
}

void MegaApiImpl::httpServerEnableFolderServer(bool enable)
{
    sdkMutex.lock();
    this->httpServerEnableFolders = enable;
    if (httpServer)
    {
        httpServer->enableFolderServer(enable);
    }
    sdkMutex.unlock();
}

bool MegaApiImpl::httpServerIsFolderServerEnabled()
{
    return httpServerEnableFolders;
}

void MegaApiImpl::httpServerSetRestrictedMode(int mode)
{
    if (mode != MegaApi::HTTP_SERVER_DENY_ALL
            && mode != MegaApi::HTTP_SERVER_ALLOW_ALL
            && mode != MegaApi::HTTP_SERVER_ALLOW_CREATED_LOCAL_LINKS
            && mode != MegaApi::HTTP_SERVER_ALLOW_LAST_LOCAL_LINK)
    {
        return;
    }

    sdkMutex.lock();
    httpServerRestrictedMode = mode;
    if (httpServer)
    {
        httpServer->setRestrictedMode(httpServerRestrictedMode);
    }
    sdkMutex.unlock();
}

int MegaApiImpl::httpServerGetRestrictedMode()
{
    return httpServerRestrictedMode;
}

void MegaApiImpl::httpServerEnableSubtitlesSupport(bool enable)
{
    sdkMutex.lock();
    httpServerSubtitlesSupportEnabled = enable;
    if (httpServer)
    {
        httpServer->enableSubtitlesSupport(httpServerSubtitlesSupportEnabled);
    }
    sdkMutex.unlock();
}

bool MegaApiImpl::httpServerIsSubtitlesSupportEnabled()
{
    return httpServerSubtitlesSupportEnabled;
}

bool MegaApiImpl::httpServerIsLocalOnly()
{
    bool localOnly = true;
    sdkMutex.lock();
    if (httpServer)
    {
        localOnly = httpServer->isLocalOnly();
    }
    sdkMutex.unlock();
    return localOnly;
}

void MegaApiImpl::httpServerAddListener(MegaTransferListener *listener)
{
    if (!listener)
    {
        return;
    }

    sdkMutex.lock();
    httpServerListeners.insert(listener);
    sdkMutex.unlock();
}

void MegaApiImpl::httpServerRemoveListener(MegaTransferListener *listener)
{
    if (!listener)
    {
        return;
    }

    sdkMutex.lock();
    httpServerListeners.erase(listener);
    sdkMutex.unlock();
}

void MegaApiImpl::fireOnStreamingStart(MegaTransferPrivate *transfer)
{
    for(set<MegaTransferListener *>::iterator it = httpServerListeners.begin(); it != httpServerListeners.end() ; it++)
        (*it)->onTransferStart(api, transfer);
}

void MegaApiImpl::fireOnStreamingTemporaryError(MegaTransferPrivate *transfer, MegaError e)
{
    for(set<MegaTransferListener *>::iterator it = httpServerListeners.begin(); it != httpServerListeners.end() ; it++)
        (*it)->onTransferTemporaryError(api, transfer, &e);
}

void MegaApiImpl::fireOnStreamingFinish(MegaTransferPrivate *transfer, MegaError e)
{
    if(e.getErrorCode())
    {
        LOG_warn << "Streaming request finished with error: " << e.getErrorString();
    }
    else
    {
        LOG_info << "Streaming request finished";
    }

    for(set<MegaTransferListener *>::iterator it = httpServerListeners.begin(); it != httpServerListeners.end() ; it++)
        (*it)->onTransferFinish(api, transfer, &e);

    delete transfer;
}
#endif

#ifdef ENABLE_CHAT
void MegaApiImpl::createChat(bool group, MegaTextChatPeerList *peers, MegaRequestListener *listener)
{
    MegaRequestPrivate *request = new MegaRequestPrivate(MegaRequest::TYPE_CHAT_CREATE, listener);
    request->setFlag(group);
    request->setMegaTextChatPeerList(peers);
    requestQueue.push(request);
    waiter->notify();
}

void MegaApiImpl::inviteToChat(MegaHandle chatid, MegaHandle uh, int privilege, const char *title, MegaRequestListener *listener)
{
    MegaRequestPrivate *request = new MegaRequestPrivate(MegaRequest::TYPE_CHAT_INVITE, listener);
    request->setNodeHandle(chatid);
    request->setParentHandle(uh);
    request->setAccess(privilege);
    request->setText(title);
    requestQueue.push(request);
    waiter->notify();
}

void MegaApiImpl::removeFromChat(MegaHandle chatid, MegaHandle uh, MegaRequestListener *listener)
{
    MegaRequestPrivate *request = new MegaRequestPrivate(MegaRequest::TYPE_CHAT_REMOVE, listener);
    request->setNodeHandle(chatid);
    if (uh != INVALID_HANDLE)   // if not provided, it removes oneself from the chat
    {
        request->setParentHandle(uh);
    }
    requestQueue.push(request);
    waiter->notify();
}

void MegaApiImpl::getUrlChat(MegaHandle chatid, MegaRequestListener *listener)
{
    MegaRequestPrivate *request = new MegaRequestPrivate(MegaRequest::TYPE_CHAT_URL, listener);
    request->setNodeHandle(chatid);
    requestQueue.push(request);
    waiter->notify();
}

void MegaApiImpl::grantAccessInChat(MegaHandle chatid, MegaNode *n, MegaHandle uh, MegaRequestListener *listener)
{
    MegaRequestPrivate *request = new MegaRequestPrivate(MegaRequest::TYPE_CHAT_GRANT_ACCESS, listener);
    request->setParentHandle(chatid);
    request->setNodeHandle(n->getHandle());

    char uid[12];
    Base64::btoa((byte*)&uh, MegaClient::CHATHANDLE, uid);
    uid[11] = 0;

    request->setEmail(uid);
    requestQueue.push(request);
    waiter->notify();
}

void MegaApiImpl::removeAccessInChat(MegaHandle chatid, MegaNode *n, MegaHandle uh, MegaRequestListener *listener)
{
    MegaRequestPrivate *request = new MegaRequestPrivate(MegaRequest::TYPE_CHAT_REMOVE_ACCESS, listener);
    request->setParentHandle(chatid);
    request->setNodeHandle(n->getHandle());

    char uid[12];
    Base64::btoa((byte*)&uh, MegaClient::CHATHANDLE, uid);
    uid[11] = 0;

    request->setEmail(uid);
    waiter->notify();
}

void MegaApiImpl::updateChatPermissions(MegaHandle chatid, MegaHandle uh, int privilege, MegaRequestListener *listener)
{
    MegaRequestPrivate *request = new MegaRequestPrivate(MegaRequest::TYPE_CHAT_UPDATE_PERMISSIONS, listener);
    request->setNodeHandle(chatid);
    request->setParentHandle(uh);
    request->setAccess(privilege);
    requestQueue.push(request);
    waiter->notify();
}

void MegaApiImpl::truncateChat(MegaHandle chatid, MegaHandle messageid, MegaRequestListener *listener)
{
    MegaRequestPrivate *request = new MegaRequestPrivate(MegaRequest::TYPE_CHAT_TRUNCATE, listener);
    request->setNodeHandle(chatid);
    request->setParentHandle(messageid);
    requestQueue.push(request);
    waiter->notify();
}

void MegaApiImpl::setChatTitle(MegaHandle chatid, const char *title, MegaRequestListener *listener)
{
    MegaRequestPrivate *request = new MegaRequestPrivate(MegaRequest::TYPE_CHAT_SET_TITLE, listener);
    request->setNodeHandle(chatid);
    request->setText(title);
    requestQueue.push(request);
    waiter->notify();
}
#endif

MegaUserList* MegaApiImpl::getContacts()
{
    sdkMutex.lock();

	vector<User*> vUsers;
	for (user_map::iterator it = client->users.begin() ; it != client->users.end() ; it++ )
	{
		User *u = &(it->second);
        if (u->userhandle == client->me)
        {
            continue;
        }
        vector<User *>::iterator i = std::lower_bound(vUsers.begin(), vUsers.end(), u, MegaApiImpl::userComparatorDefaultASC);
		vUsers.insert(i, u);
	}
    MegaUserList *userList = new MegaUserListPrivate(vUsers.data(), vUsers.size());

    sdkMutex.unlock();

	return userList;
}


MegaUser* MegaApiImpl::getContact(const char *uid)
{
    sdkMutex.lock();
    MegaUser *user = MegaUserPrivate::fromUser(client->finduser(uid, 0));

    if (user && user->getHandle() == client->me)
    {
        delete user;
        user = NULL;    // it's not a contact
    }

    sdkMutex.unlock();
	return user;
}


MegaNodeList* MegaApiImpl::getInShares(MegaUser *megaUser)
{
    if (!megaUser)
    {
        return new MegaNodeListPrivate();
    }

    sdkMutex.lock();
    vector<Node*> vNodes;
    User *user = client->finduser(megaUser->getEmail(), 0);
    if (!user || user->show != VISIBLE)
    {
        sdkMutex.unlock();
        return new MegaNodeListPrivate();
    }

    for (handle_set::iterator sit = user->sharing.begin(); sit != user->sharing.end(); sit++)
    {
        Node *n;
        if ((n = client->nodebyhandle(*sit)) && !n->parent)
        {
            vNodes.push_back(n);
        }
    }

    MegaNodeList *nodeList;
    if (vNodes.size())
    {
        nodeList = new MegaNodeListPrivate(vNodes.data(), vNodes.size());
    }
    else
    {
        nodeList = new MegaNodeListPrivate();
    }

    sdkMutex.unlock();
    return nodeList;
}

MegaNodeList* MegaApiImpl::getInShares()
{
    sdkMutex.lock();

    vector<Node*> vNodes;
    for (user_map::iterator it = client->users.begin(); it != client->users.end(); it++)
    {
        User *user = &(it->second);
        if (user->show != VISIBLE)
        {
            continue;
        }

        Node *n;
        for (handle_set::iterator sit = user->sharing.begin(); sit != user->sharing.end(); sit++)
        {
            if ((n = client->nodebyhandle(*sit)) && !n->parent)
            {
                vNodes.push_back(n);
            }
        }
    }

    MegaNodeList *nodeList = new MegaNodeListPrivate(vNodes.data(), vNodes.size());
    sdkMutex.unlock();
    return nodeList;
}

MegaShareList* MegaApiImpl::getInSharesList()
{
    sdkMutex.lock();

    vector<Share*> vShares;
    handle_vector vHandles;

    for(user_map::iterator it = client->users.begin(); it != client->users.end(); it++)
    {
        User *user = &(it->second);
        if (user->show != VISIBLE)
        {
            continue;
        }

        Node *n;

        for (handle_set::iterator sit = user->sharing.begin(); sit != user->sharing.end(); sit++)
        {
            if ((n = client->nodebyhandle(*sit)) && !n->parent)
            {
                vShares.push_back(n->inshare);
                vHandles.push_back(n->nodehandle);
            }
        }
    }

    MegaShareList *shareList = new MegaShareListPrivate(vShares.data(), vHandles.data(), vShares.size());
    sdkMutex.unlock();
    return shareList;
}

bool MegaApiImpl::isPendingShare(MegaNode *megaNode)
{
    if(!megaNode) return false;

    sdkMutex.lock();
    Node *node = client->nodebyhandle(megaNode->getHandle());
    if(!node)
    {
        sdkMutex.unlock();
        return false;
    }

    bool result = (node->pendingshares != NULL);
    sdkMutex.unlock();

    return result;
}

MegaShareList *MegaApiImpl::getOutShares()
{
    sdkMutex.lock();

    OutShareProcessor shareProcessor;
    processTree(client->nodebyhandle(client->rootnodes[0]), &shareProcessor, true);
    MegaShareList *shareList = new MegaShareListPrivate(shareProcessor.getShares().data(), shareProcessor.getHandles().data(), shareProcessor.getShares().size());

	sdkMutex.unlock();
	return shareList;
}

MegaShareList* MegaApiImpl::getOutShares(MegaNode *megaNode)
{
    if(!megaNode) return new MegaShareListPrivate();

    sdkMutex.lock();
	Node *node = client->nodebyhandle(megaNode->getHandle());
	if(!node)
	{
        sdkMutex.unlock();
        return new MegaShareListPrivate();
	}

    if(!node->outshares)
    {
        sdkMutex.unlock();
        return new MegaShareListPrivate();
    }

	vector<Share*> vShares;
	vector<handle> vHandles;

    for (share_map::iterator it = node->outshares->begin(); it != node->outshares->end(); it++)
	{
        Share *share = it->second;
        if (share->user && (share->user->show == VISIBLE))
        {
            vShares.push_back(share);
            vHandles.push_back(node->nodehandle);
        }
	}

    MegaShareList *shareList = new MegaShareListPrivate(vShares.data(), vHandles.data(), vShares.size());
    sdkMutex.unlock();
    return shareList;
}

MegaShareList *MegaApiImpl::getPendingOutShares()
{
    sdkMutex.lock();

    PendingOutShareProcessor shareProcessor;
    processTree(client->nodebyhandle(client->rootnodes[0]), &shareProcessor, true);
    MegaShareList *shareList = new MegaShareListPrivate(shareProcessor.getShares().data(), shareProcessor.getHandles().data(), shareProcessor.getShares().size());

    sdkMutex.unlock();
    return shareList;
}

MegaShareList *MegaApiImpl::getPendingOutShares(MegaNode *megaNode)
{
    if(!megaNode)
    {
        return new MegaShareListPrivate();
    }

    sdkMutex.lock();
    Node *node = client->nodebyhandle(megaNode->getHandle());
    if(!node || !node->pendingshares)
    {
        sdkMutex.unlock();
        return new MegaShareListPrivate();
    }

    vector<Share*> vShares;
    vector<handle> vHandles;

    for (share_map::iterator it = node->pendingshares->begin(); it != node->pendingshares->end(); it++)
    {
        vShares.push_back(it->second);
        vHandles.push_back(node->nodehandle);
    }

    MegaShareList *shareList = new MegaShareListPrivate(vShares.data(), vHandles.data(), vShares.size());
    sdkMutex.unlock();
    return shareList;
}

MegaNodeList *MegaApiImpl::getPublicLinks()
{
    sdkMutex.lock();

    PublicLinkProcessor linkProcessor;
    processTree(client->nodebyhandle(client->rootnodes[0]), &linkProcessor, true);
    MegaNodeList *nodeList = new MegaNodeListPrivate(linkProcessor.getNodes().data(), linkProcessor.getNodes().size());

    sdkMutex.unlock();
    return nodeList;
}

MegaContactRequestList *MegaApiImpl::getIncomingContactRequests()
{
    sdkMutex.lock();
    vector<PendingContactRequest*> vContactRequests;
    for (handlepcr_map::iterator it = client->pcrindex.begin(); it != client->pcrindex.end(); it++)
    {
        if(!it->second->isoutgoing && !it->second->removed())
        {
            vContactRequests.push_back(it->second);
        }
    }

    MegaContactRequestList *requestList = new MegaContactRequestListPrivate(vContactRequests.data(), vContactRequests.size());
    sdkMutex.unlock();

    return requestList;
}

MegaContactRequestList *MegaApiImpl::getOutgoingContactRequests()
{
    sdkMutex.lock();
    vector<PendingContactRequest*> vContactRequests;
    for (handlepcr_map::iterator it = client->pcrindex.begin(); it != client->pcrindex.end(); it++)
    {
        if(it->second->isoutgoing && !it->second->removed())
        {
            vContactRequests.push_back(it->second);
        }
    }

    MegaContactRequestList *requestList = new MegaContactRequestListPrivate(vContactRequests.data(), vContactRequests.size());
    sdkMutex.unlock();

    return requestList;
}

int MegaApiImpl::getAccess(MegaNode* megaNode)
{
    if(!megaNode) return MegaShare::ACCESS_UNKNOWN;

    sdkMutex.lock();
    Node *node = client->nodebyhandle(megaNode->getHandle());
    if(!node)
    {
        sdkMutex.unlock();
        return MegaShare::ACCESS_UNKNOWN;
    }

    if (!client->loggedin())
    {
        sdkMutex.unlock();
        return MegaShare::ACCESS_READ;
    }

    if(node->type > FOLDERNODE)
    {
        sdkMutex.unlock();
        return MegaShare::ACCESS_OWNER;
    }

    Node *n = node;
    accesslevel_t a = OWNER;
    while (n)
    {
        if (n->inshare) { a = n->inshare->access; break; }
        n = n->parent;
    }

    sdkMutex.unlock();

    switch(a)
    {
        case RDONLY: return MegaShare::ACCESS_READ;
        case RDWR: return MegaShare::ACCESS_READWRITE;
        case FULL: return MegaShare::ACCESS_FULL;
        default: return MegaShare::ACCESS_OWNER;
    }
}

bool MegaApiImpl::processMegaTree(MegaNode* n, MegaTreeProcessor* processor, bool recursive)
{
    if (!n)
    {
        return true;
    }

    if (!processor)
    {
        return false;
    }

    sdkMutex.lock();
    Node *node = NULL;

    if (!n->isForeign() && !n->isPublic())
    {
        node = client->nodebyhandle(n->getHandle());
    }

    if (!node)
    {
        if (n->getType() != FILENODE)
        {
            MegaNodeList *nList = n->getChildren();
            if (nList)
            {
                for (int i = 0; i < nList->size(); i++)
                {
                    MegaNode *child = nList->get(i);
                    if (recursive)
                    {
                        if (!processMegaTree(child, processor))
                        {
                            sdkMutex.unlock();
                            return 0;
                        }
                    }
                    else
                    {
                        if (!processor->processMegaNode(child))
                        {
                            sdkMutex.unlock();
                            return 0;
                        }
                    }
                }
            }
        }
        bool result = processor->processMegaNode(n);
        sdkMutex.unlock();
        return result;
    }

    if (node->type != FILENODE)
    {
        for (node_list::iterator it = node->children.begin(); it != node->children.end(); )
        {
            MegaNode *megaNode = MegaNodePrivate::fromNode(*it++);
            if (recursive)
            {
                if (!processMegaTree(megaNode,processor))
                {
                    delete megaNode;
                    sdkMutex.unlock();
                    return 0;
                }
            }
            else
            {
                if (!processor->processMegaNode(megaNode))
                {
                    delete megaNode;
                    sdkMutex.unlock();
                    return 0;
                }
            }
            delete megaNode;
        }
    }
    bool result = processor->processMegaNode(n);
    sdkMutex.unlock();
    return result;
}

MegaNodeList *MegaApiImpl::search(const char *searchString)
{
    if(!searchString)
    {
        return new MegaNodeListPrivate();
    }

    sdkMutex.lock();

    node_vector result;
    Node *node;

    // rootnodes
    for (unsigned int i = 0; i < (sizeof client->rootnodes / sizeof *client->rootnodes); i++)
    {
        node = client->nodebyhandle(client->rootnodes[i]);

        SearchTreeProcessor searchProcessor(searchString);
        processTree(node, &searchProcessor);
        node_vector& vNodes = searchProcessor.getResults();

        result.insert(result.end(), vNodes.begin(), vNodes.end());
    }

    // inshares
    MegaShareList *shares = getInSharesList();
    for (int i = 0; i < shares->size(); i++)
    {
        node = client->nodebyhandle(shares->get(i)->getNodeHandle());

        SearchTreeProcessor searchProcessor(searchString);
        processTree(node, &searchProcessor);
        vector<Node *>& vNodes  = searchProcessor.getResults();

        result.insert(result.end(), vNodes.begin(), vNodes.end());
    }
    delete shares;

    MegaNodeList *nodeList = new MegaNodeListPrivate(result.data(), result.size());
    
    sdkMutex.unlock();

    return nodeList;
}

MegaNode *MegaApiImpl::createForeignFileNode(MegaHandle handle, const char *key, const char *name, m_off_t size, m_off_t mtime,
                                            MegaHandle parentHandle, const char* privateauth, const char *publicauth)
{
    string nodekey;
    string attrstring;
    nodekey.resize(strlen(key) * 3 / 4 + 3);
    nodekey.resize(Base64::atob(key, (byte *)nodekey.data(), nodekey.size()));
    return new MegaNodePrivate(name, FILENODE, size, mtime, mtime, handle, &nodekey, &attrstring, NULL, parentHandle,
                               privateauth, publicauth, false, true);
}

MegaNode *MegaApiImpl::createForeignFolderNode(MegaHandle handle, const char *name, MegaHandle parentHandle, const char *privateauth, const char *publicauth)
{
    string nodekey;
    string attrstring;
    return new MegaNodePrivate(name, FOLDERNODE, 0, 0, 0, handle, &nodekey, &attrstring, NULL, parentHandle,
                               privateauth, publicauth, false, true);
}

MegaNode *MegaApiImpl::authorizeNode(MegaNode *node)
{
    if (!node)
    {
        return NULL;
    }

    if (node->isPublic() || node->isForeign())
    {
        return node->copy();
    }

    MegaNodePrivate *result = NULL;
    sdkMutex.lock();
    Node *n = client->nodebyhandle(node->getHandle());
    if (n)
    {
        result = new MegaNodePrivate(node);
        authorizeMegaNodePrivate(result);
    }

    sdkMutex.unlock();
    return result;
}

void MegaApiImpl::authorizeMegaNodePrivate(MegaNodePrivate *node)
{
    node->setForeign(true);
    if (node->getType() == MegaNode::TYPE_FILE)
    {
        char *h = NULL;
        if (client->sid.size())
        {
            h = getAccountAuth();
            node->setPrivateAuth(h);
        }
        else
        {
            h = MegaApiImpl::handleToBase64(client->getrootpublicfolder());
            node->setPublicAuth(h);
        }
        delete [] h;
    }
    else
    {
        MegaNodeList *children = getChildren(node);
        node->setChildren(children);
        for (int i = 0; i < children->size(); i++)
        {
            MegaNodePrivate *privNode = (MegaNodePrivate *)children->get(i);
            authorizeMegaNodePrivate(privNode);
        }
    }  
}

const char *MegaApiImpl::getVersion()
{
    return client->version();
}

const char *MegaApiImpl::getUserAgent()
{
    return client->useragent.c_str();
}

const char *MegaApiImpl::getBasePath()
{
    return basePath.c_str();
}

void MegaApiImpl::changeApiUrl(const char *apiURL, bool disablepkp)
{
    sdkMutex.lock();
    MegaClient::APIURL = apiURL;
    if(disablepkp)
    {
        MegaClient::disablepkp = true;
    }

    client->abortbackoff();
    client->disconnect();
    sdkMutex.unlock();
}

void MegaApiImpl::retrySSLerrors(bool enable)
{
    sdkMutex.lock();
    client->retryessl = enable;
    sdkMutex.unlock();
}

void MegaApiImpl::setPublicKeyPinning(bool enable)
{
    sdkMutex.lock();
    client->disablepkp = !enable;
    sdkMutex.unlock();
}

void MegaApiImpl::pauseActionPackets()
{
    sdkMutex.lock();
    client->scpaused = true;
    sdkMutex.unlock();
}

void MegaApiImpl::resumeActionPackets()
{
    sdkMutex.lock();
    client->scpaused = false;
    sdkMutex.unlock();
}

bool MegaApiImpl::processTree(Node* node, TreeProcessor* processor, bool recursive)
{
	if(!node) return 1;
	if(!processor) return 0;

    sdkMutex.lock();
	node = client->nodebyhandle(node->nodehandle);
	if(!node)
	{
        sdkMutex.unlock();
		return 1;
	}

	if (node->type != FILENODE)
	{
		for (node_list::iterator it = node->children.begin(); it != node->children.end(); )
		{
			if(recursive)
			{
				if(!processTree(*it++,processor))
				{
                    sdkMutex.unlock();
					return 0;
				}
			}
			else
			{
				if(!processor->processNode(*it++))
				{
                    sdkMutex.unlock();
					return 0;
				}
			}
		}
	}
	bool result = processor->processNode(node);
    sdkMutex.unlock();
	return result;
}

MegaNodeList* MegaApiImpl::search(MegaNode* n, const char* searchString, bool recursive)
{
    if (!n || !searchString)
    {
    	return new MegaNodeListPrivate();
    }
    
    sdkMutex.lock();
    
    Node *node = client->nodebyhandle(n->getHandle());
    if (!node)
    {
        sdkMutex.unlock();
        return new MegaNodeListPrivate();
    }

    SearchTreeProcessor searchProcessor(searchString);
    for (node_list::iterator it = node->children.begin(); it != node->children.end(); )
    {
        processTree(*it++, &searchProcessor, recursive);
    }
    vector<Node *>& vNodes = searchProcessor.getResults();

    MegaNodeList *nodeList = new MegaNodeListPrivate(vNodes.data(), vNodes.size());

    sdkMutex.unlock();

    return nodeList;
}

long long MegaApiImpl::getSize(MegaNode *n)
{
    if(!n) return 0;

    if (n->getType() == MegaNode::TYPE_FILE)
    {
       return n->getSize();
    }

    if (n->isForeign())
    {
        MegaSizeProcessor megaSizeProcessor;
        processMegaTree(n, &megaSizeProcessor);
        return megaSizeProcessor.getTotalBytes();
    }

    sdkMutex.lock();
    Node *node = client->nodebyhandle(n->getHandle());
    if(!node)
    {
        sdkMutex.unlock();
        return 0;
    }
    SizeProcessor sizeProcessor;
    processTree(node, &sizeProcessor);
    long long result = sizeProcessor.getTotalBytes();
    sdkMutex.unlock();

    return result;
}

char *MegaApiImpl::getFingerprint(const char *filePath)
{
    if(!filePath) return NULL;

    string path = filePath;
    string localpath;
    fsAccess->path2local(&path, &localpath);

    FileAccess *fa = fsAccess->newfileaccess();
    if(!fa->fopen(&localpath, true, false))
        return NULL;

    FileFingerprint fp;
    fp.genfingerprint(fa);
    m_off_t size = fa->size;
    delete fa;
    if(fp.size < 0)
        return NULL;

    string fingerprint;
    fp.serializefingerprint(&fingerprint);

    char bsize[sizeof(size)+1];
    int l = Serialize64::serialize((byte *)bsize, size);
    char *buf = new char[l * 4 / 3 + 4];
    char ssize = 'A' + Base64::btoa((const byte *)bsize, l, buf);

    string result(1, ssize);
    result.append(buf);
    result.append(fingerprint);
    delete [] buf;

    return MegaApi::strdup(result.c_str());
}

char *MegaApiImpl::getFingerprint(MegaNode *n)
{
    if(!n) return NULL;

    return MegaApi::strdup(n->getFingerprint());
}

void MegaApiImpl::transfer_failed(Transfer* t, error e, dstime timeleft)
{
    for (file_list::iterator it = t->files.begin(); it != t->files.end(); it++)
    {
        MegaTransferPrivate* transfer = getMegaTransferPrivate((*it)->tag);
        if (!transfer)
        {
            continue;
        }
        processTransferFailed(t, transfer, e, timeleft);
    }


    if (e == API_EOVERQUOTA && timeleft)
    {
        LOG_warn << "Bandwidth overquota";
        for (int d = GET; d == GET || d == PUT; d += PUT - GET)
        {
            for (transfer_map::iterator it = client->transfers[d].begin(); it != client->transfers[d].end(); it++)
            {
                Transfer *t = it->second;
                t->bt.backoff(timeleft);
                if (t->slot)
                {
                    t->slot->retrybt.backoff(timeleft);
                    t->slot->retrying = true;
                }
            }
        }
    }
}

char *MegaApiImpl::getFingerprint(MegaInputStream *inputStream, int64_t mtime)
{
    if(!inputStream) return NULL;

    ExternalInputStream is(inputStream);
    m_off_t size = is.size();
    if(size < 0)
        return NULL;

    FileFingerprint fp;
    fp.genfingerprint(&is, mtime);

    if(fp.size < 0)
        return NULL;

    string fingerprint;
    fp.serializefingerprint(&fingerprint);

    char bsize[sizeof(size)+1];
    int l = Serialize64::serialize((byte *)bsize, size);
    char *buf = new char[l * 4 / 3 + 4];
    char ssize = 'A' + Base64::btoa((const byte *)bsize, l, buf);

    string result(1, ssize);
    result.append(buf);
    result.append(fingerprint);
    delete [] buf;

    return MegaApi::strdup(result.c_str());
}

MegaNode *MegaApiImpl::getNodeByFingerprint(const char *fingerprint)
{
    if(!fingerprint) return NULL;

    MegaNode *result;
    sdkMutex.lock();
    result = MegaNodePrivate::fromNode(getNodeByFingerprintInternal(fingerprint));
    sdkMutex.unlock();
    return result;
}

MegaNodeList *MegaApiImpl::getNodesByFingerprint(const char *fingerprint)
{
    FileFingerprint *fp = MegaApiImpl::getFileFingerprintInternal(fingerprint);
    if (!fp)
    {
        return new MegaNodeListPrivate();
    }

    sdkMutex.lock();
    node_vector *nodes = client->nodesbyfingerprint(fp);
    MegaNodeList *result = new MegaNodeListPrivate(nodes->data(), nodes->size());
    delete fp;
    delete nodes;
    sdkMutex.unlock();
    return result;
}

MegaNode *MegaApiImpl::getExportableNodeByFingerprint(const char *fingerprint, const char *name)
{
    MegaNode *result = NULL;

    FileFingerprint *fp = MegaApiImpl::getFileFingerprintInternal(fingerprint);
    if (!fp)
    {
        return NULL;
    }

    sdkMutex.lock();
    node_vector *nodes = client->nodesbyfingerprint(fp);
    for (unsigned int i = 0; i < nodes->size(); i++)
    {
        Node *node = nodes->at(i);
        if ((!name || !strcmp(name, node->displayname())) &&
                client->checkaccess(node, OWNER))
        {
            Node *n = node;
            while (n)
            {
                if (n->type == RUBBISHNODE)
                {
                    node = NULL;
                    break;
                }
                n = n->parent;
            }

            if (!node)
            {
                continue;
            }

            result = MegaNodePrivate::fromNode(node);
            break;
        }
    }

    delete fp;
    delete nodes;
    sdkMutex.unlock();
    return result;
}

MegaNode *MegaApiImpl::getNodeByFingerprint(const char *fingerprint, MegaNode* parent)
{
    if(!fingerprint) return NULL;

    MegaNode *result;
    sdkMutex.lock();
    Node *p = NULL;
    if(parent)
    {
        p = client->nodebyhandle(parent->getHandle());
    }

    result = MegaNodePrivate::fromNode(getNodeByFingerprintInternal(fingerprint, p));
    sdkMutex.unlock();
    return result;
}

bool MegaApiImpl::hasFingerprint(const char *fingerprint)
{
    return (getNodeByFingerprintInternal(fingerprint) != NULL);
}

char *MegaApiImpl::getCRC(const char *filePath)
{
    if(!filePath) return NULL;

    string path = filePath;
    string localpath;
    fsAccess->path2local(&path, &localpath);

    FileAccess *fa = fsAccess->newfileaccess();
    if(!fa->fopen(&localpath, true, false))
        return NULL;

    FileFingerprint fp;
    fp.genfingerprint(fa);
    delete fa;
    if(fp.size < 0)
        return NULL;

    string result;
    result.resize((sizeof fp.crc) * 4 / 3 + 4);
    result.resize(Base64::btoa((const byte *)fp.crc, sizeof fp.crc, (char*)result.c_str()));
    return MegaApi::strdup(result.c_str());
}

char *MegaApiImpl::getCRCFromFingerprint(const char *fingerprint)
{    
    FileFingerprint *fp = MegaApiImpl::getFileFingerprintInternal(fingerprint);
    if (!fp)
    {
        return NULL;
    }
    
    string result;
    result.resize((sizeof fp->crc) * 4 / 3 + 4);
    result.resize(Base64::btoa((const byte *)fp->crc, sizeof fp->crc,(char*)result.c_str()));
    delete fp;

    return MegaApi::strdup(result.c_str());
}

char *MegaApiImpl::getCRC(MegaNode *n)
{
    if(!n) return NULL;

    sdkMutex.lock();
    Node *node = client->nodebyhandle(n->getHandle());
    if(!node || node->type != FILENODE || node->size < 0 || !node->isvalid)
    {
        sdkMutex.unlock();
        return NULL;
    }

    string result;
    result.resize((sizeof node->crc) * 4 / 3 + 4);
    result.resize(Base64::btoa((const byte *)node->crc, sizeof node->crc, (char*)result.c_str()));

    sdkMutex.unlock();
    return MegaApi::strdup(result.c_str());
}

MegaNode *MegaApiImpl::getNodeByCRC(const char *crc, MegaNode *parent)
{
    if(!parent) return NULL;

    sdkMutex.lock();
    Node *node = client->nodebyhandle(parent->getHandle());
    if(!node || node->type == FILENODE)
    {
        sdkMutex.unlock();
        return NULL;
    }

    byte binarycrc[sizeof(node->crc)];
    Base64::atob(crc, binarycrc, sizeof(binarycrc));

    for (node_list::iterator it = node->children.begin(); it != node->children.end(); it++)
    {
        Node *child = (*it);
        if(!memcmp(child->crc, binarycrc, sizeof(node->crc)))
        {
            MegaNode *result = MegaNodePrivate::fromNode(child);
            sdkMutex.unlock();
            return result;
        }
    }

    sdkMutex.unlock();
    return NULL;
}

SearchTreeProcessor::SearchTreeProcessor(const char *search) { this->search = search; }

#if defined(_WIN32) || defined(__APPLE__)

char *strcasestr(const char *string, const char *substring)
{
	int i, j;
	for (i = 0; string[i]; i++)
	{
		for (j = 0; substring[j]; j++)
		{
			unsigned char c1 = string[i + j];
			if (!c1)
				return NULL;

			unsigned char c2 = substring[j];
			if (toupper(c1) != toupper(c2))
				break;
		}

		if (!substring[j])
			return (char *)string + i;
	}
	return NULL;
}

#endif

bool SearchTreeProcessor::processNode(Node* node)
{
    if (!node)
    {
        return true;
    }

    if (!search)
    {
        return false;
    }

    if (strcasestr(node->displayname(), search)!=NULL)
    {
        results.push_back(node);
    }

    return true;
}

vector<Node *> &SearchTreeProcessor::getResults()
{
	return results;
}

SizeProcessor::SizeProcessor()
{
    totalBytes=0;
}

bool SizeProcessor::processNode(Node *node)
{
    if(node->type == FILENODE)
        totalBytes += node->size;
    return true;
}

long long SizeProcessor::getTotalBytes()
{
    return totalBytes;
}

void MegaApiImpl::file_added(File *f)
{
    Transfer *t = f->transfer;
    MegaTransferPrivate *transfer = currentTransfer;
    if (!transfer)
    {
        transfer = new MegaTransferPrivate(t->type);
        transfer->setSyncTransfer(true);

        if (t->type == GET)
        {
            transfer->setNodeHandle(f->h);
        }

        string path;
        fsAccess->local2path(&f->localname, &path);
        transfer->setPath(path.c_str());
    }

    currentTransfer = NULL;
    transfer->setTransfer(t);
    transfer->setState(t->state);
    transfer->setPriority(t->priority);
    transfer->setTotalBytes(t->size);
    transfer->setTransferredBytes(t->progresscompleted);
    transfer->setTag(f->tag);
    transferMap[f->tag] = transfer;

    if (t->type == GET)
    {
        totalDownloads++;
        pendingDownloads++;
    }
    else
    {
        totalUploads++;
        pendingUploads++;
    }

    fireOnTransferStart(transfer);
}

void MegaApiImpl::file_removed(File *f, error e)
{
    MegaTransferPrivate* transfer = getMegaTransferPrivate(f->tag);
    if (transfer)
    {
        processTransferRemoved(f->transfer, transfer, e);
    }
}

void MegaApiImpl::file_complete(File *f)
{
    MegaTransferPrivate* transfer = getMegaTransferPrivate(f->tag);
    if (transfer)
    {
        processTransferComplete(f->transfer, transfer);
    }
}

void MegaApiImpl::transfer_prepare(Transfer *t)
{
    for (file_list::iterator it = t->files.begin(); it != t->files.end(); it++)
    {
        MegaTransferPrivate* transfer = getMegaTransferPrivate((*it)->tag);
        if (!transfer)
        {
            continue;
        }
        processTransferPrepare(t, transfer);
    }
}

void MegaApiImpl::transfer_update(Transfer *t)
{
    for (file_list::iterator it = t->files.begin(); it != t->files.end(); it++)
    {
        MegaTransferPrivate* transfer = getMegaTransferPrivate((*it)->tag);
        if (!transfer)
        {
            continue;
        }

        if (it == t->files.begin()
                && transfer->getUpdateTime() == Waiter::ds
                && transfer->getState() == t->state
                && transfer->getPriority() == t->priority
                && (!t->slot
                    || (t->slot->progressreported
                        && t->slot->progressreported != t->size)))
        {
            // don't send more than one callback per decisecond
            // if the state doesn't change, the priority doesn't change
            // and there isn't anything new or it's not the first
            // nor the last callback
            return;
        }

        processTransferUpdate(t, transfer);
    }
}

void MegaApiImpl::file_resume(string *d)
{
    if (!d || d->size() < sizeof(char))
    {
        return;
    }

    MegaFile *file;
    char type = MemAccess::get<char>(d->data());
    switch (type)
    {
    case GET:
        file = MegaFileGet::unserialize(d);
        break;
    case PUT:
        file = MegaFilePut::unserialize(d);
        MegaTransferPrivate* transfer = file->getTransfer();
        Node *parent = client->nodebyhandle(transfer->getParentHandle());
        node_vector *nodes = client->nodesbyfingerprint(file);
        const char *name = transfer->getFileName();
        if (parent && nodes && name)
        {
            for (unsigned int i = 0; i < nodes->size(); i++)
            {
                Node* node = nodes->at(i);
                if (node->parent == parent && !strcmp(node->displayname(), name))
                {
                    // don't resume the upload if the node already exist in the target folder
                    delete file;
                    delete transfer;
                    file = NULL;
                    break;
                }
            }
        }
        delete nodes;
        break;
    }

    if (!file)
    {
        return;
    }

    client->nextreqtag();
    currentTransfer = file->getTransfer();
    client->startxfer((direction_t)type, file);
    waiter->notify();
}

dstime MegaApiImpl::pread_failure(error e, int retry, void* param, dstime timeLeft)
{
    MegaTransferPrivate *transfer = (MegaTransferPrivate *)param;
    transfer->setUpdateTime(Waiter::ds);
    transfer->setDeltaSize(0);
    transfer->setSpeed(0);
    transfer->setLastBytes(NULL);
    if (retry <= transfer->getMaxRetries() && e != API_EINCOMPLETE)
    {	
        transfer->setState(MegaTransfer::STATE_RETRYING);
        fireOnTransferTemporaryError(transfer, MegaError(e, timeLeft / 10));
        LOG_debug << "Streaming temporarily failed " << retry;
        if (retry <= 1)
        {
            return 0;
        }

        return (dstime)(1 << (retry - 1));
    }
    else
    {
        if (e && e != API_EINCOMPLETE)
        {
            transfer->setState(MegaTransfer::STATE_FAILED);
        }
        else
        {
            transfer->setState(MegaTransfer::STATE_COMPLETED);
        }
        fireOnTransferFinish(transfer, MegaError(e));
        return NEVER;
    }
}

bool MegaApiImpl::pread_data(byte *buffer, m_off_t len, m_off_t, void* param)
{
    MegaTransferPrivate *transfer = (MegaTransferPrivate *)param;
    dstime currentTime = Waiter::ds;
    m_off_t deltaSize = len;
    long long speed = integrateSpeed(deltaSize, GET);

    transfer->setStartTime(currentTime);
    transfer->setState(MegaTransfer::STATE_ACTIVE);
    transfer->setUpdateTime(currentTime);
    transfer->setDeltaSize(deltaSize);
    transfer->setLastBytes((char *)buffer);
    transfer->setTransferredBytes(transfer->getTransferredBytes() + len);
    transfer->setSpeed(speed);

    bool end = (transfer->getTransferredBytes() == transfer->getTotalBytes());
    fireOnTransferUpdate(transfer);
    if (!fireOnTransferData(transfer) || end)
    {
        transfer->setState(end ? MegaTransfer::STATE_COMPLETED : MegaTransfer::STATE_CANCELLED);
        fireOnTransferFinish(transfer, end ? MegaError(API_OK) : MegaError(API_EINCOMPLETE));
		return end;
    }
    return true;
}

void MegaApiImpl::reportevent_result(error e)
{
    MegaError megaError(e);
    if(requestMap.find(client->restag) == requestMap.end()) return;
    MegaRequestPrivate* request = requestMap.at(client->restag);
    if(!request || (request->getType() != MegaRequest::TYPE_REPORT_EVENT)) return;

    fireOnRequestFinish(request, megaError);
}

void MegaApiImpl::sessions_killed(handle, error e)
{
    MegaError megaError(e);

    if(requestMap.find(client->restag) == requestMap.end()) return;
    MegaRequestPrivate* request = requestMap.at(client->restag);
    if(!request || (request->getType() != MegaRequest::TYPE_KILL_SESSION)) return;

    fireOnRequestFinish(request, megaError);
}

void MegaApiImpl::cleanrubbishbin_result(error e)
{
    MegaError megaError(e);

    if(requestMap.find(client->restag) == requestMap.end()) return;
    MegaRequestPrivate* request = requestMap.at(client->restag);
    if(!request || (request->getType() != MegaRequest::TYPE_CLEAN_RUBBISH_BIN)) return;

    fireOnRequestFinish(request, megaError);
}

void MegaApiImpl::getrecoverylink_result(error e)
{
    MegaError megaError(e);

    if(requestMap.find(client->restag) == requestMap.end()) return;
    MegaRequestPrivate* request = requestMap.at(client->restag);
    if(!request || ((request->getType() != MegaRequest::TYPE_GET_RECOVERY_LINK) &&
                    (request->getType() != MegaRequest::TYPE_GET_CANCEL_LINK))) return;

    fireOnRequestFinish(request, megaError);
}

void MegaApiImpl::queryrecoverylink_result(error e)
{
    MegaError megaError(e);

    if(requestMap.find(client->restag) == requestMap.end()) return;
    MegaRequestPrivate* request = requestMap.at(client->restag);
    if(!request || ((request->getType() != MegaRequest::TYPE_QUERY_RECOVERY_LINK) &&
                    (request->getType() != MegaRequest::TYPE_CONFIRM_RECOVERY_LINK) &&
                    (request->getType() != MegaRequest::TYPE_CONFIRM_CHANGE_EMAIL_LINK))) return;

    fireOnRequestFinish(request, megaError);
}

void MegaApiImpl::queryrecoverylink_result(int type, const char *email, const char *ip, time_t, handle uh, const vector<string> *)
{
    if(requestMap.find(client->restag) == requestMap.end()) return;
    MegaRequestPrivate* request = requestMap.at(client->restag);
    int reqType = request->getType();
    if(!request || ((reqType != MegaRequest::TYPE_QUERY_RECOVERY_LINK) &&
                    (reqType != MegaRequest::TYPE_CONFIRM_RECOVERY_LINK) &&
                    (reqType != MegaRequest::TYPE_CONFIRM_CHANGE_EMAIL_LINK))) return;

    request->setEmail(email);
    request->setFlag(type == RECOVER_WITH_MASTERKEY);
    request->setNumber(type);   // not specified in MegaApi documentation
    request->setText(ip);       // not specified in MegaApi documentation
    request->setNodeHandle(uh); // not specified in MegaApi documentation

    const char *link = request->getLink();
    const char* code;

    byte pwkey[SymmCipher::KEYLENGTH];
    const char *mk64;

    if (reqType == MegaRequest::TYPE_QUERY_RECOVERY_LINK)
    {
        fireOnRequestFinish(request, MegaError());
        return;
    }
    else if (reqType == MegaRequest::TYPE_CONFIRM_RECOVERY_LINK)
    {
        if ((code = strstr(link, "#recover")))
        {
            code += strlen("#recover");
        }
        else
        {
            fireOnRequestFinish(request, MegaError(API_EARGS));
            return;
        }

        switch (type)
        {
        case RECOVER_WITH_MASTERKEY:
            {
                mk64 = request->getPrivateKey();
                if (!mk64)
                {
                    fireOnRequestFinish(request, MegaError(API_EARGS));
                    return;
                }

                int creqtag = client->reqtag;
                client->reqtag = client->restag;
                client->getprivatekey(code);
                client->reqtag = creqtag;
                break;
            }

        case RECOVER_WITHOUT_MASTERKEY:
            {
                client->pw_key(request->getPassword(), pwkey);
                int creqtag = client->reqtag;
                client->reqtag = client->restag;
                client->confirmrecoverylink(code, email, pwkey);
                client->reqtag = creqtag;
                break;
            }

        default:
            LOG_debug << "Unknown type of recovery link";

            fireOnRequestFinish(request, MegaError(API_EARGS));
            return;
        }
    }
    else if (reqType == MegaRequest::TYPE_CONFIRM_CHANGE_EMAIL_LINK)
    {
        if (type != CHANGE_EMAIL)
        {
            LOG_debug << "Unknown type of change email link";

            fireOnRequestFinish(request, MegaError(API_EARGS));
            return;
        }

        if ((code = strstr(link, "#verify")))
        {
            code += strlen("#verify");
        }
        else
        {
            fireOnRequestFinish(request, MegaError(API_EARGS));
            return;
        }

        client->pw_key(request->getPassword(), pwkey);

        int creqtag = client->reqtag;
        client->reqtag = client->restag;
        client->validatepwd(pwkey);
        client->reqtag = creqtag;
    }
}

void MegaApiImpl::getprivatekey_result(error e, const byte *privk, const size_t len_privk)
{
    if(requestMap.find(client->restag) == requestMap.end()) return;
    MegaRequestPrivate* request = requestMap.at(client->restag);
    if(!request || (request->getType() != MegaRequest::TYPE_CONFIRM_RECOVERY_LINK)) return;

    if (e)
    {
        fireOnRequestFinish(request, MegaError(e));
        return;
    }

    const char *link = request->getLink();
    const char* code;
    if ((code = strstr(link, "#recover")))
    {
        code += strlen("#recover");
    }
    else
    {
        fireOnRequestFinish(request, MegaError(API_EARGS));
        return;
    }

    byte pwkey[SymmCipher::KEYLENGTH];
    client->pw_key(request->getPassword(), pwkey);

    byte mk[SymmCipher::KEYLENGTH];
    Base64::atob(request->getPrivateKey(), mk, sizeof mk);

    // check the private RSA is valid after decryption with master key
    SymmCipher key;
    key.setkey(mk);

    byte privkbuf[AsymmCipher::MAXKEYLENGTH * 2];
    memcpy(privkbuf, privk, len_privk);
    key.ecb_decrypt(privkbuf, len_privk);

    AsymmCipher uk;
    if (!uk.setkey(AsymmCipher::PRIVKEY, privkbuf, len_privk))
    {
        fireOnRequestFinish(request, MegaError(API_EKEY));
    }
    else
    {
        int creqtag = client->reqtag;
        client->reqtag = client->restag;
        client->confirmrecoverylink(code, request->getEmail(), pwkey, mk);
        client->reqtag = creqtag;
    }
}

void MegaApiImpl::confirmrecoverylink_result(error e)
{
    if(requestMap.find(client->restag) == requestMap.end()) return;
    MegaRequestPrivate* request = requestMap.at(client->restag);
    if(!request || (request->getType() != MegaRequest::TYPE_CONFIRM_RECOVERY_LINK)) return;

    fireOnRequestFinish(request, MegaError(e));
}

void MegaApiImpl::confirmcancellink_result(error e)
{
    if(requestMap.find(client->restag) == requestMap.end()) return;
    MegaRequestPrivate* request = requestMap.at(client->restag);
    if(!request || (request->getType() != MegaRequest::TYPE_CONFIRM_CANCEL_LINK)) return;

    fireOnRequestFinish(request, MegaError(e));
}

void MegaApiImpl::validatepassword_result(error e)
{
    if(requestMap.find(client->restag) == requestMap.end()) return;
    MegaRequestPrivate* request = requestMap.at(client->restag);
    if(!request || ((request->getType() != MegaRequest::TYPE_CONFIRM_CANCEL_LINK) &&
                    (request->getType() != MegaRequest::TYPE_CONFIRM_CHANGE_EMAIL_LINK))) return;

    if (e)
    {
        fireOnRequestFinish(request, MegaError(e));
        return;
    }

    if (request->getType() == MegaRequest::TYPE_CONFIRM_CANCEL_LINK)
    {
        const char *link = request->getLink();
        const char* code;
        if ((code = strstr(link, "#cancel")))
        {
            code += strlen("#cancel");
            int creqtag = client->reqtag;
            client->reqtag = client->restag;
            client->confirmcancellink(code);
            client->reqtag = creqtag;
        }
        else
        {
            fireOnRequestFinish(request, MegaError(API_EARGS));
        }
    }
    else if (request->getType() == MegaRequest::TYPE_CONFIRM_CHANGE_EMAIL_LINK)
    {
        byte pwkey[SymmCipher::KEYLENGTH];
        client->pw_key(request->getPassword(), pwkey);

        const char* code;
        if ((code = strstr(request->getLink(), "#verify")))
        {
            code += strlen("#verify");
            int creqtag = client->reqtag;
            client->reqtag = client->restag;
            client->confirmemaillink(code, request->getEmail(), pwkey);
            client->reqtag = creqtag;
        }
        else
        {
            fireOnRequestFinish(request, MegaError(API_EARGS));
        }
    }
}

void MegaApiImpl::getemaillink_result(error e)
{
    if(requestMap.find(client->restag) == requestMap.end()) return;
    MegaRequestPrivate* request = requestMap.at(client->restag);
    if(!request || (request->getType() != MegaRequest::TYPE_GET_CHANGE_EMAIL_LINK)) return;

    fireOnRequestFinish(request, MegaError(e));
}

void MegaApiImpl::confirmemaillink_result(error e)
{
    if(requestMap.find(client->restag) == requestMap.end()) return;
    MegaRequestPrivate* request = requestMap.at(client->restag);
    if(!request || (request->getType() != MegaRequest::TYPE_CONFIRM_CHANGE_EMAIL_LINK)) return;

    fireOnRequestFinish(request, MegaError(e));
}

#ifdef ENABLE_CHAT

void MegaApiImpl::chatcreate_result(TextChat *chat, error e)
{
    MegaError megaError(e);
    if(requestMap.find(client->restag) == requestMap.end()) return;
    MegaRequestPrivate* request = requestMap.at(client->restag);
    if(!request || (request->getType() != MegaRequest::TYPE_CHAT_CREATE)) return;

    if (!e)
    {
        // encapsulate the chat in a list for the request
        textchat_map chatList;
        chatList[chat->id] = chat;

        MegaTextChatListPrivate *megaChatList = new MegaTextChatListPrivate(&chatList);
        request->setMegaTextChatList(megaChatList);
    }

    fireOnRequestFinish(request, megaError);
}

void MegaApiImpl::chatinvite_result(error e)
{
    MegaError megaError(e);
    if(requestMap.find(client->restag) == requestMap.end()) return;
    MegaRequestPrivate* request = requestMap.at(client->restag);
    if(!request || (request->getType() != MegaRequest::TYPE_CHAT_INVITE)) return;

    fireOnRequestFinish(request, megaError);
}

void MegaApiImpl::chatremove_result(error e)
{
    MegaError megaError(e);
    if(requestMap.find(client->restag) == requestMap.end()) return;
    MegaRequestPrivate* request = requestMap.at(client->restag);
    if(!request || (request->getType() != MegaRequest::TYPE_CHAT_REMOVE)) return;

    fireOnRequestFinish(request, megaError);
}

void MegaApiImpl::chaturl_result(error e)
{
    MegaError megaError(e);
    if(requestMap.find(client->restag) == requestMap.end()) return;
    MegaRequestPrivate* request = requestMap.at(client->restag);
    if(!request || (request->getType() != MegaRequest::TYPE_CHAT_URL)) return;

    fireOnRequestFinish(request, megaError);
}

void MegaApiImpl::chaturl_result(string *url, error e)
{
    MegaError megaError(e);
    if(requestMap.find(client->restag) == requestMap.end()) return;
    MegaRequestPrivate* request = requestMap.at(client->restag);
    if(!request || (request->getType() != MegaRequest::TYPE_CHAT_URL)) return;

    if (!e)
    {
        request->setLink(url->c_str());
    }

    fireOnRequestFinish(request, megaError);
}

void MegaApiImpl::chatgrantaccess_result(error e)
{
    MegaError megaError(e);
    if(requestMap.find(client->restag) == requestMap.end()) return;
    MegaRequestPrivate* request = requestMap.at(client->restag);
    if(!request || (request->getType() != MegaRequest::TYPE_CHAT_GRANT_ACCESS)) return;

    fireOnRequestFinish(request, megaError);
}

void MegaApiImpl::chatremoveaccess_result(error e)
{
    MegaError megaError(e);
    if(requestMap.find(client->restag) == requestMap.end()) return;
    MegaRequestPrivate* request = requestMap.at(client->restag);
    if(!request || (request->getType() != MegaRequest::TYPE_CHAT_REMOVE_ACCESS)) return;

    fireOnRequestFinish(request, megaError);
}

void MegaApiImpl::chatupdatepermissions_result(error e)
{
    MegaRequestPrivate* request;
    map<int, MegaRequestPrivate *>::iterator it = requestMap.find(client->restag);
    if(it == requestMap.end()       ||
            !(request = it->second) ||
            request->getType() != MegaRequest::TYPE_CHAT_UPDATE_PERMISSIONS)
    {
        return;
    }

    MegaError megaError(e);
    fireOnRequestFinish(request, megaError);
}

void MegaApiImpl::chattruncate_result(error e)
{
    MegaRequestPrivate* request;
    map<int, MegaRequestPrivate *>::iterator it = requestMap.find(client->restag);
    if(it == requestMap.end()       ||
            !(request = it->second) ||
            request->getType() != MegaRequest::TYPE_CHAT_TRUNCATE)
    {
        return;
    }

    MegaError megaError(e);
    fireOnRequestFinish(request, megaError);
}

void MegaApiImpl::chatsettitle_result(error e)
{
    MegaRequestPrivate* request;
    map<int, MegaRequestPrivate *>::iterator it = requestMap.find(client->restag);
    if(it == requestMap.end()       ||
            !(request = it->second) ||
            request->getType() != MegaRequest::TYPE_CHAT_SET_TITLE)
    {
        return;
    }

    MegaError megaError(e);
    fireOnRequestFinish(request, megaError);
}



void MegaApiImpl::chats_updated(textchat_map *chats)
{
    if (!chats || !chats->size())
    {
        return;
    }

    MegaTextChatList *chatList = new MegaTextChatListPrivate(chats);
    fireOnChatsUpdate(chatList);
    delete chatList;
}
#endif

#ifdef ENABLE_SYNC
void MegaApiImpl::syncupdate_state(Sync *sync, syncstate_t newstate)
{
    LOG_debug << "Sync state change: " << newstate << " Path: " << sync->localroot.name;
    client->abortbackoff(false);

    if(newstate == SYNC_FAILED)
    {
        MegaRequestPrivate *request = new MegaRequestPrivate(MegaRequest::TYPE_ADD_SYNC);

        if(sync->localroot.node)
        {
            request->setNodeHandle(sync->localroot.node->nodehandle);
        }

        int nextTag = client->nextreqtag();
        request->setTag(nextTag);
        requestMap[nextTag]=request;
        fireOnRequestFinish(request, MegaError(sync->errorcode));
    }

    if(syncMap.find(sync->tag) == syncMap.end()) return;
    MegaSyncPrivate* megaSync = syncMap.at(sync->tag);
    megaSync->setState(newstate);

    fireOnSyncStateChanged(megaSync);
}

void MegaApiImpl::syncupdate_scanning(bool scanning)
{
    if(client)
    {
        client->abortbackoff(false);
        client->syncscanstate = scanning;
    }
    fireOnGlobalSyncStateChanged();
}

void MegaApiImpl::syncupdate_local_folder_addition(Sync *sync, LocalNode *, const char* path)
{
    LOG_debug << "Sync - local folder addition detected: " << path;
    client->abortbackoff(false);

    if(syncMap.find(sync->tag) == syncMap.end()) return;
    MegaSyncPrivate* megaSync = syncMap.at(sync->tag);

    MegaSyncEventPrivate *event = new MegaSyncEventPrivate(MegaSyncEvent::TYPE_LOCAL_FOLDER_ADITION);
    event->setPath(path);
    fireOnSyncEvent(megaSync, event);
}

void MegaApiImpl::syncupdate_local_folder_deletion(Sync *sync, LocalNode *localNode)
{
    client->abortbackoff(false);

    string local;
    string path;
    localNode->getlocalpath(&local, true);
    fsAccess->local2path(&local, &path);
    LOG_debug << "Sync - local folder deletion detected: " << path.c_str();

    if(syncMap.find(sync->tag) == syncMap.end()) return;
    MegaSyncPrivate* megaSync = syncMap.at(sync->tag);


    MegaSyncEventPrivate *event = new MegaSyncEventPrivate(MegaSyncEvent::TYPE_LOCAL_FOLDER_DELETION);
    event->setPath(path.c_str());
    fireOnSyncEvent(megaSync, event);
}

void MegaApiImpl::syncupdate_local_file_addition(Sync *sync, LocalNode *, const char* path)
{
    LOG_debug << "Sync - local file addition detected: " << path;
    client->abortbackoff(false);

    if(syncMap.find(sync->tag) == syncMap.end()) return;
    MegaSyncPrivate* megaSync = syncMap.at(sync->tag);

    MegaSyncEventPrivate *event = new MegaSyncEventPrivate(MegaSyncEvent::TYPE_LOCAL_FILE_ADDITION);
    event->setPath(path);
    fireOnSyncEvent(megaSync, event);
}

void MegaApiImpl::syncupdate_local_file_deletion(Sync *sync, LocalNode *localNode)
{
    client->abortbackoff(false);

    string local;
    string path;
    localNode->getlocalpath(&local, true);
    fsAccess->local2path(&local, &path);
    LOG_debug << "Sync - local file deletion detected: " << path.c_str();

    if(syncMap.find(sync->tag) == syncMap.end()) return;
    MegaSyncPrivate* megaSync = syncMap.at(sync->tag);

    MegaSyncEventPrivate *event = new MegaSyncEventPrivate(MegaSyncEvent::TYPE_LOCAL_FILE_DELETION);
    event->setPath(path.c_str());
    fireOnSyncEvent(megaSync, event);
}

void MegaApiImpl::syncupdate_local_file_change(Sync *sync, LocalNode *, const char* path)
{
    LOG_debug << "Sync - local file change detected: " << path;
    client->abortbackoff(false);

    if(syncMap.find(sync->tag) == syncMap.end()) return;
    MegaSyncPrivate* megaSync = syncMap.at(sync->tag);

    MegaSyncEventPrivate *event = new MegaSyncEventPrivate(MegaSyncEvent::TYPE_LOCAL_FILE_CHANGED);
    event->setPath(path);
    fireOnSyncEvent(megaSync, event);
}

void MegaApiImpl::syncupdate_local_move(Sync *sync, LocalNode *localNode, const char *to)
{
    client->abortbackoff(false);

    string local;
    string path;
    localNode->getlocalpath(&local, true);
    fsAccess->local2path(&local, &path);
    LOG_debug << "Sync - local rename/move " << path.c_str() << " -> " << to;

    if(syncMap.find(sync->tag) == syncMap.end()) return;
    MegaSyncPrivate* megaSync = syncMap.at(sync->tag);

    MegaSyncEventPrivate *event = new MegaSyncEventPrivate(MegaSyncEvent::TYPE_LOCAL_MOVE);
    event->setPath(path.c_str());
    event->setNewPath(to);
    fireOnSyncEvent(megaSync, event);
}

void MegaApiImpl::syncupdate_get(Sync *sync, Node* node, const char *path)
{
    LOG_debug << "Sync - requesting file " << path;

    if(syncMap.find(sync->tag) == syncMap.end()) return;
    MegaSyncPrivate* megaSync = syncMap.at(sync->tag);

    MegaSyncEventPrivate *event = new MegaSyncEventPrivate(MegaSyncEvent::TYPE_FILE_GET);
    event->setNodeHandle(node->nodehandle);
    event->setPath(path);
    fireOnSyncEvent(megaSync, event);
}

void MegaApiImpl::syncupdate_put(Sync *sync, LocalNode *, const char *path)
{
    LOG_debug << "Sync - sending file " << path;

    if(syncMap.find(sync->tag) == syncMap.end()) return;
    MegaSyncPrivate* megaSync = syncMap.at(sync->tag);

    MegaSyncEventPrivate *event = new MegaSyncEventPrivate(MegaSyncEvent::TYPE_FILE_PUT);
    event->setPath(path);
    fireOnSyncEvent(megaSync, event);
}

void MegaApiImpl::syncupdate_remote_file_addition(Sync *sync, Node *n)
{
    LOG_debug << "Sync - remote file addition detected " << n->displayname() << " Nhandle: " << LOG_NODEHANDLE(n->nodehandle);
    client->abortbackoff(false);

    if(syncMap.find(sync->tag) == syncMap.end()) return;
    MegaSyncPrivate* megaSync = syncMap.at(sync->tag);

    MegaSyncEventPrivate *event = new MegaSyncEventPrivate(MegaSyncEvent::TYPE_REMOTE_FILE_ADDITION);
    event->setNodeHandle(n->nodehandle);
    fireOnSyncEvent(megaSync, event);
}

void MegaApiImpl::syncupdate_remote_file_deletion(Sync *sync, Node *n)
{
    LOG_debug << "Sync - remote file deletion detected " << n->displayname();
    client->abortbackoff(false);

    if(syncMap.find(sync->tag) == syncMap.end()) return;
    MegaSyncPrivate* megaSync = syncMap.at(sync->tag);

    MegaSyncEventPrivate *event = new MegaSyncEventPrivate(MegaSyncEvent::TYPE_REMOTE_FILE_DELETION);
    event->setNodeHandle(n->nodehandle);
    fireOnSyncEvent(megaSync, event);
}

void MegaApiImpl::syncupdate_remote_folder_addition(Sync *sync, Node *n)
{
    LOG_debug << "Sync - remote folder addition detected " << n->displayname();
    client->abortbackoff(false);

    if(syncMap.find(sync->tag) == syncMap.end()) return;
    MegaSyncPrivate* megaSync = syncMap.at(sync->tag);

    MegaSyncEventPrivate *event = new MegaSyncEventPrivate(MegaSyncEvent::TYPE_REMOTE_FOLDER_ADDITION);
    event->setNodeHandle(n->nodehandle);
    fireOnSyncEvent(megaSync, event);
}

void MegaApiImpl::syncupdate_remote_folder_deletion(Sync *sync, Node *n)
{
    LOG_debug << "Sync - remote folder deletion detected " << n->displayname();
    client->abortbackoff(false);

    if(syncMap.find(sync->tag) == syncMap.end()) return;
    MegaSyncPrivate* megaSync = syncMap.at(sync->tag);

    MegaSyncEventPrivate *event = new MegaSyncEventPrivate(MegaSyncEvent::TYPE_REMOTE_FOLDER_DELETION);
    event->setNodeHandle(n->nodehandle);
    fireOnSyncEvent(megaSync, event);
}

void MegaApiImpl::syncupdate_remote_copy(Sync *, const char *name)
{
    LOG_debug << "Sync - creating remote file " << name << " by copying existing remote file";
    client->abortbackoff(false);
}

void MegaApiImpl::syncupdate_remote_move(Sync *sync, Node *n, Node *prevparent)
{
    LOG_debug << "Sync - remote move " << n->displayname() <<
                 " from " << (prevparent ? prevparent->displayname() : "?") <<
                 " to " << (n->parent ? n->parent->displayname() : "?");
    client->abortbackoff(false);

    if(syncMap.find(sync->tag) == syncMap.end()) return;
    MegaSyncPrivate* megaSync = syncMap.at(sync->tag);

    MegaSyncEventPrivate *event = new MegaSyncEventPrivate(MegaSyncEvent::TYPE_REMOTE_MOVE);
    event->setNodeHandle(n->nodehandle);
    event->setPrevParent(prevparent ? prevparent->nodehandle : UNDEF);
    fireOnSyncEvent(megaSync, event);
}

void MegaApiImpl::syncupdate_remote_rename(Sync *sync, Node *n, const char *prevname)
{
    LOG_debug << "Sync - remote rename from " << prevname << " to " << n->displayname();
    client->abortbackoff(false);

    if(syncMap.find(sync->tag) == syncMap.end()) return;
    MegaSyncPrivate* megaSync = syncMap.at(sync->tag);

    MegaSyncEventPrivate *event = new MegaSyncEventPrivate(MegaSyncEvent::TYPE_REMOTE_RENAME);
    event->setNodeHandle(n->nodehandle);
    event->setPrevName(prevname);
    fireOnSyncEvent(megaSync, event);
}

void MegaApiImpl::syncupdate_treestate(LocalNode *l)
{
    string local;
    string path;
    l->getlocalpath(&local, true);
    fsAccess->local2path(&local, &path);

    if(syncMap.find(l->sync->tag) == syncMap.end()) return;
    MegaSyncPrivate* megaSync = syncMap.at(l->sync->tag);

    fireOnFileSyncStateChanged(megaSync, path.data(), (int)l->ts);
}

bool MegaApiImpl::sync_syncable(Node *node)
{
    if(node->type == FILENODE && !is_syncable(node->size))
    {
        return false;
    }

    const char *name = node->displayname();
    sdkMutex.unlock();
    bool result = is_syncable(name);
    sdkMutex.lock();
    return result;
}

bool MegaApiImpl::sync_syncable(const char *name, string *localpath, string *)
{
    static FileAccess* f = fsAccess->newfileaccess();
    if (f->fopen(localpath) && !is_syncable(f->size))
    {
        return false;
    }

    sdkMutex.unlock();
    bool result =  is_syncable(name);
    sdkMutex.lock();
    return result;
}

void MegaApiImpl::syncupdate_local_lockretry(bool waiting)
{
    if (waiting)
    {
        LOG_debug << "Sync - waiting for local filesystem lock";
    }
    else
    {
        LOG_debug << "Sync - local filesystem lock issue resolved, continuing...";
        client->abortbackoff(false);
    }

    this->waiting = waiting;
    this->fireOnGlobalSyncStateChanged();
}
#endif


// user addition/update (users never get deleted)
void MegaApiImpl::users_updated(User** u, int count)
{
    if(!count)
    {
        return;
    }

    MegaUserList *userList = NULL;
    if(u != NULL)
    {
        userList = new MegaUserListPrivate(u, count);
        fireOnUsersUpdate(userList);
    }
    else
    {
        fireOnUsersUpdate(NULL);
    }
    delete userList;
}

void MegaApiImpl::account_updated()
{
    fireOnAccountUpdate();
}

void MegaApiImpl::pcrs_updated(PendingContactRequest **r, int count)
{
    if(!count)
    {
        return;
    }

    MegaContactRequestList *requestList = NULL;
    if(r != NULL)
    {
        requestList = new MegaContactRequestListPrivate(r, count);
        fireOnContactRequestsUpdate(requestList);
    }
    else
    {
        fireOnContactRequestsUpdate(NULL);
    }
    delete requestList;
}

void MegaApiImpl::setattr_result(handle h, error e)
{
	MegaError megaError(e);
    if(requestMap.find(client->restag) == requestMap.end()) return;
    MegaRequestPrivate* request = requestMap.at(client->restag);
    if (!request || ((request->getType() != MegaRequest::TYPE_RENAME)
            && request->getType() != MegaRequest::TYPE_SET_ATTR_NODE))
    {
        return;
    }

	request->setNodeHandle(h);
    fireOnRequestFinish(request, megaError);
}

void MegaApiImpl::rename_result(handle h, error e)
{
	MegaError megaError(e);
    if(requestMap.find(client->restag) == requestMap.end()) return;
    MegaRequestPrivate* request = requestMap.at(client->restag);
    if(!request || (request->getType() != MegaRequest::TYPE_MOVE)) return;

    request->setNodeHandle(h);
    fireOnRequestFinish(request, megaError);
}

void MegaApiImpl::unlink_result(handle h, error e)
{
	MegaError megaError(e);
    if(requestMap.find(client->restag) == requestMap.end()) return;
    MegaRequestPrivate* request = requestMap.at(client->restag);
    if(!request || ((request->getType() != MegaRequest::TYPE_REMOVE) &&
                    (request->getType() != MegaRequest::TYPE_MOVE)))
    {
        return;
    }

    if (request->getType() != MegaRequest::TYPE_MOVE)
    {
        request->setNodeHandle(h);
    }

    fireOnRequestFinish(request, megaError);
}

void MegaApiImpl::fetchnodes_result(error e)
{    
    MegaError megaError(e);
    MegaRequestPrivate* request;
    if (!client->restag)
    {
        request = new MegaRequestPrivate(MegaRequest::TYPE_FETCH_NODES);
        fireOnRequestFinish(request, megaError);
        return;
    }

    if (requestMap.find(client->restag) == requestMap.end())
    {
        return;
    }
    request = requestMap.at(client->restag);
    if(!request || (request->getType() != MegaRequest::TYPE_FETCH_NODES))
    {
        return;
    }

    if (e == API_OK)
    {
        // check if we fetched a folder link and the key is invalid
        handle h = client->getrootpublicfolder();
        if (h != UNDEF)
        {
            Node *n = client->nodebyhandle(h);
            if (n && (n->attrs.map.find('n') == n->attrs.map.end()))
            {
                request->setFlag(true);
            }
        }
    }

    fireOnRequestFinish(request, megaError);
}

void MegaApiImpl::putnodes_result(error e, targettype_t t, NewNode* nn)
{
    handle h = UNDEF;
    Node *n = NULL;

    if(!e && t != USER_HANDLE)
    {
        if(client->nodenotify.size())
        {
            n = client->nodenotify.back();
        }

        if(n)
        {
            n->applykey();
            n->setattr();
            h = n->nodehandle;
        }
    }

	MegaError megaError(e);
    MegaTransferPrivate* transfer = getMegaTransferPrivate(client->restag);
    if (transfer)
    {
        if (transfer->getType() == MegaTransfer::TYPE_DOWNLOAD)
        {
            return;
        }

        if(pendingUploads > 0)
        {
            pendingUploads--;
        }

        transfer->setNodeHandle(h);

        if (!e)
        {
            transfer->setState(MegaTransfer::STATE_COMPLETED);
        }
        else
        {
            transfer->setState(MegaTransfer::STATE_FAILED);
        }

        fireOnTransferFinish(transfer, megaError);
        delete [] nn;
        return;
    }

	if(requestMap.find(client->restag) == requestMap.end()) return;
	MegaRequestPrivate* request = requestMap.at(client->restag);
    if(!request || ((request->getType() != MegaRequest::TYPE_IMPORT_LINK) &&
                    (request->getType() != MegaRequest::TYPE_CREATE_FOLDER) &&
                    (request->getType() != MegaRequest::TYPE_COPY) &&
                    (request->getType() != MegaRequest::TYPE_MOVE))) return;

    delete [] nn;

    if (request->getType() != MegaRequest::TYPE_MOVE)
    {
        request->setNodeHandle(h);
        fireOnRequestFinish(request, megaError);
    }
    else
    {
        if (!e)
        {
            Node * node = client->nodebyhandle(request->getNodeHandle());
            if (!node)
            {
                e = API_ENOENT;
            }
            else
            {
                request->setNodeHandle(h);
                int creqtag = client->reqtag;
                client->reqtag = request->getTag();
                e = client->unlink(node);
                client->reqtag = creqtag;
            }
        }

        if (e)
        {
            fireOnRequestFinish(request, MegaError(e));
        }
    }
}

void MegaApiImpl::share_result(error e)
{
	MegaError megaError(e);

    if(requestMap.find(client->restag) == requestMap.end()) return;
    MegaRequestPrivate* request = requestMap.at(client->restag);
    if(!request || ((request->getType() != MegaRequest::TYPE_EXPORT) &&
                    (request->getType() != MegaRequest::TYPE_SHARE))) return;

    // exportnode_result will be called to end the request.
    if (!e && request->getType() == MegaRequest::TYPE_EXPORT)
    {
        Node* node = client->nodebyhandle(request->getNodeHandle());
        if (!node)
        {
            fireOnRequestFinish(request, API_ENOENT);
            return;
        }

        if (!request->getAccess())
        {
            fireOnRequestFinish(request, API_EINTERNAL);
            return;
        }

        int creqtag = client->reqtag;
        client->reqtag = client->restag;
        client->getpubliclink(node, false, request->getNumber());
        client->reqtag = creqtag;

		return;
    }

    fireOnRequestFinish(request, megaError);
}

void MegaApiImpl::share_result(int, error)
{
    //The other callback will be called at the end of the request
}

void MegaApiImpl::setpcr_result(handle h, error e, opcactions_t action)
{
    MegaError megaError(e);
    if(requestMap.find(client->restag) == requestMap.end()) return;
    MegaRequestPrivate* request = requestMap.at(client->restag);
    if(!request || request->getType() != MegaRequest::TYPE_INVITE_CONTACT) return;

    if (e)
    {
        LOG_debug << "Outgoing pending contact request failed (" << megaError.getErrorString() << ")";
    }
    else
    {
        switch (action)
        {
            case OPCA_DELETE:
                LOG_debug << "Outgoing pending contact request deleted successfully";
                break;
            case OPCA_REMIND:
                LOG_debug << "Outgoing pending contact request reminded successfully";
                break;
            case OPCA_ADD:
                char buffer[12];
                Base64::btoa((byte*)&h, sizeof(h), buffer);
                LOG_debug << "Outgoing pending contact request succeeded, id: " << buffer;
                break;
        }
    }

    request->setNodeHandle(h);
    request->setNumber(action);
    fireOnRequestFinish(request, megaError);
}

void MegaApiImpl::updatepcr_result(error e, ipcactions_t action)
{
    MegaError megaError(e);
    if(requestMap.find(client->restag) == requestMap.end()) return;
    MegaRequestPrivate* request = requestMap.at(client->restag);
    if(!request || request->getType() != MegaRequest::TYPE_REPLY_CONTACT_REQUEST) return;

    if (e)
    {
        LOG_debug << "Incoming pending contact request update failed (" << megaError.getErrorString() << ")";
    }
    else
    {
        string labels[3] = {"accepted", "denied", "ignored"};
        LOG_debug << "Incoming pending contact request successfully " << labels[(int)action];
    }

    request->setNumber(action);
    fireOnRequestFinish(request, megaError);
}

void MegaApiImpl::fa_complete(Node*, fatype, const char* data, uint32_t len)
{
    int tag = client->restag;
    while(tag)
    {
        if(requestMap.find(tag) == requestMap.end()) return;
        MegaRequestPrivate* request = requestMap.at(tag);
        if(!request || (request->getType() != MegaRequest::TYPE_GET_ATTR_FILE)) return;

        tag = request->getNumber();

        FileAccess *f = client->fsaccess->newfileaccess();
        string filePath(request->getFile());
        string localPath;
        fsAccess->path2local(&filePath, &localPath);

        totalDownloadedBytes += len;

        fsAccess->unlinklocal(&localPath);
        if(!f->fopen(&localPath, false, true))
        {
            delete f;
            fireOnRequestFinish(request, MegaError(API_EWRITE));
            continue;
        }

        if(!f->fwrite((const byte*)data, len, 0))
        {
            delete f;
            fireOnRequestFinish(request, MegaError(API_EWRITE));
            continue;
        }

        delete f;
        fireOnRequestFinish(request, MegaError(API_OK));
    }
}

int MegaApiImpl::fa_failed(handle, fatype, int retries, error e)
{
    int tag = client->restag;
    while(tag)
    {
        if(requestMap.find(tag) == requestMap.end()) return 1;
        MegaRequestPrivate* request = requestMap.at(tag);
        if(!request || (request->getType() != MegaRequest::TYPE_GET_ATTR_FILE))
            return 1;

        tag = request->getNumber();
        if(retries >= 2)
        {
            fireOnRequestFinish(request, MegaError(e));
        }
        else
        {
            fireOnRequestTemporaryError(request, MegaError(e));
        }
    }

    return (retries >= 2);
}

void MegaApiImpl::putfa_result(handle, fatype, error e)
{
    MegaError megaError(e);
    if(requestMap.find(client->restag) == requestMap.end()) return;
    MegaRequestPrivate* request = requestMap.at(client->restag);
    if(!request || request->getType() != MegaRequest::TYPE_SET_ATTR_FILE)
        return;

    fireOnRequestFinish(request, megaError);
}

void MegaApiImpl::putfa_result(handle, fatype, const char *)
{
    MegaError megaError(API_OK);
    if(requestMap.find(client->restag) == requestMap.end()) return;
    MegaRequestPrivate* request = requestMap.at(client->restag);
    if(!request || request->getType() != MegaRequest::TYPE_SET_ATTR_FILE)
        return;

    fireOnRequestFinish(request, megaError);
}

void MegaApiImpl::enumeratequotaitems_result(handle product, unsigned prolevel, unsigned gbstorage, unsigned gbtransfer, unsigned months, unsigned amount, const char* currency, const char* description, const char* iosid, const char* androidid)
{
    if(requestMap.find(client->restag) == requestMap.end()) return;
    MegaRequestPrivate* request = requestMap.at(client->restag);
    if(!request || ((request->getType() != MegaRequest::TYPE_GET_PRICING) &&
                    (request->getType() != MegaRequest::TYPE_GET_PAYMENT_ID) &&
                    (request->getType() != MegaRequest::TYPE_UPGRADE_ACCOUNT)))
    {
        return;
    }

    request->addProduct(product, prolevel, gbstorage, gbtransfer, months, amount, currency, description, iosid, androidid);
}

void MegaApiImpl::enumeratequotaitems_result(error e)
{
    if(requestMap.find(client->restag) == requestMap.end()) return;
    MegaRequestPrivate* request = requestMap.at(client->restag);
    if(!request || ((request->getType() != MegaRequest::TYPE_GET_PRICING) &&
                    (request->getType() != MegaRequest::TYPE_GET_PAYMENT_ID) &&
                    (request->getType() != MegaRequest::TYPE_UPGRADE_ACCOUNT)))
    {
        return;
    }

    if(request->getType() == MegaRequest::TYPE_GET_PRICING)
    {
        fireOnRequestFinish(request, MegaError(e));
    }
    else
    {
        MegaPricing *pricing = request->getPricing();
        int i;
        for(i = 0; i < pricing->getNumProducts(); i++)
        {
            if(pricing->getHandle(i) == request->getNodeHandle())
            {
                requestMap.erase(request->getTag());
                int nextTag = client->nextreqtag();
                request->setTag(nextTag);
                requestMap[nextTag]=request;
                client->purchase_additem(0, request->getNodeHandle(), pricing->getAmount(i),
                                         pricing->getCurrency(i), 0, NULL, NULL);
                break;
            }
        }

        if(i == pricing->getNumProducts())
        {
            fireOnRequestFinish(request, MegaError(API_ENOENT));
        }
        delete pricing;
    }
}

void MegaApiImpl::additem_result(error e)
{
    if(requestMap.find(client->restag) == requestMap.end()) return;
    MegaRequestPrivate* request = requestMap.at(client->restag);
    if(!request || ((request->getType() != MegaRequest::TYPE_GET_PAYMENT_ID) &&
                    (request->getType() != MegaRequest::TYPE_UPGRADE_ACCOUNT))) return;

    if(e != API_OK)
    {
        client->purchase_begin();
        fireOnRequestFinish(request, MegaError(e));
        return;
    }

    if(request->getType() == MegaRequest::TYPE_GET_PAYMENT_ID)
    {
        char saleid[16];
        Base64::btoa((byte *)&client->purchase_basket.back(), 8, saleid);
        request->setLink(saleid);
        client->purchase_begin();
        fireOnRequestFinish(request, MegaError(API_OK));
        return;
    }

    //MegaRequest::TYPE_UPGRADE_ACCOUNT
    int method = request->getNumber();
    client->purchase_checkout(method);
}

void MegaApiImpl::checkout_result(const char *errortype, error e)
{
    if(requestMap.find(client->restag) == requestMap.end()) return;
    MegaRequestPrivate* request = requestMap.at(client->restag);
    if(!request || (request->getType() != MegaRequest::TYPE_UPGRADE_ACCOUNT)) return;

    if(!errortype)
    {
        fireOnRequestFinish(request, MegaError(e));
        return;
    }

    if(!strcmp(errortype, "FP"))
    {
        fireOnRequestFinish(request, MegaError(e - 100));
        return;
    }

    fireOnRequestFinish(request, MegaError(MegaError::PAYMENT_EGENERIC));
    return;
}

void MegaApiImpl::submitpurchasereceipt_result(error e)
{
    if(requestMap.find(client->restag) == requestMap.end()) return;
    MegaRequestPrivate* request = requestMap.at(client->restag);
    if(!request || (request->getType() != MegaRequest::TYPE_SUBMIT_PURCHASE_RECEIPT)) return;

    fireOnRequestFinish(request, MegaError(e));
}

void MegaApiImpl::creditcardquerysubscriptions_result(int number, error e)
{
    if(requestMap.find(client->restag) == requestMap.end()) return;
    MegaRequestPrivate* request = requestMap.at(client->restag);
    if(!request || (request->getType() != MegaRequest::TYPE_CREDIT_CARD_QUERY_SUBSCRIPTIONS)) return;

    request->setNumber(number);
    fireOnRequestFinish(request, MegaError(e));
}

void MegaApiImpl::creditcardcancelsubscriptions_result(error e)
{
    if(requestMap.find(client->restag) == requestMap.end()) return;
    MegaRequestPrivate* request = requestMap.at(client->restag);
    if(!request || (request->getType() != MegaRequest::TYPE_CREDIT_CARD_CANCEL_SUBSCRIPTIONS)) return;

    fireOnRequestFinish(request, MegaError(e));
}
void MegaApiImpl::getpaymentmethods_result(int methods, error e)
{
    if(requestMap.find(client->restag) == requestMap.end()) return;
    MegaRequestPrivate* request = requestMap.at(client->restag);
    if(!request || (request->getType() != MegaRequest::TYPE_GET_PAYMENT_METHODS)) return;

    request->setNumber(methods);
    fireOnRequestFinish(request, MegaError(e));
}

void MegaApiImpl::userfeedbackstore_result(error e)
{
    if(requestMap.find(client->restag) == requestMap.end()) return;
    MegaRequestPrivate* request = requestMap.at(client->restag);
    if(!request || (request->getType() != MegaRequest::TYPE_SUBMIT_FEEDBACK)) return;

    fireOnRequestFinish(request, MegaError(e));
}

void MegaApiImpl::sendevent_result(error e)
{
    if(requestMap.find(client->restag) == requestMap.end()) return;
    MegaRequestPrivate* request = requestMap.at(client->restag);
    if(!request || (request->getType() != MegaRequest::TYPE_SEND_EVENT)) return;

    fireOnRequestFinish(request, MegaError(e));
}

void MegaApiImpl::creditcardstore_result(error e)
{
    if(requestMap.find(client->restag) == requestMap.end()) return;
    MegaRequestPrivate* request = requestMap.at(client->restag);
    if(!request || (request->getType() != MegaRequest::TYPE_CREDIT_CARD_STORE)) return;

    fireOnRequestFinish(request, MegaError(e));
}

void MegaApiImpl::copysession_result(string *session, error e)
{
    if(requestMap.find(client->restag) == requestMap.end()) return;
    MegaRequestPrivate* request = requestMap.at(client->restag);
    if(!request || (request->getType() != MegaRequest::TYPE_GET_SESSION_TRANSFER_URL)) return;

    const char *path = request->getText();
    string *data = NULL;
    if(e == API_OK)
    {
        data = client->sessiontransferdata(path, session);
    }

    if(data)
    {
        data->insert(0, "https://mega.nz/#sitetransfer!");
    }
    else
    {
        data = new string("https://mega.nz/#");
        if(path)
        {
            data->append(path);
        }
    }

    request->setLink(data->c_str());
    delete data;

    fireOnRequestFinish(request, MegaError(e));
}

void MegaApiImpl::clearing()
{

}

void MegaApiImpl::notify_retry(dstime dsdelta)
{
#ifdef ENABLE_SYNC
    bool previousFlag = waitingRequest;
#endif

    if(!dsdelta)
        waitingRequest = false;
    else if(dsdelta > 10)
        waitingRequest = true;

#ifdef ENABLE_SYNC
    if(previousFlag != waitingRequest)
        fireOnGlobalSyncStateChanged();
#endif

    if (dsdelta && requestMap.size() == 1)
    {
        MegaRequestPrivate *request = requestMap.begin()->second;
        fireOnRequestTemporaryError(request, MegaError(API_EAGAIN));
    }
}

// callback for non-EAGAIN request-level errors
// retrying is futile
// this can occur e.g. with syntactically malformed requests (due to a bug) or due to an invalid application key
void MegaApiImpl::request_error(error e)
{
    MegaRequestPrivate *request = new MegaRequestPrivate(MegaRequest::TYPE_LOGOUT);
    request->setFlag(false);
    request->setParamType(e);

    if (e == API_ESSL && client->sslfakeissuer.size())
    {
        request->setText(client->sslfakeissuer.c_str());
    }

    if (e == API_ESID)
    {
        client->removecaches();
        client->locallogout();
    }

    requestQueue.push(request);
    waiter->notify();
}

void MegaApiImpl::request_response_progress(m_off_t currentProgress, m_off_t totalProgress)
{
    if (requestMap.size() == 1)
    {
        MegaRequestPrivate *request = requestMap.begin()->second;
        if (request && request->getType() == MegaRequest::TYPE_FETCH_NODES)
        {
            request->setTransferredBytes(currentProgress);
            if (totalProgress != -1)
            {
                request->setTotalBytes(totalProgress);
            }
            fireOnRequestUpdate(request);
        }
    }
}

// login result
void MegaApiImpl::login_result(error result)
{
	MegaError megaError(result);
    if(requestMap.find(client->restag) == requestMap.end()) return;
    MegaRequestPrivate* request = requestMap.at(client->restag);
    if(!request || (request->getType() != MegaRequest::TYPE_LOGIN)) return;

    fireOnRequestFinish(request, megaError);
}

void MegaApiImpl::logout_result(error e)
{
    if(requestMap.find(client->restag) == requestMap.end()) return;
    MegaRequestPrivate* request = requestMap.at(client->restag);
    if(!request || (request->getType() != MegaRequest::TYPE_LOGOUT)) return;

    if(!e || e == API_ESID)
    {
        requestMap.erase(request->getTag());

        error preverror = (error)request->getParamType();
        while (!requestMap.empty())
        {
            std::map<int,MegaRequestPrivate*>::iterator it=requestMap.begin();
            if(it->second) fireOnRequestFinish(it->second, MegaError(preverror ? preverror : API_EACCESS));
        }

        while (!transferMap.empty())
        {
            std::map<int, MegaTransferPrivate *>::iterator it=transferMap.begin();
            if (it->second)
            {
                it->second->setState(MegaTransfer::STATE_FAILED);
                fireOnTransferFinish(it->second, MegaError(preverror ? preverror : API_EACCESS));
            }
        }

        pendingUploads = 0;
        pendingDownloads = 0;
        totalUploads = 0;
        totalDownloads = 0;
        waiting = false;
        waitingRequest = false;
        excludedNames.clear();
        syncLowerSizeLimit = 0;
        syncUpperSizeLimit = 0;
        uploadSpeed = 0;
        downloadSpeed = 0;
        downloadTimes.clear();
        downloadBytes.clear();
        uploadTimes.clear();
        uploadBytes.clear();
        uploadPartialBytes = 0;
        downloadPartialBytes = 0;

        fireOnRequestFinish(request, MegaError(preverror));
        return;
    }
    fireOnRequestFinish(request,MegaError(e));
}

void MegaApiImpl::userdata_result(string *name, string* pubk, string* privk, handle bjid, error result)
{
    MegaError megaError(result);
    if(requestMap.find(client->restag) == requestMap.end()) return;
    MegaRequestPrivate* request = requestMap.at(client->restag);
    if(!request || (request->getType() != MegaRequest::TYPE_GET_USER_DATA)) return;

    if(result == API_OK)
    {
        char jid[16];
        Base32::btoa((byte *)&bjid, MegaClient::USERHANDLE, jid);

        request->setPassword(pubk->c_str());
        request->setPrivateKey(privk->c_str());
        request->setName(name->c_str());
        request->setText(jid);
    }
    fireOnRequestFinish(request, megaError);
}

void MegaApiImpl::pubkey_result(User *u)
{
    if(requestMap.find(client->restag) == requestMap.end()) return;
    MegaRequestPrivate* request = requestMap.at(client->restag);
    if(!request || (request->getType() != MegaRequest::TYPE_GET_USER_DATA)) return;

    if(!u)
    {
        fireOnRequestFinish(request, MegaError(API_ENOENT));
        return;
    }

    if(!u->pubk.isvalid())
    {
        fireOnRequestFinish(request, MegaError(API_EACCESS));
        return;
    }

    string key;
    u->pubk.serializekey(&key, AsymmCipher::PUBKEY);
    char pubkbuf[AsymmCipher::MAXKEYLENGTH * 4 / 3 + 4];
    Base64::btoa((byte *)key.data(), key.size(), pubkbuf);
    request->setPassword(pubkbuf);

    char jid[16];
    Base32::btoa((byte *)&u->userhandle, MegaClient::USERHANDLE, jid);
    request->setText(jid);

    if(u->email.size())
    {
        request->setEmail(u->email.c_str());
    }

    fireOnRequestFinish(request, MegaError(API_OK));
}

// password change result
void MegaApiImpl::changepw_result(error result)
{
	MegaError megaError(result);
    if(requestMap.find(client->restag) == requestMap.end()) return;
    MegaRequestPrivate* request = requestMap.at(client->restag);
    if(!request || request->getType() != MegaRequest::TYPE_CHANGE_PW) return;

    fireOnRequestFinish(request, megaError);
}

// node export failed
void MegaApiImpl::exportnode_result(error result)
{
	MegaError megaError(result);
    if(requestMap.find(client->restag) == requestMap.end()) return;
    MegaRequestPrivate* request = requestMap.at(client->restag);
    if(!request || request->getType() != MegaRequest::TYPE_EXPORT) return;

    fireOnRequestFinish(request, megaError);
}

void MegaApiImpl::exportnode_result(handle h, handle ph)
{
    Node* n;
    if(requestMap.find(client->restag) == requestMap.end()) return;
    MegaRequestPrivate* request = requestMap.at(client->restag);
    if(!request || request->getType() != MegaRequest::TYPE_EXPORT) return;

    if ((n = client->nodebyhandle(h)))
    {
        char node[9];
        char key[FILENODEKEYLENGTH*4/3+3];

        Base64::btoa((byte*)&ph,MegaClient::NODEHANDLE,node);

        // the key
        if (n->type == FILENODE)
        {
            if(n->nodekey.size() >= FILENODEKEYLENGTH)
            {
                Base64::btoa((const byte*)n->nodekey.data(),FILENODEKEYLENGTH,key);
            }
            else
            {
                key[0]=0;
            }
        }
        else if (n->sharekey)
        {
            Base64::btoa(n->sharekey->key,FOLDERNODEKEYLENGTH,key);
        }
        else
        {
            fireOnRequestFinish(request, MegaError(MegaError::API_EKEY));
            return;
        }

        string link = "https://mega.nz/#";
        link += (n->type ? "F" : "");
        link += "!";
        link += node;
        link += "!";
        link += key;
        request->setLink(link.c_str());
        fireOnRequestFinish(request, MegaError(MegaError::API_OK));
    }
    else
    {
        request->setNodeHandle(UNDEF);
        fireOnRequestFinish(request, MegaError(MegaError::API_ENOENT));
    }
}

// the requested link could not be opened
void MegaApiImpl::openfilelink_result(error result)
{
	MegaError megaError(result);
    if(requestMap.find(client->restag) == requestMap.end()) return;
    MegaRequestPrivate* request = requestMap.at(client->restag);
    if(!request || ((request->getType() != MegaRequest::TYPE_IMPORT_LINK) &&
                    (request->getType() != MegaRequest::TYPE_GET_PUBLIC_NODE))) return;

    fireOnRequestFinish(request, megaError);
}

// the requested link was opened successfully
// (it is the application's responsibility to delete n!)
void MegaApiImpl::openfilelink_result(handle ph, const byte* key, m_off_t size, string* a, string*, int)
{
    if(requestMap.find(client->restag) == requestMap.end()) return;
    MegaRequestPrivate* request = requestMap.at(client->restag);
    if(!request || ((request->getType() != MegaRequest::TYPE_IMPORT_LINK) &&
                    (request->getType() != MegaRequest::TYPE_GET_PUBLIC_NODE))) return;

	if (!client->loggedin() && (request->getType() == MegaRequest::TYPE_IMPORT_LINK))
	{
        fireOnRequestFinish(request, MegaError(MegaError::API_EACCESS));
		return;
	}

    // no key provided --> check only that the nodehandle is valid
    if (!key && (request->getType() == MegaRequest::TYPE_GET_PUBLIC_NODE))
    {
        fireOnRequestFinish(request, MegaError(MegaError::API_EINCOMPLETE));
        return;
    }

    string attrstring;
    string fileName;
    string keystring;
    string fingerprint;

    attrstring.resize(a->length()*4/3+4);
    attrstring.resize(Base64::btoa((const byte *)a->data(),a->length(), (char *)attrstring.data()));

    m_time_t mtime = 0;

    SymmCipher nodeKey;
    keystring.assign((char*)key,FILENODEKEYLENGTH);
    nodeKey.setkey(key, FILENODE);

    byte *buf = Node::decryptattr(&nodeKey,attrstring.c_str(),attrstring.size());
    if(buf)
    {
        JSON json;
        nameid name;
        string* t;
        AttrMap attrs;

        json.begin((char*)buf+5);
        while ((name = json.getnameid()) != EOO && json.storeobject((t = &attrs.map[name])))
            JSON::unescape(t);

        delete[] buf;

        attr_map::iterator it;
        it = attrs.map.find('n');
        if (it == attrs.map.end()) fileName = "CRYPTO_ERROR";
        else if (!it->second.size()) fileName = "BLANK";
        else fileName = it->second.c_str();

        it = attrs.map.find('c');
        if(it != attrs.map.end())
        {
            FileFingerprint ffp;
            if(ffp.unserializefingerprint(&it->second))
            {
                mtime = ffp.mtime;

                char bsize[sizeof(size)+1];
                int l = Serialize64::serialize((byte *)bsize, size);
                char *buf = new char[l * 4 / 3 + 4];
                char ssize = 'A' + Base64::btoa((const byte *)bsize, l, buf);

                string result(1, ssize);
                result.append(buf);
                result.append(it->second);
                delete [] buf;

                fingerprint = result;
            }
        }
    }
    else
    {
        fileName = "CRYPTO_ERROR";
        request->setFlag(true);
    }

	if(request->getType() == MegaRequest::TYPE_IMPORT_LINK)
	{
		NewNode* newnode = new NewNode[1];

		// set up new node as folder node
		newnode->source = NEW_PUBLIC;
		newnode->type = FILENODE;
		newnode->nodehandle = ph;
        newnode->parenthandle = UNDEF;
		newnode->nodekey.assign((char*)key,FILENODEKEYLENGTH);
        newnode->attrstring = new string(*a);

		// add node
        requestMap.erase(request->getTag());
        int nextTag = client->nextreqtag();
        request->setTag(nextTag);
        requestMap[nextTag]=request;
        client->putnodes(request->getParentHandle(), newnode, 1);
	}
	else
	{
        MegaNodePrivate *megaNodePrivate = new MegaNodePrivate(fileName.c_str(), FILENODE, size, 0, mtime, ph, &keystring, a,
                                                           fingerprint.size() ? fingerprint.c_str() : NULL, INVALID_HANDLE);
        request->setPublicNode(megaNodePrivate);
        delete megaNodePrivate;
        fireOnRequestFinish(request, MegaError(MegaError::API_OK));
    }
}

// reload needed
void MegaApiImpl::reload(const char*)
{
    fireOnReloadNeeded();
}

// nodes have been modified
// (nodes with their removed flag set will be deleted immediately after returning from this call,
// at which point their pointers will become invalid at that point.)
void MegaApiImpl::nodes_updated(Node** n, int count)
{
    LOG_debug << "Nodes updated: " << count;
    if (!count)
    {
        return;
    }

    MegaNodeList *nodeList = NULL;
    if (n != NULL)
    {
        nodeList = new MegaNodeListPrivate(n, count);
        fireOnNodesUpdate(nodeList);
    }
    else
    {
        fireOnNodesUpdate(NULL);
    }
    delete nodeList;
}

void MegaApiImpl::account_details(AccountDetails*, bool, bool, bool, bool, bool, bool)
{
    if(requestMap.find(client->restag) == requestMap.end()) return;
    MegaRequestPrivate* request = requestMap.at(client->restag);
    if(!request || (request->getType() != MegaRequest::TYPE_ACCOUNT_DETAILS)) return;

	int numDetails = request->getNumDetails();
	numDetails--;
	request->setNumDetails(numDetails);
	if(!numDetails)
    {
        if(!request->getAccountDetails()->storage_max)
            fireOnRequestFinish(request, MegaError(MegaError::API_EACCESS));
        else
            fireOnRequestFinish(request, MegaError(MegaError::API_OK));
    }
}

void MegaApiImpl::account_details(AccountDetails*, error e)
{
	MegaError megaError(e);
    if(requestMap.find(client->restag) == requestMap.end()) return;
    MegaRequestPrivate* request = requestMap.at(client->restag);
    if(!request || (request->getType() != MegaRequest::TYPE_ACCOUNT_DETAILS)) return;

    fireOnRequestFinish(request, megaError);
}

void MegaApiImpl::removecontact_result(error e)
{
	MegaError megaError(e);
    if(requestMap.find(client->restag) == requestMap.end()) return;
    MegaRequestPrivate* request = requestMap.at(client->restag);
    if(!request || (request->getType() != MegaRequest::TYPE_REMOVE_CONTACT)) return;

    fireOnRequestFinish(request, megaError);
}

void MegaApiImpl::putua_result(error e)
{
    MegaError megaError(e);
    if(requestMap.find(client->restag) == requestMap.end()) return;
    MegaRequestPrivate* request = requestMap.at(client->restag);
    if(!request || (request->getType() != MegaRequest::TYPE_SET_ATTR_USER)) return;

#ifdef ENABLE_CHAT
    if (e && client->fetchingkeys)
    {
        client->clearKeys();
        client->resetKeyring();
    }
#endif

    fireOnRequestFinish(request, megaError);
}

void MegaApiImpl::getua_result(error e)
{
	MegaError megaError(e);
	if(requestMap.find(client->restag) == requestMap.end()) return;
    MegaRequestPrivate* request = requestMap.at(client->restag);
    if(!request || ((request->getType() != MegaRequest::TYPE_GET_ATTR_USER) &&
                    (request->getType() != MegaRequest::TYPE_SET_ATTR_USER))) return;

    fireOnRequestFinish(request, megaError);
}

void MegaApiImpl::getua_result(byte* data, unsigned len)
{
	if(requestMap.find(client->restag) == requestMap.end()) return;
	MegaRequestPrivate* request = requestMap.at(client->restag);
    if(!request || (request->getType() != MegaRequest::TYPE_GET_ATTR_USER)) return;

    int attrType = request->getParamType();
    switch (attrType)
    {
        case MegaApi::USER_ATTR_AVATAR:
            if (len)
            {

                FileAccess *f = client->fsaccess->newfileaccess();
                string filePath(request->getFile());
                string localPath;
                fsAccess->path2local(&filePath, &localPath);

                totalDownloadedBytes += len;

                fsAccess->unlinklocal(&localPath);
                if(!f->fopen(&localPath, false, true))
                {
                    delete f;
                    fireOnRequestFinish(request, MegaError(API_EWRITE));
                    return;
                }

                if(!f->fwrite((const byte*)data, len, 0))
                {
                    delete f;
                    fireOnRequestFinish(request, MegaError(API_EWRITE));
                    return;
                }

                delete f;
            }
            else    // no data for the avatar
            {
                fireOnRequestFinish(request, MegaError(API_ENOENT));
                return;
            }

            break;

        // null-terminated char arrays
        case MegaApi::USER_ATTR_FIRSTNAME:
        case MegaApi::USER_ATTR_LASTNAME:
            {
                string str((const char*)data,len);
                request->setText(str.c_str());
            }
            break;

        // byte arrays with possible nulls in the middle --> to Base64
        case MegaApi::USER_ATTR_ED25519_PUBLIC_KEY:
        case MegaApi::USER_ATTR_CU25519_PUBLIC_KEY:
        case MegaApi::USER_ATTR_SIG_RSA_PUBLIC_KEY:
        case MegaApi::USER_ATTR_SIG_CU255_PUBLIC_KEY:
        default:
            {
                string str;
                str.resize(len * 4 / 3 + 4);
                str.resize(Base64::btoa(data, len, (char*)str.data()));
                request->setText(str.c_str());
            }
            break;
    }

    fireOnRequestFinish(request, MegaError(API_OK));
}

void MegaApiImpl::getua_result(TLVstore *tlv)
{
    if(requestMap.find(client->restag) == requestMap.end()) return;
    MegaRequestPrivate* request = requestMap.at(client->restag);
    if(!request || (request->getType() != MegaRequest::TYPE_GET_ATTR_USER)) return;

    if (tlv)
    {
        // TLV data usually includes byte arrays with zeros in the middle, so values
        // must be converted into Base64 strings to avoid problems
        MegaStringMap *stringMap = new MegaStringMapPrivate(tlv->getMap(), true);
        request->setMegaStringMap(stringMap);
        delete stringMap;
    }

    fireOnRequestFinish(request, MegaError(API_OK));
    return;
}

#ifdef DEBUG
void MegaApiImpl::delua_result(error)
{
}
#endif

// user attribute update notification
void MegaApiImpl::userattr_update(User*, int, const char*)
{
}

void MegaApiImpl::ephemeral_result(error e)
{
	MegaError megaError(e);
    if(requestMap.find(client->restag) == requestMap.end()) return;
    MegaRequestPrivate* request = requestMap.at(client->restag);
    if(!request || ((request->getType() != MegaRequest::TYPE_CREATE_ACCOUNT))) return;

    fireOnRequestFinish(request, megaError);
}

void MegaApiImpl::ephemeral_result(handle, const byte*)
{
    if(requestMap.find(client->restag) == requestMap.end()) return;
    MegaRequestPrivate* request = requestMap.at(client->restag);
    if(!request || ((request->getType() != MegaRequest::TYPE_CREATE_ACCOUNT))) return;

    requestMap.erase(request->getTag());
    int nextTag = client->nextreqtag();
    request->setTag(nextTag);
    requestMap[nextTag] = request;

	byte pwkey[SymmCipher::KEYLENGTH];
    if(!request->getPrivateKey())
		client->pw_key(request->getPassword(),pwkey);
	else
		Base64::atob(request->getPrivateKey(), (byte *)pwkey, sizeof pwkey);

    client->sendsignuplink(request->getEmail(),request->getName(),pwkey);

    int creqtag = client->reqtag;
    client->reqtag = 0;

    if (request->getName())
    {
        client->putua(ATTR_FIRSTNAME, (const byte*) request->getName(), strlen(request->getName()));
    }
    if (request->getText())
    {
        client->putua(ATTR_LASTNAME, (const byte*) request->getText(), strlen(request->getText()));
    }

    client->reqtag = creqtag;
}

void MegaApiImpl::sendsignuplink_result(error e)
{
	MegaError megaError(e);
    if(requestMap.find(client->restag) == requestMap.end()) return;
    MegaRequestPrivate* request = requestMap.at(client->restag);
    if(!request || ((request->getType() != MegaRequest::TYPE_CREATE_ACCOUNT))) return;

    requestMap.erase(request->getTag());
    while (!requestMap.empty())
    {
        std::map<int,MegaRequestPrivate*>::iterator it=requestMap.begin();
        if(it->second) fireOnRequestFinish(it->second, MegaError(MegaError::API_EACCESS));
    }

    while (!transferMap.empty())
    {
        std::map<int, MegaTransferPrivate *>::iterator it=transferMap.begin();
        if (it->second)
        {
            it->second->setState(MegaTransfer::STATE_FAILED);
            fireOnTransferFinish(it->second, MegaError(MegaError::API_EACCESS));
        }
    }

    client->locallogout();
    fireOnRequestFinish(request, megaError);
}

void MegaApiImpl::querysignuplink_result(error e)
{
	MegaError megaError(e);
    if(requestMap.find(client->restag) == requestMap.end()) return;
    MegaRequestPrivate* request = requestMap.at(client->restag);
    if(!request || ((request->getType() != MegaRequest::TYPE_QUERY_SIGNUP_LINK) &&
                    (request->getType() != MegaRequest::TYPE_CONFIRM_ACCOUNT))) return;

    fireOnRequestFinish(request, megaError);
}

void MegaApiImpl::querysignuplink_result(handle, const char* email, const char* name, const byte* pwc, const byte*, const byte* c, size_t len)
{
    if(requestMap.find(client->restag) == requestMap.end()) return;
    MegaRequestPrivate* request = requestMap.at(client->restag);
    if(!request || ((request->getType() != MegaRequest::TYPE_QUERY_SIGNUP_LINK) &&
                    (request->getType() != MegaRequest::TYPE_CONFIRM_ACCOUNT))) return;

	request->setEmail(email);
	request->setName(name);

	if(request->getType() == MegaRequest::TYPE_QUERY_SIGNUP_LINK)
	{
        fireOnRequestFinish(request, MegaError(API_OK));
		return;
	}

	string signupemail = email;
	string signupcode;
	signupcode.assign((char*)c,len);

	byte signuppwchallenge[SymmCipher::KEYLENGTH];
	byte signupencryptedmasterkey[SymmCipher::KEYLENGTH];

	memcpy(signuppwchallenge,pwc,sizeof signuppwchallenge);
	memcpy(signupencryptedmasterkey,pwc,sizeof signupencryptedmasterkey);

	byte pwkey[SymmCipher::KEYLENGTH];
    if(!request->getPrivateKey())
		client->pw_key(request->getPassword(),pwkey);
	else
		Base64::atob(request->getPrivateKey(), (byte *)pwkey, sizeof pwkey);

	// verify correctness of supplied signup password
	SymmCipher pwcipher(pwkey);
	pwcipher.ecb_decrypt(signuppwchallenge);

	if (*(uint64_t*)(signuppwchallenge+4))
	{
        fireOnRequestFinish(request, MegaError(API_ENOENT));
	}
	else
	{
		// decrypt and set master key, then proceed with the confirmation
		pwcipher.ecb_decrypt(signupencryptedmasterkey);
		client->key.setkey(signupencryptedmasterkey);

        requestMap.erase(request->getTag());
        int nextTag = client->nextreqtag();
        request->setTag(nextTag);
        requestMap[nextTag] = request;

		client->confirmsignuplink((const byte*)signupcode.data(),signupcode.size(),MegaClient::stringhash64(&signupemail,&pwcipher));
	}
}

void MegaApiImpl::confirmsignuplink_result(error e)
{
	MegaError megaError(e);
    if(requestMap.find(client->restag) == requestMap.end()) return;
    MegaRequestPrivate* request = requestMap.at(client->restag);
    if(!request) return;

    fireOnRequestFinish(request, megaError);
}

void MegaApiImpl::setkeypair_result(error)
{

}

void MegaApiImpl::checkfile_result(handle h, error e)
{
    if(e)
    {
        for(std::map<int, MegaTransferPrivate *>::iterator iter = transferMap.begin(); iter != transferMap.end(); iter++)
        {
            MegaTransferPrivate *transfer = iter->second;
            if(transfer->getNodeHandle() == h)
                fireOnTransferTemporaryError(transfer, MegaError(e));
        }
    }
}

void MegaApiImpl::checkfile_result(handle h, error e, byte*, m_off_t, m_time_t, m_time_t, string*, string*, string*)
{
    if(e)
    {
        for(std::map<int, MegaTransferPrivate *>::iterator iter = transferMap.begin(); iter != transferMap.end(); iter++)
        {
            MegaTransferPrivate *transfer = iter->second;
            if(transfer->getNodeHandle() == h)
                fireOnTransferTemporaryError(transfer, MegaError(e));
        }
    }
}

void MegaApiImpl::addListener(MegaListener* listener)
{
    if(!listener) return;

    sdkMutex.lock();
    listeners.insert(listener);
    sdkMutex.unlock();
}

void MegaApiImpl::addRequestListener(MegaRequestListener* listener)
{
    if(!listener) return;

    sdkMutex.lock();
    requestListeners.insert(listener);
    sdkMutex.unlock();
}

void MegaApiImpl::addTransferListener(MegaTransferListener* listener)
{
    if(!listener) return;

    sdkMutex.lock();
    transferListeners.insert(listener);
    sdkMutex.unlock();
}

void MegaApiImpl::addGlobalListener(MegaGlobalListener* listener)
{
    if(!listener) return;

    sdkMutex.lock();
    globalListeners.insert(listener);
    sdkMutex.unlock();
}

#ifdef ENABLE_SYNC
void MegaApiImpl::addSyncListener(MegaSyncListener *listener)
{
    if(!listener) return;

    sdkMutex.lock();
    syncListeners.insert(listener);
    sdkMutex.unlock();
}

void MegaApiImpl::removeSyncListener(MegaSyncListener *listener)
{
    if(!listener) return;

    sdkMutex.lock();
    syncListeners.erase(listener);

    std::map<int, MegaSyncPrivate*>::iterator it = syncMap.begin();
    while(it != syncMap.end())
    {
        MegaSyncPrivate* sync = it->second;
        if(sync->getListener() == listener)
            sync->setListener(NULL);

        it++;
    }
    requestQueue.removeListener(listener);

    sdkMutex.unlock();
}
#endif

void MegaApiImpl::removeListener(MegaListener* listener)
{
    if(!listener) return;

    sdkMutex.lock();
    listeners.erase(listener);
    sdkMutex.unlock();
}

void MegaApiImpl::removeRequestListener(MegaRequestListener* listener)
{
    if(!listener) return;

    sdkMutex.lock();
    requestListeners.erase(listener);

    std::map<int, MegaRequestPrivate*>::iterator it = requestMap.begin();
    while(it != requestMap.end())
    {
        MegaRequestPrivate* request = it->second;
        if(request->getListener() == listener)
            request->setListener(NULL);

        it++;
    }

    requestQueue.removeListener(listener);
    sdkMutex.unlock();
}

void MegaApiImpl::removeTransferListener(MegaTransferListener* listener)
{
    if(!listener) return;

    sdkMutex.lock();
    transferListeners.erase(listener);

    std::map<int, MegaTransferPrivate*>::iterator it = transferMap.begin();
    while(it != transferMap.end())
    {
        MegaTransferPrivate* transfer = it->second;
        if(transfer->getListener() == listener)
            transfer->setListener(NULL);

        it++;
    }

    transferQueue.removeListener(listener);
    sdkMutex.unlock();
}

void MegaApiImpl::removeGlobalListener(MegaGlobalListener* listener)
{
    if(!listener) return;

    sdkMutex.lock();
    globalListeners.erase(listener);
    sdkMutex.unlock();
}

MegaRequest *MegaApiImpl::getCurrentRequest()
{
    return activeRequest;
}

MegaTransfer *MegaApiImpl::getCurrentTransfer()
{
    return activeTransfer;
}

MegaError *MegaApiImpl::getCurrentError()
{
    return activeError;
}

MegaNodeList *MegaApiImpl::getCurrentNodes()
{
    return activeNodes;
}

MegaUserList *MegaApiImpl::getCurrentUsers()
{
    return activeUsers;
}

void MegaApiImpl::fireOnRequestStart(MegaRequestPrivate *request)
{
    activeRequest = request;
    LOG_info << "Request (" << request->getRequestString() << ") starting";
	for(set<MegaRequestListener *>::iterator it = requestListeners.begin(); it != requestListeners.end() ; it++)
		(*it)->onRequestStart(api, request);

	for(set<MegaListener *>::iterator it = listeners.begin(); it != listeners.end() ; it++)
		(*it)->onRequestStart(api, request);

	MegaRequestListener* listener = request->getListener();
	if(listener) listener->onRequestStart(api, request);
	activeRequest = NULL;
}


void MegaApiImpl::fireOnRequestFinish(MegaRequestPrivate *request, MegaError e)
{
	MegaError *megaError = new MegaError(e);
	activeRequest = request;
	activeError = megaError;

    if(e.getErrorCode())
    {
        LOG_warn << "Request (" << request->getRequestString() << ") finished with error: " << e.getErrorString();
    }
    else
    {
        LOG_info << "Request (" << request->getRequestString() << ") finished";
    }

	for(set<MegaRequestListener *>::iterator it = requestListeners.begin(); it != requestListeners.end() ; it++)
		(*it)->onRequestFinish(api, request, megaError);

	for(set<MegaListener *>::iterator it = listeners.begin(); it != listeners.end() ; it++)
		(*it)->onRequestFinish(api, request, megaError);

	MegaRequestListener* listener = request->getListener();
	if(listener) listener->onRequestFinish(api, request, megaError);

    requestMap.erase(request->getTag());

	activeRequest = NULL;
	activeError = NULL;
	delete request;
    delete megaError;
}

void MegaApiImpl::fireOnRequestUpdate(MegaRequestPrivate *request)
{
    activeRequest = request;

    for(set<MegaRequestListener *>::iterator it = requestListeners.begin(); it != requestListeners.end() ; it++)
        (*it)->onRequestUpdate(api, request);

    for(set<MegaListener *>::iterator it = listeners.begin(); it != listeners.end() ; it++)
        (*it)->onRequestUpdate(api, request);

    MegaRequestListener* listener = request->getListener();
    if(listener) listener->onRequestUpdate(api, request);

    activeRequest = NULL;
}

void MegaApiImpl::fireOnRequestTemporaryError(MegaRequestPrivate *request, MegaError e)
{
	MegaError *megaError = new MegaError(e);
	activeRequest = request;
	activeError = megaError;

    request->setNumRetry(request->getNumRetry() + 1);

	for(set<MegaRequestListener *>::iterator it = requestListeners.begin(); it != requestListeners.end() ; it++)
		(*it)->onRequestTemporaryError(api, request, megaError);

	for(set<MegaListener *>::iterator it = listeners.begin(); it != listeners.end() ; it++)
		(*it)->onRequestTemporaryError(api, request, megaError);

	MegaRequestListener* listener = request->getListener();
	if(listener) listener->onRequestTemporaryError(api, request, megaError);

	activeRequest = NULL;
	activeError = NULL;
	delete megaError;
}

void MegaApiImpl::fireOnTransferStart(MegaTransferPrivate *transfer)
{
	activeTransfer = transfer;

	for(set<MegaTransferListener *>::iterator it = transferListeners.begin(); it != transferListeners.end() ; it++)
		(*it)->onTransferStart(api, transfer);

	for(set<MegaListener *>::iterator it = listeners.begin(); it != listeners.end() ; it++)
		(*it)->onTransferStart(api, transfer);

	MegaTransferListener* listener = transfer->getListener();
	if(listener) listener->onTransferStart(api, transfer);

	activeTransfer = NULL;
}

void MegaApiImpl::fireOnTransferFinish(MegaTransferPrivate *transfer, MegaError e)
{
	MegaError *megaError = new MegaError(e);
	activeTransfer = transfer;
	activeError = megaError;

    if(e.getErrorCode())
    {
        LOG_warn << "Transfer (" << transfer->getTransferString() << ") finished with error: " << e.getErrorString()
                    << " File: " << transfer->getFileName();
    }
    else
    {
        LOG_info << "Transfer (" << transfer->getTransferString() << ") finished. File: " << transfer->getFileName();
    }

	for(set<MegaTransferListener *>::iterator it = transferListeners.begin(); it != transferListeners.end() ; it++)
		(*it)->onTransferFinish(api, transfer, megaError);

	for(set<MegaListener *>::iterator it = listeners.begin(); it != listeners.end() ; it++)
		(*it)->onTransferFinish(api, transfer, megaError);

	MegaTransferListener* listener = transfer->getListener();
	if(listener) listener->onTransferFinish(api, transfer, megaError);

    transferMap.erase(transfer->getTag());

	activeTransfer = NULL;
	activeError = NULL;
	delete transfer;
	delete megaError;
}

void MegaApiImpl::fireOnTransferTemporaryError(MegaTransferPrivate *transfer, MegaError e)
{
	MegaError *megaError = new MegaError(e);
	activeTransfer = transfer;
	activeError = megaError;

    transfer->setNumRetry(transfer->getNumRetry() + 1);

	for(set<MegaTransferListener *>::iterator it = transferListeners.begin(); it != transferListeners.end() ; it++)
		(*it)->onTransferTemporaryError(api, transfer, megaError);

	for(set<MegaListener *>::iterator it = listeners.begin(); it != listeners.end() ; it++)
		(*it)->onTransferTemporaryError(api, transfer, megaError);

	MegaTransferListener* listener = transfer->getListener();
	if(listener) listener->onTransferTemporaryError(api, transfer, megaError);

	activeTransfer = NULL;
	activeError = NULL;
    delete megaError;
}

MegaClient *MegaApiImpl::getMegaClient()
{
    return client;
}

void MegaApiImpl::fireOnTransferUpdate(MegaTransferPrivate *transfer)
{
	activeTransfer = transfer;

	for(set<MegaTransferListener *>::iterator it = transferListeners.begin(); it != transferListeners.end() ; it++)
		(*it)->onTransferUpdate(api, transfer);

	for(set<MegaListener *>::iterator it = listeners.begin(); it != listeners.end() ; it++)
		(*it)->onTransferUpdate(api, transfer);

	MegaTransferListener* listener = transfer->getListener();
	if(listener) listener->onTransferUpdate(api, transfer);

	activeTransfer = NULL;
}

bool MegaApiImpl::fireOnTransferData(MegaTransferPrivate *transfer)
{
	activeTransfer = transfer;
	bool result = false;
	MegaTransferListener* listener = transfer->getListener();
	if(listener)
    {
		result = listener->onTransferData(api, transfer, transfer->getLastBytes(), transfer->getDeltaSize());
    }

	activeTransfer = NULL;
	return result;
}

void MegaApiImpl::fireOnUsersUpdate(MegaUserList *users)
{
	activeUsers = users;

	for(set<MegaGlobalListener *>::iterator it = globalListeners.begin(); it != globalListeners.end() ; it++)
    {
        (*it)->onUsersUpdate(api, users);
    }
	for(set<MegaListener *>::iterator it = listeners.begin(); it != listeners.end() ; it++)
    {
        (*it)->onUsersUpdate(api, users);
    }

    activeUsers = NULL;
}

void MegaApiImpl::fireOnContactRequestsUpdate(MegaContactRequestList *requests)
{
    activeContactRequests = requests;

    for(set<MegaGlobalListener *>::iterator it = globalListeners.begin(); it != globalListeners.end() ; it++)
    {
        (*it)->onContactRequestsUpdate(api, requests);
    }
    for(set<MegaListener *>::iterator it = listeners.begin(); it != listeners.end() ; it++)
    {
        (*it)->onContactRequestsUpdate(api, requests);
    }

    activeContactRequests = NULL;
}

void MegaApiImpl::fireOnNodesUpdate(MegaNodeList *nodes)
{
	activeNodes = nodes;

	for(set<MegaGlobalListener *>::iterator it = globalListeners.begin(); it != globalListeners.end() ; it++)
    {
        (*it)->onNodesUpdate(api, nodes);
    }
	for(set<MegaListener *>::iterator it = listeners.begin(); it != listeners.end() ; it++)
    {
        (*it)->onNodesUpdate(api, nodes);
    }

    activeNodes = NULL;
}

void MegaApiImpl::fireOnAccountUpdate()
{
    for(set<MegaGlobalListener *>::iterator it = globalListeners.begin(); it != globalListeners.end() ; it++)
    {
        (*it)->onAccountUpdate(api);
    }
    for(set<MegaListener *>::iterator it = listeners.begin(); it != listeners.end() ; it++)
    {
        (*it)->onAccountUpdate(api);
    }
}

void MegaApiImpl::fireOnReloadNeeded()
{
	for(set<MegaGlobalListener *>::iterator it = globalListeners.begin(); it != globalListeners.end() ; it++)
		(*it)->onReloadNeeded(api);

	for(set<MegaListener *>::iterator it = listeners.begin(); it != listeners.end() ; it++)
		(*it)->onReloadNeeded(api);
}

#ifdef ENABLE_SYNC
void MegaApiImpl::fireOnSyncStateChanged(MegaSyncPrivate *sync)
{
    for(set<MegaListener *>::iterator it = listeners.begin(); it != listeners.end() ; it++)
        (*it)->onSyncStateChanged(api, sync);

    for(set<MegaSyncListener *>::iterator it = syncListeners.begin(); it != syncListeners.end() ; it++)
        (*it)->onSyncStateChanged(api, sync);

    MegaSyncListener* listener = sync->getListener();
    if(listener)
    {
        listener->onSyncStateChanged(api, sync);
    }
}

void MegaApiImpl::fireOnSyncEvent(MegaSyncPrivate *sync, MegaSyncEvent *event)
{
    for(set<MegaListener *>::iterator it = listeners.begin(); it != listeners.end() ; it++)
        (*it)->onSyncEvent(api, sync, event);

    for(set<MegaSyncListener *>::iterator it = syncListeners.begin(); it != syncListeners.end() ; it++)
        (*it)->onSyncEvent(api, sync, event);

    MegaSyncListener* listener = sync->getListener();
    if(listener)
    {
        listener->onSyncEvent(api, sync, event);
    }

    delete event;
}

void MegaApiImpl::fireOnGlobalSyncStateChanged()
{
    for(set<MegaListener *>::iterator it = listeners.begin(); it != listeners.end() ; it++)
        (*it)->onGlobalSyncStateChanged(api);

    for(set<MegaGlobalListener *>::iterator it = globalListeners.begin(); it != globalListeners.end() ; it++)
        (*it)->onGlobalSyncStateChanged(api);
}

void MegaApiImpl::fireOnFileSyncStateChanged(MegaSyncPrivate *sync, const char *filePath, int newState)
{
    for(set<MegaListener *>::iterator it = listeners.begin(); it != listeners.end() ; it++)
        (*it)->onSyncFileStateChanged(api, sync, filePath, newState);

    for(set<MegaSyncListener *>::iterator it = syncListeners.begin(); it != syncListeners.end() ; it++)
        (*it)->onSyncFileStateChanged(api, sync, filePath, newState);

    MegaSyncListener* listener = sync->getListener();
    if(listener)
    {
        listener->onSyncFileStateChanged(api, sync, filePath, newState);
    }
}

#endif

#ifdef ENABLE_CHAT

void MegaApiImpl::fireOnChatsUpdate(MegaTextChatList *chats)
{
    for(set<MegaGlobalListener *>::iterator it = globalListeners.begin(); it != globalListeners.end() ; it++)
    {
        (*it)->onChatsUpdate(api, chats);
    }
    for(set<MegaListener *>::iterator it = listeners.begin(); it != listeners.end() ; it++)
    {
        (*it)->onChatsUpdate(api, chats);
    }
}

#endif

void MegaApiImpl::processTransferPrepare(Transfer *t, MegaTransferPrivate *transfer)
{
    transfer->setTotalBytes(t->size);
    transfer->setState(t->state);
    transfer->setPriority(t->priority);
    LOG_info << "Transfer (" << transfer->getTransferString() << ") starting. File: " << transfer->getFileName();
}

void MegaApiImpl::processTransferUpdate(Transfer *tr, MegaTransferPrivate *transfer)
{
    dstime currentTime = Waiter::ds;
    if (tr->slot)
    {
        m_off_t prevTransferredBytes = transfer->getTransferredBytes();
        m_off_t deltaSize = tr->slot->progressreported - prevTransferredBytes;
        if (tr->tag == transfer->getTag())
        {
            integrateSpeed(deltaSize, tr->type);
        }

        transfer->setStartTime(currentTime);
        transfer->setTransferredBytes(tr->slot->progressreported);
        transfer->setDeltaSize(deltaSize);
        if (tr->type == GET)
        {
            transfer->setSpeed(downloadSpeed);
        }
        else
        {
            transfer->setSpeed(uploadSpeed);
        }
    }
    else
    {
        transfer->setDeltaSize(0);
        transfer->setSpeed(0);
    }

    transfer->setState(tr->state);
    transfer->setPriority(tr->priority);
    transfer->setUpdateTime(currentTime);
    fireOnTransferUpdate(transfer);
}

void MegaApiImpl::processTransferComplete(Transfer *tr, MegaTransferPrivate *transfer)
{
    dstime currentTime = Waiter::ds;
    m_off_t deltaSize = tr->size - transfer->getTransferredBytes();
    if (tr->tag == transfer->getTag())
    {
        integrateSpeed(deltaSize, tr->type);
    }

    transfer->setStartTime(currentTime);
    transfer->setUpdateTime(currentTime);
    transfer->setTransferredBytes(tr->size);
    transfer->setPriority(tr->priority);
    transfer->setDeltaSize(deltaSize);
    if (tr->type == GET)
    {
        transfer->setSpeed(downloadSpeed);
    }
    else
    {
        transfer->setSpeed(uploadSpeed);
    }

    if (tr->type == GET)
    {
        if (pendingDownloads > 0)
        {
            pendingDownloads--;
        }

        transfer->setState(MegaTransfer::STATE_COMPLETED);
        fireOnTransferFinish(transfer, MegaError(API_OK));
    }
    else
    {
        transfer->setState(MegaTransfer::STATE_COMPLETING);
        transfer->setTransfer(NULL);
        fireOnTransferUpdate(transfer);
    }
}

void MegaApiImpl::processTransferFailed(Transfer *tr, MegaTransferPrivate *transfer, error e, dstime timeleft)
{
    MegaError megaError(e, timeleft / 10);
    transfer->setStartTime(Waiter::ds);
    transfer->setUpdateTime(Waiter::ds);
    transfer->setDeltaSize(0);
    transfer->setSpeed(0);
    transfer->setLastError(megaError);
    transfer->setState(tr->state);
    transfer->setPriority(tr->priority);
    fireOnTransferTemporaryError(transfer, megaError);
}

void MegaApiImpl::processTransferRemoved(Transfer *tr, MegaTransferPrivate *transfer, error e)
{
    if (tr->type == GET)
    {
        if (pendingDownloads > 0)
        {
            pendingDownloads--;
        }

        if (totalDownloads > 0)
        {
            totalDownloads--;
        }
    }
    else
    {
        if (pendingUploads > 0)
        {
            pendingUploads--;
        }

        if (totalUploads > 0)
        {
            totalUploads--;
        }
    }

    transfer->setStartTime(Waiter::ds);
    transfer->setUpdateTime(Waiter::ds);
    transfer->setState(e == API_EINCOMPLETE ? MegaTransfer::STATE_CANCELLED : MegaTransfer::STATE_FAILED);
    transfer->setPriority(tr->priority);
    fireOnTransferFinish(transfer, transfer->getLastError());
}

MegaError MegaApiImpl::checkAccess(MegaNode* megaNode, int level)
{
    if(!megaNode || level < MegaShare::ACCESS_UNKNOWN || level > MegaShare::ACCESS_OWNER)
    {
        return MegaError(API_EARGS);
    }

    sdkMutex.lock();
    Node *node = client->nodebyhandle(megaNode->getHandle());
	if(!node)
	{
        sdkMutex.unlock();
        return MegaError(API_ENOENT);
	}

    accesslevel_t a = OWNER;
    switch(level)
    {
    	case MegaShare::ACCESS_UNKNOWN:
    	case MegaShare::ACCESS_READ:
    		a = RDONLY;
    		break;
    	case MegaShare::ACCESS_READWRITE:
    		a = RDWR;
    		break;
    	case MegaShare::ACCESS_FULL:
    		a = FULL;
    		break;
    	case MegaShare::ACCESS_OWNER:
    		a = OWNER;
    		break;
    }

	MegaError e(client->checkaccess(node, a) ? API_OK : API_EACCESS);
    sdkMutex.unlock();

	return e;
}

MegaError MegaApiImpl::checkMove(MegaNode* megaNode, MegaNode* targetNode)
{
	if(!megaNode || !targetNode) return MegaError(API_EARGS);

    sdkMutex.lock();
    Node *node = client->nodebyhandle(megaNode->getHandle());
	Node *target = client->nodebyhandle(targetNode->getHandle());
	if(!node || !target)
	{
        sdkMutex.unlock();
        return MegaError(API_ENOENT);
	}

	MegaError e(client->checkmove(node,target));
    sdkMutex.unlock();

    return e;
}

bool MegaApiImpl::isFilesystemAvailable()
{
    sdkMutex.lock();
    bool result = client->nodebyhandle(client->rootnodes[0]) != NULL;
    sdkMutex.unlock();
    return result;
}

bool isDigit(const char *c)
{
    return (*c >= '0' && *c <= '9');
}

// returns 0 if i==j, +1 if i goes first, -1 if j goes first.
int naturalsorting_compare (const char *i, const char *j)
{
    static uint64_t maxNumber = (ULONG_MAX - 57) / 10; // 57 --> ASCII code for '9'

    bool stringMode = true;

    while (*i && *j)
    {
        if (stringMode)
        {
            char char_i, char_j;
            while ( (char_i = *i) && (char_j = *j) )
            {
                bool char_i_isDigit = isDigit(i);
                bool char_j_isDigit = isDigit(j);;

                if (char_i_isDigit && char_j_isDigit)
                {
                    stringMode = false;
                    break;
                }

                if(char_i_isDigit)
                {
                    return -1;
                }

                if(char_j_isDigit)
                {
                    return 1;
                }

                int difference = strncasecmp((char *)&char_i, (char *)&char_j, 1);
                if (difference)
                {
                    return difference;
                }

                ++i;
                ++j;
            }
        }
        else    // we are comparing numbers on both strings
        {
            uint64_t number_i = 0;
            unsigned int i_overflow_count = 0;
            while (*i && isDigit(i))
            {
                number_i = number_i * 10 + (*i - 48); // '0' ASCII code is 48
                ++i;

                // check the number won't overflow upon addition of next char
                if (number_i >= maxNumber)
                {
                    number_i -= maxNumber;
                    i_overflow_count++;
                }
            }

            uint64_t number_j = 0;
            unsigned int j_overflow_count = 0;
            while (*j && isDigit(j))
            {
                number_j = number_j * 10 + (*j - 48);
                ++j;

                // check the number won't overflow upon addition of next char
                if (number_j >= maxNumber)
                {
                    number_j -= maxNumber;
                    j_overflow_count++;
                }
            }

            int difference = i_overflow_count - j_overflow_count;
            if (difference)
            {
                return difference;
            }

            difference = number_i - number_j;
            if (difference)
            {
                return difference;
            }

            stringMode = true;
        }
    }

    if (*j)
    {
        return -1;
    }

    if (*i)
    {
        return 1;
    }

    return 0;
}

bool MegaApiImpl::nodeComparatorDefaultASC (Node *i, Node *j)
{
    if(i->type < j->type) return 0;
    if(i->type > j->type) return 1;

    if(naturalsorting_compare(i->displayname(), j->displayname())<=0) return 1;
	return 0;
}

bool MegaApiImpl::nodeComparatorDefaultDESC (Node *i, Node *j)
{
    if(i->type < j->type) return 1;
    if(i->type > j->type) return 0;
    if(naturalsorting_compare(i->displayname(), j->displayname())<=0) return 0;
    return 1;
}

bool MegaApiImpl::nodeComparatorSizeASC (Node *i, Node *j)
{ if(i->size < j->size) return 1; return 0;}
bool MegaApiImpl::nodeComparatorSizeDESC (Node *i, Node *j)
{ if(i->size < j->size) return 0; return 1;}

bool MegaApiImpl::nodeComparatorCreationASC  (Node *i, Node *j)
{ if(i->ctime < j->ctime) return 1; return 0;}
bool MegaApiImpl::nodeComparatorCreationDESC  (Node *i, Node *j)
{ if(i->ctime < j->ctime) return 0; return 1;}

bool MegaApiImpl::nodeComparatorModificationASC  (Node *i, Node *j)
{ if(i->mtime < j->mtime) return 1; return 0;}
bool MegaApiImpl::nodeComparatorModificationDESC  (Node *i, Node *j)
{ if(i->mtime < j->mtime) return 0; return 1;}

bool MegaApiImpl::nodeComparatorAlphabeticalASC  (Node *i, Node *j)
{ if(strcasecmp(i->displayname(), j->displayname())<=0) return 1; return 0; }
bool MegaApiImpl::nodeComparatorAlphabeticalDESC  (Node *i, Node *j)
{ if(strcasecmp(i->displayname(), j->displayname())<=0) return 0; return 1; }

int MegaApiImpl::getNumChildren(MegaNode* p)
{
	if (!p) return 0;

	sdkMutex.lock();
	Node *parent = client->nodebyhandle(p->getHandle());
	if (!parent)
	{
		sdkMutex.unlock();
		return 0;
	}

	int numChildren = parent->children.size();
	sdkMutex.unlock();

	return numChildren;
}

int MegaApiImpl::getNumChildFiles(MegaNode* p)
{
	if (!p) return 0;

	sdkMutex.lock();
	Node *parent = client->nodebyhandle(p->getHandle());
	if (!parent)
	{
		sdkMutex.unlock();
		return 0;
	}

	int numFiles = 0;
	for (node_list::iterator it = parent->children.begin(); it != parent->children.end(); it++)
	{
		if ((*it)->type == FILENODE)
			numFiles++;
	}
	sdkMutex.unlock();

	return numFiles;
}

int MegaApiImpl::getNumChildFolders(MegaNode* p)
{
	if (!p) return 0;

	sdkMutex.lock();
	Node *parent = client->nodebyhandle(p->getHandle());
	if (!parent)
	{
		sdkMutex.unlock();
		return 0;
	}

	int numFolders = 0;
	for (node_list::iterator it = parent->children.begin(); it != parent->children.end(); it++)
	{
		if ((*it)->type != FILENODE)
			numFolders++;
	}
	sdkMutex.unlock();

	return numFolders;
}


MegaNodeList *MegaApiImpl::getChildren(MegaNode* p, int order)
{
    if(!p) return new MegaNodeListPrivate();

    sdkMutex.lock();
    Node *parent = client->nodebyhandle(p->getHandle());
	if(!parent)
	{
        sdkMutex.unlock();
        return new MegaNodeListPrivate();
	}

    vector<Node *> childrenNodes;

    if(!order || order> MegaApi::ORDER_ALPHABETICAL_DESC)
	{
		for (node_list::iterator it = parent->children.begin(); it != parent->children.end(); )
            childrenNodes.push_back(*it++);
	}
	else
	{
        bool (*comp)(Node*, Node*);
		switch(order)
		{
        case MegaApi::ORDER_DEFAULT_ASC: comp = MegaApiImpl::nodeComparatorDefaultASC; break;
        case MegaApi::ORDER_DEFAULT_DESC: comp = MegaApiImpl::nodeComparatorDefaultDESC; break;
        case MegaApi::ORDER_SIZE_ASC: comp = MegaApiImpl::nodeComparatorSizeASC; break;
        case MegaApi::ORDER_SIZE_DESC: comp = MegaApiImpl::nodeComparatorSizeDESC; break;
        case MegaApi::ORDER_CREATION_ASC: comp = MegaApiImpl::nodeComparatorCreationASC; break;
        case MegaApi::ORDER_CREATION_DESC: comp = MegaApiImpl::nodeComparatorCreationDESC; break;
        case MegaApi::ORDER_MODIFICATION_ASC: comp = MegaApiImpl::nodeComparatorModificationASC; break;
        case MegaApi::ORDER_MODIFICATION_DESC: comp = MegaApiImpl::nodeComparatorModificationDESC; break;
        case MegaApi::ORDER_ALPHABETICAL_ASC: comp = MegaApiImpl::nodeComparatorAlphabeticalASC; break;
        case MegaApi::ORDER_ALPHABETICAL_DESC: comp = MegaApiImpl::nodeComparatorAlphabeticalDESC; break;
        default: comp = MegaApiImpl::nodeComparatorDefaultASC; break;
		}

		for (node_list::iterator it = parent->children.begin(); it != parent->children.end(); )
		{
            Node *n = *it++;
            vector<Node *>::iterator i = std::lower_bound(childrenNodes.begin(),
					childrenNodes.end(), n, comp);
            childrenNodes.insert(i, n);
		}
	}
    sdkMutex.unlock();

    if(childrenNodes.size()) return new MegaNodeListPrivate(childrenNodes.data(), childrenNodes.size());
    else return new MegaNodeListPrivate();
}

int MegaApiImpl::getIndex(MegaNode *n, int order)
{
    if(!n)
    {
        return -1;
    }

    sdkMutex.lock();
    Node *node = client->nodebyhandle(n->getHandle());
    if(!node)
    {
        sdkMutex.unlock();
        return -1;
    }

    Node *parent = node->parent;
    if(!parent)
    {
        sdkMutex.unlock();
        return -1;
    }


    if(!order || order> MegaApi::ORDER_ALPHABETICAL_DESC)
    {
        sdkMutex.unlock();
        return 0;
    }

    bool (*comp)(Node*, Node*);
    switch(order)
    {
        case MegaApi::ORDER_DEFAULT_ASC: comp = MegaApiImpl::nodeComparatorDefaultASC; break;
        case MegaApi::ORDER_DEFAULT_DESC: comp = MegaApiImpl::nodeComparatorDefaultDESC; break;
        case MegaApi::ORDER_SIZE_ASC: comp = MegaApiImpl::nodeComparatorSizeASC; break;
        case MegaApi::ORDER_SIZE_DESC: comp = MegaApiImpl::nodeComparatorSizeDESC; break;
        case MegaApi::ORDER_CREATION_ASC: comp = MegaApiImpl::nodeComparatorCreationASC; break;
        case MegaApi::ORDER_CREATION_DESC: comp = MegaApiImpl::nodeComparatorCreationDESC; break;
        case MegaApi::ORDER_MODIFICATION_ASC: comp = MegaApiImpl::nodeComparatorModificationASC; break;
        case MegaApi::ORDER_MODIFICATION_DESC: comp = MegaApiImpl::nodeComparatorModificationDESC; break;
        case MegaApi::ORDER_ALPHABETICAL_ASC: comp = MegaApiImpl::nodeComparatorAlphabeticalASC; break;
        case MegaApi::ORDER_ALPHABETICAL_DESC: comp = MegaApiImpl::nodeComparatorAlphabeticalDESC; break;
        default: comp = MegaApiImpl::nodeComparatorDefaultASC; break;
    }

    vector<Node *> childrenNodes;
    for (node_list::iterator it = parent->children.begin(); it != parent->children.end(); )
    {
        Node *temp = *it++;
        vector<Node *>::iterator i = std::lower_bound(childrenNodes.begin(),
                childrenNodes.end(), temp, comp);
        childrenNodes.insert(i, temp);
    }

    vector<Node *>::iterator i = std::lower_bound(childrenNodes.begin(),
            childrenNodes.end(), node, comp);

    sdkMutex.unlock();
    return i - childrenNodes.begin();
}

MegaNode *MegaApiImpl::getChildNode(MegaNode *parent, const char* name)
{
    if(!parent || !name)
    {
        return NULL;
    }

    sdkMutex.lock();
    Node *parentNode = client->nodebyhandle(parent->getHandle());
	if(!parentNode)
	{
        sdkMutex.unlock();
        return NULL;
	}

    MegaNode *node = MegaNodePrivate::fromNode(client->childnodebyname(parentNode, name));
    sdkMutex.unlock();
    return node;
}

Node *MegaApiImpl::getNodeByFingerprintInternal(const char *fingerprint)
{
    FileFingerprint *fp = MegaApiImpl::getFileFingerprintInternal(fingerprint);
    if (!fp)
    {
        return NULL;
    }

    sdkMutex.lock();
    Node *n  = client->nodebyfingerprint(fp);
    sdkMutex.unlock();

    delete fp;
    return n;
}

Node *MegaApiImpl::getNodeByFingerprintInternal(const char *fingerprint, Node *parent)
{

    FileFingerprint *fp = MegaApiImpl::getFileFingerprintInternal(fingerprint);
    if (!fp)
    {
        return NULL;
    }

    Node *n = NULL;
    sdkMutex.lock();
    node_vector *nodes = client->nodesbyfingerprint(fp);
    if (nodes->size())
    {
        n = nodes->at(0);
    }

    if (n && parent && n->parent != parent)
    {
        for (unsigned int i = 1; i < nodes->size(); i++)
        {
            Node* node = nodes->at(i);
            if (node->parent == parent)
            {
                n = node;
                break;
            }
        }
    }
    delete fp;
    delete nodes;
    sdkMutex.unlock();

    return n;
}

FileFingerprint *MegaApiImpl::getFileFingerprintInternal(const char *fingerprint)
{
    if(!fingerprint || !fingerprint[0])
    {
        return NULL;
    }

    m_off_t size = 0;
    unsigned int fsize = strlen(fingerprint);
    unsigned int ssize = fingerprint[0] - 'A';
    if(ssize > (sizeof(size) * 4 / 3 + 4) || fsize <= (ssize + 1))
    {
        return NULL;
    }

    int len =  sizeof(size) + 1;
    byte *buf = new byte[len];
    Base64::atob(fingerprint + 1, buf, len);
    int l = Serialize64::unserialize(buf, len, (uint64_t *)&size);
    delete [] buf;
    if(l <= 0)
    {
        return NULL;
    }

    string sfingerprint = fingerprint + ssize + 1;

    FileFingerprint *fp = new FileFingerprint;
    if(!fp->unserializefingerprint(&sfingerprint))
    {
        delete fp;
        return NULL;
    }

    fp->size = size;

    return fp;
}

MegaNode* MegaApiImpl::getParentNode(MegaNode* n)
{
    if(!n) return NULL;

    sdkMutex.lock();
    Node *node = client->nodebyhandle(n->getHandle());
	if(!node)
	{
        sdkMutex.unlock();
        return NULL;
	}

    MegaNode *result = MegaNodePrivate::fromNode(node->parent);
    sdkMutex.unlock();

	return result;
}

char* MegaApiImpl::getNodePath(MegaNode *node)
{
    if(!node) return NULL;

    sdkMutex.lock();
    Node *n = client->nodebyhandle(node->getHandle());
    if(!n)
	{
        sdkMutex.unlock();
        return NULL;
	}

	string path;
	if (n->nodehandle == client->rootnodes[0])
	{
		path = "/";
        sdkMutex.unlock();
        return stringToArray(path);
	}

	while (n)
	{
		switch (n->type)
		{
		case FOLDERNODE:
			path.insert(0,n->displayname());

			if (n->inshare)
			{
				path.insert(0,":");
				if (n->inshare->user) path.insert(0,n->inshare->user->email);
				else path.insert(0,"UNKNOWN");
                sdkMutex.unlock();
                return stringToArray(path);
			}
			break;

		case INCOMINGNODE:
			path.insert(0,"//in");
            sdkMutex.unlock();
            return stringToArray(path);

		case ROOTNODE:
            sdkMutex.unlock();
            return stringToArray(path);

		case RUBBISHNODE:
			path.insert(0,"//bin");
            sdkMutex.unlock();
            return stringToArray(path);

		case TYPE_UNKNOWN:
		case FILENODE:
			path.insert(0,n->displayname());
		}

		path.insert(0,"/");

        n = n->parent;
	}
    sdkMutex.unlock();
    return stringToArray(path);
}

MegaNode* MegaApiImpl::getNodeByPath(const char *path, MegaNode* node)
{
    if(!path) return NULL;

    sdkMutex.lock();
    Node *cwd = NULL;
    if(node) cwd = client->nodebyhandle(node->getHandle());

	vector<string> c;
	string s;
	int l = 0;
	const char* bptr = path;
	int remote = 0;
	Node* n;
	Node* nn;

	// split path by / or :
	do {
		if (!l)
		{
			if (*path >= 0)
			{
				if (*path == '\\')
				{
                    if (path > bptr)
                    {
                        s.append(bptr, path - bptr);
                    }

					bptr = ++path;

					if (*bptr == 0)
					{
						c.push_back(s);
						break;
					}

					path++;
					continue;
				}

				if (*path == '/' || *path == ':' || !*path)
				{
					if (*path == ':')
					{
						if (c.size())
						{
                            sdkMutex.unlock();
                            return NULL;
						}
						remote = 1;
					}

                    if (path > bptr)
                    {
                        s.append(bptr, path - bptr);
                    }

                    bptr = path + 1;

					c.push_back(s);

					s.erase();
				}
			}
            else if ((*path & 0xf0) == 0xe0)
            {
                l = 1;
            }
            else if ((*path & 0xf8) == 0xf0)
            {
                l = 2;
            }
            else if ((*path & 0xfc) == 0xf8)
            {
                l = 3;
            }
            else if ((*path & 0xfe) == 0xfc)
            {
                l = 4;
            }
		}
        else
        {
            l--;
        }
	} while (*path++);

	if (l)
	{
        sdkMutex.unlock();
        return NULL;
	}

	if (remote)
	{
        // target: user inbox - it's not a node - return NULL
		if (c.size() == 2 && !c[1].size())
		{
            sdkMutex.unlock();
            return NULL;
		}

		User* u;

        if ((u = client->finduser(c[0].c_str())))
        {
            // locate matching share from this user
            handle_set::iterator sit;
            string name;
            for (sit = u->sharing.begin(); sit != u->sharing.end(); sit++)
            {
                if ((n = client->nodebyhandle(*sit)))
                {
                    if(!name.size())
                    {
                        name =  c[1];
                        n->client->fsaccess->normalize(&name);
                    }

                    if (!strcmp(name.c_str(), n->displayname()))
                    {
                        l = 2;
                        break;
                    }
                }
            }
        }

		if (!l)
		{
            sdkMutex.unlock();
            return NULL;
		}
	}
	else
	{
		// path starting with /
		if (c.size() > 1 && !c[0].size())
        {
			// path starting with //
			if (c.size() > 2 && !c[1].size())
			{
                if (c[2] == "in")
                {
                    n = client->nodebyhandle(client->rootnodes[1]);
                }
                else if (c[2] == "bin")
                {
                    n = client->nodebyhandle(client->rootnodes[2]);
                }
				else
				{
                    sdkMutex.unlock();
                    return NULL;
				}

				l = 3;
			}
			else
			{
				n = client->nodebyhandle(client->rootnodes[0]);
				l = 1;
			}
		}
        else
        {
            n = cwd;
        }
	}

	// parse relative path
	while (n && l < (int)c.size())
	{
		if (c[l] != ".")
		{
			if (c[l] == "..")
			{
                if (n->parent)
                {
                    n = n->parent;
                }
			}
			else
			{
				// locate child node (explicit ambiguity resolution: not implemented)
				if (c[l].size())
				{
                    nn = client->childnodebyname(n, c[l].c_str());

					if (!nn)
					{
                        sdkMutex.unlock();
                        return NULL;
                    }

					n = nn;
				}
			}
		}

		l++;
	}

    MegaNode *result = MegaNodePrivate::fromNode(n);
    sdkMutex.unlock();
    return result;
}

MegaNode* MegaApiImpl::getNodeByHandle(handle handle)
{
	if(handle == UNDEF) return NULL;
    sdkMutex.lock();
    MegaNode *result = MegaNodePrivate::fromNode(client->nodebyhandle(handle));
    sdkMutex.unlock();
    return result;
}

MegaContactRequest *MegaApiImpl::getContactRequestByHandle(MegaHandle handle)
{
    sdkMutex.lock();
    if(client->pcrindex.find(handle) == client->pcrindex.end())
    {
        sdkMutex.unlock();
        return NULL;
    }
    MegaContactRequest* request = MegaContactRequestPrivate::fromContactRequest(client->pcrindex.at(handle));
    sdkMutex.unlock();
    return request;
}

void MegaApiImpl::sendPendingTransfers()
{
    MegaTransferPrivate *transfer;
    error e;
    int nextTag;

    while((transfer = transferQueue.pop()))
    {
        sdkMutex.lock();
        e = API_OK;
        nextTag = client->nextreqtag();
        transfer->setState(MegaTransfer::STATE_QUEUED);

        switch(transfer->getType())
        {
            case MegaTransfer::TYPE_UPLOAD:
            {
                const char* localPath = transfer->getPath();
                const char* fileName = transfer->getFileName();
                int64_t mtime = transfer->getTime();
                bool isSourceTemporary = transfer->isSourceFileTemporary();
                Node *parent = client->nodebyhandle(transfer->getParentHandle());

<<<<<<< HEAD
                if (!localPath || !parent || !fileName || !(*fileName))
=======
                if (!localPath || !parent || parent->type == FILENODE || !fileName || !(*fileName))
>>>>>>> f5989e1c
                {
                    e = API_EARGS;
                    break;
                }

                string tmpString = localPath;
                string wLocalPath;
                client->fsaccess->path2local(&tmpString, &wLocalPath);

                FileAccess *fa = fsAccess->newfileaccess();
                if (!fa->fopen(&wLocalPath, true, false))
                {
                    e = API_EREAD;
                    break;
                }

                nodetype_t type = fa->type;
                Node *previousNode = client->childnodebyname(parent, fileName);
                if (previousNode && previousNode->type == type && type == FILENODE)
                {
                    FileFingerprint fp;
                    fp.genfingerprint(fa);
                    if (fp == *((FileFingerprint *)previousNode))
                    {
                        transfer->setState(MegaTransfer::STATE_QUEUED);
                        transferMap[nextTag] = transfer;
                        transfer->setTag(nextTag);
                        transfer->setTotalBytes(fa->size);
                        fireOnTransferStart(transfer);
                        transfer->setNodeHandle(previousNode->nodehandle);
                        transfer->setDeltaSize(fa->size);
                        transfer->setSpeed(0);
                        transfer->setStartTime(Waiter::ds);
                        transfer->setUpdateTime(Waiter::ds);
                        transfer->setState(MegaTransfer::STATE_COMPLETED);
                        fireOnTransferFinish(transfer, MegaError(API_OK));
                        delete fa;
                        break;
                    }
                }

                delete fa;

                if (type == FILENODE)
                {
                    currentTransfer = transfer;                    
                    string wFileName = fileName;
                    MegaFilePut *f = new MegaFilePut(client, &wLocalPath, &wFileName, transfer->getParentHandle(), "", mtime, isSourceTemporary);
                    f->setTransfer(transfer);
                    bool started = client->startxfer(PUT, f, true);
                    if (!started)
                    {
                        transfer->setState(MegaTransfer::STATE_QUEUED);
                        if (!f->isvalid)
                        {
                            //Unable to read the file
                            transferMap[nextTag] = transfer;
                            transfer->setTag(nextTag);
                            fireOnTransferStart(transfer);
                            transfer->setState(MegaTransfer::STATE_FAILED);
                            fireOnTransferFinish(transfer, MegaError(API_EREAD));
                        }
                        else
                        {
                            //Already existing transfer
                            transferMap[nextTag] = transfer;
                            transfer->setTag(nextTag);
                            transfer->setTotalBytes(f->size);
                            fireOnTransferStart(transfer);
                            transfer->setState(MegaTransfer::STATE_CANCELLED);
                            fireOnTransferFinish(transfer, MegaError(API_EEXIST));
                        }
                    }
                    currentTransfer = NULL;
                }
                else
                {
                    transferMap[nextTag] = transfer;
                    transfer->setTag(nextTag);
                    MegaFolderUploadController *uploader = new MegaFolderUploadController(this, transfer);
                    uploader->start();
                }
                break;
            }
            case MegaTransfer::TYPE_DOWNLOAD:
            {
                Node *node = NULL;
                MegaNode *publicNode = transfer->getPublicNode();
                const char *parentPath = transfer->getParentPath();
                const char *fileName = transfer->getFileName();

                if (!publicNode)
                {
                    handle nodehandle = transfer->getNodeHandle();
                    node = client->nodebyhandle(nodehandle);
                }

                if (!node && !publicNode)
                {
                    e = API_ENOENT;
                    break;
                }

                if (!transfer->isStreamingTransfer() && !parentPath && !fileName)
                {
                    e = API_EARGS;
                    break;
                }

                if (!transfer->isStreamingTransfer() && ((node && node->type != FILENODE) || (publicNode && publicNode->getType() != FILENODE)) )
                {
                    // Folder download
                    transferMap[nextTag] = transfer;
                    transfer->setTag(nextTag);
                    MegaFolderDownloadController *downloader = new MegaFolderDownloadController(this, transfer);
                    downloader->start(publicNode);
                    break;
                }

                // File download
                if (!transfer->isStreamingTransfer())
                {
                    string name;
                    string securename;
                    string path;

                    if (parentPath)
<<<<<<< HEAD
					{
						path = parentPath;
					}
					else
					{
						string separator;
						client->fsaccess->local2path(&client->fsaccess->localseparator, &separator);
						path = ".";
						path.append(separator);
					}

					MegaFileGet *f;
                    if (node)
					{
=======
                    {
                        path = parentPath;
                    }
                    else
                    {
                        string separator;
                        client->fsaccess->local2path(&client->fsaccess->localseparator, &separator);
                        path = ".";
                        path.append(separator);
                    }

                    MegaFileGet *f;
                    if (node)
                    {
>>>>>>> f5989e1c
                        if (!fileName)
                        {
                            attr_map::iterator ait = node->attrs.map.find('n');
                            if (ait == node->attrs.map.end())
                            {
                                name = "CRYPTO_ERROR";
                            }
                            else if(!ait->second.size())
                            {
                                name = "BLANK";
                            }
                            else
                            {
                                name = ait->second;
                            }
                        }
                        else
                        {
                            name = fileName;
                        }

                        client->fsaccess->name2local(&name);
                        client->fsaccess->local2path(&name, &securename);
                        path += securename;
<<<<<<< HEAD
					}
					else
					{
						if(!transfer->getFileName())
=======
                    }
                    else
                    {
                        if (!transfer->getFileName())
                        {
>>>>>>> f5989e1c
                            name = publicNode->getName();
                        }
                        else
                        {
                            name = transfer->getFileName();
                        }

                        client->fsaccess->name2local(&name);
                        client->fsaccess->local2path(&name, &securename);
                        path += securename;
<<<<<<< HEAD
					}
=======
                    }
>>>>>>> f5989e1c

                    string wLocalPath;
                    FileFingerprint *prevFp = NULL;
                    m_off_t size = 0;
                    fsAccess->path2local(&path, &wLocalPath);
                    FileAccess *fa = fsAccess->newfileaccess();
                    if (fa->fopen(&wLocalPath, true, false))
                    {
                        if (node)
<<<<<<< HEAD
                        {
                            prevFp = node;
                            size = node->size;
                        }
                        else
                        {
                            const char *fpstring = publicNode->getFingerprint();
                            prevFp = getFileFingerprintInternal(fpstring);
                            size = publicNode->getSize();
                        }

                        bool duplicate = false;
                        if (prevFp && prevFp->isvalid)
                        {
=======
                        {
                            prevFp = node;
                            size = node->size;
                        }
                        else
                        {
                            const char *fpstring = publicNode->getFingerprint();
                            prevFp = getFileFingerprintInternal(fpstring);
                            size = publicNode->getSize();
                        }

                        bool duplicate = false;
                        if (prevFp && prevFp->isvalid)
                        {
>>>>>>> f5989e1c
                            FileFingerprint fp;
                            fp.genfingerprint(fa);
                            if (fp == *prevFp)
                            {
                                duplicate = true;
                            }
                        }
                        else if (fa->size == size)
                        {
                            duplicate = true;
                        }

                        if (duplicate)
                        {
<<<<<<< HEAD
                            transfer->setState(MegaTransfer::STATE_QUEUED);
                            transferMap[nextTag] = transfer;
                            transfer->setTag(nextTag);
                            transfer->setTotalBytes(fa->size);
                            transfer->setPath(path.c_str());
                            fireOnTransferStart(transfer);
                            if (node)
                            {
                                transfer->setNodeHandle(node->nodehandle);
                            }
                            else
                            {
                                transfer->setNodeHandle(publicNode->getHandle());
                                delete prevFp;
                            }
=======
                            transferMap[nextTag] = transfer;
                            transfer->setTag(nextTag);
                            transfer->setTotalBytes(fa->size);
                            transfer->setTransferredBytes(fa->size);
                            transfer->setPath(path.c_str());
                            fireOnTransferStart(transfer);
                            if (node)
                            {
                                transfer->setNodeHandle(node->nodehandle);
                            }
                            else
                            {
                                transfer->setNodeHandle(publicNode->getHandle());
                                delete prevFp;
                            }
>>>>>>> f5989e1c
                            transfer->setDeltaSize(fa->size);
                            transfer->setSpeed(0);
                            transfer->setStartTime(Waiter::ds);
                            transfer->setUpdateTime(Waiter::ds);
<<<<<<< HEAD
                            transfer->setState(MegaTransfer::STATE_COMPLETED);
=======
>>>>>>> f5989e1c
                            fireOnTransferFinish(transfer, MegaError(API_OK));
                            delete fa;
                            break;
                        }
                    }
                    delete fa;

                    currentTransfer = transfer;
                    if (node)
                    {
                        f = new MegaFileGet(client, node, path);
                    }
                    else
                    {
                        delete prevFp;
                        f = new MegaFileGet(client, publicNode, path);
                    }
<<<<<<< HEAD
					transfer->setPath(path.c_str());
                    f->setTransfer(transfer);
                    bool ok = client->startxfer(GET, f, true);
                    if (!ok)
                    {
                        //Already existing transfer
                        transfer->setState(MegaTransfer::STATE_QUEUED);
                        transferMap[nextTag]=transfer;
                        transfer->setTag(nextTag);
                        fireOnTransferStart(transfer);

                        long long overquotaDelay = getBandwidthOverquotaDelay();
                        if (overquotaDelay)
                        {
                            fireOnTransferTemporaryError(transfer, MegaError(API_EOVERQUOTA, overquotaDelay));
                        }

                        transfer->setState(MegaTransfer::STATE_CANCELLED);
                        fireOnTransferFinish(transfer, MegaError(API_EEXIST));
=======

                    transfer->setPath(path.c_str());
                    f->setTransfer(transfer);
                    bool ok = client->startxfer(GET, f, true);
                    if (transfer->getTag() == -1)
                    {
                        //Already existing transfer
                        if (ok)
                        {
                            //Set the transfer as regular
                            transfer_map::iterator it = client->transfers[GET].find(f);
                            if (it != client->transfers[GET].end())
                            {
                                int previousTag = it->second->tag;
                                if (transferMap.find(previousTag) != transferMap.end())
                                {
                                    MegaTransferPrivate* previousTransfer = transferMap.at(previousTag);
                                    previousTransfer->setSyncTransfer(false);
                                }
                            }
                        }
                        else
                        {
                            //Already existing transfer
                            transferMap[nextTag]=transfer;
                            transfer->setTag(nextTag);
                            fireOnTransferStart(transfer);

                            long long overquotaDelay = getBandwidthOverquotaDelay();
                            if (overquotaDelay)
                            {
                                fireOnTransferTemporaryError(transfer, MegaError(API_EOVERQUOTA, overquotaDelay));
                            }

                            fireOnTransferFinish(transfer, MegaError(API_EEXIST));
                        }
>>>>>>> f5989e1c
                    }
                }
                else
                {
                    currentTransfer = transfer;
<<<<<<< HEAD
                	m_off_t startPos = transfer->getStartPos();
                	m_off_t endPos = transfer->getEndPos();
                    if(startPos < 0 || endPos < 0 || startPos > endPos)
=======
                    m_off_t startPos = transfer->getStartPos();
                    m_off_t endPos = transfer->getEndPos();
                    if (startPos < 0 || endPos < 0 || startPos > endPos)
>>>>>>> f5989e1c
                    {
                        e = API_EARGS;
                        break;
                    }

<<<<<<< HEAD
                    if(node)
=======
                    if (node)
>>>>>>> f5989e1c
                	{
                        transfer->setFileName(node->displayname());
                        if (startPos >= node->size || endPos >= node->size)
                        {
                            e = API_EARGS;
                            break;
                        }

<<<<<<< HEAD
                		m_off_t totalBytes = endPos - startPos + 1;
                	    transferMap[nextTag]=transfer;
						transfer->setTotalBytes(totalBytes);
						transfer->setTag(nextTag);
                        transfer->setState(MegaTransfer::STATE_QUEUED);
=======
                        m_off_t totalBytes = endPos - startPos + 1;
                        transferMap[nextTag]=transfer;
                        transfer->setTotalBytes(totalBytes);
                        transfer->setTag(nextTag);
>>>>>>> f5989e1c
                        fireOnTransferStart(transfer);
                        client->pread(node, startPos, totalBytes, transfer);
                        waiter->notify();
                    }
                    else
                    {
                        transfer->setFileName(publicNode->getName());
                        if (startPos >= publicNode->getSize() || endPos >= publicNode->getSize())
                        {
                            e = API_EARGS;
                            break;
                        }

                        m_off_t totalBytes = endPos - startPos + 1;
                        transferMap[nextTag]=transfer;
                        transfer->setTotalBytes(totalBytes);
                        transfer->setTag(nextTag);
                        transfer->setState(MegaTransfer::STATE_QUEUED);
                        fireOnTransferStart(transfer);
                        SymmCipher cipher;
                        cipher.setkey(publicNode->getNodeKey());
                        client->pread(publicNode->getHandle(), &cipher,
                            MemAccess::get<int64_t>((const char*)publicNode->getNodeKey()->data() + SymmCipher::KEYLENGTH),
                                      startPos, totalBytes, transfer);
                        waiter->notify();
                    }
                }

                currentTransfer = NULL;
                break;
            }
        }

        if (e)
        {
<<<<<<< HEAD
            transfer->setState(MegaTransfer::STATE_FAILED);
=======
>>>>>>> f5989e1c
            fireOnTransferFinish(transfer, MegaError(e));
        }

        sdkMutex.unlock();
    }
}

void MegaApiImpl::removeRecursively(const char *path)
{
#ifndef _WIN32
    string spath = path;
    PosixFileSystemAccess::emptydirlocal(&spath);
#else
    string utf16path;
    MegaApi::utf8ToUtf16(path, &utf16path);
    if(utf16path.size())
    {
        utf16path.resize(utf16path.size()-2);
        WinFileSystemAccess::emptydirlocal(&utf16path);
    }
#endif
}


void MegaApiImpl::sendPendingRequests()
{
    MegaRequestPrivate *request;
    error e;
    int nextTag = 0;

    while((request = requestQueue.pop()))
    {
        if (!nextTag && request->getType() != MegaRequest::TYPE_LOGOUT)
        {
            client->abortbackoff(false);
        }

        sdkMutex.lock();
        if (!request->getTag())
        {
            nextTag = client->nextreqtag();
            request->setTag(nextTag);
            requestMap[nextTag]=request;
            fireOnRequestStart(request);
        }
        else
        {
            // this case happens when we queue requests already started
            nextTag = request->getTag();
        }

        e = API_OK;
        switch (request->getType())
        {
        case MegaRequest::TYPE_LOGIN:
        {
            const char *login = request->getEmail();
            const char *password = request->getPassword();
            const char* megaFolderLink = request->getLink();
            const char* base64pwkey = request->getPrivateKey();
            const char* sessionKey = request->getSessionKey();

            if (!megaFolderLink && (!(login && password)) && !sessionKey && (!(login && base64pwkey)))
            {
                e = API_EARGS;
                break;
            }

            string slogin;
            if(login)
            {
                slogin = login;
                slogin.erase(slogin.begin(), std::find_if(slogin.begin(), slogin.end(), std::not1(std::ptr_fun<int, int>(std::isspace))));
                slogin.erase(std::find_if(slogin.rbegin(), slogin.rend(), std::not1(std::ptr_fun<int, int>(std::isspace))).base(), slogin.end());
            }

            requestMap.erase(request->getTag());
            while (!requestMap.empty())
            {
                std::map<int,MegaRequestPrivate*>::iterator it=requestMap.begin();
                if(it->second) fireOnRequestFinish(it->second, MegaError(MegaError::API_EACCESS));
            }

            while (!transferMap.empty())
            {
                std::map<int, MegaTransferPrivate *>::iterator it=transferMap.begin();
                if (it->second)
                {
                    it->second->setState(MegaTransfer::STATE_FAILED);
                    fireOnTransferFinish(it->second, MegaError(MegaError::API_EACCESS));
                }
            }
            requestMap[request->getTag()]=request;

            if(sessionKey)
            {
                byte session[MAX_SESSION_LENGTH];
                int size = Base64::atob(sessionKey, (byte *)session, sizeof session);
                client->login(session, size);
            }
            else if(login && base64pwkey)
            {
                byte pwkey[SymmCipher::KEYLENGTH];
                Base64::atob(base64pwkey, (byte *)pwkey, sizeof pwkey);

                if(password)
                {
                    uint64_t emailhash;
                    Base64::atob(password, (byte *)&emailhash, sizeof emailhash);
                    client->fastlogin(slogin.c_str(), pwkey, emailhash);
                }
                else
                {
                    client->login(slogin.c_str(), pwkey);
                }
            }
            else if(login && password)
            {
                byte pwkey[SymmCipher::KEYLENGTH];
                if((e = client->pw_key(password,pwkey))) break;
                client->login(slogin.c_str(), pwkey);
            }
            else
            {
                e = client->folderaccess(megaFolderLink);
                if(e == API_OK)
                {
                    fireOnRequestFinish(request, MegaError(e));
                }
            }

            break;
		}
        case MegaRequest::TYPE_CREATE_FOLDER:
		{
			Node *parent = client->nodebyhandle(request->getParentHandle());
			const char *name = request->getName();
            if(!name || !(*name) || !parent) { e = API_EARGS; break; }

			NewNode *newnode = new NewNode[1];
			SymmCipher key;
			string attrstring;
			byte buf[FOLDERNODEKEYLENGTH];

			// set up new node as folder node
			newnode->source = NEW_NODE;
			newnode->type = FOLDERNODE;
			newnode->nodehandle = 0;
			newnode->parenthandle = UNDEF;

			// generate fresh random key for this folder node
			PrnGen::genblock(buf,FOLDERNODEKEYLENGTH);
			newnode->nodekey.assign((char*)buf,FOLDERNODEKEYLENGTH);
			key.setkey(buf);

			// generate fresh attribute object with the folder name
			AttrMap attrs;
            string sname = name;
            fsAccess->normalize(&sname);
            attrs.map['n'] = sname;

			// JSON-encode object and encrypt attribute string
			attrs.getjson(&attrstring);
            newnode->attrstring = new string;
            client->makeattr(&key,newnode->attrstring,attrstring.c_str());

			// add the newly generated folder node
			client->putnodes(parent->nodehandle,newnode,1);
			break;
		}
		case MegaRequest::TYPE_MOVE:
		{
			Node *node = client->nodebyhandle(request->getNodeHandle());
			Node *newParent = client->nodebyhandle(request->getParentHandle());
			if(!node || !newParent) { e = API_EARGS; break; }

            if(node->parent == newParent)
            {
                fireOnRequestFinish(request, MegaError(API_OK));
                break;
            }

            if ((e = client->checkmove(node, newParent)))
            {
                // If it's not possible to move the node, try copy-delete,
                // but only when it's not possible due to access rights
                // the node and the target are from different node trees,
                // it's possible to put nodes in the target folder
                // and also to remove the source node
                if (e != API_EACCESS)
                {
                    break;
                }

                Node *nodeRoot = node;
                while (nodeRoot->parent)
                {
                    nodeRoot = nodeRoot->parent;
                }

                Node *parentRoot = newParent;
                while (parentRoot->parent)
                {
                    parentRoot = parentRoot->parent;
                }

                if ((nodeRoot == parentRoot)
                        || !client->checkaccess(node, FULL)
                        || !client->checkaccess(newParent, RDWR))
                {
                    break;
                }

                unsigned nc;
                TreeProcCopy tc;

                // determine number of nodes to be copied
                client->proctree(node, &tc);
                tc.allocnodes();
                nc = tc.nc;

                // build new nodes array
                client->proctree(node, &tc);
                if (!nc)
                {
                    e = API_EARGS;
                    break;
                }

                tc.nn->parenthandle = UNDEF;
                client->putnodes(newParent->nodehandle, tc.nn, nc);
                e = API_OK;
                break;
            }

			e = client->rename(node, newParent);
			break;
		}
		case MegaRequest::TYPE_COPY:
		{
            Node *node = NULL;
			Node *target = client->nodebyhandle(request->getParentHandle());
			const char* email = request->getEmail();
            MegaNode *megaNode = request->getPublicNode();
            const char *newName = request->getName();

            if (!megaNode->isForeign() && !megaNode->isPublic())
            {
                node = client->nodebyhandle(request->getNodeHandle());
                if (!node)
                {
                    e = API_ENOENT;
                    break;
                }
            }

            if (!megaNode || (!target && !email)
                    || (newName && !(*newName))
                    || (target && target->type == FILENODE))
            {
                e = API_EARGS;
                break;
            }

            if (!node)
            {
                unsigned nc;
                MegaTreeProcCopy tc(client);

                processMegaTree(megaNode, &tc);
                tc.allocnodes();
                nc = tc.nc;
                if (!nc)
                {
                    e = API_EARGS;
                    break;
                }

                if (newName)
                {
                    MegaNodePrivate *privateNode = dynamic_cast<MegaNodePrivate *>(megaNode);
                    if (privateNode)
                    {
                        privateNode->setName(newName);
                    }
                    else
                    {
                        LOG_err << "Unknown node type";
                    }
                }

                // build new nodes array
                processMegaTree(megaNode, &tc);

                tc.nn->parenthandle = UNDEF;

                if (target)
                {
                    client->putnodes(target->nodehandle, tc.nn, nc);
                }
                else
                {
                    client->putnodes(email, tc.nn, nc);
                }
            }
            else
            {
                unsigned nc;
                TreeProcCopy tc;

                // determine number of nodes to be copied
                client->proctree(node,&tc);
                tc.allocnodes();
                nc = tc.nc;

                // build new nodes array
                client->proctree(node,&tc);
                if (!nc)
                {
                    e = API_EARGS;
                    break;
                }

                tc.nn->parenthandle = UNDEF;

                if (newName && tc.nn[0].nodekey.size())
                {
                    SymmCipher key;
                    AttrMap attrs;
                    string attrstring;

                    key.setkey((const byte*)tc.nn[0].nodekey.data(), node->type);
                    attrs = node->attrs;

                    string sname = newName;
                    fsAccess->normalize(&sname);
                    attrs.map['n'] = sname;

                    attrs.getjson(&attrstring);
                    client->makeattr(&key,tc.nn[0].attrstring, attrstring.c_str());
                }

                if (target)
                {
                    client->putnodes(target->nodehandle,tc.nn,nc);
                }
                else
                {
                    client->putnodes(email, tc.nn, nc);
                }
            }
			break;
		}
        case MegaRequest::TYPE_RENAME:
        {
            Node* node = client->nodebyhandle(request->getNodeHandle());
            const char* newName = request->getName();
            if(!node || !newName || !(*newName)) { e = API_EARGS; break; }

            if (!client->checkaccess(node,FULL)) { e = API_EACCESS; break; }

            string sname = newName;
            fsAccess->normalize(&sname);
            node->attrs.map['n'] = sname;
            e = client->setattr(node);
            break;
        }
		case MegaRequest::TYPE_REMOVE:
		{
			Node* node = client->nodebyhandle(request->getNodeHandle());
			if(!node) { e = API_EARGS; break; }

			e = client->unlink(node);
			break;
		}
		case MegaRequest::TYPE_SHARE:
		{
			Node *node = client->nodebyhandle(request->getNodeHandle());
			const char* email = request->getEmail();
			int access = request->getAccess();
            if(!node || !email || !strchr(email, '@'))
            {
                e = API_EARGS;
                break;
            }

            accesslevel_t a;
			switch(access)
			{
				case MegaShare::ACCESS_UNKNOWN:
                    a = ACCESS_UNKNOWN;
                    break;
				case MegaShare::ACCESS_READ:
					a = RDONLY;
					break;
				case MegaShare::ACCESS_READWRITE:
					a = RDWR;
					break;
				case MegaShare::ACCESS_FULL:
					a = FULL;
					break;
				case MegaShare::ACCESS_OWNER:
					a = OWNER;
					break;
                default:
                    e = API_EARGS;
			}

            if(e == API_OK)
                client->setshare(node, email, a);
			break;
		}
		case MegaRequest::TYPE_IMPORT_LINK:
		case MegaRequest::TYPE_GET_PUBLIC_NODE:
		{
			Node *node = client->nodebyhandle(request->getParentHandle());
			const char* megaFileLink = request->getLink();
			if(!megaFileLink) { e = API_EARGS; break; }
			if((request->getType()==MegaRequest::TYPE_IMPORT_LINK) && (!node)) { e = API_EARGS; break; }

			e = client->openfilelink(megaFileLink, 1);
			break;
		}
		case MegaRequest::TYPE_EXPORT:
		{
			Node* node = client->nodebyhandle(request->getNodeHandle());
			if(!node) { e = API_EARGS; break; }

            e = client->exportnode(node, !request->getAccess(), request->getNumber());
			break;
		}
		case MegaRequest::TYPE_FETCH_NODES:
		{
			client->fetchnodes();
			break;
		}
		case MegaRequest::TYPE_ACCOUNT_DETAILS:
		{
            if(client->loggedin() != FULLACCOUNT)
            {
                e = API_EACCESS;
                break;
            }

			int numDetails = request->getNumDetails();
			bool storage = (numDetails & 0x01) != 0;
			bool transfer = (numDetails & 0x02) != 0;
			bool pro = (numDetails & 0x04) != 0;
			bool transactions = (numDetails & 0x08) != 0;
			bool purchases = (numDetails & 0x10) != 0;
			bool sessions = (numDetails & 0x20) != 0;

			numDetails = 1;
			if(transactions) numDetails++;
			if(purchases) numDetails++;
			if(sessions) numDetails++;

			request->setNumDetails(numDetails);

			client->getaccountdetails(request->getAccountDetails(), storage, transfer, pro, transactions, purchases, sessions);
			break;
		}
		case MegaRequest::TYPE_CHANGE_PW:
		{
			const char* oldPassword = request->getPassword();
			const char* newPassword = request->getNewPassword();
			if(!oldPassword || !newPassword) { e = API_EARGS; break; }

			byte pwkey[SymmCipher::KEYLENGTH];
			byte newpwkey[SymmCipher::KEYLENGTH];
			if((e = client->pw_key(oldPassword, pwkey))) { e = API_EARGS; break; }
			if((e = client->pw_key(newPassword, newpwkey))) { e = API_EARGS; break; }
			e = client->changepw(pwkey, newpwkey);
			break;
		}
		case MegaRequest::TYPE_LOGOUT:
		{
            if (request->getParamType() == API_ESSL && client->retryessl)
            {
                e = API_EINCOMPLETE;
                break;
            }

            if(request->getFlag())
            {
                client->logout();
            }
            else
            {
                client->locallogout();
                client->restag = nextTag;
                logout_result(API_OK);
            }
			break;
		}
		case MegaRequest::TYPE_GET_ATTR_FILE:
		{
			const char* dstFilePath = request->getFile();
            int type = request->getParamType();
			Node *node = client->nodebyhandle(request->getNodeHandle());

			if(!dstFilePath || !node) { e = API_EARGS; break; }

            e = client->getfa(node, (fatype)type);
            if(e == API_EEXIST)
            {
                e = API_OK;
                int prevtag = client->restag;
                MegaRequestPrivate* req = NULL;
                while(prevtag)
                {
                    if(requestMap.find(prevtag) == requestMap.end())
                    {
                        LOG_err << "Invalid duplicate getattr request";
                        req = NULL;
                        e = API_EINTERNAL;
                        break;
                    }

                    req = requestMap.at(prevtag);
                    if(!req || (req->getType() != MegaRequest::TYPE_GET_ATTR_FILE))
                    {
                        LOG_err << "Invalid duplicate getattr type";
                        req = NULL;
                        e = API_EINTERNAL;
                        break;
                    }

                    prevtag = req->getNumber();
                }

                if(req)
                {
                    LOG_debug << "Duplicate getattr detected";
                    req->setNumber(request->getTag());
                }
            }
			break;
		}
		case MegaRequest::TYPE_GET_ATTR_USER:
		{
            const char* value = request->getFile();
            attr_t type = attr_t(request->getParamType());
            const char *email = request->getEmail();

            string attrname = MegaApiImpl::userAttributeToString(type);
            char scope = MegaApiImpl::userAttributeToScope(type);

            User *user = email ? client->finduser(email, 0) : client->finduser(client->me, 0);

            if (!user)  // email/handle not found among (ex)contacts
            {
                if (scope == '*' || scope == '#')
                {
                    LOG_warn << "Cannot retrieve private/protected attributes from users other than yourself.";
                    client->app->getua_result(API_EACCESS);
                    return;
                }

                client->getua(email, type);
                break;
            }

            if ( attrname.empty() ||    // unknown attribute type
                 (type == ATTR_AVATAR && !value) ) // no destination file for avatar
            {
                e = API_EARGS;
                break;
            }

            // if attribute is private and user is not logged in user...
            if (scope == '*' && user->userhandle != client->me)
            {
                e = API_EACCESS;
                break;
            }

            client->getua(user, type);
            break;
		}
		case MegaRequest::TYPE_SET_ATTR_USER:
		{
            const char* file = request->getFile();
            const char* value = request->getText();
            attr_t type = attr_t(request->getParamType());
            MegaStringMap *stringMap = request->getMegaStringMap();

            char scope = MegaApiImpl::userAttributeToScope(type);
            string attrname = MegaApiImpl::userAttributeToString(type);
            if (attrname.empty())   // unknown attribute type
            {
                e = API_EARGS;
                break;
            }

            string attrvalue;

            if (type == ATTR_KEYRING                ||
                    type == ATTR_AUTHRING           ||
                    type == ATTR_CU25519_PUBK       ||
                    type == ATTR_ED25519_PUBK       ||
                    type == ATTR_SIG_CU255_PUBK     ||
                    type == ATTR_SIG_RSA_PUBK)
            {
                e = API_EACCESS;
                break;
            }
            else if (type == ATTR_AVATAR)
            {
                // read the attribute value from file
                if (file)
                {
                    string path = file;
                    string localpath;
                    fsAccess->path2local(&path, &localpath);

                    FileAccess *f = fsAccess->newfileaccess();
                    if (!f->fopen(&localpath, 1, 0))
                    {
                        delete f;
                        e = API_EREAD;
                        break;
                    }

                    if (!f->fread(&attrvalue, f->size, 0, 0))
                    {
                        delete f;
                        e = API_EREAD;
                        break;
                    }
                    delete f;

                    client->putua(type, (byte *)attrvalue.data(), attrvalue.size());
                    break;
                }
                else    // removing current attribute's value
                {
                    client->putua(type);
                    break;
                }
            }
            else if (scope == '*')   // private attribute
            {
                if (!stringMap)
                {
                    e = API_EARGS;
                    break;
                }

                // encode the MegaStringMap as a TLV container
                TLVstore tlv;
                string value;
                unsigned len;
                const char *buf, *key;
                MegaStringList *keys = stringMap->getKeys();
                for (int i=0; i < keys->size(); i++)
                {
                    key = keys->get(i);
                    buf = stringMap->get(key);

                    len = strlen(buf)/4*3+3;
                    value.resize(len);
                    value.resize(Base64::atob(buf, (byte *)value.data(), len));

                    tlv.set(key, value);
                }
                delete keys;

                // serialize and encrypt the TLV container
                string *container = tlv.tlvRecordsToContainer(&client->key);

                client->putua(type, (byte *)container->data(), container->size());
                delete container;

                break;
            }
            else    // any other type of attribute
            {
                if (!value)
                {
                    e = API_EARGS;
                    break;
                }

                client->putua(type, (byte *)value, strlen(value));
                break;
            }

            break;
		}
        case MegaRequest::TYPE_SET_ATTR_FILE:
        {
            const char* srcFilePath = request->getFile();
            int type = request->getParamType();
            Node *node = client->nodebyhandle(request->getNodeHandle());

            if(!srcFilePath || !node) { e = API_EARGS; break; }

            string path = srcFilePath;
            string localpath;
            fsAccess->path2local(&path, &localpath);

            string *attributedata = new string;
            FileAccess *f = fsAccess->newfileaccess();
            if (!f->fopen(&localpath, 1, 0))
            {
                delete f;
                delete attributedata;
                e = API_EREAD;
                break;
            }

            if(!f->fread(attributedata, f->size, 0, 0))
            {
                delete f;
                delete attributedata;
                e = API_EREAD;
                break;
            }
            delete f;

            client->putfa(node->nodehandle, (fatype)type, node->nodecipher(), attributedata);
            //attributedata is not deleted because putfa takes its ownership
            break;
        }
        case MegaRequest::TYPE_SET_ATTR_NODE:
        {
            Node *node = client->nodebyhandle(request->getNodeHandle());
            bool isOfficial = request->getFlag();

            if (!node)
            {
                e = API_EARGS;
                break;
            }

            if (!client->checkaccess(node, FULL))
            {
                e = API_EACCESS;
                break;
            }

            if (isOfficial)
            {
                int type = request->getParamType();
                if (type == MegaApi::NODE_ATTR_DURATION)
                {
                    int secs = request->getNumber();
                    if (node->type != FILENODE || secs < MegaNode::INVALID_DURATION)
                    {
                        e = API_EARGS;
                        break;
                    }

                    if (secs == MegaNode::INVALID_DURATION)
                    {
                        node->attrs.map.erase('d');
                    }
                    else
                    {
                        string attrVal;
                        Base64::itoa(secs, &attrVal);
                        if (attrVal.size())
                        {
                            node->attrs.map['d'] = attrVal;
                        }
                    }
                }
                else if (type == MegaApi::NODE_ATTR_COORDINATES)
                {
                    if (node->type != FILENODE)
                    {
                        e = API_EARGS;
                        break;
                    }

                    int longitude = request->getNumDetails();
                    int latitude = request->getTransferTag();
                    nameid coordsName = AttrMap::string2nameid("l");

                    if (longitude == MegaNode::INVALID_COORDINATE && latitude == MegaNode::INVALID_COORDINATE)
                    {
                        node->attrs.map.erase(coordsName);
                    }
                    else
                    {
                        if (longitude < 0 || longitude >= 0x01000000
                                || latitude < 0 || latitude >= 0x01000000)
                        {
                            e = API_EARGS;
                            break;
                        }

                        string latValue;
                        latValue.resize(sizeof latitude * 4 / 3 + 4);
                        latValue.resize(Base64::btoa((const byte*) &latitude, 3, (char*)latValue.data()));

                        string lonValue;
                        lonValue.resize(sizeof longitude * 4 / 3 + 4);
                        lonValue.resize(Base64::btoa((const byte*) &longitude, 3, (char*)lonValue.data()));

                        string coordsValue = latValue + lonValue;
                        node->attrs.map[coordsName] = coordsValue;
                    }
                }
                else
                {
                    e = API_EARGS;
                    break;
                }
            }
            else    // custom attribute, not official
            {
                const char* attrName = request->getName();
                const char* attrValue = request->getText();

                if (!attrName || !attrName[0] || strlen(attrName) > 7)
                {
                    e = API_EARGS;
                    break;
                }

                string sname = attrName;
                fsAccess->normalize(&sname);
                sname.insert(0, "_");
                nameid attr = AttrMap::string2nameid(sname.c_str());

                if (attrValue)
                {
                    string svalue = attrValue;
                    fsAccess->normalize(&svalue);
                    node->attrs.map[attr] = svalue;
                }
                else
                {
                    node->attrs.map.erase(attr);
                }
            }

            if (!e)
            {
                e = client->setattr(node);
            }

            break;
        }
		case MegaRequest::TYPE_CANCEL_ATTR_FILE:
		{
			int type = request->getParamType();
			Node *node = client->nodebyhandle(request->getNodeHandle());

			if (!node) { e = API_EARGS; break; }

            e = client->getfa(node, (fatype)type, 1);
			if (!e)
			{
				std::map<int, MegaRequestPrivate*>::iterator it = requestMap.begin();
				while(it != requestMap.end())
				{
					MegaRequestPrivate *r = it->second;
					it++;
					if (r->getType() == MegaRequest::TYPE_GET_ATTR_FILE &&
						r->getParamType() == request->getParamType() &&
						r->getNodeHandle() == request->getNodeHandle())
					{
						fireOnRequestFinish(r, MegaError(API_EINCOMPLETE));
					}
				}
				fireOnRequestFinish(request, MegaError(e));
			}
			break;
		}
		case MegaRequest::TYPE_RETRY_PENDING_CONNECTIONS:
		{
			bool disconnect = request->getFlag();
			bool includexfers = request->getNumber();
			client->abortbackoff(includexfers);
			if(disconnect)
            {
                client->disconnect();

#if defined(WINDOWS_PHONE) || TARGET_OS_IPHONE
                // Workaround to get the IP of valid DNS servers on Windows Phone/iOS
                string servers;

                while (true)
                {
                #ifdef WINDOWS_PHONE
                    client->httpio->getMEGADNSservers(&servers);
                #else
                    __res_state res;
                    if(res_ninit(&res) == 0)
                    {
                        union res_sockaddr_union u[MAXNS];
                        int nscount = res_getservers(&res, u, MAXNS);

                        for(int i = 0; i < nscount; i++)
                        {
                            char straddr[INET6_ADDRSTRLEN];
                            straddr[0] = 0;

                            if(u[i].sin.sin_family == PF_INET)
                            {
                                mega_inet_ntop(PF_INET, &u[i].sin.sin_addr, straddr, sizeof(straddr));
                            }

                            if(u[i].sin6.sin6_family == PF_INET6)
                            {
                                mega_inet_ntop(PF_INET6, &u[i].sin6.sin6_addr, straddr, sizeof(straddr));
                            }

                            if(straddr[0])
                            {
                                if (servers.size())
                                {
                                    servers.append(",");
                                }
                                servers.append(straddr);
                            }
                        }

                        res_ndestroy(&res);
                    }
                #endif

                    if (servers.size())
                        break;

                #ifdef WINDOWS_PHONE
                    std::this_thread::sleep_for(std::chrono::seconds(1));
                #else
                    sleep(1);
                #endif
                }

                LOG_debug << "Using MEGA DNS servers " << servers;
                httpio->setdnsservers(servers.c_str());
#endif
            }

			fireOnRequestFinish(request, MegaError(API_OK));
			break;
        }
        case MegaRequest::TYPE_INVITE_CONTACT:
        {
            const char *email = request->getEmail();
            const char *message = request->getText();
            int action = request->getNumber();

            if(client->loggedin() != FULLACCOUNT)
            {
                e = API_EACCESS;
                break;
            }

            if(!email || !client->finduser(client->me)->email.compare(email))
            {
                e = API_EARGS;
                break;
            }

            if (action != OPCA_ADD && action != OPCA_REMIND && action != OPCA_DELETE)
            {
                e = API_EARGS;
                break;
            }

            client->setpcr(email, (opcactions_t)action, message);
            break;
        }
        case MegaRequest::TYPE_REPLY_CONTACT_REQUEST:
        {
            handle h = request->getNodeHandle();
            int action = request->getNumber();

            if(h == INVALID_HANDLE || action < 0 || action > MegaContactRequest::REPLY_ACTION_IGNORE)
            {
                e = API_EARGS;
                break;
            }

            client->updatepcr(h, (ipcactions_t)action);
            break;
        }
		case MegaRequest::TYPE_REMOVE_CONTACT:
		{
			const char *email = request->getEmail();
			if(!email) { e = API_EARGS; break; }
            e = client->removecontact(email, HIDDEN);
			break;
		}
		case MegaRequest::TYPE_CREATE_ACCOUNT:
		{
			const char *email = request->getEmail();
			const char *password = request->getPassword();
            const char *name = request->getName();
            const char *pwkey = request->getPrivateKey();

            if(!email || !name || (!password && !pwkey))
			{
				e = API_EARGS; break;
			}

            requestMap.erase(request->getTag());
            while (!requestMap.empty())
            {
                std::map<int,MegaRequestPrivate*>::iterator it=requestMap.begin();
                if(it->second) fireOnRequestFinish(it->second, MegaError(MegaError::API_EACCESS));
            }

            while (!transferMap.empty())
            {
                std::map<int, MegaTransferPrivate *>::iterator it=transferMap.begin();
                if (it->second)
                {
                    it->second->setState(MegaTransfer::STATE_FAILED);
                    fireOnTransferFinish(it->second, MegaError(MegaError::API_EACCESS));
                }
            }
            requestMap[request->getTag()]=request;

			client->createephemeral();
			break;
		}
        case MegaRequest::TYPE_QUERY_SIGNUP_LINK:
        {
            const char *link = request->getLink();
            if(!link)
            {
                e = API_EARGS;
                break;
            }

            const char* ptr = link;
            const char* tptr;

            if ((tptr = strstr(ptr,"#confirm")))
            {
                ptr = tptr+8;

                unsigned len = (strlen(link)-(ptr-link))*3/4+4;
                byte *c = new byte[len];
                len = Base64::atob(ptr,c,len);
                if (len)
                {
                    client->querysignuplink(c,len);
                }
                else
                {
                    e = API_EARGS;
                }
                delete[] c;
                break;
            }
            else if ((tptr = strstr(ptr,"#newsignup")))
            {
                ptr = tptr+10;

                unsigned len = (strlen(link)-(ptr-link))*3/4+4;
                byte *c = new byte[len];
                len = Base64::atob(ptr,c,len);

                if (len > 8)
                {
                    // extract email and email_hash from link
                    byte *email = c;
                    byte *sha512bytes = c+len-8;    // last 11 chars

                    // get the hash for the received email
                    Hash sha512;
                    sha512.add(email, len-8);
                    string sha512str;
                    sha512.get(&sha512str);

                    // and finally check it
                    if (memcmp(sha512bytes, sha512str.data(), 8) == 0)
                    {
                        email[len-8] = '\0';
                        request->setEmail((const char *)email);
                        delete[] c;

                        fireOnRequestFinish(request, MegaError(API_OK));
                        break;
                    }
                }

                delete[] c;
            }

            e = API_EARGS;
            break;
        }
		case MegaRequest::TYPE_CONFIRM_ACCOUNT:
		{
			const char *link = request->getLink();
			const char *password = request->getPassword();
			const char *pwkey = request->getPrivateKey();

            if(!link || (request->getType() == MegaRequest::TYPE_CONFIRM_ACCOUNT && !password && !pwkey))
			{
				e = API_EARGS;
				break;
			}

			const char* ptr = link;
			const char* tptr;

			if ((tptr = strstr(ptr,"#confirm"))) ptr = tptr+8;

			unsigned len = (strlen(link)-(ptr-link))*3/4+4;
			byte *c = new byte[len];
            len = Base64::atob(ptr,c,len);
            if (len)
            {
                client->querysignuplink(c,len);
            }
            else
            {
                e = API_EARGS;
            }
			delete[] c;
			break;
		}
        case MegaRequest::TYPE_GET_RECOVERY_LINK:
        {
            const char *email = request->getEmail();
            bool hasMasterKey = request->getFlag();

            if (!email || !email[0])
            {
                e = API_EARGS;
                break;
            }

            client->getrecoverylink(email, hasMasterKey);
            break;
        }
        case MegaRequest::TYPE_QUERY_RECOVERY_LINK:
        {
            const char *link = request->getLink();

            const char* code;
            if (link && (code = strstr(link, "#recover")))
            {
                code += strlen("#recover");
            }
            else if (link && (code = strstr(link, "#verify")))
            {
                code += strlen("#verify");
            }
            else if (link && (code = strstr(link, "#cancel")))
            {
                code += strlen("#cancel");
            }
            else
            {
                e = API_EARGS;
                break;
            }

            client->queryrecoverylink(code);
            break;
        }
        case MegaRequest::TYPE_CONFIRM_RECOVERY_LINK:
        {
            const char *link = request->getLink();
            const char *newPwd = request->getPassword();

            const char* code;
            if (newPwd && link && (code = strstr(link, "#recover")))
            {
                code += strlen("#recover");
            }
            else
            {
                e = API_EARGS;
                break;
            }

            // concatenate query + confirm requests
            client->queryrecoverylink(code);
            break;
        }
        case MegaRequest::TYPE_GET_CANCEL_LINK:
        {
            if (client->loggedin() != FULLACCOUNT)
            {
                e = API_EACCESS;
                break;
            }

            User *u = client->finduser(client->me);
            if (!u)
            {
                e = API_ENOENT;
                break;
            }

            client->getcancellink(u->email.c_str());
            break;
        }
        case MegaRequest::TYPE_CONFIRM_CANCEL_LINK:
        {
            const char *link = request->getLink();
            const char *pwd = request->getPassword();

            if (client->loggedin() != FULLACCOUNT)
            {
                e = API_EACCESS;
            }

            const char* code;
            if (!pwd || !link || !(code = strstr(link, "#cancel")))
            {
                e = API_EARGS;
                break;
            }

            byte pwkey[SymmCipher::KEYLENGTH];
            client->pw_key(pwd, pwkey);

            // concatenate login + confirm requests
            e = client->validatepwd(pwkey);
            break;
        }
        case MegaRequest::TYPE_GET_CHANGE_EMAIL_LINK:
        {
            if (client->loggedin() != FULLACCOUNT)
            {
                e = API_EACCESS;
                break;
            }

            const char *email = request->getEmail();
            if (!email)
            {
                e = API_EARGS;
                break;
            }

            client->getemaillink(email);
            break;
        }
        case MegaRequest::TYPE_CONFIRM_CHANGE_EMAIL_LINK:
        {
            const char *link = request->getLink();
            const char *pwd = request->getPassword();

            if (client->loggedin() != FULLACCOUNT)
            {
                e = API_EACCESS;
            }

            const char* code;
            if (pwd && link && (code = strstr(link, "#verify")))
            {
                code += strlen("#verify");
            }
            else
            {
                e = API_EARGS;
                break;
            }

            // concatenates query + validate pwd + confirm
            client->queryrecoverylink(code);
            break;
        }
        case MegaRequest::TYPE_PAUSE_TRANSFERS:
        {
            bool pause = request->getFlag();
            int direction = request->getNumber();
            if(direction != -1
                    && direction != MegaTransfer::TYPE_DOWNLOAD
                    && direction != MegaTransfer::TYPE_UPLOAD)
            {
                e = API_EARGS;
                break;
            }

            if(direction == -1)
            {
                client->pausexfers(PUT, pause);
                client->pausexfers(GET, pause);
            }
            else if(direction == MegaTransfer::TYPE_DOWNLOAD)
            {
                client->pausexfers(GET, pause);
            }
            else
            {
                client->pausexfers(PUT, pause);
            }

            fireOnRequestFinish(request, MegaError(API_OK));
            break;
        }
<<<<<<< HEAD
        case MegaRequest::TYPE_PAUSE_TRANSFER:
        {
            bool pause = request->getFlag();
            int transferTag = request->getTransferTag();
            MegaTransferPrivate* megaTransfer = getMegaTransferPrivate(transferTag);
            if (!megaTransfer)
            {
                e = API_ENOENT;
                break;
            }

            e = client->transferlist.pause(megaTransfer->getTransfer(), pause);
            if (!e)
            {
                fireOnRequestFinish(request, MegaError(API_OK));
            }
            break;
        }
        case MegaRequest::TYPE_MOVE_TRANSFER:
        {
            bool automove = request->getFlag();
            int transferTag = request->getTransferTag();
            int number = request->getNumber();

            if (!transferTag || !number)
=======
        case MegaRequest::TYPE_SET_MAX_CONNECTIONS:
        {
            int direction = request->getParamType();
            int connections = request->getNumber();

            if (connections <= 0 || (direction != -1
                    && direction != MegaTransfer::TYPE_DOWNLOAD
                    && direction != MegaTransfer::TYPE_UPLOAD))
>>>>>>> f5989e1c
            {
                e = API_EARGS;
                break;
            }

<<<<<<< HEAD
            MegaTransferPrivate* megaTransfer = getMegaTransferPrivate(transferTag);
            if (!megaTransfer)
            {
                e = API_ENOENT;
                break;
            }

            Transfer *transfer = megaTransfer->getTransfer();
            if (!transfer)
            {
                e = API_ENOENT;
                break;
            }

            if (automove)
            {
                switch (number)
                {
                    case MegaTransfer::MOVE_TYPE_UP:
                        client->transferlist.moveup(transfer);
                        break;
                    case MegaTransfer::MOVE_TYPE_DOWN:
                        client->transferlist.movedown(transfer);
                        break;
                    case MegaTransfer::MOVE_TYPE_TOP:
                        client->transferlist.movetofirst(transfer);
                        break;
                    case MegaTransfer::MOVE_TYPE_BOTTOM:
                        client->transferlist.movetolast(transfer);
                        break;
                    default:
                        e = API_EARGS;
                        break;
                }
            }
            else
            {
                MegaTransferPrivate* prevMegaTransfer = getMegaTransferPrivate(number);
                if (!prevMegaTransfer)
                {
                    e = API_ENOENT;
                    break;
                }

                Transfer *prevTransfer = prevMegaTransfer->getTransfer();
                if (!prevTransfer)
                {
                    client->transferlist.movetransfer(transfer, client->transferlist.transfers[transfer->type].begin());
                }
                else
                {
                    if (transfer->type != prevTransfer->type)
                    {
                        e = API_EARGS;
                    }
                    else
                    {
                        client->transferlist.movetransfer(transfer, prevTransfer);
                    }
                }
            }

            if (!e)
            {
                fireOnRequestFinish(request, MegaError(API_OK));
            }

=======
            if (connections > MegaClient::MAX_NUM_CONNECTIONS)
            {
                e = API_ETOOMANY;
                break;
            }

            if (direction == -1)
            {
                client->setmaxconnections(GET, connections);
                client->setmaxconnections(PUT, connections);
            }
            else if (direction == MegaTransfer::TYPE_DOWNLOAD)
            {
                client->setmaxconnections(GET, connections);
            }
            else
            {
                client->setmaxconnections(PUT, connections);
            }

            fireOnRequestFinish(request, MegaError(API_OK));
>>>>>>> f5989e1c
            break;
        }
        case MegaRequest::TYPE_CANCEL_TRANSFER:
        {
            int transferTag = request->getTransferTag();
            MegaTransferPrivate* megaTransfer = getMegaTransferPrivate(transferTag);
            if (!megaTransfer)
            {
                e = API_ENOENT;
                break;
            }

            if (megaTransfer->getType() == MegaTransfer::TYPE_LOCAL_HTTP_DOWNLOAD)
            {
                e = API_EACCESS;
                break;
            }

            if (!megaTransfer->isStreamingTransfer())
            {
                Transfer *transfer = megaTransfer->getTransfer();
                if (!transfer)
                {
                    e = API_ENOENT;
                    break;
                }

                #ifdef _WIN32
                    if (transfer->type == GET)
                    {
                        transfer->localfilename.append("", 1);
                        WIN32_FILE_ATTRIBUTE_DATA fad;
                        if (GetFileAttributesExW((LPCWSTR)transfer->localfilename.data(), GetFileExInfoStandard, &fad))
                            SetFileAttributesW((LPCWSTR)transfer->localfilename.data(), fad.dwFileAttributes & ~FILE_ATTRIBUTE_HIDDEN);
                        transfer->localfilename.resize(transfer->localfilename.size()-1);
                    }
                #endif

                megaTransfer->setLastError(MegaError(API_EINCOMPLETE));

                bool found = false;
                file_list files = transfer->files;
                file_list::iterator iterator = files.begin();
                while (iterator != files.end())
                {
                    File *file = *iterator;
                    iterator++;
                    if (file->tag == transferTag)
                    {
                        found = true;
                        if (!file->syncxfer)
                        {
                            client->stopxfer(file);
                            fireOnRequestFinish(request, MegaError(API_OK));
                        }
                        else
                        {
                            fireOnRequestFinish(request, MegaError(API_EACCESS));
                        }
                        break;
                    }
                }

                if (!found)
                {
                    fireOnRequestFinish(request, MegaError(API_ENOENT));
                }
            }
            else
            {
                m_off_t startPos = megaTransfer->getStartPos();
                m_off_t endPos = megaTransfer->getEndPos();
                m_off_t totalBytes = endPos - startPos + 1;

                MegaNode *publicNode = megaTransfer->getPublicNode();
                if (publicNode)
                {
                    client->preadabort(publicNode->getHandle(), startPos, totalBytes);
                }
                else
                {
                    Node *node = client->nodebyhandle(megaTransfer->getNodeHandle());
                    if (node)
                    {
                        client->preadabort(node, startPos, totalBytes);
                    }
                }
                fireOnRequestFinish(request, MegaError(API_OK));
            }
            break;
        }
        case MegaRequest::TYPE_CANCEL_TRANSFERS:
        {
            int direction = request->getParamType();
<<<<<<< HEAD
            if ((direction != MegaTransfer::TYPE_DOWNLOAD) && (direction != MegaTransfer::TYPE_UPLOAD))
            {
                e = API_EARGS;
                break;
            }
=======
            bool flag = request->getFlag();

            if((direction != MegaTransfer::TYPE_DOWNLOAD) && (direction != MegaTransfer::TYPE_UPLOAD))
                { e = API_EARGS; break; }
>>>>>>> f5989e1c

            if (!flag)
            {
<<<<<<< HEAD
                Transfer *transfer = it->second;
                it++;

                file_list files = transfer->files;
				file_list::iterator iterator = files.begin();
				while (iterator != files.end())
				{
					File *file = *iterator;
					iterator++;
                    if (!file->syncxfer)
                    {
                        MegaTransferPrivate* megaTransfer = getMegaTransferPrivate(file->tag);
                        if (megaTransfer)
                        {
                            megaTransfer->setLastError(MegaError(API_EINCOMPLETE));
                            client->stopxfer(file);
                        }
                    }
				}
=======
                for (transfer_map::iterator it = client->transfers[direction].begin() ; it != client->transfers[direction].end() ; it++)
                {
                    cancelTransferByTag(it->second->tag);
                }
                request->setFlag(true);
                requestQueue.push(request);
            }
            else
            {
                fireOnRequestFinish(request, MegaError(API_OK));
>>>>>>> f5989e1c
            }
            break;
        }
#ifdef ENABLE_SYNC
        case MegaRequest::TYPE_ADD_SYNC:
        {
            const char *localPath = request->getFile();
            Node *node = client->nodebyhandle(request->getNodeHandle());
            if(!node || (node->type==FILENODE) || !localPath)
            {
                e = API_EARGS;
                break;
            }

            string utf8name(localPath);
            string localname;
            client->fsaccess->path2local(&utf8name, &localname);
            e = client->addsync(&localname, DEBRISFOLDER, NULL, node, 0, -nextTag);
            if(!e)
            {
                MegaSyncPrivate *sync = new MegaSyncPrivate(client->syncs.back());
                sync->setListener(request->getSyncListener());
                syncMap[-nextTag] = sync;

                request->setNumber(client->syncs.back()->fsfp);
                fireOnRequestFinish(request, MegaError(API_OK));
            }
            break;
        }
        case MegaRequest::TYPE_REMOVE_SYNCS:
        {
            sync_list::iterator it = client->syncs.begin();
            while (it != client->syncs.end())
            {
                Sync *sync = (*it);
                int tag = sync->tag;
                it++;

                client->delsync(sync);

                if (syncMap.find(tag) != syncMap.end())
                {
                    MegaSyncPrivate *megaSync = syncMap.at(tag);
                    syncMap.erase(tag);
                    delete megaSync;
                }
            }
            fireOnRequestFinish(request, MegaError(API_OK));
            break;
        }
        case MegaRequest::TYPE_REMOVE_SYNC:
        {
            handle nodehandle = request->getNodeHandle();
            sync_list::iterator it = client->syncs.begin();
            bool found = false;
            while(it != client->syncs.end())
            {
                Sync *sync = (*it);
                it++;

                int tag = sync->tag;
                if (!sync->localroot.node || sync->localroot.node->nodehandle == nodehandle)
                {
                    string path;
                    fsAccess->local2path(&sync->localroot.localname, &path);
                    if (!request->getFile() || sync->localroot.node)
                    {
                        request->setFile(path.c_str());
                    }

                    client->delsync(sync, request->getFlag());

                    if (syncMap.find(tag) != syncMap.end())
                    {
                        MegaSyncPrivate *megaSync = syncMap.at(tag);
                        syncMap.erase(tag);
                        delete megaSync;
                    }

                    found = true;
                }
            }

            if (found)
            {
                fireOnRequestFinish(request, MegaError(API_OK));
            }
            else
            {
                e = API_ENOENT;
            }

            break;
        }
#endif
        case MegaRequest::TYPE_REPORT_EVENT:
        {
            const char *details = request->getText();
            if(!details)
            {
                e = API_EARGS;
                break;
            }

            string event = "A"; //Application event
            int size = strlen(details);
            char *base64details = new char[size * 4 / 3 + 4];
            Base64::btoa((byte *)details, size, base64details);
            client->reportevent(event.c_str(), base64details);
            delete [] base64details;
            break;
        }
        case MegaRequest::TYPE_DELETE:
        {
#ifdef HAVE_LIBUV
            if (httpServer)
            {
                MegaHTTPServer *server = httpServer;
                httpServer = NULL;
                sdkMutex.unlock();
                delete server;
                sdkMutex.lock();
            }
#endif
            threadExit = 1;
            break;
        }
        case MegaRequest::TYPE_GET_PRICING:
        case MegaRequest::TYPE_GET_PAYMENT_ID:
        case MegaRequest::TYPE_UPGRADE_ACCOUNT:
        {
            int method = request->getNumber();
            if(method != MegaApi::PAYMENT_METHOD_BALANCE && method != MegaApi::PAYMENT_METHOD_CREDIT_CARD)
            {
                e = API_EARGS;
                break;
            }

            client->purchase_enumeratequotaitems();
            break;
        }
        case MegaRequest::TYPE_SUBMIT_PURCHASE_RECEIPT:
        {
            const char* receipt = request->getText();
            int type = request->getNumber();

            if(!receipt || (type != MegaApi::PAYMENT_METHOD_GOOGLE_WALLET
                            && type != MegaApi::PAYMENT_METHOD_ITUNES
                            && type != MegaApi::PAYMENT_METHOD_WINDOWS_STORE))
            {
                e = API_EARGS;
                break;
            }

            if(type == MegaApi::PAYMENT_METHOD_ITUNES && client->loggedin() != FULLACCOUNT)
            {
                e = API_EACCESS;
                break;
            }

            string base64receipt;
            if (type == MegaApi::PAYMENT_METHOD_GOOGLE_WALLET
                    || type == MegaApi::PAYMENT_METHOD_WINDOWS_STORE)
            {
                int len = strlen(receipt);
                base64receipt.resize(len * 4 / 3 + 4);
                base64receipt.resize(Base64::btoa((byte *)receipt, len, (char *)base64receipt.data()));
            }
            else // MegaApi::PAYMENT_METHOD_ITUNES
            {
                base64receipt = receipt;
            }

            client->submitpurchasereceipt(type, base64receipt.c_str());
            break;
        }
        case MegaRequest::TYPE_CREDIT_CARD_STORE:
        {
            const char *ccplain = request->getText();
            e = client->creditcardstore(ccplain);
            break;
        }
        case MegaRequest::TYPE_CREDIT_CARD_QUERY_SUBSCRIPTIONS:
        {
            client->creditcardquerysubscriptions();
            break;
        }
        case MegaRequest::TYPE_CREDIT_CARD_CANCEL_SUBSCRIPTIONS:
        {
            const char* reason = request->getText();
            client->creditcardcancelsubscriptions(reason);
            break;
        }
        case MegaRequest::TYPE_GET_PAYMENT_METHODS:
        {
            client->getpaymentmethods();
            break;
        }
        case MegaRequest::TYPE_SUBMIT_FEEDBACK:
        {
            int rating = request->getNumber();
            const char *message = request->getText();

            if(rating < 1 || rating > 5)
            {
                e = API_EARGS;
                break;
            }

            if(!message)
            {
                message = "";
            }

            int size = strlen(message);
            char *base64message = new char[size * 4 / 3 + 4];
            Base64::btoa((byte *)message, size, base64message);

            char base64uhandle[12];
            Base64::btoa((const byte*)&client->me, MegaClient::USERHANDLE, base64uhandle);

            string feedback;
            feedback.resize(128 + strlen(base64message));

            snprintf((char *)feedback.data(), feedback.size(), "{\\\"r\\\":\\\"%d\\\",\\\"m\\\":\\\"%s\\\",\\\"u\\\":\\\"%s\\\"}", rating, base64message, base64uhandle);
            client->userfeedbackstore(feedback.c_str());
            delete [] base64message;
            break;
        }
        case MegaRequest::TYPE_SEND_EVENT:
        {
            int number = request->getNumber();
            const char *text = request->getText();

            if(number < 99500 || number >= 99600 || !text)
            {
                e = API_EARGS;
                break;
            }

            client->sendevent(number, text);
            break;
        }
        case MegaRequest::TYPE_GET_USER_DATA:
        {
            const char *email = request->getEmail();
            if(request->getFlag() && !email)
            {
                e = API_EARGS;
                break;
            }

            if(!request->getFlag())
            {
                client->getuserdata();
            }
            else
            {
                client->getpubkey(email);
            }

            break;
        }
        case MegaRequest::TYPE_KILL_SESSION:
        {
            MegaHandle handle = request->getNodeHandle();
            if (handle == INVALID_HANDLE)
            {
                client->killallsessions();
            }
            else
            {
                client->killsession(handle);
            }
            break;
        }
        case MegaRequest::TYPE_GET_SESSION_TRANSFER_URL:
        {
            client->copysession();
            break;
        }
        case MegaRequest::TYPE_CLEAN_RUBBISH_BIN:
        {
            client->cleanrubbishbin();
            break;
        }
        case MegaRequest::TYPE_USE_HTTPS_ONLY:
        {
            bool usehttps = request->getFlag();
            if (client->usehttps != usehttps)
            {
                client->usehttps = usehttps;
                for (int d = GET; d == GET || d == PUT; d += PUT - GET)
                {
                    for (transfer_map::iterator it = client->transfers[d].begin(); it != client->transfers[d].end(); it++)
                    {
                        Transfer *t = it->second;
                        if (t->slot)
                        {
                            t->failed(API_EAGAIN);
                        }
                    }
                }
            }
            fireOnRequestFinish(request, MegaError(API_OK));
            break;
        }
        case MegaRequest::TYPE_SET_PROXY:
        {
            Proxy *proxy = request->getProxy();
            httpio->setproxy(proxy);
            delete proxy;
            fireOnRequestFinish(request, MegaError(API_OK));
            break;
        }
#ifdef ENABLE_CHAT
        case MegaRequest::TYPE_CHAT_CREATE:
        {
            MegaTextChatPeerList *chatPeers = request->getMegaTextChatPeerList();
            if (!chatPeers)   // refuse to create chats without participants
            {
                e = API_EARGS;
                break;
            }

            bool group = request->getFlag();
            const userpriv_vector *userpriv = ((MegaTextChatPeerListPrivate*)chatPeers)->getList();
            if (!userpriv || (!group && chatPeers->size() > 1))
            {
                e = API_EARGS;
                break;
            }

            // if 1:1 chat, peer is enforced to be moderator too
            if (!group && userpriv->at(0).second != PRIV_MODERATOR)
            {
                ((MegaTextChatPeerListPrivate*)chatPeers)->setPeerPrivilege(userpriv->at(1).first, PRIV_MODERATOR);
            }

            client->createChat(group, userpriv);
            break;
        }
        case MegaRequest::TYPE_CHAT_INVITE:
        {
            handle chatid = request->getNodeHandle();
            handle uh = request->getParentHandle();
            int access = request->getAccess();
            const char *title = request->getText();

            if (chatid == INVALID_HANDLE || uh == INVALID_HANDLE)
            {
                e = API_EARGS;
                break;
            }

            char uid[12];
            Base64::btoa((byte*)&uh, sizeof uh, uid);
            uid[11] = 0;

            client->inviteToChat(chatid, uid, access, title);
            break;
        }
        case MegaRequest::TYPE_CHAT_REMOVE:
        {
            handle chatid = request->getNodeHandle();
            handle uh = request->getParentHandle();

            if (chatid == INVALID_HANDLE)
            {
                e = API_EARGS;
                break;
            }

            // user is optional. If not provided, command apply to own user
            if (uh != INVALID_HANDLE)
            {
                char uid[12];
                Base64::btoa((byte*)&uh, sizeof uh, uid);
                uid[11] = 0;

                client->removeFromChat(chatid, uid);
            }
            else
            {
                client->removeFromChat(chatid);
            }
            break;
        }
        case MegaRequest::TYPE_CHAT_URL:
        {
            MegaHandle chatid = request->getNodeHandle();
            if (chatid == INVALID_HANDLE)
            {
                e = API_EARGS;
                break;
            }

            client->getUrlChat(chatid);
            break;
        }
        case MegaRequest::TYPE_CHAT_GRANT_ACCESS:
        {
            handle chatid = request->getParentHandle();
            handle h = request->getNodeHandle();
            const char *uid = request->getEmail();

            if (chatid == INVALID_HANDLE || h == INVALID_HANDLE || !uid)
            {
                e = API_EARGS;
                break;
            }

            client->grantAccessInChat(chatid, h, uid);
            break;
        }
        case MegaRequest::TYPE_CHAT_REMOVE_ACCESS:
        {
            handle chatid = request->getParentHandle();
            handle h = request->getNodeHandle();
            const char *uid = request->getEmail();

            if (chatid == INVALID_HANDLE || h == INVALID_HANDLE || !uid)
            {
                e = API_EARGS;
                break;
            }

            client->removeAccessInChat(chatid, h, uid);
            break;
        }
        case MegaRequest::TYPE_CHAT_UPDATE_PERMISSIONS:
        {
            handle chatid = request->getNodeHandle();
            handle uh = request->getParentHandle();
            int access = request->getAccess();

            if (chatid == INVALID_HANDLE || uh == INVALID_HANDLE)
            {
                e = API_EARGS;
                break;
            }

            char uid[12];
            Base64::btoa((byte*)&uh, sizeof uh, uid);
            uid[11] = 0;

            client->updateChatPermissions(chatid, uid, access);
            break;
        }
        case MegaRequest::TYPE_CHAT_TRUNCATE:
        {
            MegaHandle chatid = request->getNodeHandle();
            handle messageid = request->getParentHandle();
            if (chatid == INVALID_HANDLE || messageid == INVALID_HANDLE)
            {
                e = API_EARGS;
                break;
            }

            client->truncateChat(chatid, messageid);
            break;
        }
        case MegaRequest::TYPE_CHAT_SET_TITLE:
        {
            MegaHandle chatid = request->getNodeHandle();
            const char *title = request->getText();
            if (chatid == INVALID_HANDLE || title == NULL)
            {
                e = API_EARGS;
                break;
            }

            client->setChatTitle(chatid, title);
            break;
        }
#endif
        default:
        {
            e = API_EINTERNAL;
        }
        }

		if(e)
        {
            LOG_err << "Error starting request: " << e;
            fireOnRequestFinish(request, MegaError(e));
        }

		sdkMutex.unlock();
	}
}

char* MegaApiImpl::stringToArray(string &buffer)
{
	char *newbuffer = new char[buffer.size()+1];
	memcpy(newbuffer, buffer.data(), buffer.size());
	newbuffer[buffer.size()]='\0';
    return newbuffer;
}

void MegaApiImpl::updateStats()
{
    sdkMutex.lock();
    pendingDownloads = client->transfers[0].size();
    pendingUploads = client->transfers[1].size();
    sdkMutex.unlock();
}

long long MegaApiImpl::getNumNodes()
{
    return client->totalNodes;
}

long long MegaApiImpl::getTotalDownloadedBytes()
{
    return totalDownloadedBytes;
}

long long MegaApiImpl::getTotalUploadedBytes()
{
    return totalUploadedBytes;
}

void MegaApiImpl::update()
{
#ifdef ENABLE_SYNC
    sdkMutex.lock();

    LOG_debug << "PendingCS? " << (client->pendingcs != NULL);
    LOG_debug << "PendingFA? " << client->activefa.size() << " active, " << client->queuedfa.size() << " queued";
    LOG_debug << "FLAGS: " << client->syncactivity << " " << client->syncadded
              << " " << client->syncdownrequired << " " << client->syncdownretry
              << " " << client->syncfslockretry << " " << client->syncfsopsfailed
              << " " << client->syncnagleretry << " " << client->syncscanfailed
              << " " << client->syncops << " " << client->syncscanstate
              << " " << client->faputcompletion.size() << " " << client->synccreate.size()
              << " " << client->fetchingnodes << " " << client->pendingfa.size()
              << " " << client->xferpaused[0] << " " << client->xferpaused[1]
              << " " << client->transfers[0].size() << " " << client->transfers[1].size()
              << " " << client->syncscanstate << " " << client->statecurrent
              << " " << client->syncadding << " " << client->syncdebrisadding
              << " " << client->umindex.size() << " " << client->uhindex.size();

    sdkMutex.unlock();
#endif

    waiter->notify();
}

bool MegaApiImpl::isWaiting()
{
    return waiting || waitingRequest;
}

TreeProcCopy::TreeProcCopy()
{
	nn = NULL;
	nc = 0;
}

void TreeProcCopy::allocnodes()
{
	if(nc) nn = new NewNode[nc];
}

TreeProcCopy::~TreeProcCopy()
{
	//Will be deleted in putnodes_result
	//delete[] nn;
}

// determine node tree size (nn = NULL) or write node tree to new nodes array
void TreeProcCopy::proc(MegaClient* client, Node* n)
{
	if (nn)
	{
		string attrstring;
		SymmCipher key;
		NewNode* t = nn+--nc;

		// copy node
		t->source = NEW_NODE;
		t->type = n->type;
		t->nodehandle = n->nodehandle;
        t->parenthandle = n->parent ? n->parent->nodehandle : UNDEF;

		// copy key (if file) or generate new key (if folder)
		if (n->type == FILENODE) t->nodekey = n->nodekey;
		else
		{
			byte buf[FOLDERNODEKEYLENGTH];
			PrnGen::genblock(buf,sizeof buf);
			t->nodekey.assign((char*)buf,FOLDERNODEKEYLENGTH);
		}

		t->attrstring = new string;
		if(t->nodekey.size())
		{
			key.setkey((const byte*)t->nodekey.data(),n->type);

			n->attrs.getjson(&attrstring);
			client->makeattr(&key,t->attrstring,attrstring.c_str());
		}
	}
	else nc++;
}

TransferQueue::TransferQueue()
{
    mutex.init(false);
}

void TransferQueue::push(MegaTransferPrivate *transfer)
{
    mutex.lock();
    transfers.push_back(transfer);
    mutex.unlock();
}

void TransferQueue::push_front(MegaTransferPrivate *transfer)
{
    mutex.lock();
    transfers.push_front(transfer);
    mutex.unlock();
}

MegaTransferPrivate *TransferQueue::pop()
{
    mutex.lock();
    if(transfers.empty())
    {
        mutex.unlock();
        return NULL;
    }
    MegaTransferPrivate *transfer = transfers.front();
    transfers.pop_front();
    mutex.unlock();
    return transfer;
}

void TransferQueue::removeListener(MegaTransferListener *listener)
{
    mutex.lock();

    std::deque<MegaTransferPrivate *>::iterator it = transfers.begin();
    while(it != transfers.end())
    {
        MegaTransferPrivate *transfer = (*it);
        if(transfer->getListener() == listener)
            transfer->setListener(NULL);
        it++;
    }

    mutex.unlock();
}

RequestQueue::RequestQueue()
{
    mutex.init(false);
}

void RequestQueue::push(MegaRequestPrivate *request)
{
    mutex.lock();
    requests.push_back(request);
    mutex.unlock();
}

void RequestQueue::push_front(MegaRequestPrivate *request)
{
    mutex.lock();
    requests.push_front(request);
    mutex.unlock();
}

MegaRequestPrivate *RequestQueue::pop()
{
    mutex.lock();
    if(requests.empty())
    {
        mutex.unlock();
        return NULL;
    }
    MegaRequestPrivate *request = requests.front();
    requests.pop_front();
    mutex.unlock();
    return request;
}

void RequestQueue::removeListener(MegaRequestListener *listener)
{
    mutex.lock();

    std::deque<MegaRequestPrivate *>::iterator it = requests.begin();
    while(it != requests.end())
    {
        MegaRequestPrivate *request = (*it);
        if(request->getListener()==listener)
            request->setListener(NULL);
        it++;
    }

    mutex.unlock();
}

#ifdef ENABLE_SYNC
void RequestQueue::removeListener(MegaSyncListener *listener)
{
    mutex.lock();

    std::deque<MegaRequestPrivate *>::iterator it = requests.begin();
    while(it != requests.end())
    {
        MegaRequestPrivate *request = (*it);
        if(request->getSyncListener()==listener)
            request->setSyncListener(NULL);
        it++;
    }

    mutex.unlock();
}
#endif

MegaHashSignatureImpl::MegaHashSignatureImpl(const char *base64Key)
{
    hashSignature = new HashSignature(new Hash());
    asymmCypher = new AsymmCipher();

    string pubks;
    int len = strlen(base64Key)/4*3+3;
    pubks.resize(len);
    pubks.resize(Base64::atob(base64Key, (byte *)pubks.data(), len));
    asymmCypher->setkey(AsymmCipher::PUBKEY,(byte*)pubks.data(), pubks.size());
}

MegaHashSignatureImpl::~MegaHashSignatureImpl()
{
    delete hashSignature;
    delete asymmCypher;
}

void MegaHashSignatureImpl::init()
{
    hashSignature->get(asymmCypher, NULL, 0);
}

void MegaHashSignatureImpl::add(const char *data, unsigned size)
{
    hashSignature->add((const byte *)data, size);
}

bool MegaHashSignatureImpl::checkSignature(const char *base64Signature)
{
    char signature[512];
    int l = Base64::atob(base64Signature, (byte *)signature, sizeof(signature));
    if(l != sizeof(signature))
        return false;

    return hashSignature->check(asymmCypher, (const byte *)signature, sizeof(signature));
}

int MegaAccountDetailsPrivate::getProLevel()
{
    return details.pro_level;
}

int64_t MegaAccountDetailsPrivate::getProExpiration()
{
    return details.pro_until;
}

int MegaAccountDetailsPrivate::getSubscriptionStatus()
{
    if(details.subscription_type == 'S')
    {
        return MegaAccountDetails::SUBSCRIPTION_STATUS_VALID;
    }

    if(details.subscription_type == 'R')
    {
        return MegaAccountDetails::SUBSCRIPTION_STATUS_INVALID;
    }

    return MegaAccountDetails::SUBSCRIPTION_STATUS_NONE;
}

int64_t MegaAccountDetailsPrivate::getSubscriptionRenewTime()
{
    return details.subscription_renew;
}

char *MegaAccountDetailsPrivate::getSubscriptionMethod()
{
    return MegaApi::strdup(details.subscription_method.c_str());
}

char *MegaAccountDetailsPrivate::getSubscriptionCycle()
{
    return MegaApi::strdup(details.subscription_cycle);
}

long long MegaAccountDetailsPrivate::getStorageMax()
{
    return details.storage_max;
}

long long MegaAccountDetailsPrivate::getStorageUsed()
{
    return details.storage_used;
}

long long MegaAccountDetailsPrivate::getTransferMax()
{
    return details.transfer_max;
}

long long MegaAccountDetailsPrivate::getTransferOwnUsed()
{
    return details.transfer_own_used;
}

int MegaAccountDetailsPrivate::getNumUsageItems()
{
    return details.storage.size();
}

long long MegaAccountDetailsPrivate::getStorageUsed(MegaHandle handle)
{
    return details.storage[handle].bytes;
}

long long MegaAccountDetailsPrivate::getNumFiles(MegaHandle handle)
{
    return details.storage[handle].files;
}

long long MegaAccountDetailsPrivate::getNumFolders(MegaHandle handle)
{
    return details.storage[handle].folders;
}

MegaAccountDetails* MegaAccountDetailsPrivate::copy()
{
    return new MegaAccountDetailsPrivate(&details);
}

int MegaAccountDetailsPrivate::getNumBalances() const
{
    return details.balances.size();
}

MegaAccountBalance *MegaAccountDetailsPrivate::getBalance(int i) const
{
    if ((unsigned int)i < details.balances.size())
    {
        return MegaAccountBalancePrivate::fromAccountBalance(&(details.balances[(unsigned int)i]));
    }
    return NULL;
}

int MegaAccountDetailsPrivate::getNumSessions() const
{
    return details.sessions.size();
}

MegaAccountSession *MegaAccountDetailsPrivate::getSession(int i) const
{
    if ((unsigned int)i < details.sessions.size())
    {
        return MegaAccountSessionPrivate::fromAccountSession(&(details.sessions[(unsigned int)i]));
    }
    return NULL;
}

int MegaAccountDetailsPrivate::getNumPurchases() const
{
    return details.purchases.size();
}

MegaAccountPurchase *MegaAccountDetailsPrivate::getPurchase(int i) const
{
    if ((unsigned int)i < details.purchases.size())
    {
        return MegaAccountPurchasePrivate::fromAccountPurchase(&(details.purchases[(unsigned int)i]));
    }
    return NULL;
}

int MegaAccountDetailsPrivate::getNumTransactions() const
{
    return details.transactions.size();
}

MegaAccountTransaction *MegaAccountDetailsPrivate::getTransaction(int i) const
{
    if ((unsigned int)i < details.transactions.size())
    {
        return MegaAccountTransactionPrivate::fromAccountTransaction(&(details.transactions[(unsigned int)i]));
    }
    return NULL;
}

int MegaAccountDetailsPrivate::getTemporalBandwidthInterval()
{
    return details.transfer_hist.size();
}

long long MegaAccountDetailsPrivate::getTemporalBandwidth()
{
    long long result = 0;
    for (unsigned int i = 0; i < details.transfer_hist.size(); i++)
    {
        result += details.transfer_hist[i];
    }
    return result;
}

bool MegaAccountDetailsPrivate::isTemporalBandwidthValid()
{
    return details.transfer_hist_valid;
}

ExternalLogger::ExternalLogger()
{
	mutex.init(true);
	this->megaLogger = NULL;
	SimpleLogger::setOutputClass(this);

    //Initialize outputSettings map
    SimpleLogger::outputSettings[(LogLevel)logFatal];
    SimpleLogger::outputSettings[(LogLevel)logError];
    SimpleLogger::outputSettings[(LogLevel)logWarning];
    SimpleLogger::outputSettings[(LogLevel)logInfo];
    SimpleLogger::outputSettings[(LogLevel)logDebug];
    SimpleLogger::outputSettings[(LogLevel)logMax];
}

void ExternalLogger::setMegaLogger(MegaLogger *logger)
{
	this->megaLogger = logger;
}

void ExternalLogger::setLogLevel(int logLevel)
{
	SimpleLogger::setLogLevel((LogLevel)logLevel);
}

void ExternalLogger::postLog(int logLevel, const char *message, const char *filename, int line)
{
    if(SimpleLogger::logCurrentLevel < logLevel)
        return;

	if(!message)
	{
		message = "";
	}

	if(!filename)
	{
		filename = "";
	}

    mutex.lock();
	SimpleLogger((LogLevel)logLevel, filename, line) << message;
    mutex.unlock();
}

void ExternalLogger::log(const char *time, int loglevel, const char *source, const char *message)
{
	if(!time)
	{
		time = "";
	}

	if(!source)
	{
		source = "";
	}

	if(!message)
	{
		message = "";
	}

	mutex.lock();
	if(megaLogger)
	{
        megaLogger->log(time, loglevel, source, message);
	}
	else
	{
		cout << "[" << time << "][" << SimpleLogger::toStr((LogLevel)loglevel) << "] " << message << endl;
	}
	mutex.unlock();
}


OutShareProcessor::OutShareProcessor()
{

}

bool OutShareProcessor::processNode(Node *node)
{
    if(!node->outshares)
    {
        return true;
    }

    for (share_map::iterator it = node->outshares->begin(); it != node->outshares->end(); it++)
	{
        Share *share = it->second;
        if (share->user && (share->user->show == VISIBLE)) // public links have no user
        {
            shares.push_back(share);
            handles.push_back(node->nodehandle);
        }
	}

	return true;
}

vector<Share *> &OutShareProcessor::getShares()
{
	return shares;
}

vector<handle> &OutShareProcessor::getHandles()
{
	return handles;
}

PendingOutShareProcessor::PendingOutShareProcessor()
{

}

bool PendingOutShareProcessor::processNode(Node *node)
{
    if(!node->pendingshares)
    {
        return true;
    }

    for (share_map::iterator it = node->pendingshares->begin(); it != node->pendingshares->end(); it++)
    {
        shares.push_back(it->second);
        handles.push_back(node->nodehandle);
    }

    return true;
}

vector<Share *> &PendingOutShareProcessor::getShares()
{
    return shares;
}

vector<handle> &PendingOutShareProcessor::getHandles()
{
    return handles;
}

MegaPricingPrivate::~MegaPricingPrivate()
{
    for(unsigned i = 0; i < currency.size(); i++)
    {
        delete[] currency[i];
    }

    for(unsigned i = 0; i < description.size(); i++)
    {
        delete[] description[i];
    }

    for(unsigned i = 0; i < iosId.size(); i++)
    {
        delete[] iosId[i];
    }

    for(unsigned i = 0; i < androidId.size(); i++)
    {
        delete[] androidId[i];
    }
}

int MegaPricingPrivate::getNumProducts()
{
    return handles.size();
}

handle MegaPricingPrivate::getHandle(int productIndex)
{
    if((unsigned)productIndex < handles.size())
        return handles[productIndex];

    return UNDEF;
}

int MegaPricingPrivate::getProLevel(int productIndex)
{
    if((unsigned)productIndex < proLevel.size())
        return proLevel[productIndex];

    return 0;
}

int MegaPricingPrivate::getGBStorage(int productIndex)
{
    if((unsigned)productIndex < gbStorage.size())
        return gbStorage[productIndex];

    return 0;
}

int MegaPricingPrivate::getGBTransfer(int productIndex)
{
    if((unsigned)productIndex < gbTransfer.size())
        return gbTransfer[productIndex];

    return 0;
}

int MegaPricingPrivate::getMonths(int productIndex)
{
    if((unsigned)productIndex < months.size())
        return months[productIndex];

    return 0;
}

int MegaPricingPrivate::getAmount(int productIndex)
{
    if((unsigned)productIndex < amount.size())
        return amount[productIndex];

    return 0;
}

const char *MegaPricingPrivate::getCurrency(int productIndex)
{
    if((unsigned)productIndex < currency.size())
        return currency[productIndex];

    return NULL;
}

const char *MegaPricingPrivate::getDescription(int productIndex)
{
    if((unsigned)productIndex < description.size())
        return description[productIndex];

    return NULL;
}

const char *MegaPricingPrivate::getIosID(int productIndex)
{
    if((unsigned)productIndex < iosId.size())
        return iosId[productIndex];

    return NULL;
}

const char *MegaPricingPrivate::getAndroidID(int productIndex)
{
    if((unsigned)productIndex < androidId.size())
        return androidId[productIndex];

    return NULL;
}

MegaPricing *MegaPricingPrivate::copy()
{
    MegaPricingPrivate *megaPricing = new MegaPricingPrivate();
    for(unsigned i=0; i<handles.size(); i++)
    {
        megaPricing->addProduct(handles[i], proLevel[i], gbStorage[i], gbTransfer[i],
                                months[i], amount[i], currency[i], description[i], iosId[i], androidId[i]);
    }

    return megaPricing;
}

void MegaPricingPrivate::addProduct(handle product, int proLevel, int gbStorage, int gbTransfer, int months, int amount, const char *currency,
                                    const char* description, const char* iosid, const char* androidid)
{
    this->handles.push_back(product);
    this->proLevel.push_back(proLevel);
    this->gbStorage.push_back(gbStorage);
    this->gbTransfer.push_back(gbTransfer);
    this->months.push_back(months);
    this->amount.push_back(amount);
    this->currency.push_back(MegaApi::strdup(currency));
    this->description.push_back(MegaApi::strdup(description));
    this->iosId.push_back(MegaApi::strdup(iosid));
    this->androidId.push_back(MegaApi::strdup(androidid));
}

#ifdef ENABLE_SYNC
MegaSyncPrivate::MegaSyncPrivate(Sync *sync)
{
    this->tag = sync->tag;
    sync->client->fsaccess->local2path(&sync->localroot.localname, &localFolder);
    this->megaHandle = sync->localroot.node->nodehandle;
    this->fingerprint = sync->fsfp;
    this->state = sync->state;
    this->listener = NULL;
}

MegaSyncPrivate::MegaSyncPrivate(MegaSyncPrivate *sync)
{
    this->setTag(sync->getTag());
    this->setLocalFolder(sync->getLocalFolder());
    this->setMegaHandle(sync->getMegaHandle());
    this->setLocalFingerprint(sync->getLocalFingerprint());
    this->setState(sync->getState());
    this->setListener(sync->getListener());
}

MegaSyncPrivate::~MegaSyncPrivate()
{
}

MegaSync *MegaSyncPrivate::copy()
{
    return new MegaSyncPrivate(this);
}

MegaHandle MegaSyncPrivate::getMegaHandle() const
{
    return megaHandle;
}

void MegaSyncPrivate::setMegaHandle(MegaHandle handle)
{
    this->megaHandle = handle;
}

const char *MegaSyncPrivate::getLocalFolder() const
{
    if(!localFolder.size())
        return NULL;

    return localFolder.c_str();
}

void MegaSyncPrivate::setLocalFolder(const char *path)
{
    this->localFolder = path;
}

long long MegaSyncPrivate::getLocalFingerprint() const
{
    return fingerprint;
}

void MegaSyncPrivate::setLocalFingerprint(long long fingerprint)
{
    this->fingerprint = fingerprint;
}

int MegaSyncPrivate::getTag() const
{
    return tag;
}

void MegaSyncPrivate::setTag(int tag)
{
    this->tag = tag;
}

void MegaSyncPrivate::setListener(MegaSyncListener *listener)
{
    this->listener = listener;
}

MegaSyncListener *MegaSyncPrivate::getListener()
{
    return this->listener;
}

int MegaSyncPrivate::getState() const
{
    return state;
}

void MegaSyncPrivate::setState(int state)
{
    this->state = state;
}

MegaSyncEventPrivate::MegaSyncEventPrivate(int type)
{
    this->type = type;
    path = NULL;
    newPath = NULL;
    prevName = NULL;
    nodeHandle = INVALID_HANDLE;
    prevParent = INVALID_HANDLE;
}

MegaSyncEventPrivate::~MegaSyncEventPrivate()
{
    delete [] path;
}

MegaSyncEvent *MegaSyncEventPrivate::copy()
{
    MegaSyncEventPrivate *event = new MegaSyncEventPrivate(type);
    event->setPath(this->path);
    event->setNodeHandle(this->nodeHandle);
    event->setNewPath(this->newPath);
    event->setPrevName(this->prevName);
    event->setPrevParent(this->prevParent);
    return event;
}

int MegaSyncEventPrivate::getType() const
{
    return type;
}

const char *MegaSyncEventPrivate::getPath() const
{
    return path;
}

MegaHandle MegaSyncEventPrivate::getNodeHandle() const
{
    return nodeHandle;
}

const char *MegaSyncEventPrivate::getNewPath() const
{
    return newPath;
}

const char *MegaSyncEventPrivate::getPrevName() const
{
    return prevName;
}

MegaHandle MegaSyncEventPrivate::getPrevParent() const
{
    return prevParent;
}

void MegaSyncEventPrivate::setPath(const char *path)
{
    if(this->path)
    {
        delete [] this->path;
    }
    this->path =  MegaApi::strdup(path);
}

void MegaSyncEventPrivate::setNodeHandle(MegaHandle nodeHandle)
{
    this->nodeHandle = nodeHandle;
}

void MegaSyncEventPrivate::setNewPath(const char *newPath)
{
    if(this->newPath)
    {
        delete [] this->newPath;
    }
    this->newPath =  MegaApi::strdup(newPath);
}

void MegaSyncEventPrivate::setPrevName(const char *prevName)
{
    if(this->prevName)
    {
        delete [] this->prevName;
    }
    this->prevName =  MegaApi::strdup(prevName);
}

void MegaSyncEventPrivate::setPrevParent(MegaHandle prevParent)
{
    this->prevParent = prevParent;
}

#endif


MegaAccountBalance *MegaAccountBalancePrivate::fromAccountBalance(const AccountBalance *balance)
{
    return new MegaAccountBalancePrivate(balance);
}

MegaAccountBalancePrivate::~MegaAccountBalancePrivate()
{

}

MegaAccountBalance *MegaAccountBalancePrivate::copy()
{
    return new MegaAccountBalancePrivate(&balance);
}

double MegaAccountBalancePrivate::getAmount() const
{
    return balance.amount;
}

char *MegaAccountBalancePrivate::getCurrency() const
{
    return MegaApi::strdup(balance.currency);
}

MegaAccountBalancePrivate::MegaAccountBalancePrivate(const AccountBalance *balance)
{
    this->balance = *balance;
}

MegaAccountSession *MegaAccountSessionPrivate::fromAccountSession(const AccountSession *session)
{
    return new MegaAccountSessionPrivate(session);
}

MegaAccountSessionPrivate::~MegaAccountSessionPrivate()
{

}

MegaAccountSession *MegaAccountSessionPrivate::copy()
{
    return new MegaAccountSessionPrivate(&session);
}

int64_t MegaAccountSessionPrivate::getCreationTimestamp() const
{
    return session.timestamp;
}

int64_t MegaAccountSessionPrivate::getMostRecentUsage() const
{
    return session.mru;
}

char *MegaAccountSessionPrivate::getUserAgent() const
{
    return MegaApi::strdup(session.useragent.c_str());
}

char *MegaAccountSessionPrivate::getIP() const
{
    return MegaApi::strdup(session.ip.c_str());
}

char *MegaAccountSessionPrivate::getCountry() const
{
    return MegaApi::strdup(session.country);
}

bool MegaAccountSessionPrivate::isCurrent() const
{
    return session.current;
}

bool MegaAccountSessionPrivate::isAlive() const
{
    return session.alive;
}

MegaHandle MegaAccountSessionPrivate::getHandle() const
{
    return session.id;
}

MegaAccountSessionPrivate::MegaAccountSessionPrivate(const AccountSession *session)
{
    this->session = *session;
}


MegaAccountPurchase *MegaAccountPurchasePrivate::fromAccountPurchase(const AccountPurchase *purchase)
{
    return new MegaAccountPurchasePrivate(purchase);
}

MegaAccountPurchasePrivate::~MegaAccountPurchasePrivate()
{

}

MegaAccountPurchase *MegaAccountPurchasePrivate::copy()
{
    return new MegaAccountPurchasePrivate(&purchase);
}

int64_t MegaAccountPurchasePrivate::getTimestamp() const
{
    return purchase.timestamp;
}

char *MegaAccountPurchasePrivate::getHandle() const
{
    return MegaApi::strdup(purchase.handle);
}

char *MegaAccountPurchasePrivate::getCurrency() const
{
    return MegaApi::strdup(purchase.currency);
}

double MegaAccountPurchasePrivate::getAmount() const
{
    return purchase.amount;
}

int MegaAccountPurchasePrivate::getMethod() const
{
    return purchase.method;
}

MegaAccountPurchasePrivate::MegaAccountPurchasePrivate(const AccountPurchase *purchase)
{
    this->purchase = *purchase;
}


MegaAccountTransaction *MegaAccountTransactionPrivate::fromAccountTransaction(const AccountTransaction *transaction)
{
    return new MegaAccountTransactionPrivate(transaction);
}

MegaAccountTransactionPrivate::~MegaAccountTransactionPrivate()
{

}

MegaAccountTransaction *MegaAccountTransactionPrivate::copy()
{
    return new MegaAccountTransactionPrivate(&transaction);
}

int64_t MegaAccountTransactionPrivate::getTimestamp() const
{
    return transaction.timestamp;
}

char *MegaAccountTransactionPrivate::getHandle() const
{
    return MegaApi::strdup(transaction.handle);
}

char *MegaAccountTransactionPrivate::getCurrency() const
{
    return MegaApi::strdup(transaction.currency);
}

double MegaAccountTransactionPrivate::getAmount() const
{
    return transaction.delta;
}

MegaAccountTransactionPrivate::MegaAccountTransactionPrivate(const AccountTransaction *transaction)
{
    this->transaction = *transaction;
}



ExternalInputStream::ExternalInputStream(MegaInputStream *inputStream)
{
    this->inputStream = inputStream;
}

m_off_t ExternalInputStream::size()
{
    return inputStream->getSize();
}

bool ExternalInputStream::read(byte *buffer, unsigned size)
{
    return inputStream->read((char *)buffer, size);
}


FileInputStream::FileInputStream(FileAccess *fileAccess)
{
    this->fileAccess = fileAccess;
    this->offset = 0;
}

m_off_t FileInputStream::size()
{
    return fileAccess->size;
}

bool FileInputStream::read(byte *buffer, unsigned size)
{
    if (!buffer)
    {
        if ((offset + size) <= fileAccess->size)
        {
            offset += size;
            return true;
        }

        LOG_warn << "Invalid seek on FileInputStream";
        return false;
    }

    if (fileAccess->sysread(buffer, size, offset))
    {
        offset += size;
        return true;
    }

    LOG_warn << "Invalid read on FileInputStream";
    return false;
}

FileInputStream::~FileInputStream()
{

}

MegaTreeProcCopy::MegaTreeProcCopy(MegaClient *client)
{
    nn = NULL;
    nc = 0;
    this->client = client;
}

void MegaTreeProcCopy::allocnodes()
{
    if (nc)
    {
        nn = new NewNode[nc];
    }
}
bool MegaTreeProcCopy::processMegaNode(MegaNode *n)
{
    if (nn)
    {
        NewNode* t = nn+--nc;

        // copy key (if file) or generate new key (if folder)
        if (n->getType() == FILENODE)
        {
            t->nodekey = *(n->getNodeKey());
        }
        else
        {
            byte buf[FOLDERNODEKEYLENGTH];
            PrnGen::genblock(buf,sizeof buf);
            t->nodekey.assign((char*)buf, FOLDERNODEKEYLENGTH);
        }

        t->attrstring = new string;
        if (n->isPublic())
        {
            t->source = NEW_PUBLIC;
        }
        else
        {
            t->source = NEW_NODE;
        }

        SymmCipher key;
        AttrMap attrs;

        key.setkey((const byte*)t->nodekey.data(),n->getType());
        string sname = n->getName();
        client->fsaccess->normalize(&sname);
        attrs.map['n'] = sname;

        const char *fingerprint = n->getFingerprint();
        if (fingerprint && fingerprint[0])
        {
            m_off_t size = 0;
            unsigned int fsize = strlen(fingerprint);
            unsigned int ssize = fingerprint[0] - 'A';
            if (!(ssize > (sizeof(size) * 4 / 3 + 4) || fsize <= (ssize + 1)))
            {
                int len =  sizeof(size) + 1;
                byte *buf = new byte[len];
                Base64::atob(fingerprint + 1, buf, len);
                int l = Serialize64::unserialize(buf, len, (uint64_t *)&size);
                delete [] buf;
                if (l > 0)
                {
                    attrs.map['c'] = fingerprint + ssize + 1;
                }
            }
        }

        string attrstring;
        attrs.getjson(&attrstring);
        client->makeattr(&key,t->attrstring, attrstring.c_str());

        t->nodehandle = n->getHandle();
        t->type = (nodetype_t)n->getType();
        t->parenthandle = n->getParentHandle() ? n->getParentHandle() : UNDEF;
    }
    else
    {
        nc++;
    }

    return true;
}

MegaFolderUploadController::MegaFolderUploadController(MegaApiImpl *megaApi, MegaTransferPrivate *transfer)
{
    this->megaApi = megaApi;
    this->client = megaApi->getMegaClient();
    this->transfer = transfer;
    this->listener = transfer->getListener();
    this->recursive = 0;
    this->pendingTransfers = 0;
    this->tag = transfer->getTag();
}

void MegaFolderUploadController::start()
{
    transfer->setFolderTransferTag(-1);
    transfer->setStartTime(Waiter::ds);
    transfer->setState(MegaTransfer::STATE_QUEUED);
    megaApi->fireOnTransferStart(transfer);

    const char *name = transfer->getFileName();
    MegaNode *parent = megaApi->getNodeByHandle(transfer->getParentHandle());
    if(!parent)
    {
        transfer->setState(MegaTransfer::STATE_FAILED);
        megaApi->fireOnTransferFinish(transfer, MegaError(API_EARGS));
        delete this;
    }
    else
    {
        string path = transfer->getPath();
        string localpath;
        client->fsaccess->path2local(&path, &localpath);

        MegaNode *child = megaApi->getChildNode(parent, name);

        if(!child || !child->isFolder())
        {
            pendingFolders.push_back(localpath);
            megaApi->createFolder(name, parent, this);
        }
        else
        {
            pendingFolders.push_front(localpath);
            onFolderAvailable(child->getHandle());
        }

        delete child;
        delete parent;
    }
}

void MegaFolderUploadController::onFolderAvailable(MegaHandle handle)
{
    recursive++;
    string localPath = pendingFolders.front();
    pendingFolders.pop_front();

    MegaNode *parent = megaApi->getNodeByHandle(handle);

    string localname;
    DirAccess* da;
    da = client->fsaccess->newdiraccess();
    if (da->dopen(&localPath, NULL, false))
    {
        size_t t = localPath.size();

        while (da->dnext(&localPath, &localname, client->followsymlinks))
        {
            if (t)
            {
                localPath.append(client->fsaccess->localseparator);
            }

            localPath.append(localname);

            FileAccess *fa = client->fsaccess->newfileaccess();
            if(fa->fopen(&localPath, true, false))
            {
                string name = localname;
                client->fsaccess->local2name(&name);

                if(fa->type == FILENODE)
                {
                    pendingTransfers++;
                    MegaNode *child = megaApi->getChildNode(parent, name.c_str());
                    if(!child || child->isFolder() || (fa->size != child->getSize()))
                    {                        
                        FileFingerprint fp;
                        fp.genfingerprint(fa);
                        Node *node = client->nodebyfingerprint(&fp);
                        if(!node)
                        {
                            string utf8path;
                            client->fsaccess->local2path(&localPath, &utf8path);
                            megaApi->startUpload(utf8path.c_str(), parent, (const char *)NULL, -1, tag, NULL, false, this);
                        }
                        else
                        {
                            string utf8path;
                            client->fsaccess->local2path(&localPath, &utf8path);
                            #if defined(_WIN32) && !defined(WINDOWS_PHONE)
                                    if(!PathIsRelativeA(utf8path.c_str()) && ((utf8path.size()<2) || utf8path.compare(0, 2, "\\\\")))
                                        utf8path.insert(0, "\\\\?\\");
                            #endif

                            int nextTag = client->nextreqtag();
                            MegaTransferPrivate* t = new MegaTransferPrivate(MegaTransfer::TYPE_UPLOAD, this);
                            t->setPath(utf8path.c_str());
                            t->setParentHandle(parent->getHandle());
                            t->setTag(nextTag);
                            t->setFolderTransferTag(tag);
                            t->setTotalBytes(node->size);
                            megaApi->transferMap[nextTag] = t;
                            pendingSkippedTransfers.push_back(t);
                            t->setState(MegaTransfer::STATE_QUEUED);
                            megaApi->fireOnTransferStart(t);

                            MegaNode *duplicate = MegaNodePrivate::fromNode(node);
                            megaApi->copyNode(duplicate, parent, name.c_str(), this);
                            delete duplicate;
                        }
                    }
                    else
                    {
                        string utf8path;
                        client->fsaccess->local2path(&localPath, &utf8path);
                        #if defined(_WIN32) && !defined(WINDOWS_PHONE)
                                if(!PathIsRelativeA(utf8path.c_str()) && ((utf8path.size()<2) || utf8path.compare(0, 2, "\\\\")))
                                    utf8path.insert(0, "\\\\?\\");
                        #endif

                        int nextTag = client->nextreqtag();
                        MegaTransferPrivate* t = new MegaTransferPrivate(MegaTransfer::TYPE_UPLOAD, this);
                        t->setPath(utf8path.data());
                        t->setParentHandle(parent->getHandle());
                        t->setTag(nextTag);
                        t->setFolderTransferTag(tag);
                        t->setTotalBytes(child->getSize());
                        megaApi->transferMap[nextTag] = t;
                        t->setState(MegaTransfer::STATE_QUEUED);
                        megaApi->fireOnTransferStart(t);
                        t->setTransferredBytes(child->getSize());
                        t->setDeltaSize(child->getSize());
                        t->setState(MegaTransfer::STATE_COMPLETED);
                        megaApi->fireOnTransferFinish(t, MegaError(API_OK));
                    }

                    delete child;
                }
                else
                {
                    MegaNode *child = megaApi->getChildNode(parent, name.c_str());
                    if(!child || !child->isFolder())
                    {
                        pendingFolders.push_back(localPath);
                        megaApi->createFolder(name.c_str(), parent, this);
                    }
                    else
                    {
                        pendingFolders.push_front(localPath);
                        onFolderAvailable(child->getHandle());
                    }
                    delete child;
                }
            }

            localPath.resize(t);
            delete fa;
        }
    }

    delete da;
    delete parent;
    recursive--;

    checkCompletion();
}

void MegaFolderUploadController::checkCompletion()
{
    if(!recursive && !pendingFolders.size() && !pendingTransfers && !pendingSkippedTransfers.size())
    {
        LOG_debug << "Folder transfer finished - " << transfer->getTransferredBytes() << " of " << transfer->getTotalBytes();
        transfer->setState(MegaTransfer::STATE_COMPLETED);
        megaApi->fireOnTransferFinish(transfer, MegaError(API_OK));
        delete this;
    }
}

void MegaFolderUploadController::onRequestFinish(MegaApi *, MegaRequest *request, MegaError *e)
{
    int type = request->getType();
    int errorCode = e->getErrorCode();

    if(type == MegaRequest::TYPE_CREATE_FOLDER)
    {
        if(!errorCode)
        {
            onFolderAvailable(request->getNodeHandle());
        }
        else
        {
            pendingFolders.pop_front();
            checkCompletion();
        }
    }
    else if(type == MegaRequest::TYPE_COPY)
    {
        Node *node = client->nodebyhandle(request->getNodeHandle());

        MegaTransferPrivate *t = pendingSkippedTransfers.front();
        t->setTransferredBytes(node->size);
        t->setDeltaSize(node->size);
        t->setState(MegaTransfer::STATE_COMPLETED);
        megaApi->fireOnTransferFinish(t, MegaError(API_OK));
        pendingSkippedTransfers.pop_front();
        checkCompletion();
    }
}

void MegaFolderUploadController::onTransferStart(MegaApi *, MegaTransfer *t)
{
    transfer->setState(t->getState());
    transfer->setPriority(t->getPriority());
    transfer->setTotalBytes(transfer->getTotalBytes() + t->getTotalBytes());
    transfer->setUpdateTime(Waiter::ds);
    megaApi->fireOnTransferUpdate(transfer);
}

void MegaFolderUploadController::onTransferUpdate(MegaApi *, MegaTransfer *t)
{
    transfer->setState(t->getState());
    transfer->setPriority(t->getPriority());
    transfer->setTransferredBytes(transfer->getTransferredBytes() + t->getDeltaSize());
    transfer->setUpdateTime(Waiter::ds);
    transfer->setSpeed(t->getSpeed());
    megaApi->fireOnTransferUpdate(transfer);
}

void MegaFolderUploadController::onTransferFinish(MegaApi *, MegaTransfer *t, MegaError *)
{
    pendingTransfers--;
    transfer->setState(MegaTransfer::STATE_ACTIVE);
    transfer->setPriority(t->getPriority());
    transfer->setTransferredBytes(transfer->getTransferredBytes() + t->getDeltaSize());
    transfer->setUpdateTime(Waiter::ds);

    if(t->getSpeed())
    {
        transfer->setSpeed(t->getSpeed());
    }

    megaApi->fireOnTransferUpdate(transfer);
    checkCompletion();
}

MegaFolderDownloadController::MegaFolderDownloadController(MegaApiImpl *megaApi, MegaTransferPrivate *transfer)
{
    this->megaApi = megaApi;
    this->client = megaApi->getMegaClient();
    this->transfer = transfer;
    this->listener = transfer->getListener();
    this->recursive = 0;
    this->pendingTransfers = 0;
    this->tag = transfer->getTag();
    this->e = API_OK;
}

void MegaFolderDownloadController::start(MegaNode *node)
{
    transfer->setFolderTransferTag(-1);
    transfer->setStartTime(Waiter::ds);
    transfer->setState(MegaTransfer::STATE_QUEUED);
    megaApi->fireOnTransferStart(transfer);

    const char *parentPath = transfer->getParentPath();
    const char *fileName = transfer->getFileName();
    bool deleteNode = false;

    if (!node)
    {
        node = megaApi->getNodeByHandle(transfer->getNodeHandle());
        if (!node)
        {
            LOG_debug << "Folder download failed. Node not found";
            megaApi->fireOnTransferFinish(transfer, MegaError(API_ENOENT));
            delete this;
            return;
        }
        deleteNode = true;
    }

    string name;
    string securename;
    string path;

    if (parentPath)
    {
        path = parentPath;
    }
    else
    {
        string separator;
        client->fsaccess->local2path(&client->fsaccess->localseparator, &separator);
        path = ".";
        path.append(separator);
    }

    if (!fileName)
    {
        name = node->getName();
    }
    else
    {
        name = fileName;
    }

    client->fsaccess->name2local(&name);
    client->fsaccess->local2path(&name, &securename);
    path += securename;

#if defined(_WIN32) && !defined(WINDOWS_PHONE)
    if (!PathIsRelativeA(path.c_str()) && ((path.size()<2) || path.compare(0, 2, "\\\\")))
        path.insert(0, "\\\\?\\");
#endif

    transfer->setPath(path.c_str());
    downloadFolderNode(node, &path);

    if (deleteNode)
    {
        delete node;
    }
}

void MegaFolderDownloadController::downloadFolderNode(MegaNode *node, string *path)
{
    recursive++;

    string localpath;
    client->fsaccess->path2local(path, &localpath);
    FileAccess *da = client->fsaccess->newfileaccess();
    if (!da->fopen(&localpath, true, false))
    {
        if (!client->fsaccess->mkdirlocal(&localpath))
        {
            delete da;
            LOG_err << "Unable to create folder: " << *path;

            recursive--;
            e = API_EWRITE;
            checkCompletion();
            return;
        }
    }
    else if (da->type != FILENODE)
    {
        LOG_debug << "Already existing folder detected: " << *path;
    }
    else
    {
        delete da;
        LOG_err << "Local file detected where there should be a folder: " << *path;

        recursive--;
        e = API_EEXIST;
        checkCompletion();
        return;
    }
    delete da;

    localpath.append(client->fsaccess->localseparator);
    MegaNodeList *children = NULL;
    bool deleteChildren = false;
    if (node->isForeign())
    {
        children = node->getChildren();
    }
    else
    {
        children = megaApi->getChildren(node);
        deleteChildren = true;
    }

    if (!children)
    {
        LOG_err << "Child nodes not found: " << *path;
        recursive--;
        e = API_ENOENT;
        checkCompletion();
        return;
    }

    for (int i = 0; i < children->size(); i++)
    {
        MegaNode *child = children->get(i);
        int l = localpath.size();

        string name = child->getName();
        client->fsaccess->name2local(&name);
        localpath.append(name);

        string utf8path;
        client->fsaccess->local2path(&localpath, &utf8path);

        if (child->getType() == MegaNode::TYPE_FILE)
        {
            pendingTransfers++;
<<<<<<< HEAD
            FileAccess *fa = client->fsaccess->newfileaccess();
            if (fa->fopen(&localpath, true, false) && fa->type == FILENODE)
            {
                FileFingerprint fp;
                fp.genfingerprint(fa);
                if ((fp.isvalid && child->isvalid && fp == *(FileFingerprint *)child)
                        || (!child->isvalid && fa->size == child->size && fa->mtime == child->mtime))
                {
                    LOG_debug << "Already downloaded file detected: " << utf8path;
                    int nextTag = client->nextreqtag();
                    MegaTransferPrivate* t = new MegaTransferPrivate(MegaTransfer::TYPE_DOWNLOAD, this);

                    t->setPath(utf8path.data());
                    t->setNodeHandle(child->nodehandle);

                    t->setTag(nextTag);
                    t->setFolderTransferTag(tag);
                    t->setTotalBytes(child->size);
                    megaApi->transferMap[nextTag] = t;
                    t->setState(MegaTransfer::STATE_QUEUED);
                    megaApi->fireOnTransferStart(t);
                    t->setTransferredBytes(child->size);
                    t->setDeltaSize(child->size);
                    megaApi->fireOnTransferFinish(t, MegaError(API_OK));
                    localpath.resize(l);
                    delete fa;
                    continue;
                }
            }
            delete fa;

            MegaNode *megaChild = MegaNodePrivate::fromNode(child);
            megaApi->startDownload(megaChild, utf8path.c_str(), 0, 0, tag, NULL, this);
            delete megaChild;
=======
            megaApi->startDownload(child, utf8path.c_str(), 0, 0, tag, NULL, this);
>>>>>>> f5989e1c
        }
        else
        {
            downloadFolderNode(child, &utf8path);
        }

        localpath.resize(l);
    }

    recursive--;
    checkCompletion();
    if (deleteChildren)
    {
        delete children;
    } 
}

void MegaFolderDownloadController::checkCompletion()
{
    if (!recursive && !pendingTransfers)
    {
        LOG_debug << "Folder download finished - " << transfer->getTransferredBytes() << " of " << transfer->getTotalBytes();
<<<<<<< HEAD
        transfer->setState(MegaTransfer::STATE_COMPLETED);
        megaApi->fireOnTransferFinish(transfer, MegaError(API_OK));
=======
        megaApi->fireOnTransferFinish(transfer, MegaError(e));
>>>>>>> f5989e1c
        delete this;
    }
}

void MegaFolderDownloadController::onTransferStart(MegaApi *, MegaTransfer *t)
{
    transfer->setState(t->getState());
    transfer->setPriority(t->getPriority());
    transfer->setTotalBytes(transfer->getTotalBytes() + t->getTotalBytes());
    transfer->setUpdateTime(Waiter::ds);
    megaApi->fireOnTransferUpdate(transfer);
}

void MegaFolderDownloadController::onTransferUpdate(MegaApi *, MegaTransfer *t)
{
    transfer->setState(t->getState());
    transfer->setPriority(t->getPriority());
    transfer->setTransferredBytes(transfer->getTransferredBytes() + t->getDeltaSize());
    transfer->setUpdateTime(Waiter::ds);
    transfer->setSpeed(t->getSpeed());
    megaApi->fireOnTransferUpdate(transfer);
}

void MegaFolderDownloadController::onTransferFinish(MegaApi *, MegaTransfer *t, MegaError *e)
{
    pendingTransfers--;
    transfer->setState(MegaTransfer::STATE_ACTIVE);
    transfer->setPriority(t->getPriority());
    transfer->setTransferredBytes(transfer->getTransferredBytes() + t->getDeltaSize());
    transfer->setUpdateTime(Waiter::ds);

    if (t->getSpeed())
    {
        transfer->setSpeed(t->getSpeed());
    }

    megaApi->fireOnTransferUpdate(transfer);
    if (e->getErrorCode())
    {
        this->e = (error)e->getErrorCode();
    }
    checkCompletion();
}

#ifdef HAVE_LIBUV
StreamingBuffer::StreamingBuffer()
{
    this->capacity = 0;
    this->buffer = NULL;
    this->inpos = 0;
    this->outpos = 0;
    this->size = 0;
    this->free = 0;
    this->maxBufferSize = MAX_BUFFER_SIZE;
    this->maxOutputSize = MAX_OUTPUT_SIZE;
}

StreamingBuffer::~StreamingBuffer()
{
    delete [] buffer;
}

void StreamingBuffer::init(unsigned int capacity)
{
    if (capacity > maxBufferSize)
    {
        capacity = maxBufferSize;
    }

    this->capacity = capacity;
    this->buffer = new char[capacity];
    this->inpos = 0;
    this->outpos = 0;
    this->size = 0;
    this->free = capacity;
}

unsigned int StreamingBuffer::append(const char *buf, unsigned int len)
{
    if (!buffer)
    {
        // initialize the buffer if it's not initialized yet
        init(len);
    }

    if (free < len)
    {
        LOG_debug << "Not enough available space";
        len = free;
    }

    // update the internal state
    int currentIndex = inpos;
    inpos += len;
    int remaining = inpos - capacity;
    inpos %= capacity;
    size += len;
    free -= len;

    // append the new data
    if (remaining <= 0)
    {
        memcpy(buffer + currentIndex, buf, len);
    }
    else
    {
        int num = len - remaining;
        memcpy(buffer + currentIndex, buf, num);
        memcpy(buffer, buf + num, remaining);
    }

    return len;
}

unsigned int StreamingBuffer::availableData()
{
    return size;
}

unsigned int StreamingBuffer::availableSpace()
{
    return free;
}

unsigned int StreamingBuffer::availableCapacity()
{
    return capacity;
}

uv_buf_t StreamingBuffer::nextBuffer()
{
    if (!size)
    {
        // no data available
        return uv_buf_init(NULL, 0);
    }

    // prepare output buffer
    char *outbuf = buffer + outpos;
    int len = size < maxOutputSize ? size : maxOutputSize;
    if (outpos + len > capacity)
    {
        len = capacity - outpos;
    }

    // update the internal state
    size -= len;
    outpos += len;
    outpos %= capacity;

    // return the buffer
    return uv_buf_init(outbuf, len);
}

void StreamingBuffer::freeData(unsigned int len)
{
    // update the internal state
    free += len;
}

void StreamingBuffer::setMaxBufferSize(unsigned int bufferSize)
{
    if (bufferSize)
    {
        this->maxBufferSize = bufferSize;
    }
    else
    {
        this->maxBufferSize = MAX_BUFFER_SIZE;
    }
}

void StreamingBuffer::setMaxOutputSize(unsigned int outputSize)
{
    if (outputSize)
    {
        this->maxOutputSize = outputSize;
    }
    else
    {
        this->maxOutputSize = MAX_OUTPUT_SIZE;
    }
}

// http_parser settings
http_parser_settings MegaHTTPServer::parsercfg;

MegaHTTPServer::MegaHTTPServer(MegaApiImpl *megaApi)
{
    this->megaApi = megaApi;
    this->localOnly = true;
    this->started = false;
    this->port = 0;
    this->maxBufferSize = 0;
    this->maxOutputSize = 0;
    this->fileServerEnabled = true;
    this->folderServerEnabled = true;
    this->restrictedMode = MegaApi::HTTP_SERVER_ALLOW_CREATED_LOCAL_LINKS;
    this->lastHandle = INVALID_HANDLE;
    this->subtitlesSupportEnabled = false;
}

MegaHTTPServer::~MegaHTTPServer()
{
    stop();
}

bool MegaHTTPServer::start(int port, bool localOnly)
{
    if (started && this->port == port && this->localOnly == localOnly)
    {
        return true;
    }
    stop();

    this->port = port;
    this->localOnly = localOnly;
    uv_sem_init(&semaphore, 0);
    thread.start(threadEntryPoint, this);
    uv_sem_wait(&semaphore);
    uv_sem_destroy(&semaphore);
    return started;
}

void MegaHTTPServer::run()
{
    // parser callbacks
    parsercfg.on_url = onUrlReceived;
    parsercfg.on_message_begin = onMessageBegin;
    parsercfg.on_headers_complete = onHeadersComplete;
    parsercfg.on_message_complete = onMessageComplete;
    parsercfg.on_header_field = onHeaderField;
    parsercfg.on_header_value = onHeaderValue;
    parsercfg.on_body = onBody;

    uv_loop_t *uv_loop = uv_default_loop();

    uv_async_init(uv_loop, &exit_handle, onCloseRequested);
    exit_handle.data = this;

    uv_tcp_init(uv_loop, &server);
    server.data = this;

    uv_tcp_keepalive(&server, 0, 0);

    struct sockaddr_in address;
    if (localOnly)
    {
        uv_ip4_addr("127.0.0.1", port, &address);
    }
    else
    {
        uv_ip4_addr("0.0.0.0", port, &address);
    }

    if(uv_tcp_bind(&server, (const struct sockaddr*)&address, 0)
        || uv_listen((uv_stream_t*)&server, 32, onNewClient))
    {
        port = 0;
        uv_sem_post(&semaphore);
        return;
    }

    LOG_info << "HTTP server started on port " << port;
    started = true;
    uv_sem_post(&semaphore);
    uv_run(uv_loop, UV_RUN_DEFAULT);

    uv_loop_close(uv_loop);
    started = false;
    port = 0;

    LOG_debug << "HTTP server thread exit";
}

void MegaHTTPServer::stop()
{
    if (!started)
    {
        return;
    }

    uv_async_send(&exit_handle);
    thread.join();
}

int MegaHTTPServer::getPort()
{
    return port;
}

bool MegaHTTPServer::isLocalOnly()
{
    return localOnly;
}

void MegaHTTPServer::setMaxBufferSize(int bufferSize)
{
    this->maxBufferSize = bufferSize <= 0 ? 0 : bufferSize;
}

void MegaHTTPServer::setMaxOutputSize(int outputSize)
{
    this->maxOutputSize = outputSize <= 0 ? 0 : outputSize;
}

int MegaHTTPServer::getMaxBufferSize()
{
    if (maxBufferSize)
    {
        return maxBufferSize;
    }

    return StreamingBuffer::MAX_BUFFER_SIZE;
}

int MegaHTTPServer::getMaxOutputSize()
{
    if (maxOutputSize)
    {
        return maxOutputSize;
    }

    return StreamingBuffer::MAX_OUTPUT_SIZE;
}

void MegaHTTPServer::enableFileServer(bool enable)
{
    this->fileServerEnabled = enable;
}

void MegaHTTPServer::enableFolderServer(bool enable)
{
    this->folderServerEnabled = enable;
}

void MegaHTTPServer::setRestrictedMode(int mode)
{
    this->restrictedMode = mode;
}

bool MegaHTTPServer::isFileServerEnabled()
{
    return fileServerEnabled;
}

bool MegaHTTPServer::isFolderServerEnabled()
{
    return folderServerEnabled;
}

int MegaHTTPServer::getRestrictedMode()
{
    return restrictedMode;
}

bool MegaHTTPServer::isHandleAllowed(handle h)
{
    return restrictedMode == MegaApi::HTTP_SERVER_ALLOW_ALL
            || (restrictedMode == MegaApi::HTTP_SERVER_ALLOW_CREATED_LOCAL_LINKS && allowedHandles.count(h))
            || (restrictedMode == MegaApi::HTTP_SERVER_ALLOW_LAST_LOCAL_LINK && h == lastHandle);
}

void MegaHTTPServer::clearAllowedHandles()
{
    allowedHandles.clear();
    lastHandle = INVALID_HANDLE;
}

char *MegaHTTPServer::getLink(MegaNode *node)
{
    if (!node)
    {
        return NULL;
    }

    lastHandle = node->getHandle();
    allowedHandles.insert(lastHandle);

    ostringstream oss;
    oss << "http://127.0.0.1:" << port << "/";
    char *base64handle = node->getBase64Handle();
    oss << base64handle;
    delete [] base64handle;

    if (node->isPublic())
    {
        char *base64key = node->getBase64Key();
        oss << "!" << base64key;
        delete [] base64key;
    }

    oss << "/";

    string name = node->getName();
    string escapedName;
    URLCodec::escape(&name, &escapedName);
    oss << escapedName;
    string link = oss.str();
    return MegaApi::strdup(link.c_str());
}

bool MegaHTTPServer::isSubtitlesSupportEnabled()
{
    return subtitlesSupportEnabled;
}

void MegaHTTPServer::enableSubtitlesSupport(bool enable)
{
    this->subtitlesSupportEnabled = enable;
}

void *MegaHTTPServer::threadEntryPoint(void *param)
{
#ifndef _WIN32
    struct sigaction noaction;
    memset(&noaction, 0, sizeof(noaction));
    noaction.sa_handler = SIG_IGN;
    ::sigaction(SIGPIPE, &noaction, 0);
#endif

    MegaHTTPServer *httpServer = (MegaHTTPServer *)param;
    httpServer->run();
    return NULL;
}

void MegaHTTPServer::onNewClient(uv_stream_t* server_handle, int status)
{
    if (status < 0)
    {
        return;
    }

    // Create an object to save context information
    MegaHTTPContext* httpctx = new MegaHTTPContext();

    // Initialize the parser
    http_parser_init(&httpctx->parser, HTTP_REQUEST);

    // Set connection data
    httpctx->server = (MegaHTTPServer *)(server_handle->data);
    httpctx->megaApi = httpctx->server->megaApi;
    httpctx->parser.data = httpctx;
    httpctx->tcphandle.data = httpctx;
    httpctx->asynchandle.data = httpctx;
    httpctx->server->connections.push_back(httpctx);
    LOG_debug << "Connection received! " << httpctx->server->connections.size();

    // Async handle to perform writes
    uv_async_init(uv_default_loop(), &httpctx->asynchandle, onAsyncEvent);

    // Accept the connection
    uv_tcp_init(uv_default_loop(), &httpctx->tcphandle);
    uv_accept(server_handle, (uv_stream_t*)&httpctx->tcphandle);

    // Start reading
    uv_read_start((uv_stream_t*)&httpctx->tcphandle, allocBuffer, onDataReceived);
}

void MegaHTTPServer::allocBuffer(uv_handle_t *, size_t suggested_size, uv_buf_t* buf)
{
    // Reserve a buffer with the suggested size
    *buf = uv_buf_init(new char[suggested_size], suggested_size);
}

void MegaHTTPServer::onDataReceived(uv_stream_t* tcp, ssize_t nread, const uv_buf_t * buf)
{
    ssize_t parsed = -1;
    MegaHTTPContext *httpctx = (MegaHTTPContext*) tcp->data;
    if (nread >= 0)
    {
        parsed = http_parser_execute(&httpctx->parser, &parsercfg, buf->base, nread);
    }
    delete [] buf->base;

    if (parsed < 0 || nread < 0 || parsed < nread || httpctx->parser.upgrade)
    {
        httpctx->finished = true;
        LOG_debug << "Finishing request. Connection reset by peer or unsupported data";
        if (!uv_is_closing((uv_handle_t*)&httpctx->tcphandle))
        {
            uv_close((uv_handle_t*)&httpctx->tcphandle, onClose);
        }
    }
}

void MegaHTTPServer::onClose(uv_handle_t* handle)
{
    MegaHTTPContext* httpctx = (MegaHTTPContext*) handle->data;

    // streaming transfers are automatically stopped when their listener is removed
    httpctx->megaApi->removeTransferListener(httpctx);
    httpctx->megaApi->removeRequestListener(httpctx);

    httpctx->server->connections.remove(httpctx);
    LOG_debug << "Connection closed: " << httpctx->server->connections.size();

    uv_close((uv_handle_t *)&httpctx->asynchandle, onAsyncEventClose);
}

void MegaHTTPServer::onAsyncEventClose(uv_handle_t *handle)
{
    MegaHTTPContext* httpctx = (MegaHTTPContext*) handle->data;

    if (httpctx->resultCode == API_EINTERNAL)
    {
        httpctx->resultCode = API_EINCOMPLETE;
    }

    if (httpctx->transfer)
    {
        httpctx->megaApi->cancelTransfer(httpctx->transfer);
        httpctx->megaApi->fireOnStreamingFinish(httpctx->transfer, MegaError(httpctx->resultCode));
    }

    delete httpctx->node;
    delete httpctx;
    LOG_debug << "Connection deleted";
}

int MegaHTTPServer::onMessageBegin(http_parser *)
{
    return 0;
}

int MegaHTTPServer::onHeadersComplete(http_parser *)
{
    return 0;
}

int MegaHTTPServer::onUrlReceived(http_parser *parser, const char *url, size_t length)
{
    MegaHTTPContext* httpctx = (MegaHTTPContext*) parser->data;
    httpctx->path.assign(url, length);
    LOG_debug << "URL received: " << httpctx->path;

    if (length < 9 || url[0] != '/' || (length >= 10 && url[9] != '/' && url[9] != '!'))
    {
        LOG_debug << "URL without node handle";
        return 0;
    }

    unsigned int index = 9;
    httpctx->nodehandle.assign(url + 1, 8);
    LOG_debug << "Node handle: " << httpctx->nodehandle;

    if (length > 53 && url[index] == '!')
    {
        httpctx->nodekey.assign(url + 10, 43);
        LOG_debug << "Public link. Key: " << httpctx->nodekey;
        index = 53;
    }

    if (length > index && url[index] != '/')
    {
        LOG_warn << "Invalid URL";
        return 0;
    }

    index++;
    if (length > index)
    {
        string nodename(url + index, length - index);
        URLCodec::unescape(&nodename, &httpctx->nodename);
        LOG_debug << "Node name: " << httpctx->nodename;
    }

    return 0;
}

int MegaHTTPServer::onHeaderField(http_parser *parser, const char *at, size_t length)
{
    MegaHTTPContext* httpctx = (MegaHTTPContext*) parser->data;

    if (length == 5 && !memcmp(at, "Range", 5))
    {
        httpctx->range = true;
        LOG_debug << "Range header detected";
    }
    return 0;
}

int MegaHTTPServer::onHeaderValue(http_parser *parser, const char *at, size_t length)
{
    MegaHTTPContext* httpctx = (MegaHTTPContext*) parser->data;
    string value(at, length);
    size_t index;
    char *endptr;

    if (httpctx->range)
    {
        LOG_debug << "Range header value: " << value;
        httpctx->range = false;
        if (length > 7 && !memcmp(at, "bytes=", 6)
                && ((index = value.find_first_of('-')) != string::npos))
        {
            endptr = (char *)value.c_str();
            unsigned long long number = strtoull(value.c_str() + 6, &endptr, 10);
            if (endptr == value.c_str() || *endptr != '-' || number == ULLONG_MAX)
            {
                return 0;
            }

            httpctx->rangeStart = number;
            if (length > (index + 1))
            {
                number = strtoull(value.c_str() + index + 1, &endptr, 10);
                if (endptr == value.c_str() || *endptr != '\0' || number == ULLONG_MAX)
                {
                    return 0;
                }
                httpctx->rangeEnd = number;
            }
            LOG_debug << "Range value parsed: " << httpctx->rangeStart << " - " << httpctx->rangeEnd;
        }
    }
    return 0;
}

int MegaHTTPServer::onBody(http_parser *, const char *, size_t)
{
    return 0;
}

int MegaHTTPServer::onMessageComplete(http_parser *parser)
{
    LOG_debug << "Message complete";
    MegaNode *node = NULL;
    std::ostringstream response;
    MegaHTTPContext* httpctx = (MegaHTTPContext*) parser->data;
    httpctx->bytesWritten = 0;
    httpctx->size = 0;
    httpctx->streamingBuffer.setMaxBufferSize(httpctx->server->getMaxBufferSize());
    httpctx->streamingBuffer.setMaxOutputSize(httpctx->server->getMaxOutputSize());

    httpctx->transfer = new MegaTransferPrivate(MegaTransfer::TYPE_LOCAL_HTTP_DOWNLOAD);
    httpctx->transfer->setPath(httpctx->path.c_str());
    if (httpctx->nodename.size())
    {
        httpctx->transfer->setFileName(httpctx->nodename.c_str());
    }
    if (httpctx->nodehandle.size())
    {
        httpctx->transfer->setNodeHandle(MegaApi::base64ToHandle(httpctx->nodehandle.c_str()));
    }
    httpctx->transfer->setStartTime(Waiter::ds);

    if (parser->method == HTTP_OPTIONS)
    {
        LOG_debug << "Request method: OPTIONS";
        response << "HTTP/1.1 200 OK\r\n"
                    "Allow: GET,POST,HEAD,OPTIONS\r\n"
                    "Connection: close\r\n"
                    "\r\n";

        httpctx->resultCode = API_OK;
        string resstr = response.str();
        sendHeaders(httpctx, &resstr);
        return 0;
    }

    if (parser->method != HTTP_GET && parser->method != HTTP_POST && parser->method != HTTP_HEAD)
    {
        LOG_debug << "Method not allowed: " << parser->method;
        response << "HTTP/1.1 405 Method not allowed\r\n"
                    "Connection: close\r\n"
                    "\r\n";

        httpctx->resultCode = 405;
        string resstr = response.str();
        sendHeaders(httpctx, &resstr);
        return 0;
    }
    else
    {
        switch (parser->method)
        {
        case HTTP_GET:
            LOG_debug << "Request method: GET";
            break;
        case HTTP_POST:
            LOG_debug << "Request method: POST";
            break;
        case HTTP_HEAD:
            LOG_debug << "Request method: HEAD";
            break;
        default:
            LOG_warn << "Request method: " << parser->method;
        }
    }

    if (httpctx->path == "/favicon.ico")
    {
        LOG_debug << "Favicon requested";
        response << "HTTP/1.1 301 Moved Permanently\r\n"
                    "Location: https://mega.nz/favicon.ico\r\n"
                    "Connection: close\r\n"
                    "\r\n";

        httpctx->resultCode = API_OK;
        string resstr = response.str();
        sendHeaders(httpctx, &resstr);
        return 0;
    }

    if (httpctx->path == "/")
    {
        node = httpctx->megaApi->getRootNode();
        char *base64Handle = node->getBase64Handle();
        httpctx->nodehandle = base64Handle;
        delete [] base64Handle;
        httpctx->nodename = node->getName();
        httpctx->transfer->setFileName(httpctx->nodename.c_str());
    }
    else if (httpctx->nodehandle.size())
    {
        node = httpctx->megaApi->getNodeByHandle(MegaApi::base64ToHandle(httpctx->nodehandle.c_str()));
    }

    if (!httpctx->nodehandle.size())
    {
        response << "HTTP/1.1 404 Not Found\r\n"
                    "Connection: close\r\n"
                  << "\r\n";
        httpctx->resultCode = 404;
        string resstr = response.str();
        sendHeaders(httpctx, &resstr);
        delete node;
        return 0;
    }

    handle h = MegaApi::base64ToHandle(httpctx->nodehandle.c_str());
    if (!httpctx->server->isHandleAllowed(h))
    {
        LOG_debug << "Forbidden due to the restricted mode";
        response << "HTTP/1.1 403 Forbidden\r\n"
                    "Connection: close\r\n"
                  << "\r\n";

        httpctx->resultCode = 403;
        string resstr = response.str();
        sendHeaders(httpctx, &resstr);
        delete node;
        return 0;
    }

    if (!node)
    {
        if (!httpctx->nodehandle.size() || !httpctx->nodekey.size())
        {
            LOG_warn << "URL not found: " << httpctx->path;

            response << "HTTP/1.1 404 Not Found\r\n"
                        "Connection: close\r\n"
                      << "\r\n";

            httpctx->resultCode = 404;
            string resstr = response.str();
            sendHeaders(httpctx, &resstr);
            return 0;
        }
        else
        {
            string link = "https://mega.nz/#!";
            link.append(httpctx->nodehandle);
            link.append("!");
            link.append(httpctx->nodekey);
            LOG_debug << "Getting public link: " << link;
            httpctx->megaApi->getPublicNode(link.c_str(), httpctx);
            return 0;
        }
    }

    if (node && httpctx->nodename != node->getName())
    {
        //Subtitles support
        bool subtitles = false;

        if (httpctx->server->isSubtitlesSupportEnabled())
        {
            string originalname = node->getName();
            string::size_type dotpos = originalname.find_last_of('.');
            if (dotpos != string::npos)
            {
                originalname.resize(dotpos);
            }

            if (dotpos == httpctx->nodename.find_last_of('.') && !memcmp(originalname.data(), httpctx->nodename.data(), originalname.size()))
            {
                LOG_debug << "Possible subtitles file";
                MegaNode *parent = httpctx->megaApi->getParentNode(node);
                if (parent)
                {
                    MegaNode *child = httpctx->megaApi->getChildNode(parent, httpctx->nodename.c_str());
                    if (child)
                    {
                        LOG_debug << "Matching file found: " << httpctx->nodename << " - " << node->getName();
                        subtitles = true;
                        delete node;
                        node = child;
                    }
                    delete parent;
                }
            }
        }

        if (!subtitles)
        {
            LOG_warn << "Invalid name: " << httpctx->nodename << " - " << node->getName();

            response << "HTTP/1.1 404 Not Found\r\n"
                        "Connection: close\r\n"
                      << "\r\n";

            httpctx->resultCode = 404;
            string resstr = response.str();
            sendHeaders(httpctx, &resstr);
            delete node;
            return 0;
        }
    }

    if (node->isFolder())
    {
        if (!httpctx->server->isFolderServerEnabled())
        {
            response << "HTTP/1.1 403 Forbidden\r\n"
                        "Connection: close\r\n"
                      << "\r\n";

            httpctx->resultCode = 403;
            string resstr = response.str();
            sendHeaders(httpctx, &resstr);
            delete node;
            return 0;
        }

        MegaNode *parent = httpctx->megaApi->getParentNode(node);
        MegaNodeList *children = httpctx->megaApi->getChildren(node);

        std::ostringstream web;

        // Title
        web << "<title>MEGA</title>";

        //Styles
        web << "<head><style>"
               ".folder {"
               "padding: 0;"
               "width: 24px;"
               "height: 24px;"
               "margin: 0 0 0 -2px;"
               "display: block;"
               "position: absolute;"
               "background-image: url(https://eu.static.mega.co.nz/3/images/mega/nw-fm-sprite_v12.svg);"
               "background-position: -14px -7465px;"
               "background-repeat: no-repeat;}"

               ".file {"
               "padding: 0;"
               "width: 24px;"
               "height: 24px;"
               "margin: 0 0 0 -6px;"
               "display: block;"
               "position: absolute;"
               "background-image: url(https://eu.static.mega.co.nz/3/images/mega/nw-fm-sprite_v12.svg);"
               "background-position: -7px -1494px;"
               "background-repeat: no-repeat;} "

               ".headerimage {"
               "padding: 0 8px 0 46px;"
               "width: 100%;"
               "height: 24px;"
               "margin: 0 0 0 -12px;"
               "display: block;"
               "position: absolute;"
               "background-image: url(https://eu.static.mega.co.nz/3/images/mega/nw-fm-sprite_v12.svg);"
               "background-position: 5px -1000px;"
               "line-height: 23px;"
               "background-repeat: no-repeat;} "

               ".headertext {"
               "line-height: 23px;"
               "color: #777777;"
               "font-size: 18px;"
               "font-weight: bold;"
               "display: block;"
               "position: absolute;"
               "line-height: 23px;}"

               "a {"
               "text-decoration: none; }"

               ".text {"
               "height: 24px;"
               "padding: 0 10px 0 26px;"
               "word-break: break-all;"
               "white-space: pre-wrap;"
               "overflow: hidden;"
               "max-width: 100%;"
               "text-decoration: none;"
               "-moz-box-sizing: border-box;"
               "-webkit-box-sizing: border-box;"
               "box-sizing: border-box;"
               "font-size: 13px;"
               "line-height: 23px;"
               "color: #666666;}"
               "</style></head>";

        // Folder path
        web << "<span class=\"headerimage\"><span class=\"headertext\">";
        char *path = httpctx->megaApi->getNodePath(node);
        if (path)
        {
            web << path;
            delete [] path;
        }
        else
        {
            web << node->getName();
        }
        web << "</span></span><br /><br />";

        // Child nodes
        web << "<table width=\"100%\" border=\"0\" cellspacing=\"0\" cellpadding=\"0\" style=\"width: auto;\">";
        if (parent)
        {
            web << "<tr><td>";
            char *base64Handle = parent->getBase64Handle();
            web << "<a href=\"/" << base64Handle << "/" << parent->getName()
                << "\"><span class=\"folder\"></span><span class=\"text\">..</span></a>";
            delete [] base64Handle;
            delete parent;
            web << "</td></tr>";
        }

        for (int i = 0; i < children->size(); i++)
        {
            web << "<tr><td>";
            MegaNode *child = children->get(i);
            char *base64Handle = child->getBase64Handle();
            web << "<a href=\"/" << base64Handle << "/" << child->getName()
                << "\"><span class=\"" << (child->isFile() ? "file" : "folder") << "\"></span><span class=\"text\">"
                << child->getName() << "</span></a>";
            delete [] base64Handle;

            if (!child->isFile())
            {
                web << "</td><td>";
            }
            else
            {
                unsigned const long long KB = 1024;
                unsigned const long long MB = 1024 * KB;
                unsigned const long long GB = 1024 * MB;
                unsigned const long long TB = 1024 * GB;

                web << "</td><td><span class=\"text\">";
                unsigned long long bytes = child->getSize();
                if (bytes > TB)
                    web << ((unsigned long long)((100 * bytes) / TB))/100.0 << " TB";
                else if (bytes > GB)
                    web << ((unsigned long long)((100 * bytes) / GB))/100.0 << " GB";
                else if (bytes > MB)
                    web << ((unsigned long long)((100 * bytes) / MB))/100.0 << " MB";
                else if (bytes > KB)
                    web << ((unsigned long long)((100 * bytes) / KB))/100.0 << " KB";
                web << "</span>";
            }
            web << "</td></tr>";
        }
        web << "</table>";
        delete children;

        string sweb = web.str();
        response << "HTTP/1.1 200 OK\r\n"
            << "Content-Type: text/html\r\n"
            << "Connection: close\r\n"
            << "Content-Length: " << sweb.size() << "\r\n"
            << "Access-Control-Allow-Origin: *\r\n"
            << "\r\n";

        if (httpctx->parser.method != HTTP_HEAD)
        {
            response << sweb;
        }
        httpctx->resultCode = API_OK;
        string resstr = response.str();
        sendHeaders(httpctx, &resstr);
        delete node;
        return 0;
    }

    //File node
    if (!httpctx->server->isFileServerEnabled())
    {
        response << "HTTP/1.1 403 Forbidden\r\n"
                    "Connection: close\r\n"
                  << "\r\n";

        httpctx->resultCode = 403;
        string resstr = response.str();
        sendHeaders(httpctx, &resstr);
        delete node;
        return 0;
    }

    httpctx->node = node;
    streamNode(httpctx);
    return 0;
}

int MegaHTTPServer::streamNode(MegaHTTPContext *httpctx)
{
    std::ostringstream response;
    MegaNode *node = httpctx->node;

    string name;
    const char *extension = NULL;
    const char *nodeName = httpctx->node->getName();
    if (nodeName)
    {
        name = nodeName;
    }

    string::size_type dotindex = name.find_last_of('.');
    if (dotindex != string::npos)
    {
        extension = name.c_str() + dotindex;
    }

    char *mimeType = MegaApi::getMimeType(extension);
    if (!mimeType)
    {
        mimeType = MegaApi::strdup("application/octet-stream");
    }

    m_off_t totalSize = node->getSize();
    m_off_t start = 0;
    m_off_t end = totalSize - 1;
    if (httpctx->rangeStart >= 0)
    {
        start = httpctx->rangeStart;
    }
    httpctx->rangeStart = start;

    if (httpctx->rangeEnd >= 0)
    {
        end = httpctx->rangeEnd;
    }
    httpctx->rangeEnd = end + 1;

    bool rangeRequested = (httpctx->rangeEnd - httpctx->rangeStart) != totalSize;

    m_off_t len = end - start + 1;
    if (start < 0 || start >= totalSize || end < 0 || end >= totalSize || len <= 0 || len > totalSize)
    {
        response << "HTTP/1.1 416 Requested Range Not Satisfiable\r\n"
            << "Content-Type: " << mimeType << "\r\n"
            << "Connection: close\r\n"
            << "Access-Control-Allow-Origin: *\r\n"
            << "Accept-Ranges: bytes\r\n"
            << "Content-Range: bytes 0-0/" << totalSize << "\r\n"
            << "\r\n";

        delete [] mimeType;
        httpctx->resultCode = 416;
        string resstr = response.str();
        sendHeaders(httpctx, &resstr);
        return 0;
    }

    if (rangeRequested)
    {
        response << "HTTP/1.1 206 Partial Content\r\n";
        response << "Content-Range: bytes " << start << "-" << end << "/" << totalSize << "\r\n";
    }
    else
    {
        response << "HTTP/1.1 200 OK\r\n";
    }

    response << "Content-Type: " << mimeType << "\r\n"
        << "Connection: close\r\n"
        << "Content-Length: " << len << "\r\n"
        << "Access-Control-Allow-Origin: *\r\n"
        << "Accept-Ranges: bytes\r\n"
        << "\r\n";

    delete [] mimeType;
    httpctx->pause = false;
    httpctx->lastBuffer = NULL;
    httpctx->lastBufferLen = 0;
    httpctx->transfer->setStartPos(start);
    httpctx->transfer->setEndPos(end);

    string resstr = response.str();
    if (httpctx->parser.method != HTTP_HEAD)
    {
        httpctx->streamingBuffer.init(len + resstr.size());
        httpctx->size = len;
    }
    sendHeaders(httpctx, &resstr);
    if (httpctx->parser.method == HTTP_HEAD)
    {
        return 0;
    }

    LOG_debug << "Requesting range. From " << start << "  size " << len;
    uv_mutex_init(&httpctx->mutex);
    httpctx->rangeWritten = 0;
    httpctx->megaApi->startStreaming(node, start, len, httpctx);
    return 0;
}

void MegaHTTPServer::sendHeaders(MegaHTTPContext *httpctx, string *headers)
{
    LOG_debug << "Response headers: " << *headers;
    httpctx->streamingBuffer.append(headers->data(), headers->size());
    uv_buf_t resbuf = httpctx->streamingBuffer.nextBuffer();
    httpctx->size += headers->size();
    httpctx->lastBuffer = resbuf.base;
    httpctx->lastBufferLen = resbuf.len;

    httpctx->transfer->setTotalBytes(httpctx->size);
    httpctx->megaApi->fireOnStreamingStart(httpctx->transfer);

    uv_write_t *req = new uv_write_t;
    req->data = httpctx;
    if (int err = uv_write(req, (uv_stream_t*)&httpctx->tcphandle, &resbuf, 1, onWriteFinished))
    {
        LOG_warn << "Finishing due to an error sending the response: " << err;
        httpctx->finished = true;
        if (!uv_is_closing((uv_handle_t*)&httpctx->tcphandle))
        {
            uv_close((uv_handle_t*)&httpctx->tcphandle, onClose);
        }
    }
}

void MegaHTTPServer::onAsyncEvent(uv_async_t* handle)
{
    MegaHTTPContext* httpctx = (MegaHTTPContext*) handle->data;
    if (httpctx->failed)
    {
        LOG_warn << "Streaming transfer failed. Closing connection.";
        if (!uv_is_closing((uv_handle_t*)&httpctx->tcphandle))
        {
            uv_close((uv_handle_t*)&httpctx->tcphandle, onClose);
        }
        return;
    }

    if (httpctx->nodereceived)
    {
        httpctx->nodereceived = false;
        if (!httpctx->node || httpctx->nodename != httpctx->node->getName())
        {
            if (!httpctx->node)
            {
                LOG_warn << "Public link not found";
            }
            else
            {
                LOG_warn << "Invalid name for public link";
            }

            httpctx->resultCode = 404;
            string resstr = "HTTP/1.1 404 Not Found\r\nConnection: close\r\n\r\n";
            sendHeaders(httpctx, &resstr);
            return;
        }

        streamNode(httpctx);
        return;
    }

    sendNextBytes(httpctx);
}

void MegaHTTPServer::onCloseRequested(uv_async_t *handle)
{
    LOG_debug << "HTTP server stopping";
    MegaHTTPServer *httpServer = (MegaHTTPServer*) handle->data;

    for (list<MegaHTTPContext*>::iterator it = httpServer->connections.begin(); it != httpServer->connections.end(); it++)
    {
        MegaHTTPContext *httpctx = (*it);
        httpctx->finished = true;
        if (!uv_is_closing((uv_handle_t*)&httpctx->tcphandle))
        {
            uv_close((uv_handle_t *)&httpctx->tcphandle, onClose);
        }
    }

    uv_close((uv_handle_t *)&httpServer->server, NULL);
    uv_close((uv_handle_t *)&httpServer->exit_handle, NULL);
}

void MegaHTTPServer::sendNextBytes(MegaHTTPContext *httpctx)
{
    uv_mutex_lock(&httpctx->mutex);
    if (httpctx->lastBuffer)
    {
        LOG_verbose << "Skipping write due to another ongoing write";
        uv_mutex_unlock(&httpctx->mutex);
        return;
    }

    if (httpctx->lastBufferLen)
    {
        httpctx->streamingBuffer.freeData(httpctx->lastBufferLen);
        httpctx->lastBufferLen = 0;
    }

    if (httpctx->tcphandle.write_queue_size > httpctx->streamingBuffer.availableCapacity() / 8)
    {
        LOG_warn << "Skipping write. Too much queued data";
        uv_mutex_unlock(&httpctx->mutex);
        return;
    }

    uv_buf_t resbuf = httpctx->streamingBuffer.nextBuffer();
    if (!resbuf.len)
    {
        LOG_verbose << "Skipping write. No data available";
        uv_mutex_unlock(&httpctx->mutex);
        return;
    }

    uv_write_t *req = new uv_write_t;
    req->data = httpctx;

    LOG_verbose << "Writting " << resbuf.len << " bytes";
    httpctx->rangeWritten += resbuf.len;
    httpctx->lastBuffer = resbuf.base;
    httpctx->lastBufferLen = resbuf.len;
    if (int err = uv_write(req, (uv_stream_t*)&httpctx->tcphandle, &resbuf, 1, MegaHTTPServer::onWriteFinished))
    {
        LOG_warn << "Finishing due to an error in uv_write: " << err;
        httpctx->finished = true;
        if (!uv_is_closing((uv_handle_t*)&httpctx->tcphandle))
        {
            uv_close((uv_handle_t*)&httpctx->tcphandle, onClose);
        }
    }
    uv_mutex_unlock(&httpctx->mutex);
}

void MegaHTTPServer::onWriteFinished(uv_write_t* req, int status)
{
    MegaHTTPContext* httpctx = (MegaHTTPContext*) req->data;
    httpctx->bytesWritten += httpctx->lastBufferLen;
    LOG_verbose << "Bytes written: " << httpctx->lastBufferLen << " Remaining: " << (httpctx->size - httpctx->bytesWritten);
    httpctx->lastBuffer = NULL;
    delete req;

    if (status < 0 || httpctx->size == httpctx->bytesWritten)
    {
        if (status < 0)
        {
            LOG_warn << "Finishing request. Write failed: " << status;
        }
        else
        {
            LOG_debug << "Finishing request. All data sent";
            if (httpctx->resultCode == API_EINTERNAL)
            {
                httpctx->resultCode = API_OK;
            }
        }

        httpctx->finished = true;
        if (!uv_is_closing((uv_handle_t*)&httpctx->tcphandle))
        {
            uv_close((uv_handle_t*)&httpctx->tcphandle, onClose);
        }
        return;
    }

    if (httpctx->pause)
    {
        uv_mutex_lock(&httpctx->mutex);
        if (httpctx->streamingBuffer.availableSpace() > httpctx->streamingBuffer.availableCapacity() / 2)
        {
            httpctx->pause = false;
            m_off_t start = httpctx->rangeStart + httpctx->rangeWritten + httpctx->streamingBuffer.availableData();
            m_off_t len =  httpctx->rangeEnd - httpctx->rangeStart - httpctx->rangeWritten - httpctx->streamingBuffer.availableData();

            LOG_debug << "Resuming streaming from " << start << " len: " << len
                     << " Buffer status: " << httpctx->streamingBuffer.availableSpace()
                     << " of " << httpctx->streamingBuffer.availableCapacity() << " bytes free";
            httpctx->megaApi->startStreaming(httpctx->node, start, len, httpctx);
        }
        uv_mutex_unlock(&httpctx->mutex);
    }
    sendNextBytes(httpctx);
}


MegaHTTPContext::MegaHTTPContext()
{
    rangeStart = -1;
    rangeEnd = -1;
    range = false;
    finished = false;
    failed = false;
    nodereceived = false;
    resultCode = API_EINTERNAL;
    node = NULL;
    transfer = NULL;
}

void MegaHTTPContext::onTransferStart(MegaApi *, MegaTransfer *transfer)
{
    this->transfer->setTag(transfer->getTag());
}

bool MegaHTTPContext::onTransferData(MegaApi *, MegaTransfer *transfer, char *buffer, size_t size)
{
    LOG_verbose << "Streaming data received: " << transfer->getTransferredBytes()
                << " Size: " << size
                << " Queued: " << this->tcphandle.write_queue_size
                << " Buffered: " << streamingBuffer.availableData()
                << " Free: " << streamingBuffer.availableSpace();

    if (finished)
    {
        LOG_info << "Removing streaming transfer after " << transfer->getTransferredBytes() << " bytes";
        return false;
    }

    // append the data to the buffer
    uv_mutex_lock(&mutex);
    if (streamingBuffer.availableSpace() < 2 * size)
    {
        LOG_debug << "Buffer full: " << streamingBuffer.availableSpace() << " of "
                 << streamingBuffer.availableCapacity() << " bytes available only. Pausing streaming";
        pause = true;
    }
    streamingBuffer.append(buffer, size);
    uv_mutex_unlock(&mutex);

    // notify the HTTP server
    uv_async_send(&asynchandle);
    return !pause;
}

void MegaHTTPContext::onTransferFinish(MegaApi *, MegaTransfer *, MegaError *e)
{
    int ecode = e->getErrorCode();
    if (ecode != API_OK && ecode != API_EINCOMPLETE)
    {
        LOG_warn << "Transfer failed with error code: " << ecode;
        failed = true;
        finished = true;
        uv_async_send(&asynchandle);
    }
}

void MegaHTTPContext::onRequestFinish(MegaApi *, MegaRequest *request, MegaError *)
{
    node = request->getPublicMegaNode();
    nodereceived = true;
    uv_async_send(&asynchandle);
}
#endif

#ifdef ENABLE_CHAT
MegaTextChatPeerListPrivate::MegaTextChatPeerListPrivate()
{

}

MegaTextChatPeerListPrivate::~MegaTextChatPeerListPrivate()
{

}

MegaTextChatPeerList *MegaTextChatPeerListPrivate::copy() const
{
    MegaTextChatPeerListPrivate *ret = new MegaTextChatPeerListPrivate;

    for (int i = 0; i < size(); i++)
    {
        ret->addPeer(list.at(i).first, list.at(i).second);
    }

    return ret;
}

void MegaTextChatPeerListPrivate::addPeer(MegaHandle h, int priv)
{
    list.push_back(userpriv_pair(h, (privilege_t) priv));
}

MegaHandle MegaTextChatPeerListPrivate::getPeerHandle(int i) const
{
    if (i > size())
    {
        return INVALID_HANDLE;
    }
    else
    {
        return list.at(i).first;
    }
}

int MegaTextChatPeerListPrivate::getPeerPrivilege(int i) const
{
    if (i > size())
    {
        return PRIV_UNKNOWN;
    }
    else
    {
        return list.at(i).second;
    }
}

int MegaTextChatPeerListPrivate::size() const
{
    return list.size();
}

const userpriv_vector *MegaTextChatPeerListPrivate::getList() const
{
    return &list;
}

void MegaTextChatPeerListPrivate::setPeerPrivilege(handle uh, privilege_t priv)
{
    for (unsigned int i = 0; i < list.size(); i++)
    {
        if (list.at(i).first == uh)
        {
            list.at(i).second = priv;
            return;
        }
    }

    // handle not found. Create new item
    addPeer(uh, priv);
}

MegaTextChatPeerListPrivate::MegaTextChatPeerListPrivate(userpriv_vector *userpriv)
{
    handle uh;
    privilege_t priv;

    for (unsigned i = 0; i < userpriv->size(); i++)
    {
        uh = userpriv->at(i).first;
        priv = userpriv->at(i).second;

        this->addPeer(uh, priv);
    }
}

MegaTextChatPrivate::MegaTextChatPrivate(const MegaTextChat *chat)
{
    this->id = chat->getHandle();
    this->priv = chat->getOwnPrivilege();
    this->url = chat->getUrl();
    this->shard = chat->getShard();
    this->peers = chat->getPeerList() ? chat->getPeerList()->copy() : NULL;
    this->group = chat->isGroup();
    this->ou = chat->getOriginatingUser();
    this->title = chat->getTitle();
}

MegaTextChatPrivate::MegaTextChatPrivate(handle id, int priv, string url, int shard, const MegaTextChatPeerList *peers, bool group, handle ou, string title)
{
    this->id = id;
    this->priv = priv;
    this->url = url;
    this->shard = shard;
    this->peers = peers ? peers->copy() : NULL;
    this->group = group;
    this->ou = ou;
    this->title = title;
}

MegaTextChat *MegaTextChatPrivate::copy() const
{
    return new MegaTextChatPrivate(this);
}

MegaTextChatPrivate::~MegaTextChatPrivate()
{
    delete peers;
}

MegaHandle MegaTextChatPrivate::getHandle() const
{
    return id;
}

int MegaTextChatPrivate::getOwnPrivilege() const
{
    return priv;
}

const char *MegaTextChatPrivate::getUrl() const
{
    return url.c_str();
}

void MegaTextChatPrivate::setUrl(const char *url)
{
    if (url)
    {
        this->url.assign(url);
    }
    else
    {
        this->url.clear();
    }
}

int MegaTextChatPrivate::getShard() const
{
    return shard;
}

const MegaTextChatPeerList *MegaTextChatPrivate::getPeerList() const
{
    return peers;
}

bool MegaTextChatPrivate::isGroup() const
{
    return group;
}

MegaHandle MegaTextChatPrivate::getOriginatingUser() const
{
    return ou;
}

const char *MegaTextChatPrivate::getTitle() const
{
    return title.c_str();
}

MegaTextChatListPrivate::~MegaTextChatListPrivate()
{
    for (unsigned int i = 0; i < (unsigned int) size(); i++)
    {
        delete list.at(i);
    }
}

MegaTextChatList *MegaTextChatListPrivate::copy() const
{
    return new MegaTextChatListPrivate(this);
}

const MegaTextChat *MegaTextChatListPrivate::get(unsigned int i) const
{
    if (i >= (unsigned int) size())
    {
        return NULL;
    }
    else
    {
        return list.at(i);
    }
}

int MegaTextChatListPrivate::size() const
{
    return list.size();
}

void MegaTextChatListPrivate::addChat(MegaTextChatPrivate *chat)
{
    list.push_back(chat);
}

MegaTextChatListPrivate::MegaTextChatListPrivate(const MegaTextChatListPrivate *list)
{
    MegaTextChatPrivate *chat;

    for (unsigned int i = 0; i < (unsigned int) list->size(); i++)
    {
        chat = new MegaTextChatPrivate(list->get(i));
        this->list.push_back(chat);
    }
}

MegaTextChatListPrivate::MegaTextChatListPrivate()
{

}

MegaTextChatListPrivate::MegaTextChatListPrivate(textchat_map *list)
{
    MegaTextChatPrivate *megaChat;
    MegaTextChatPeerListPrivate *chatPeers;
    TextChat *chat;

    textchat_map::iterator it;
    for (it = list->begin(); it != list->end(); it++)
    {
        chat = it->second;
        chatPeers = chat->userpriv ? new MegaTextChatPeerListPrivate(chat->userpriv) : NULL;
        megaChat = new MegaTextChatPrivate(chat->id, chat->priv, chat->url, chat->shard, chatPeers, chat->group, chat->ou, chat->title);

        this->list.push_back(megaChat);
    }
}
#endif


PublicLinkProcessor::PublicLinkProcessor()
{

}

bool PublicLinkProcessor::processNode(Node *node)
{
    if(!node->outshares)
    {
        return true;
    }

    for (share_map::iterator it = node->outshares->begin(); it != node->outshares->end(); it++)
    {
        Share *share = it->second;
        if (share->user == NULL)    // public links have no user
        {
            nodes.push_back(node);
        }
    }

    return true;
}

PublicLinkProcessor::~PublicLinkProcessor() {}

vector<Node *> &PublicLinkProcessor::getNodes()
{
    return nodes;
}

<<<<<<< HEAD
MegaTransferDataPrivate::MegaTransferDataPrivate(TransferList *transferList)
{
    this->numDownloads = transferList->transfers[GET].size();
    this->downloadTags.reserve(numDownloads);
    this->downloadPriorities.reserve(numDownloads);
    for (transfer_list::iterator it = transferList->begin(GET); it != transferList->end(GET); it++)
    {
        this->downloadTags.push_back((*it)->tag);
        this->downloadPriorities.push_back((*it)->priority);
    }

    this->numUploads = transferList->transfers[PUT].size();
    this->uploadTags.reserve(numUploads);
    this->uploadPriorities.reserve(numUploads);
    for (transfer_list::iterator it = transferList->begin(PUT); it != transferList->end(PUT); it++)
    {
        this->uploadTags.push_back((*it)->tag);
        this->uploadPriorities.push_back((*it)->priority);
    }
}

MegaTransferDataPrivate::MegaTransferDataPrivate(const MegaTransferDataPrivate *transferData)
{
    this->numDownloads = transferData->numDownloads;
    this->numUploads = transferData->numUploads;
    this->downloadTags = transferData->downloadTags;
    this->uploadTags = transferData->uploadTags;
    this->downloadPriorities = transferData->downloadPriorities;
    this->uploadPriorities = transferData->uploadPriorities;
}

MegaTransferDataPrivate::~MegaTransferDataPrivate()
{

}

MegaTransferData *MegaTransferDataPrivate::copy() const
{
    return new MegaTransferDataPrivate(this);
}

int MegaTransferDataPrivate::getNumDownloads() const
{
    return numDownloads;
}

int MegaTransferDataPrivate::getNumUploads() const
{
    return numUploads;
}

int MegaTransferDataPrivate::getDownloadTag(int i) const
{
    return downloadTags[i];
}

int MegaTransferDataPrivate::getUploadTag(int i) const
{
    return uploadTags[i];
}

unsigned long long MegaTransferDataPrivate::getDownloadPriority(int i) const
{
    return downloadPriorities[i];
}

unsigned long long MegaTransferDataPrivate::getUploadPriority(int i) const
{
    return uploadPriorities[i];
=======
MegaSizeProcessor::MegaSizeProcessor()
{
    totalBytes = 0;
}

bool MegaSizeProcessor::processMegaNode(MegaNode *node)
{
    if (node->getType() == MegaNode::TYPE_FILE)
    {
        totalBytes += node->getSize();
    }
    return true;
}

long long MegaSizeProcessor::getTotalBytes()
{
    return totalBytes;
>>>>>>> f5989e1c
}<|MERGE_RESOLUTION|>--- conflicted
+++ resolved
@@ -2633,13 +2633,10 @@
         case TYPE_CONFIRM_CANCEL_LINK: return "CONFIRM_CANCEL_LINK";
         case TYPE_GET_CHANGE_EMAIL_LINK: return "GET_CHANGE_EMAIL_LINK";
         case TYPE_CONFIRM_CHANGE_EMAIL_LINK: return "CONFIRM_CHANGE_EMAIL_LINK";
-<<<<<<< HEAD
         case TYPE_PAUSE_TRANSFER: return "PAUSE_TRANSFER";
         case TYPE_MOVE_TRANSFER: return "MOVE_TRANSFER";
-=======
         case TYPE_CHAT_SET_TITLE: return "CHAT_SET_TITLE";
         case TYPE_SET_MAX_CONNECTIONS: return "SET_MAX_CONNECTIONS";
->>>>>>> f5989e1c
     }
     return "UNKNOWN";
 }
@@ -11306,11 +11303,7 @@
                 bool isSourceTemporary = transfer->isSourceFileTemporary();
                 Node *parent = client->nodebyhandle(transfer->getParentHandle());
 
-<<<<<<< HEAD
-                if (!localPath || !parent || !fileName || !(*fileName))
-=======
                 if (!localPath || !parent || parent->type == FILENODE || !fileName || !(*fileName))
->>>>>>> f5989e1c
                 {
                     e = API_EARGS;
                     break;
@@ -11438,22 +11431,6 @@
                     string path;
 
                     if (parentPath)
-<<<<<<< HEAD
-					{
-						path = parentPath;
-					}
-					else
-					{
-						string separator;
-						client->fsaccess->local2path(&client->fsaccess->localseparator, &separator);
-						path = ".";
-						path.append(separator);
-					}
-
-					MegaFileGet *f;
-                    if (node)
-					{
-=======
                     {
                         path = parentPath;
                     }
@@ -11468,7 +11445,6 @@
                     MegaFileGet *f;
                     if (node)
                     {
->>>>>>> f5989e1c
                         if (!fileName)
                         {
                             attr_map::iterator ait = node->attrs.map.find('n');
@@ -11493,18 +11469,11 @@
                         client->fsaccess->name2local(&name);
                         client->fsaccess->local2path(&name, &securename);
                         path += securename;
-<<<<<<< HEAD
-					}
-					else
-					{
-						if(!transfer->getFileName())
-=======
                     }
                     else
                     {
                         if (!transfer->getFileName())
                         {
->>>>>>> f5989e1c
                             name = publicNode->getName();
                         }
                         else
@@ -11515,11 +11484,7 @@
                         client->fsaccess->name2local(&name);
                         client->fsaccess->local2path(&name, &securename);
                         path += securename;
-<<<<<<< HEAD
-					}
-=======
                     }
->>>>>>> f5989e1c
 
                     string wLocalPath;
                     FileFingerprint *prevFp = NULL;
@@ -11529,7 +11494,6 @@
                     if (fa->fopen(&wLocalPath, true, false))
                     {
                         if (node)
-<<<<<<< HEAD
                         {
                             prevFp = node;
                             size = node->size;
@@ -11544,22 +11508,6 @@
                         bool duplicate = false;
                         if (prevFp && prevFp->isvalid)
                         {
-=======
-                        {
-                            prevFp = node;
-                            size = node->size;
-                        }
-                        else
-                        {
-                            const char *fpstring = publicNode->getFingerprint();
-                            prevFp = getFileFingerprintInternal(fpstring);
-                            size = publicNode->getSize();
-                        }
-
-                        bool duplicate = false;
-                        if (prevFp && prevFp->isvalid)
-                        {
->>>>>>> f5989e1c
                             FileFingerprint fp;
                             fp.genfingerprint(fa);
                             if (fp == *prevFp)
@@ -11574,23 +11522,7 @@
 
                         if (duplicate)
                         {
-<<<<<<< HEAD
                             transfer->setState(MegaTransfer::STATE_QUEUED);
-                            transferMap[nextTag] = transfer;
-                            transfer->setTag(nextTag);
-                            transfer->setTotalBytes(fa->size);
-                            transfer->setPath(path.c_str());
-                            fireOnTransferStart(transfer);
-                            if (node)
-                            {
-                                transfer->setNodeHandle(node->nodehandle);
-                            }
-                            else
-                            {
-                                transfer->setNodeHandle(publicNode->getHandle());
-                                delete prevFp;
-                            }
-=======
                             transferMap[nextTag] = transfer;
                             transfer->setTag(nextTag);
                             transfer->setTotalBytes(fa->size);
@@ -11606,15 +11538,11 @@
                                 transfer->setNodeHandle(publicNode->getHandle());
                                 delete prevFp;
                             }
->>>>>>> f5989e1c
                             transfer->setDeltaSize(fa->size);
                             transfer->setSpeed(0);
                             transfer->setStartTime(Waiter::ds);
                             transfer->setUpdateTime(Waiter::ds);
-<<<<<<< HEAD
                             transfer->setState(MegaTransfer::STATE_COMPLETED);
-=======
->>>>>>> f5989e1c
                             fireOnTransferFinish(transfer, MegaError(API_OK));
                             delete fa;
                             break;
@@ -11632,8 +11560,8 @@
                         delete prevFp;
                         f = new MegaFileGet(client, publicNode, path);
                     }
-<<<<<<< HEAD
-					transfer->setPath(path.c_str());
+
+                    transfer->setPath(path.c_str());
                     f->setTransfer(transfer);
                     bool ok = client->startxfer(GET, f, true);
                     if (!ok)
@@ -11652,68 +11580,20 @@
 
                         transfer->setState(MegaTransfer::STATE_CANCELLED);
                         fireOnTransferFinish(transfer, MegaError(API_EEXIST));
-=======
-
-                    transfer->setPath(path.c_str());
-                    f->setTransfer(transfer);
-                    bool ok = client->startxfer(GET, f, true);
-                    if (transfer->getTag() == -1)
-                    {
-                        //Already existing transfer
-                        if (ok)
-                        {
-                            //Set the transfer as regular
-                            transfer_map::iterator it = client->transfers[GET].find(f);
-                            if (it != client->transfers[GET].end())
-                            {
-                                int previousTag = it->second->tag;
-                                if (transferMap.find(previousTag) != transferMap.end())
-                                {
-                                    MegaTransferPrivate* previousTransfer = transferMap.at(previousTag);
-                                    previousTransfer->setSyncTransfer(false);
-                                }
-                            }
-                        }
-                        else
-                        {
-                            //Already existing transfer
-                            transferMap[nextTag]=transfer;
-                            transfer->setTag(nextTag);
-                            fireOnTransferStart(transfer);
-
-                            long long overquotaDelay = getBandwidthOverquotaDelay();
-                            if (overquotaDelay)
-                            {
-                                fireOnTransferTemporaryError(transfer, MegaError(API_EOVERQUOTA, overquotaDelay));
-                            }
-
-                            fireOnTransferFinish(transfer, MegaError(API_EEXIST));
-                        }
->>>>>>> f5989e1c
                     }
                 }
                 else
                 {
                     currentTransfer = transfer;
-<<<<<<< HEAD
-                	m_off_t startPos = transfer->getStartPos();
-                	m_off_t endPos = transfer->getEndPos();
-                    if(startPos < 0 || endPos < 0 || startPos > endPos)
-=======
                     m_off_t startPos = transfer->getStartPos();
                     m_off_t endPos = transfer->getEndPos();
                     if (startPos < 0 || endPos < 0 || startPos > endPos)
->>>>>>> f5989e1c
                     {
                         e = API_EARGS;
                         break;
                     }
 
-<<<<<<< HEAD
-                    if(node)
-=======
                     if (node)
->>>>>>> f5989e1c
                 	{
                         transfer->setFileName(node->displayname());
                         if (startPos >= node->size || endPos >= node->size)
@@ -11722,18 +11602,12 @@
                             break;
                         }
 
-<<<<<<< HEAD
                 		m_off_t totalBytes = endPos - startPos + 1;
                 	    transferMap[nextTag]=transfer;
 						transfer->setTotalBytes(totalBytes);
 						transfer->setTag(nextTag);
                         transfer->setState(MegaTransfer::STATE_QUEUED);
-=======
-                        m_off_t totalBytes = endPos - startPos + 1;
-                        transferMap[nextTag]=transfer;
-                        transfer->setTotalBytes(totalBytes);
-                        transfer->setTag(nextTag);
->>>>>>> f5989e1c
+
                         fireOnTransferStart(transfer);
                         client->pread(node, startPos, totalBytes, transfer);
                         waiter->notify();
@@ -11769,10 +11643,7 @@
 
         if (e)
         {
-<<<<<<< HEAD
             transfer->setState(MegaTransfer::STATE_FAILED);
-=======
->>>>>>> f5989e1c
             fireOnTransferFinish(transfer, MegaError(e));
         }
 
@@ -13070,7 +12941,6 @@
             fireOnRequestFinish(request, MegaError(API_OK));
             break;
         }
-<<<<<<< HEAD
         case MegaRequest::TYPE_PAUSE_TRANSFER:
         {
             bool pause = request->getFlag();
@@ -13096,22 +12966,11 @@
             int number = request->getNumber();
 
             if (!transferTag || !number)
-=======
-        case MegaRequest::TYPE_SET_MAX_CONNECTIONS:
-        {
-            int direction = request->getParamType();
-            int connections = request->getNumber();
-
-            if (connections <= 0 || (direction != -1
-                    && direction != MegaTransfer::TYPE_DOWNLOAD
-                    && direction != MegaTransfer::TYPE_UPLOAD))
->>>>>>> f5989e1c
             {
                 e = API_EARGS;
                 break;
             }
 
-<<<<<<< HEAD
             MegaTransferPrivate* megaTransfer = getMegaTransferPrivate(transferTag);
             if (!megaTransfer)
             {
@@ -13178,8 +13037,22 @@
             {
                 fireOnRequestFinish(request, MegaError(API_OK));
             }
-
-=======
+            break;
+        }
+
+        case MegaRequest::TYPE_SET_MAX_CONNECTIONS:
+        {
+            int direction = request->getParamType();
+            int connections = request->getNumber();
+
+            if (connections <= 0 || (direction != -1
+                    && direction != MegaTransfer::TYPE_DOWNLOAD
+                    && direction != MegaTransfer::TYPE_UPLOAD))
+            {
+                e = API_EARGS;
+                break;
+            }
+
             if (connections > MegaClient::MAX_NUM_CONNECTIONS)
             {
                 e = API_ETOOMANY;
@@ -13201,7 +13074,6 @@
             }
 
             fireOnRequestFinish(request, MegaError(API_OK));
->>>>>>> f5989e1c
             break;
         }
         case MegaRequest::TYPE_CANCEL_TRANSFER:
@@ -13296,42 +13168,16 @@
         case MegaRequest::TYPE_CANCEL_TRANSFERS:
         {
             int direction = request->getParamType();
-<<<<<<< HEAD
+            bool flag = request->getFlag();
+
             if ((direction != MegaTransfer::TYPE_DOWNLOAD) && (direction != MegaTransfer::TYPE_UPLOAD))
             {
                 e = API_EARGS;
                 break;
             }
-=======
-            bool flag = request->getFlag();
-
-            if((direction != MegaTransfer::TYPE_DOWNLOAD) && (direction != MegaTransfer::TYPE_UPLOAD))
-                { e = API_EARGS; break; }
->>>>>>> f5989e1c
 
             if (!flag)
             {
-<<<<<<< HEAD
-                Transfer *transfer = it->second;
-                it++;
-
-                file_list files = transfer->files;
-				file_list::iterator iterator = files.begin();
-				while (iterator != files.end())
-				{
-					File *file = *iterator;
-					iterator++;
-                    if (!file->syncxfer)
-                    {
-                        MegaTransferPrivate* megaTransfer = getMegaTransferPrivate(file->tag);
-                        if (megaTransfer)
-                        {
-                            megaTransfer->setLastError(MegaError(API_EINCOMPLETE));
-                            client->stopxfer(file);
-                        }
-                    }
-				}
-=======
                 for (transfer_map::iterator it = client->transfers[direction].begin() ; it != client->transfers[direction].end() ; it++)
                 {
                     cancelTransferByTag(it->second->tag);
@@ -13342,7 +13188,6 @@
             else
             {
                 fireOnRequestFinish(request, MegaError(API_OK));
->>>>>>> f5989e1c
             }
             break;
         }
@@ -15458,44 +15303,7 @@
         if (child->getType() == MegaNode::TYPE_FILE)
         {
             pendingTransfers++;
-<<<<<<< HEAD
-            FileAccess *fa = client->fsaccess->newfileaccess();
-            if (fa->fopen(&localpath, true, false) && fa->type == FILENODE)
-            {
-                FileFingerprint fp;
-                fp.genfingerprint(fa);
-                if ((fp.isvalid && child->isvalid && fp == *(FileFingerprint *)child)
-                        || (!child->isvalid && fa->size == child->size && fa->mtime == child->mtime))
-                {
-                    LOG_debug << "Already downloaded file detected: " << utf8path;
-                    int nextTag = client->nextreqtag();
-                    MegaTransferPrivate* t = new MegaTransferPrivate(MegaTransfer::TYPE_DOWNLOAD, this);
-
-                    t->setPath(utf8path.data());
-                    t->setNodeHandle(child->nodehandle);
-
-                    t->setTag(nextTag);
-                    t->setFolderTransferTag(tag);
-                    t->setTotalBytes(child->size);
-                    megaApi->transferMap[nextTag] = t;
-                    t->setState(MegaTransfer::STATE_QUEUED);
-                    megaApi->fireOnTransferStart(t);
-                    t->setTransferredBytes(child->size);
-                    t->setDeltaSize(child->size);
-                    megaApi->fireOnTransferFinish(t, MegaError(API_OK));
-                    localpath.resize(l);
-                    delete fa;
-                    continue;
-                }
-            }
-            delete fa;
-
-            MegaNode *megaChild = MegaNodePrivate::fromNode(child);
-            megaApi->startDownload(megaChild, utf8path.c_str(), 0, 0, tag, NULL, this);
-            delete megaChild;
-=======
             megaApi->startDownload(child, utf8path.c_str(), 0, 0, tag, NULL, this);
->>>>>>> f5989e1c
         }
         else
         {
@@ -15518,12 +15326,8 @@
     if (!recursive && !pendingTransfers)
     {
         LOG_debug << "Folder download finished - " << transfer->getTransferredBytes() << " of " << transfer->getTotalBytes();
-<<<<<<< HEAD
         transfer->setState(MegaTransfer::STATE_COMPLETED);
-        megaApi->fireOnTransferFinish(transfer, MegaError(API_OK));
-=======
         megaApi->fireOnTransferFinish(transfer, MegaError(e));
->>>>>>> f5989e1c
         delete this;
     }
 }
@@ -17170,7 +16974,6 @@
     return nodes;
 }
 
-<<<<<<< HEAD
 MegaTransferDataPrivate::MegaTransferDataPrivate(TransferList *transferList)
 {
     this->numDownloads = transferList->transfers[GET].size();
@@ -17240,7 +17043,8 @@
 unsigned long long MegaTransferDataPrivate::getUploadPriority(int i) const
 {
     return uploadPriorities[i];
-=======
+}
+
 MegaSizeProcessor::MegaSizeProcessor()
 {
     totalBytes = 0;
@@ -17258,5 +17062,4 @@
 long long MegaSizeProcessor::getTotalBytes()
 {
     return totalBytes;
->>>>>>> f5989e1c
 }