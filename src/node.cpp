--- conflicted
+++ resolved
@@ -1181,7 +1181,6 @@
             // set new name
             localname = newlocalpath->subpathFrom(p);
 
-<<<<<<< HEAD
             //if (node && applyToCloud)
             //{
             //    if (!node->hasName(name))
@@ -1199,27 +1198,6 @@
             //        sync->client->setattr(node, attr_map('n', name), sync->tag);
             //    }
             //}
-=======
-            if (node)
-            {
-                if (name != node->attrs.map['n'])
-                {
-                    if (node->type == FILENODE)
-                    {
-                        treestate(TREESTATE_SYNCING);
-                    }
-                    else
-                    {
-                        sync->client->app->syncupdate_treestate(sync->getConfig(), getLocalPath(), ts, type);
-                    }
-
-                    string prevname = node->attrs.map['n'];
-
-                    // set new name
-                    sync->client->setattr(node, attr_map('n', name), sync->client->nextreqtag(), prevname.c_str(), nullptr);
-                }
-            }
->>>>>>> 509bffed
         }
     }
 
@@ -1880,12 +1858,8 @@
 
     if (ts != dts)
     {
-<<<<<<< HEAD
 		assert(sync->syncs.onSyncThread());
         sync->syncs.mClient.app->syncupdate_treestate(sync->getConfig(), getLocalPath(), ts, type);
-=======
-        sync->client->app->syncupdate_treestate(sync->getConfig(), getLocalPath(), ts, type);
->>>>>>> 509bffed
     }
 
     if (parent && ((newts == TREESTATE_NONE && ts != TREESTATE_NONE)
@@ -2075,92 +2049,12 @@
     {
         delete it++->second;
     }
-
-<<<<<<< HEAD
-    //if (node)
-    //{
-    //    // move associated node to SyncDebris unless the sync is currently
-    //    // shutting down
-    //    if (node->localnode == this)
-    //    {
-    //        node->localnode = NULL;
-    //    }
-    //}
-=======
-    if (node && !sync->mDestructorRunning)
-    {
-        // move associated node to SyncDebris unless the sync is currently
-        // shutting down
-        if (sync->state() >= SYNC_INITIALSCAN)
-        {
-            sync->client->movetosyncdebris(node, sync->inshare);
-        }
-    }
->>>>>>> 509bffed
-}
-
-//void LocalNode::conflictDetected(const TREESTATE conflicts)
-//{
-//    this->conflicts = conflicts;
-//    conflictRefresh();
-//}
-//
-//void LocalNode::conflictDetected()
-//{
-//    conflicts |= TREE_ACTION_HERE;
-//    conflictRefresh();
-//}
-//
-//void LocalNode::conflictRefresh()
-//{
-//    if (conflicts == TREE_RESOLVED)
-//    {
-//        return;
-//    }
-//
-//    for (auto* node = parent; node; node = node->parent)
-//    {
-//        if (node->conflictsDetectedBelow())
-//        {
-//            return;
-//        }
-//
-//        node->conflicts |= TREE_DESCENDANT_FLAGGED;
-//    }
-//}
-//
+}
+
 bool LocalNode::conflictsDetected() const
 {
     return conflicts != TREE_RESOLVED;
 }
-//
-//bool LocalNode::conflictsDetectedBelow() const
-//{
-//    return conflicts & TREE_DESCENDANT_FLAGGED;
-//}
-//
-//bool LocalNode::conflictsDetectedHere() const
-//{
-//    return conflicts & TREE_ACTION_HERE;
-//}
-//
-//void LocalNode::conflictsResolved()
-//{
-//    conflicts = TREE_RESOLVED;
-//}
-
-//void LocalNode::detach(const bool recreate)
-//{
-//    // Never detach the root node.
-//    if (parent && node)
-//    {
-//        node->localnode = nullptr;
-//        node->tag = sync->tag;
-//        node = nullptr;
-//
-//        created &= !recreate;
-//    }
-//}
 
 bool LocalNode::isAbove(const LocalNode& other) const
 {
