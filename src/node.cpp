--- conflicted
+++ resolved
@@ -1367,45 +1367,6 @@
         client->mNodeManager.updateCounter(*this, oldparent);
     }
 
-<<<<<<< HEAD
-=======
-#ifdef ENABLE_SYNC
-    // 'updateNodeCounters' is false when node is loaded from DB. In that case, we want to skip the
-    // processing by TreeProcDelSyncGet, since the node won't have a valid SyncFileGet yet.
-    // (this is important, since otherwise the whole tree beneath this node will be loaded in
-    // result of the proctree())
-    if (updateNodeCounters)
-    {
-        // if we are moving an entire sync, don't cancel GET transfers
-        if (!localnode || localnode->parent)
-        {
-            // if the new location is not synced, cancel all GET transfers
-            while (p)
-            {
-                if (p->localnode)
-                {
-                    break;
-                }
-
-                p = p->parent;
-            }
-
-            if (!p || p->type == FILENODE)
-            {
-                TransferDbCommitter committer(client->tctable); // potentially stopping many transfers here
-                TreeProcDelSyncGet tdsg;
-                client->proctree(this, &tdsg);
-            }
-        }
-    }
-
-    if (oldparent && oldparent->localnode)
-    {
-        oldparent->localnode->treestate(oldparent->localnode->checkstate());
-    }
-#endif
-
->>>>>>> 4b796142
     return true;
 }
 
@@ -2842,7 +2803,6 @@
             return false;
         }
 
-<<<<<<< HEAD
         LOG_debug << sync->syncname << "Cancelling superceded transfer of " << transferSP->getLocalname();
         if (dir != (uploadPtr ? PUT : GET))
         {
@@ -2855,11 +2815,6 @@
         resetTransfer(nullptr);
     }
     return true;
-=======
-    // we are overriding completed() for sync upload, we don't use the File::completed version at all.
-    assert(t->type == PUT);
-    sendPutnodesOfUpload(t->client, t->uploadhandle, *t->ultoken, t->filekey, source, NodeHandle(), nullptr, this, nullptr, canChangeVault);
->>>>>>> 4b796142
 }
 
 // serialize/unserialize the following LocalNode properties:
