--- conflicted
+++ resolved
@@ -84,57 +84,6 @@
     // abort pending direct reads
     client->preadabort(this);
 
-<<<<<<< HEAD
-    if (outshares)
-    {
-        // delete outshares, including pointers from users for this node
-        for (share_map::iterator it = outshares->begin(); it != outshares->end(); it++)
-        {
-            delete it->second;
-        }
-        delete outshares;
-    }
-
-    if (pendingshares)
-    {
-        // delete pending shares
-        for (share_map::iterator it = pendingshares->begin(); it != pendingshares->end(); it++)
-        {
-            delete it->second;
-        }
-        delete pendingshares;
-    }
-
-    delete plink;
-    delete inshare;
-    delete sharekey;
-=======
-#ifdef ENABLE_SYNC
-    // remove from todebris node_set
-    if (todebris_it != client->toDebris.end())
-    {
-        client->toDebris.erase(todebris_it);
-    }
-
-    // remove from tounlink node_set
-    if (tounlink_it != client->toUnlink.end())
-    {
-        client->toUnlink.erase(tounlink_it);
-    }
-#endif
-
-#ifdef ENABLE_SYNC
-    // sync: remove reference from local filesystem node
-    if (localnode)
-    {
-        localnode->deleted = true;
-        localnode.reset();
-    }
-
-    // in case this node is currently being transferred for syncing: abort transfer
-    delete syncget;
-#endif
->>>>>>> 36bfdbca
 }
 int Node::getShareType() const
 {
