--- conflicted
+++ resolved
@@ -93,12 +93,8 @@
     // node vanished: bail
     if (!(n = client->nodebyhandle(h)))
     {
-<<<<<<< HEAD
-        completion(API_ENOENT);
+        completion(API_ENOENT, mWritable);
         return;
-=======
-        return client->app->share_result(API_ENOENT, mWritable);
->>>>>>> 96850bdc
     }
 
     // do we already have a share key for this node?
@@ -114,31 +110,18 @@
 
     // we have all ingredients ready: the target user's public key, the share
     // key and all nodes to share
-<<<<<<< HEAD
-    client->reqs.add(new CommandSetShare(client, n, u, a, newshare, NULL, selfemail.c_str(), tag, move(completion)));
-=======
-    client->restag = tag;
-    client->reqs.add(new CommandSetShare(client, n, u, a, newshare, NULL, mWritable, selfemail.c_str()));
->>>>>>> 96850bdc
+    client->reqs.add(new CommandSetShare(client, n, u, a, newshare, NULL, mWritable, selfemail.c_str(), tag, move(completion)));
 }
 
-
 // share node sh with access level sa
-<<<<<<< HEAD
-PubKeyActionCreateShare::PubKeyActionCreateShare(handle sh, accesslevel_t sa, int ctag, const char* personal_representation, std::function<void(Error)> f)
-=======
-PubKeyActionCreateShare::PubKeyActionCreateShare(handle sh, accesslevel_t sa, int ctag, bool writable, const char* personal_representation)
->>>>>>> 96850bdc
+PubKeyActionCreateShare::PubKeyActionCreateShare(handle sh, accesslevel_t sa, int ctag, bool writable, const char* personal_representation, std::function<void(Error, bool writeable)> f)
 {
     h = sh;
     a = sa;
     tag = ctag;
-<<<<<<< HEAD
+    mWritable = writable;
     completion = move(f);
     assert(completion);
-=======
-    mWritable = writable;
->>>>>>> 96850bdc
 
     if (personal_representation)
     {
