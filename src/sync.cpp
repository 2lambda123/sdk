--- conflicted
+++ resolved
@@ -2596,11 +2596,7 @@
 
 unsigned Syncs::numSyncs()
 {
-<<<<<<< HEAD
-    return mSyncVec.size();
-=======
     return unsigned(mSyncVec.size());
->>>>>>> c11a688d
 }
 
 Sync* Syncs::firstRunningSync()
@@ -2697,38 +2693,7 @@
 
 void Syncs::purgeSyncs()
 {
-<<<<<<< HEAD
-    if (mSyncVec.empty())
-    {
-        return;
-    }
-
-    // accumulate all changes for *!bn to update it in one shoot
-    set<string> backupIds;
-    for (auto &it : mSyncVec)
-    {
-        backupIds.insert(string(Base64Str<MegaClient::BACKUPHANDLE>(it->mConfig.getBackupId())));
-    }
-    attr_t attrType = ATTR_BACKUP_NAMES;
-    User *ownUser = mClient.finduser(mClient.me);
-    const std::string *oldValue = ownUser->getattr(attrType);
-    if (oldValue && ownUser->isattrvalid(attrType))
-    {
-        std::unique_ptr<TLVstore> tlv(TLVstore::containerToTLVrecords(oldValue, &mClient.key));
-        for (auto &backupId : backupIds) tlv->reset(backupId);
-
-        // serialize and encrypt the TLV container
-        std::unique_ptr<std::string> container(tlv->tlvRecordsToContainer(mClient.rng, &mClient.key));
-        mClient.putua(attrType, (byte *)container->data(), unsigned(container->size()));
-    }
-    else
-    {
-        assert(false);
-        LOG_err << "Backup names not available upon purge syncs";
-    }
-
-=======
->>>>>>> c11a688d
+
     // finally, remove all syncs as usual, unregistering (removeSyncByIndex())
     removeSelectedSyncs([](SyncConfig&, Sync*) { return true; });
 }
