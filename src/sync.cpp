--- conflicted
+++ resolved
@@ -3861,44 +3861,17 @@
         auto& config = mSyncVec[index]->mConfig;
         mClient.app->sync_removed(config);
 
-<<<<<<< HEAD
         // unregister this sync/backup from API (backup center)
-        mClient.reqs.add(new CommandBackupRemove(&mClient, config.getBackupId(), completion));
-=======
-        // get the node for the backup to be removed
-        auto nh = config.mRemoteNode;
-        if (nh.isUndef()) // can happen when the remote folder has been removed
-        {
-            // unregister this sync/backup from API (backup center)
-            mClient.reqs.add(new CommandBackupRemove(&mClient, config.mBackupId));
-        }
->>>>>>> 46afb09d
+        mClient.reqs.add(new CommandBackupRemove(&mClient, config.mBackupId, completion));
 
         if (config.isBackup() && !skipMoveOrDelBackup) // thus in Vault && needs to be moved/deleted
         {
             // remote node may be missing, due to an incomplete earlier removal that ended in error,
             // but if it's there then it must be in Vault
-            Node* remoteNode = mClient.nodeByHandle(config.getRemoteNode());
+            Node* remoteNode = mClient.nodeByHandle(config.mRemoteNode);
             assert(!remoteNode || remoteNode->firstancestor()->nodeHandle() == mClient.rootnodes.vault);
 
-<<<<<<< HEAD
             if (remoteNode)
-=======
-            // check for DeviceId node attribute
-            attr_map am = node->attrs.map;
-            auto idIt = am.find(AttrMap::string2nameid("dev-id"));
-            if (idIt == am.end())
-            {
-                idIt = am.find(AttrMap::string2nameid("drv-id"));
-            }
-
-            if (idIt == am.end())
-            {
-                // just unregister this sync/backup if no DeviceId node attribute was found
-                mClient.reqs.add(new CommandBackupRemove(&mClient, config.mBackupId));
-            }
-            else
->>>>>>> 46afb09d
             {
                 if (bkpDest == UNDEF) // permanently delete
                 {
@@ -3909,13 +3882,9 @@
                     Node* destinationNode = mClient.nodebyhandle(bkpDest);
                     if (destinationNode)
                     {
-<<<<<<< HEAD
                         NodeHandle prevParent;
                         prevParent.set6byte(remoteNode->parenthandle);
                         mClient.rename(remoteNode, destinationNode, SYNCDEL_NONE, prevParent, nullptr, nullptr);
-=======
-                        mClient.reqs.add(new CommandBackupRemove(&mClient, config.mBackupId));
->>>>>>> 46afb09d
                     }
                 }
             }
