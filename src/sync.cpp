--- conflicted
+++ resolved
@@ -1391,27 +1391,7 @@
         // update our list of subtree roots containing such paths
         resolved = true;
 
-        for (auto i = sf.stall.cloud.begin(); i != sf.stall.cloud.end(); )
-        {
-<<<<<<< HEAD
-            sf.stall.waitingCloud(cloudPath, cloudPath2, localpath, r);
-=======
-            if (IsContainingCloudPathOf(i->first, cloudPath))
-            {
-                // we already have a parent or ancestor listed
-                return;
-            }
-            else if (IsContainingCloudPathOf(cloudPath, i->first))
-            {
-                // this new path is the parent or ancestor
-                i = sf.stall.cloud.erase(i);
-            }
-            else ++i;
->>>>>>> 8c491943
-        }
-        sf.stall.cloud[cloudPath].reason = r;
-        sf.stall.cloud[cloudPath].involvedCloudPath = cloudPath2;
-        sf.stall.cloud[cloudPath].involvedLocalPath = localpath;
+        sf.stall.waitingCloud(cloudPath, cloudPath2, localpath, r);
     }
 
     void waitingLocal(const LocalPath& localPath, const LocalPath& localPath2, const string& cloudPath, SyncWaitReason r)
@@ -1420,27 +1400,7 @@
         // update our list of subtree roots containing such paths
         resolved = true;
 
-        for (auto i = sf.stall.local.begin(); i != sf.stall.local.end(); )
-        {
-<<<<<<< HEAD
-            sf.stall.waitingLocal(localPath, localPath2, cloudPath, r);
-=======
-            if (i->first.isContainingPathOf(localPath))
-            {
-                // we already have a parent or ancestor listed
-                return;
-            }
-            else if (localPath.isContainingPathOf(i->first))
-            {
-                // this new path is the parent or ancestor
-                i = sf.stall.local.erase(i);
-            }
-            else ++i;
->>>>>>> 8c491943
-        }
-        sf.stall.local[localPath].reason = r;
-        sf.stall.local[localPath].involvedLocalPath = localPath2;
-        sf.stall.local[localPath].involvedCloudPath = cloudPath;
+        sf.stall.waitingLocal(localPath, localPath2, cloudPath, r);
     }
 
     void noResult()
@@ -2782,11 +2742,7 @@
   , fsaccess(new FSACCESS_CLASS)
   , mSyncFlags(new SyncFlags)
   , mScanService(new ScanService(waiter))
-<<<<<<< HEAD
-  , btheartbeat(rng)
   , mDefaultFilterChain(*fsaccess)
-=======
->>>>>>> 8c491943
 {
     mHeartBeatMonitor.reset(new BackupMonitor(*this));
     syncThread = std::thread([this]() { syncLoop(); });
@@ -8224,25 +8180,18 @@
 
         for (auto& us : mSyncVec)
         {
+            // Has an ignore file failure occured?
+            if (mIgnoreFileFailureContext.signalled())
+            {
+                // Then don't perform any more processing until it's resolved.
+                break;
+            }
             Sync* sync = us->mSync.get();
-            if (sync && (
-                sync->state() == SYNC_ACTIVE ||
-                sync->state() == SYNC_INITIALSCAN))
-            {
-<<<<<<< HEAD
-                // Has an ignore file failure occured?
-                if (mIgnoreFileFailureContext.signalled())
-                {
-                    // Then don't perform any more processing until it's resolved.
-                    break;
-                }
-
-                Sync* sync = us->mSync.get();
-                if (sync && sync->state() >= SYNC_INITIALSCAN)
-=======
+            
+            if (sync && sync->state() >= SYNC_INITIALSCAN)
+            {
 
                 if (sync->dirnotify->mErrorCount.load())
->>>>>>> 8c491943
                 {
                     LOG_err << "Sync " << toHandle(sync->getConfig().getBackupId()) << " had a filesystem notification buffer overflow.  Triggering full scan.";
                     sync->dirnotify->mErrorCount.store(0);
