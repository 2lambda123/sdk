--- conflicted
+++ resolved
@@ -815,7 +815,40 @@
     }
 }
 
-<<<<<<< HEAD
+bool Sync::backupModified()
+{
+    changestate(SYNC_DISABLED, BACKUP_MODIFIED, false, true);
+    return false;
+}
+
+bool Sync::isBackup() const
+{
+    return getConfig().isBackup();
+}
+
+bool Sync::isBackupMirroring() const
+{
+    return getConfig().getBackupState() == SYNC_BACKUP_MIRROR;
+}
+
+bool Sync::isBackupMonitoring() const
+{
+    return getConfig().getBackupState() == SYNC_BACKUP_MONITOR;
+}
+
+void Sync::backupMonitor()
+{
+    auto& config = getConfig();
+
+    assert(config.getBackupState() == SYNC_BACKUP_MIRROR);
+
+    config.setBackupState(SYNC_BACKUP_MONITOR);
+
+    assert(client);
+
+    client->syncs.saveSyncConfig(config);
+}
+
 bool Sync::active() const
 {
     switch (state)
@@ -854,40 +887,6 @@
 Node* Sync::cloudRoot()
 {
     return client->nodeByHandle(localroot->syncedCloudNodeHandle);
-=======
-bool Sync::backupModified()
-{
-    changestate(SYNC_DISABLED, BACKUP_MODIFIED, false, true);
-    return false;
-}
-
-bool Sync::isBackup() const
-{
-    return getConfig().isBackup();
-}
-
-bool Sync::isBackupMirroring() const
-{
-    return getConfig().getBackupState() == SYNC_BACKUP_MIRROR;
-}
-
-bool Sync::isBackupMonitoring() const
-{
-    return getConfig().getBackupState() == SYNC_BACKUP_MONITOR;
-}
-
-void Sync::backupMonitor()
-{
-    auto& config = getConfig();
-
-    assert(config.getBackupState() == SYNC_BACKUP_MIRROR);
-
-    config.setBackupState(SYNC_BACKUP_MONITOR);
-
-    assert(client);
-
-    client->syncs.saveSyncConfig(config);
->>>>>>> e93fc3b7
 }
 
 void Sync::addstatecachechildren(uint32_t parent_dbid, idlocalnode_map* tmap, LocalPath& localpath, LocalNode *p, int maxdepth)
@@ -1051,9 +1050,6 @@
 
 void Sync::cachenodes()
 {
-<<<<<<< HEAD
-    if (statecachetable && (state == SYNC_ACTIVE || (state == SYNC_INITIALSCAN /*&& insertq.size() > 100*/)) && (deleteq.size() || insertq.size()))
-=======
     // Purge the queues if we have no state cache.
     if (!statecachetable)
     {
@@ -1061,8 +1057,7 @@
         insertq.clear();
     }
 
-    if ((state == SYNC_ACTIVE || (state == SYNC_INITIALSCAN && insertq.size() > 100)) && (deleteq.size() || insertq.size()))
->>>>>>> e93fc3b7
+    if ((state == SYNC_ACTIVE || (state == SYNC_INITIALSCAN /*&& insertq.size() > 100*/)) && (deleteq.size() || insertq.size()))
     {
         LOG_debug << client->clientname << "Saving LocalNode database with " << insertq.size() << " additions and " << deleteq.size() << " deletions";
         statecachetable->begin();
@@ -1397,12 +1392,6 @@
     }
 };
 
-<<<<<<< HEAD
-=======
-    LocalNode* parent;
-    string path;           // UTF-8 representation of tmppath
-    LocalPath tmppath;     // full path represented by l + localpath
->>>>>>> e93fc3b7
 
 bool Sync::checkLocalPathForMovesRenames(syncRow& row, syncRow& parentRow, LocalPath& fullPath, bool& rowResult)
 {
@@ -1428,37 +1417,14 @@
 
         // we already checked fsid differs before calling
 
-<<<<<<< HEAD
         // was the file overwritten by moving an existing file over it?
         if (LocalNode* sourceLocalNode = client->findLocalNodeByFsid(row.fsNode->fsid, row.fsNode->type, row.fsNode->fingerprint, *this, nullptr))
-=======
-        string name = tmppath.leafName().toPath(*client->fsaccess);
-        path = tmppath.toPath(*client->fsaccess);
-
-        if (!client->app->sync_syncable(this, name.c_str(), tmppath))
-        {
-            LOG_debug << "Excluded: " << path;
-            return NULL;
-        }
-
-        // look up deepest existing LocalNode by path, store remainder (if any) in newname
-
-        LocalPath newname;     // portion of tmppath not covered by the existing
-                               // LocalNode structure (always the last path component
-                               // that does not have a corresponding LocalNode yet)
-
-        LocalNode *tmp = localnodebypath(l, *input_localpath, &parent, &newname);
-        size_t index = 0;
-
-        if (newname.findNextSeparator(index))
->>>>>>> e93fc3b7
         {
             assert(parentRow.syncNode);
             ProgressingMonitor monitor(client);
 
             if (!row.syncNode)
             {
-<<<<<<< HEAD
                 resolve_makeSyncNode_fromFS(row, parentRow, fullPath, false);
                 assert(row.syncNode);
             }
@@ -1474,26 +1440,6 @@
                 rowResult = false;
                 return true;
             }
-=======
-                // Passing immediate == false, so that if we are being called from DIREVENTS,
-                // we will break the loop rather than always being called back for the item we just pushed
-                dirnotify->notify(DirNotify::DIREVENTS, parent, LocalPath(newname), false);
-            }
-            return NULL;
-        }
-
-        l = tmp;
-
-        // path invalid?
-        if ((!l && newname.empty()) || !path.size())
-        {
-            LOG_warn << "Invalid path: " << path;
-            return NULL;
-        }
-
-        isroot = l == localroot.get() && newname.empty();
-    }
->>>>>>> e93fc3b7
 
             // catch the not so unlikely case of a false fsid match due to
             // e.g. a file deletion/creation cycle that reuses the same inode
@@ -2735,7 +2681,7 @@
     return n;
 }
 
-size_t Syncs::numSyncs()
+unsigned Syncs::numSyncs()
 {
     return unsigned(mSyncVec.size());
 }
@@ -2863,36 +2809,6 @@
     }
 }
 
-<<<<<<< HEAD
-//todo:  maybe uncomment this backup name stuff when it's reliable
-
-    //// accumulate all changes for *!bn to update it in one shoot
-    //set<string> backupIds;
-    //for (auto &it : mSyncVec)
-    //{
-    //    backupIds.insert(string(Base64Str<MegaClient::BACKUPHANDLE>(it->mConfig.getBackupId())));
-    //}
-    //attr_t attrType = ATTR_BACKUP_NAMES;
-    //User *ownUser = mClient.finduser(mClient.me);
-    //const std::string *oldValue = ownUser->getattr(attrType);
-    //if (oldValue && ownUser->isattrvalid(attrType))
-    //{
-    //    std::unique_ptr<TLVstore> tlv(TLVstore::containerToTLVrecords(oldValue, &mClient.key));
-    //    for (auto &backupId : backupIds) tlv->reset(backupId);
-
-    //    // serialize and encrypt the TLV container
-    //    std::unique_ptr<std::string> container(tlv->tlvRecordsToContainer(mClient.rng, &mClient.key));
-    //    mClient.putua(attrType, (byte *)container->data(), unsigned(container->size()));
-    //}
-    //else
-    //{
-    //    assert(false);
-    //    LOG_err << "Backup names not available upon purge syncs";
-    //}
-
-    // finally, remove all syncs as usual, unregistering (removeSyncByIndex())
-    removeSelectedSyncs([](SyncConfig&, Sync*) { return true; });
-=======
 void Syncs::purgeSyncs()
 {
     if (!mSyncConfigStore) return;
@@ -2913,7 +2829,6 @@
             mSyncConfigStore->removeDrive(drive);
         }
     }
->>>>>>> e93fc3b7
 }
 
 void Syncs::removeSyncByIndex(size_t index)
@@ -3116,7 +3031,6 @@
     }
 }
 
-<<<<<<< HEAD
 
 void Sync::recursiveCollectNameConflicts(syncRow& row, list<NameConflict>& ncs)
 {
@@ -4879,10 +4793,6 @@
 #endif
 }
 
-const unsigned int JSONSyncConfigDB::NUM_SLOTS = 2; //number of configuration versions to save. Do not set to > 10.
-=======
->>>>>>> e93fc3b7
-
 #ifdef _WIN32
 #define PATHSTRING(s) L ## s
 #else // _WIN32
