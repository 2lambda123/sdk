/**
* @file textchat.cpp
* @brief Class for manipulating text chat
*
* (c) 2013-2022 by Mega Limited, Wellsford, New Zealand
*
* This file is part of the MEGA SDK - Client Access Engine.
*
* Applications using the MEGA API must present a valid application key
* and comply with the the rules set forth in the Terms of Service.
*
* The MEGA SDK is distributed in the hope that it will be useful,
* but WITHOUT ANY WARRANTY; without even the implied warranty of
* MERCHANTABILITY or FITNESS FOR A PARTICULAR PURPOSE.
*
* @copyright Simplified (2-clause) BSD License.
*
* You should have received a copy of the license along with this
* program.
*/

#include "mega/textchat.h"
#include "mega/utils.h"
#include "mega/megaclient.h"
#include "mega/base64.h"

namespace mega {

#ifdef ENABLE_CHAT
/* class scheduledFlags */
ScheduledFlags::ScheduledFlags (unsigned long numericValue)
    : mFlags(numericValue)
{
}

ScheduledFlags::ScheduledFlags(const mega::ScheduledFlags *flags)
    : mFlags(flags ? flags->getNumericValue() : 0)
{
}

ScheduledFlags::~ScheduledFlags()
{
}

ScheduledFlags* ScheduledFlags::copy() const
{
    return new ScheduledFlags(this);
}

unsigned long ScheduledFlags::getNumericValue() const       { return mFlags.to_ulong(); }
bool ScheduledFlags::isEmpty() const                        { return mFlags.none(); }
bool ScheduledFlags::equalTo(const ScheduledFlags* f) const
{
    if (!f) { return false; }
    return mFlags.to_ulong() == f->mFlags.to_ulong();
}

bool ScheduledFlags::serialize(string& out) const
{
    CacheableWriter w(out);
    w.serializeu32(static_cast<uint32_t>(mFlags.to_ulong()));
    return true;
}

ScheduledFlags* ScheduledFlags::unserialize(const std::string &in)
{
    if (in.empty())  { return nullptr; }
    uint32_t flagsNum = 0;
    CacheableReader r(in);
    if (!r.unserializeu32(flagsNum))
    {
        assert(false);
        LOG_err << "ScheduledFlags unserialization failed at field flagsNum";
        return nullptr;
    }

    return new ScheduledFlags(flagsNum);
}

/* class scheduledRules */
ScheduledRules::ScheduledRules(int freq,
                              int interval,
                              const string& until,
                              const rules_vector* byWeekDay,
                              const rules_vector* byMonthDay,
                              const rules_map* byMonthWeekDay)
    : mFreq(isValidFreq(freq) ? static_cast<freq_type_t>(freq) : FREQ_INVALID),
      mInterval(isValidInterval(interval) ? interval : INTERVAL_INVALID),
      mUntil(until),
      mByWeekDay(byWeekDay ? new rules_vector(*byWeekDay) : nullptr),
      mByMonthDay(byMonthDay ? new rules_vector(*byMonthDay) : nullptr),
      mByMonthWeekDay(byMonthWeekDay ? new rules_map(byMonthWeekDay->begin(), byMonthWeekDay->end()) : nullptr)
{
}

ScheduledRules::ScheduledRules(const ScheduledRules* rules)
    : mFreq(isValidFreq(rules->freq()) ? rules->freq() : FREQ_INVALID),
      mInterval(isValidInterval(rules->interval()) ? rules->interval() : INTERVAL_INVALID),
      mUntil(rules->until()),
      mByWeekDay(rules->byWeekDay() ? new rules_vector(*rules->byWeekDay()) : nullptr),
      mByMonthDay(rules->byMonthDay() ? new rules_vector(*rules->byMonthDay()) : nullptr),
      mByMonthWeekDay(rules->byMonthWeekDay() ? new rules_map(rules->byMonthWeekDay()->begin(), rules->byMonthWeekDay()->end()) : nullptr)
{
}

ScheduledRules* ScheduledRules::copy() const
{
    return new ScheduledRules(this);
}

ScheduledRules::~ScheduledRules()
{
}

ScheduledRules::freq_type_t ScheduledRules::freq() const                    { return mFreq; }
int ScheduledRules::interval() const                                        { return mInterval; }
const std::string& ScheduledRules::until() const                            { return mUntil;}
const ScheduledRules::rules_vector* ScheduledRules::byWeekDay() const       { return mByWeekDay.get(); }
const ScheduledRules::rules_vector* ScheduledRules::byMonthDay() const      { return mByMonthDay.get(); }
const ScheduledRules::rules_map* ScheduledRules::byMonthWeekDay() const     { return mByMonthWeekDay.get(); }
bool ScheduledRules::isValid() const
{
    return isValidFreq(mFreq);
}

const char* ScheduledRules::freqToString () const
{
    switch (mFreq)
    {
        case 0: return "d";
        case 1: return "w";
        case 2: return "m";
        default: return nullptr;
    }
}

bool ScheduledRules::equalTo(const mega::ScheduledRules *r) const
{
    if (!r)                            { return false; }
    if (mFreq != r->freq())            { return false; }
    if (mInterval != r->interval())    { return false; }
    if (mUntil.compare(r->until()))    { return false; }

    if (mByWeekDay || r->byWeekDay())
    {
        if (!mByWeekDay || !r->byWeekDay()) { return false; }
        if (*mByWeekDay != *r->byWeekDay()) { return false; }
    }

    if (mByMonthDay || r->byMonthDay())
    {
        if (!mByMonthDay || !r->byMonthDay()) { return false; }
        if (*mByMonthDay != *r->byMonthDay()) { return false; }
    }

    if (mByMonthWeekDay || r->byMonthWeekDay())
    {
        if (!mByMonthWeekDay || !r->byMonthWeekDay()) { return false; }
        if (*mByMonthWeekDay != *r->byMonthWeekDay()) { return false; }
    }

    return true;
}

int ScheduledRules::stringToFreq (const char* freq)
{
    if (strcmp(freq, "d") == 0)     { return FREQ_DAILY; }
    if (strcmp(freq, "w") == 0)    { return FREQ_WEEKLY; }
    if (strcmp(freq, "m") == 0)   { return FREQ_WEEKLY; }
    return FREQ_INVALID;
}

bool ScheduledRules::serialize(string& out) const
{
    assert(isValidFreq(mFreq));
    bool hasInterval = isValidInterval(mInterval);
    bool hasUntil = !mUntil.empty();
    bool hasByWeekDay = mByWeekDay.get() && !mByWeekDay->empty();
    bool hasByMonthDay = mByMonthDay.get() && !mByMonthDay->empty();
    bool hasByMonthWeekDay = mByMonthWeekDay.get() && !mByMonthWeekDay->empty();

    CacheableWriter w(out);
    w.serializei32(mFreq);
    w.serializeexpansionflags(hasInterval, hasUntil, hasByWeekDay, hasByMonthDay, hasByMonthWeekDay);

    if (hasInterval) { w.serializei32(mInterval); }
    if (hasUntil)    { w.serializestring(mUntil); }
    if (hasByWeekDay)
    {
        w.serializeu32(static_cast<uint32_t>(mByWeekDay->size()));
        for (auto i: *mByWeekDay)
        {
            w.serializei8(i);
        }
    }

    if (hasByMonthDay)
    {
        w.serializeu32(static_cast<uint32_t>(mByMonthDay->size()));
        for (auto i: *mByMonthDay)
        {
            w.serializei8(i);
        }
    }

    if (hasByMonthWeekDay)
    {
        w.serializeu32(static_cast<uint32_t>(mByMonthWeekDay->size()*2));
        for (auto i: *mByMonthWeekDay)
        {
            w.serializei8(i.first);
            w.serializei8(i.second);
        }
    }
    return true;
}

ScheduledRules* ScheduledRules::unserialize(const string& in)
{
    if (in.empty())  { return nullptr; }
    int freq = FREQ_INVALID;
    int interval = INTERVAL_INVALID;
    std::string until;
    rules_vector byWeekDay;
    rules_vector byMonthDay;
    rules_map byMonthWeekDay;
    constexpr unsigned int flagsSize = 5;
    unsigned char expansions[8];  // must be defined with size 8
    uint32_t auxSize = 0;

    CacheableReader r(in);
    if (!r.unserializei32(freq) || !r.unserializeexpansionflags(expansions, flagsSize))
    {
       assert(false);
       LOG_err << "Failure at schedule meeting rules unserialization";
       return nullptr;
    }

    bool hasInterval        = expansions[0];
    bool hasUntil           = expansions[1];
    bool hasByWeekDay       = expansions[2];
    bool hasByMonthDay      = expansions[3];
    bool hasByMonthWeekDay  = expansions[4];

    if (hasInterval && !r.unserializei32(interval))
    {
        assert(false);
        LOG_err << "Failure at schedule meeting rules unserialization interval";
        return nullptr;
    }

    if (hasUntil && !r.unserializestring(until))
    {
        assert(false);
        LOG_err << "Failure at schedule meeting rules unserialization until";
        return nullptr;
    }

    auxSize = 0;
    if (hasByWeekDay)
    {
        if (!r.unserializeu32(auxSize))
        {
            assert(false);
            LOG_err << "Failure at schedule meeting rules unserialization byWeekDay vector size";
            return nullptr;
        }

        for (size_t i = 0; i < auxSize; i++)
        {
           int8_t element = 0;
           if (r.unserializei8(element))
           {
               byWeekDay.emplace_back(element);
           }
           else
           {
               assert(false);
               LOG_err << "Failure at schedule meeting rules unserialization byWeekDay";
               return nullptr;
           }
        }
    }

    auxSize = 0;
    if (hasByMonthDay)
    {
        if (!r.unserializeu32(auxSize))
        {
            assert(false);
            LOG_err << "Failure at schedule meeting rules unserialization byMonthDay vector size";
            return nullptr;
        }

        for (size_t i = 0; i < auxSize; i++)
        {
           int8_t element = 0;
           if (r.unserializei8(element))
           {
               byMonthDay.emplace_back(element);
           }
           else
           {
               assert(false);
               LOG_err << "Failure at schedule meeting rules unserialization byMonthDay";
               return nullptr;
           }
        }
    }

    auxSize = 0;
    if (hasByMonthWeekDay)
    {
        if (!r.unserializeu32(auxSize))
        {
            assert(false);
            LOG_err << "Failure at schedule meeting rules unserialization byMonthWeekDay vector size";
            return nullptr;
        }


        for (size_t i = 0; i < auxSize / 2; i++)
        {
           int8_t key = 0;
           int8_t value = 0;
           if (r.unserializei8(key) && r.unserializei8(value))
           {
              byMonthWeekDay.emplace(key, value);
           }
           else
           {
               assert(false);
               LOG_err << "Failure at schedule meeting rules unserialization byMonthWeekDay";
               return nullptr;
           }
        }
    }

    return new ScheduledRules(freq,
                              hasInterval ? interval : -1,
                              until,
                              hasByWeekDay ? &byWeekDay : nullptr,
                              hasByMonthDay ? &byMonthDay: nullptr,
                              hasByMonthWeekDay ? &byMonthWeekDay: nullptr);
}

/* class scheduledMeeting */
ScheduledMeeting::ScheduledMeeting(handle chatid, const std::string &timezone, const std::string &startDateTime, const std::string &endDateTime,
                                const std::string &title, const std::string &description, handle organizerUserId, handle schedId,
                                handle parentSchedId, int cancelled, const std::string &attributes,
                                const std::string &overrides, ScheduledFlags* flags, ScheduledRules* rules)
    : mChatid(chatid),
      mOrganizerUserId(organizerUserId),
      mSchedId(schedId),
      mParentSchedId(parentSchedId),
      mTimezone(timezone),
      mStartDateTime(startDateTime ),
      mEndDateTime(endDateTime),
      mTitle(title),
      mDescription(description),
      mAttributes(attributes),
      mOverrides(overrides),
      mCancelled(cancelled),
      mFlags(flags ? flags->copy() : nullptr),
      mRules(rules ? rules->copy() : nullptr)
{
}

ScheduledMeeting::ScheduledMeeting(const ScheduledMeeting* scheduledMeeting)
    : mChatid(scheduledMeeting->chatid()),
      mOrganizerUserId(scheduledMeeting->organizerUserid()),
      mSchedId(scheduledMeeting->schedId()),
      mParentSchedId(scheduledMeeting->parentSchedId()),
      mTimezone(scheduledMeeting->timezone()),
      mStartDateTime(scheduledMeeting->startDateTime()),
      mEndDateTime(scheduledMeeting->endDateTime()),
      mTitle(scheduledMeeting->title()),
      mDescription(scheduledMeeting->description()),
      mAttributes(scheduledMeeting->attributes()),
      mOverrides(scheduledMeeting->overrides()),
      mCancelled(scheduledMeeting->cancelled()),
      mFlags(scheduledMeeting->flags() ? scheduledMeeting->flags()->copy() : nullptr),
      mRules(scheduledMeeting->rules() ? scheduledMeeting->rules()->copy() : nullptr)
{
}

ScheduledMeeting* ScheduledMeeting::copy() const
{
   return new ScheduledMeeting(this);
}

ScheduledMeeting::~ScheduledMeeting()
{
}

void ScheduledMeeting::setSchedId(handle schedId)                       { mSchedId = schedId; }

handle ScheduledMeeting::chatid() const                                 { return mChatid; }
handle ScheduledMeeting::organizerUserid() const                        { return mOrganizerUserId; }
handle ScheduledMeeting::schedId() const                                { return mSchedId; }
handle ScheduledMeeting::parentSchedId() const                          { return mParentSchedId; }
const string& ScheduledMeeting::timezone() const                        { return mTimezone; }
const string& ScheduledMeeting::startDateTime() const                   { return mStartDateTime; }
const string& ScheduledMeeting::endDateTime() const                     { return mEndDateTime; }
const string& ScheduledMeeting::title() const                           { return mTitle; }
const string& ScheduledMeeting::description() const                     { return mDescription; }
const string& ScheduledMeeting::attributes() const                      { return mAttributes; }
const string& ScheduledMeeting::overrides() const                       { return mOverrides; }
int ScheduledMeeting::cancelled() const                                 { return mCancelled; }
const ScheduledFlags* ScheduledMeeting::flags() const                   { return mFlags.get(); }
const mega::ScheduledRules *ScheduledMeeting::rules() const             { return mRules.get(); }

bool ScheduledMeeting::isValid() const
{
    if (mSchedId == UNDEF)
    {
        LOG_warn << "Invalid scheduled meeting schedId. chatid: " << Base64Str<MegaClient::USERHANDLE>(mChatid);
        return false;
    }
    if (mChatid == UNDEF)
    {
        LOG_warn << "Invalid scheduled meeting chatid. schedId: " << Base64Str<MegaClient::USERHANDLE>(mSchedId);
        return false;
    }
    if (mOrganizerUserId == UNDEF)
    {
        LOG_warn << "Invalid scheduled meeting organizer user id. schedId: " << Base64Str<MegaClient::USERHANDLE>(mSchedId);
        return false;
    }
    if (mTimezone.empty())
    {
        LOG_warn << "Invalid scheduled meeting timezone. schedId: " << Base64Str<MegaClient::USERHANDLE>(mSchedId);
        return false;
    }
    if (mStartDateTime.empty())
    {
        LOG_warn << "Invalid scheduled meeting StartDateTime. schedId: " << Base64Str<MegaClient::USERHANDLE>(mSchedId);
        return false;
    }
    if (mEndDateTime.empty())
    {
        LOG_warn << "Invalid scheduled meeting EndDateTime. schedId: " << Base64Str<MegaClient::USERHANDLE>(mSchedId);
        return false;
    }
    if (mTitle.empty())
    {
        LOG_warn << "Invalid scheduled meeting title. schedId: " << Base64Str<MegaClient::USERHANDLE>(mSchedId);
        return false;
    }
    if (mRules && !mRules->isValid())
    {
        LOG_warn << "Invalid scheduled meeting rules. schedId: " << Base64Str<MegaClient::USERHANDLE>(mSchedId);
        return false;
    }
    return true;
}

bool ScheduledMeeting::equalTo(const ScheduledMeeting* sm) const
{
    if (!sm)                                            { return false; }
    if (parentSchedId() != sm->parentSchedId())         { return false; }
    if (mTimezone.compare(sm->timezone()))              { return false; }
    if (mStartDateTime.compare(sm->startDateTime()))	{ return false; }
    if (mEndDateTime.compare(sm->endDateTime()))		{ return false; }
    if (mTitle.compare(sm->title()))                    { return false; }
    if (mDescription.compare(sm->description()))		{ return false; }
    if (mAttributes.compare(sm->attributes()))          { return false; }
    if (mOverrides.compare(sm->overrides()))            { return false; }
    if (mCancelled != sm->cancelled())                  { return false; }

    if (mFlags || sm->flags())
    {
        if (mFlags && !mFlags->equalTo(sm->flags()))            { return false; }
        if (sm->flags() && !sm->flags()->equalTo(mFlags.get())) { return false; }
    }

    if (mRules || sm->rules())
    {
        if (mRules && !mRules->equalTo(sm->rules()))            { return false; }
        if (sm->rules() && !sm->rules()->equalTo(mRules.get())) { return false; }
    }

    return true;
}

bool ScheduledMeeting::serialize(string& out) const
{
    if (schedId() == UNDEF)
    {
        assert(false);
        LOG_warn << "ScheduledMeeting::serialize: Invalid scheduled meeting with an UNDEF schedId";
        return false;
    }

    bool hasParentSchedId = parentSchedId() != UNDEF;
    bool hasAttributes = !attributes().empty();
    bool hasOverrides = !overrides().empty();
    bool hasCancelled = cancelled() >= 0;
    bool hasflags = flags();
    bool hasRules = rules();

    CacheableWriter w(out);
    w.serializehandle(schedId());
    w.serializehandle(organizerUserid());
    w.serializestring(mTimezone);
    w.serializestring(mStartDateTime);
    w.serializestring(mEndDateTime);
    w.serializestring(mTitle);
    w.serializestring(mDescription);
    w.serializeexpansionflags(hasParentSchedId, hasAttributes, hasOverrides, hasCancelled, hasflags, hasRules);

    if (hasParentSchedId) { w.serializehandle(parentSchedId());}
    if (hasAttributes)    { w.serializestring(mAttributes); }
    if (hasOverrides)     { w.serializestring(mOverrides); }
    if (hasCancelled)     { w.serializei32(cancelled()); }
    if (hasflags)
    {
        std::string flagsStr;
        if (flags()->serialize(flagsStr))
        {
            w.serializestring(flagsStr);
        }
    }
    if (hasRules)
    {
        std::string rulesStr;
        if (rules()->serialize(rulesStr))
        {
            w.serializestring(rulesStr);
        }
    }
    return true;
}

ScheduledMeeting* ScheduledMeeting::unserialize(const string& in, handle chatid)
{
    if (in.empty())  { return nullptr; }
    handle organizerUserid = UNDEF;
    handle schedId = UNDEF;
    handle parentSchedId = UNDEF;
    std::string timezone;
    std::string startDateTime;
    std::string endDateTime;
    std::string title;
    std::string description;
    std::string attributes;
    std::string overrides;
    std::string flagsStr;
    std::string rulesStr;
    int cancelled = -1;
    std::unique_ptr<ScheduledFlags> flags;
    std::unique_ptr<ScheduledRules> rules;
    constexpr unsigned int flagsSize = 6;
    unsigned char expansions[8]; // must be defined with size 8

    CacheableReader r(in);
    if (!r.unserializehandle(schedId) ||
            !r.unserializehandle(organizerUserid) ||
            !r.unserializestring(timezone) ||
            !r.unserializestring(startDateTime) ||
            !r.unserializestring(endDateTime) ||
            !r.unserializestring(title) ||
            !r.unserializestring(description) ||
            !r.unserializeexpansionflags(expansions, flagsSize))
    {
        assert(false);
        LOG_err << "Failure at schedule meeting unserialization";
        return nullptr;
    }

    bool hasParentSchedId   = expansions[0];
    bool hasAttributes      = expansions[1];
    bool hasOverrides       = expansions[2];
    bool hasCancelled       = expansions[3];
    bool hasflags           = expansions[4];
    bool hasRules           = expansions[5];

    if (hasParentSchedId && !r.unserializehandle(parentSchedId))
    {
        assert(false);
        LOG_err << "Failure at schedule meeting unserialization parent Schedule id";
        return nullptr;
    }

    if (hasAttributes && !r.unserializestring(attributes))
    {
        assert(false);
        LOG_err << "Failure at schedule meeting unserialization attributes";
        return nullptr;
    }

    if (hasOverrides && !r.unserializestring(overrides))
    {
       assert(false);
       LOG_err << "Failure at schedule meeting unserialization override";
       return nullptr;
    }

    if (hasCancelled && !r.unserializei32(cancelled))
    {
        assert(false);
        LOG_err << "Failure at schedule meeting unserialization cancelled";
        return nullptr;
    }

    if (hasflags && r.unserializestring(flagsStr))
    {
       flags.reset(ScheduledFlags::unserialize(flagsStr));
       if (!flags)
       {
           assert(false);
           LOG_err << "Failure at schedule meeting unserialization flags";
           return nullptr;
       }
    }

    if (hasRules && r.unserializestring(rulesStr))
    {
       rules.reset(ScheduledRules::unserialize(rulesStr));
       if (!rules)
       {
           assert(false);
           LOG_err << "Failure at schedule meeting unserialization rules";
           return nullptr;
       }
    }

    return new ScheduledMeeting(chatid, timezone, startDateTime, endDateTime,
                                title, description, organizerUserid, schedId,
                                hasParentSchedId ? parentSchedId : UNDEF,
                                hasCancelled ? cancelled : -1,
                                attributes,
                                overrides,
                                flags.get(), rules.get());
}

TextChat::TextChat()
{
    id = UNDEF;
    priv = PRIV_UNKNOWN;
    shard = -1;
    userpriv = NULL;
    group = false;
    ou = UNDEF;
    resetTag();
    ts = 0;
    flags = 0;
    publicchat = false;
    chatOptions = 0;

    memset(&changed, 0, sizeof(changed));
}

TextChat::~TextChat()
{
    delete userpriv;
}

bool TextChat::serialize(string *d)
{
    unsigned short ll;

    d->append((char*)&id, sizeof id);
    d->append((char*)&priv, sizeof priv);
    d->append((char*)&shard, sizeof shard);

    ll = (unsigned short)(userpriv ? userpriv->size() : 0);
    d->append((char*)&ll, sizeof ll);
    if (userpriv)
    {
        userpriv_vector::iterator it = userpriv->begin();
        while (it != userpriv->end())
        {
            handle uh = it->first;
            d->append((char*)&uh, sizeof uh);

            privilege_t priv = it->second;
            d->append((char*)&priv, sizeof priv);

            it++;
        }
    }

    d->append((char*)&group, sizeof group);

    // title is a binary array
    ll = (unsigned short)title.size();
    d->append((char*)&ll, sizeof ll);
    d->append(title.data(), ll);

    d->append((char*)&ou, sizeof ou);
    d->append((char*)&ts, sizeof(ts));

    char hasAttachments = attachedNodes.size() != 0;
    d->append((char*)&hasAttachments, 1);

    d->append((char*)&flags, 1);

    char mode = publicchat ? 1 : 0;
    d->append((char*)&mode, 1);

    char hasUnifiedKey = unifiedKey.size() ? 1 : 0;
    d->append((char *)&hasUnifiedKey, 1);

    char meetingRoom = meeting ? 1 : 0;
    d->append((char*)&meetingRoom, 1);

    d->append((char*)&chatOptions, 1);

    char hasSheduledMeetings = !mScheduledMeetings.empty() ? 1 : 0;
    d->append((char*)&hasSheduledMeetings, 1);

    d->append("\0\0\0", 3); // additional bytes for backwards compatibility

    if (hasAttachments)
    {
        ll = (unsigned short)attachedNodes.size();  // number of nodes with granted access
        d->append((char*)&ll, sizeof ll);

        for (attachments_map::iterator it = attachedNodes.begin(); it != attachedNodes.end(); it++)
        {
            d->append((char*)&it->first, sizeof it->first); // nodehandle

            ll = (unsigned short)it->second.size(); // number of users with granted access to the node
            d->append((char*)&ll, sizeof ll);
            for (set<handle>::iterator ituh = it->second.begin(); ituh != it->second.end(); ituh++)
            {
                d->append((char*)&(*ituh), sizeof *ituh);   // userhandle
            }
        }
    }

    if (hasUnifiedKey)
    {
        ll = (unsigned short) unifiedKey.size();
        d->append((char *)&ll, sizeof ll);
        d->append((char*) unifiedKey.data(), unifiedKey.size());
    }

    if (hasSheduledMeetings)
    {
        // serialize the number of scheduledMeetings
        ll = static_cast<unsigned short>(mScheduledMeetings.size());
        d->append((char *)&ll, sizeof ll);

        for (auto i = mScheduledMeetings.begin(); i != mScheduledMeetings.end(); i++)
        {
            std::string schedMeetingStr;
            if (i->second->serialize(schedMeetingStr))
            {
                // records should fit in 64KB (unsigned short max), since the API restricts
                // the size of description/title to 4K/256 chars, but just in case it happened
                // to have a larger record, just throw an error
                if (schedMeetingStr.size() > std::numeric_limits<unsigned short>::max())
                {
                    assert(false);
                    LOG_err << "Scheduled meeting record too long. Skipping";

                    ll = 0;
                    d->append((char *)&ll, sizeof ll);
                    continue;
                }

                ll = static_cast<unsigned short>(schedMeetingStr.size());
                d->append((char *)&ll, sizeof ll);
                d->append((char *)schedMeetingStr.data(), schedMeetingStr.size());
            }
        }
    }
    return true;
}

TextChat* TextChat::unserialize(class MegaClient *client, string *d)
{
    handle id;
    privilege_t priv;
    int shard;
    userpriv_vector *userpriv = NULL;
    bool group;
    string title;   // byte array
    handle ou;
    m_time_t ts;
    byte flags;
    char hasAttachments;
    attachments_map attachedNodes;
    bool publicchat;
    string unifiedKey;
    std::vector<string> scheduledMeetingsStr;

    unsigned short ll;
    const char* ptr = d->data();
    const char* end = ptr + d->size();

    if (ptr + sizeof(handle) + sizeof(privilege_t) + sizeof(int) + sizeof(short) > end)
    {
        return NULL;
    }

    id = MemAccess::get<handle>(ptr);
    ptr += sizeof id;

    priv = MemAccess::get<privilege_t>(ptr);
    ptr += sizeof priv;

    shard = MemAccess::get<int>(ptr);
    ptr += sizeof shard;

    ll = MemAccess::get<unsigned short>(ptr);
    ptr += sizeof ll;
    if (ll)
    {
        if (ptr + ll * (sizeof(handle) + sizeof(privilege_t)) > end)
        {
            return NULL;
        }

        userpriv = new userpriv_vector();

        for (unsigned short i = 0; i < ll; i++)
        {
            handle uh = MemAccess::get<handle>(ptr);
            ptr += sizeof uh;

            privilege_t priv = MemAccess::get<privilege_t>(ptr);
            ptr += sizeof priv;

            userpriv->push_back(userpriv_pair(uh, priv));
        }

        if (priv == PRIV_RM)    // clear peerlist if removed
        {
            delete userpriv;
            userpriv = NULL;
        }
    }

    if (ptr + sizeof(bool) + sizeof(unsigned short) > end)
    {
        delete userpriv;
        return NULL;
    }

    group = MemAccess::get<bool>(ptr);
    ptr += sizeof group;

    ll = MemAccess::get<unsigned short>(ptr);
    ptr += sizeof ll;
    if (ll)
    {
        if (ptr + ll > end)
        {
            delete userpriv;
            return NULL;
        }
        title.assign(ptr, ll);
    }
    ptr += ll;

    if (ptr + sizeof(handle) + sizeof(m_time_t) + sizeof(char) + 9 > end)
    {
        delete userpriv;
        return NULL;
    }

    ou = MemAccess::get<handle>(ptr);
    ptr += sizeof ou;

    ts = MemAccess::get<m_time_t>(ptr);
    ptr += sizeof(m_time_t);

    hasAttachments = MemAccess::get<char>(ptr);
    ptr += sizeof hasAttachments;

    flags = MemAccess::get<char>(ptr);
    ptr += sizeof(char);

    char mode = MemAccess::get<char>(ptr);
    publicchat = (mode == 1);
    ptr += sizeof(char);

    char hasUnifiedKey = MemAccess::get<char>(ptr);
    ptr += sizeof(char);

    char meetingRoom = MemAccess::get<char>(ptr);
    ptr += sizeof(char);

    byte chatOptions = static_cast<byte>(MemAccess::get<char>(ptr));
    ptr += sizeof(char);

    char hasScheduledMeeting = MemAccess::get<char>(ptr);
    ptr += sizeof(char);

    for (int i = 3; i--;)
    {
        if (ptr + MemAccess::get<unsigned char>(ptr) < end)
        {
            ptr += MemAccess::get<unsigned char>(ptr) + 1;
        }
    }

    if (hasAttachments)
    {
        unsigned short numNodes = 0;
        if (ptr + sizeof numNodes > end)
        {
            delete userpriv;
            return NULL;
        }

        numNodes = MemAccess::get<unsigned short>(ptr);
        ptr += sizeof numNodes;

        for (int i = 0; i < numNodes; i++)
        {
            handle h = UNDEF;
            unsigned short numUsers = 0;
            if (ptr + sizeof h + sizeof numUsers > end)
            {
                delete userpriv;
                return NULL;
            }

            h = MemAccess::get<handle>(ptr);
            ptr += sizeof h;

            numUsers = MemAccess::get<unsigned short>(ptr);
            ptr += sizeof numUsers;

            handle uh = UNDEF;
            if (ptr + (numUsers * sizeof(uh)) > end)
            {
                delete userpriv;
                return NULL;
            }

            for (int j = 0; j < numUsers; j++)
            {
                uh = MemAccess::get<handle>(ptr);
                ptr += sizeof uh;

                attachedNodes[h].insert(uh);
            }
        }
    }

    if (hasUnifiedKey)
    {
        unsigned short keylen = 0;
        if (ptr + sizeof keylen > end)
        {
            delete userpriv;
            return NULL;
        }

        keylen = MemAccess::get<unsigned short>(ptr);
        ptr += sizeof keylen;

        if (ptr + keylen > end)
        {
            delete userpriv;
            return NULL;
        }

        unifiedKey.assign(ptr, keylen);
        ptr += keylen;
    }

    if (hasScheduledMeeting)
    {
        // unserialize the number of scheduled meetings
        unsigned short schedMeetingsSize = 0;
        if (ptr + sizeof schedMeetingsSize > end)
        {
            delete userpriv;
            return NULL;
        }

        schedMeetingsSize = MemAccess::get<unsigned short>(ptr);
        ptr += sizeof schedMeetingsSize;

        for (auto i = 0; i < schedMeetingsSize; ++i)
        {
            unsigned short len = 0;
            if (ptr + sizeof len > end)
            {
                delete userpriv;
                return NULL;
            }

            len = MemAccess::get<unsigned short>(ptr);
            ptr += sizeof len;

            if (ptr + len > end)
            {
                delete userpriv;
                return NULL;
            }

            std::string aux(ptr, len);
            scheduledMeetingsStr.emplace_back(aux);
            ptr += len;
        }
    }

    if (ptr < end)
    {
        delete userpriv;
        return NULL;
    }

    if (client->chats.find(id) == client->chats.end())
    {
        client->chats[id] = new TextChat();
    }
    else
    {
        LOG_warn << "Unserialized a chat already in RAM";
    }
    TextChat* chat = client->chats[id];
    chat->id = id;
    chat->priv = priv;
    chat->shard = shard;
    chat->userpriv = userpriv;
    chat->group = group;
    chat->title = title;
    chat->ou = ou;
    chat->resetTag();
    chat->ts = ts;
    chat->flags = flags;
    chat->attachedNodes = attachedNodes;
    chat->publicchat = publicchat;
    chat->unifiedKey = unifiedKey;
    chat->meeting = meetingRoom;
    chat->chatOptions = chatOptions;

    for (auto i: scheduledMeetingsStr)
    {
        ScheduledMeeting* auxMeet = ScheduledMeeting::unserialize(i, chat->id);
        if (auxMeet)
        {
            chat->addSchedMeeting(std::unique_ptr<ScheduledMeeting>(auxMeet), false /*notify*/);
        }
        else
        {
            assert(false);
            LOG_err << "Failure at schedule meeting unserialization";
            delete userpriv;
            return NULL;
        }
    }

    memset(&chat->changed, 0, sizeof(chat->changed));

    return chat;
}

void TextChat::setTag(int tag)
{
    if (this->tag != 0)    // external changes prevail
    {
        this->tag = tag;
    }
}

int TextChat::getTag()
{
    return tag;
}

void TextChat::resetTag()
{
    tag = -1;
}

bool TextChat::setNodeUserAccess(handle h, handle uh, bool revoke)
{
    if (revoke)
    {
        attachments_map::iterator uhit = attachedNodes.find(h);
        if (uhit != attachedNodes.end())
        {
            uhit->second.erase(uh);
            if (uhit->second.empty())
            {
                attachedNodes.erase(h);
                changed.attachments = true;
            }
            return true;
        }
    }
    else
    {
        attachedNodes[h].insert(uh);
        changed.attachments = true;
        return true;
    }

    return false;
}

bool TextChat::setFlags(byte newFlags)
{
    if (flags == newFlags)
    {
        return false;
    }

    flags = newFlags;
    changed.flags = true;

    return true;
}

bool TextChat::isFlagSet(uint8_t offset) const
{
    return (flags >> offset) & 1U;
}

void TextChat::addSchedMeetingOccurrence(std::unique_ptr<ScheduledMeeting> sm)
{
    mScheduledMeetingsOcurrences.emplace(sm->schedId(), std::move(sm));
}

void TextChat::clearSchedMeetingOccurrences()
{
    mScheduledMeetingsOcurrences.clear();
}

ScheduledMeeting* TextChat::getSchedMeetingById(handle id)
{
    auto it = mScheduledMeetings.find(id);
    if (it != mScheduledMeetings.end())
    {
        return it->second.get();
    }
    return nullptr;
}

bool TextChat::addSchedMeeting(std::unique_ptr<ScheduledMeeting> sm, bool notify)
{
    if (!sm || id != sm->chatid())
    {
        assert(false);
        return false;
    }
    handle schedId = sm->schedId();
    if (mScheduledMeetings.find(schedId) != mScheduledMeetings.end())
    {
        LOG_err << "addSchedMeeting: scheduled meeting with id: " << Base64Str<MegaClient::CHATHANDLE>(schedId) << " already exits";
        return false;
    }

    mScheduledMeetings.emplace(schedId, std::move(sm));
    if (notify)
    {
        mSchedMeetingsChanged.insert(schedId);
    }
    return true;
}

bool TextChat::removeSchedMeeting(handle schedId)
{
    assert(schedId != UNDEF);
    if (mScheduledMeetings.find(schedId) == mScheduledMeetings.end())
    {
        LOG_err << "removeSchedMeeting: scheduled meeting with id: " << Base64Str<MegaClient::CHATHANDLE>(schedId) << " no longer exists";
        return false;
    }

    deleteSchedMeeting(schedId);
    return true;
}

<<<<<<< HEAD
handle_vector TextChat::removeChildSchedMeetings(handle parentSchedId)
{
    // remove all scheduled meeting whose parent is parentSchedId
    vector<handle> deletedChildren;
=======
handle_set TextChat::removeChildSchedMeetings(handle parentSchedId)
{
    // remove all scheduled meeting whose parent is parentSchedId
    handle_set deletedChildren;
>>>>>>> b6035a08
    for (auto it = mScheduledMeetings.begin(); it != mScheduledMeetings.end(); it++)
    {
        if (it->second->parentSchedId() == parentSchedId)
        {
<<<<<<< HEAD
            deletedChildren.emplace_back(it->second->schedId());
=======
            deletedChildren.insert(it->second->schedId());
>>>>>>> b6035a08
        }
    }

    for_each(begin(deletedChildren), end(deletedChildren), [this](handle sm) { deleteSchedMeeting(sm); });

    return deletedChildren;
}

handle_set TextChat::removeSchedMeetingsOccurrencesAndChildren(handle schedId)
{
    // removes all scheduled meeting occurrences, whose scheduled meeting id OR parent scheduled meeting id, is equal to schedId
    handle_set deletedOccurr;
    for (auto it = mScheduledMeetingsOcurrences.begin(); it != mScheduledMeetingsOcurrences.end(); it++)
    {
        if (it->second->schedId() == schedId || it->second->parentSchedId() == schedId)
        {
            deletedOccurr.insert(it->second->schedId());
        }
    }

    for_each(begin(deletedOccurr), end(deletedOccurr), [this](handle sm) { deleteSchedMeetingOccurrBySchedId(sm); });

    return deletedOccurr;
}

handle_set TextChat::removeChildSchedMeetingsOccurrences(handle parentSchedId)
{
    // remove all scheduled meeting occurrences, whose parent is scheduled meeting id, is equal to parentSchedId
    handle_set deletedOccurr;
    for (auto it = mScheduledMeetingsOcurrences.begin(); it != mScheduledMeetingsOcurrences.end(); it++)
    {
        if (it->second->parentSchedId() == parentSchedId)
        {
            deletedOccurr.insert(it->second->schedId());
        }
    }

    for_each(begin(deletedOccurr), end(deletedOccurr), [this](handle sm) { deleteSchedMeetingOccurrBySchedId(sm); });

    return deletedOccurr;
}

bool TextChat::updateSchedMeeting(std::unique_ptr<ScheduledMeeting> sm)
{
    assert(sm);
    auto it = mScheduledMeetings.find(sm->schedId());
    if (it == mScheduledMeetings.end())
    {
        LOG_err << "updateSchedMeeting: scheduled meeting with id: " << Base64Str<MegaClient::CHATHANDLE>(sm->schedId()) << " no longer exists";
        return false;
    }

    // compare current scheduled meeting with received from API
    if (!sm->equalTo(it->second.get()))
    {
        mSchedMeetingsChanged.insert(sm->schedId());
        it->second = std::move(sm);
    }

    return true;
}

bool TextChat::addOrUpdateSchedMeeting(std::unique_ptr<ScheduledMeeting> sm, bool notify)
{
    if (!sm)
    {
        LOG_err << "addOrUpdateSchedMeeting: invalid scheduled meeting provided";
        assert(false);
        return false;
    }

    return mScheduledMeetings.find(sm->schedId()) == mScheduledMeetings.end()
            ? addSchedMeeting(std::move(sm), notify)
            : updateSchedMeeting(std::move(sm));
}

bool TextChat::setMode(bool publicchat)
{
    if (this->publicchat == publicchat)
    {
        return false;
    }

    this->publicchat = publicchat;
    changed.mode = true;

    return true;
}

bool TextChat::addOrUpdateChatOptions(int speakRequest, int waitingRoom, int openInvite)
{
    if (!group)
    {
        LOG_err << "addOrUpdateChatOptions: trying to update chat options for a non groupal chat: " << toNodeHandle(id);
        assert(false);
        return false;
    }

    ChatOptions currentOptions(static_cast<uint8_t>(chatOptions));
    if (speakRequest != -1) { currentOptions.updateSpeakRequest(speakRequest); }
    if (waitingRoom != -1)  { currentOptions.updateWaitingRoom(waitingRoom); }
    if (openInvite != -1)   { currentOptions.updateOpenInvite(openInvite); }

    if (!currentOptions.isValid())
    {
        LOG_err << "addOrUpdateChatOptions: options value (" << currentOptions.value() <<") is out of range";
        assert(false);
        return false;
    }

    if (chatOptions != currentOptions.value()) // just set as changed if value is different`
    {
        chatOptions = currentOptions.value();
        changed.options = true;
    }
    return true;
}

bool TextChat::setFlag(bool value, uint8_t offset)
{
    if (bool((flags >> offset) & 1U) == value)
    {
        return false;
    }

    flags ^= byte(1U << offset);
    changed.flags = true;

    return true;
}
#endif

} //namespace<|MERGE_RESOLUTION|>--- conflicted
+++ resolved
@@ -1171,26 +1171,15 @@
     return true;
 }
 
-<<<<<<< HEAD
-handle_vector TextChat::removeChildSchedMeetings(handle parentSchedId)
-{
-    // remove all scheduled meeting whose parent is parentSchedId
-    vector<handle> deletedChildren;
-=======
 handle_set TextChat::removeChildSchedMeetings(handle parentSchedId)
 {
     // remove all scheduled meeting whose parent is parentSchedId
     handle_set deletedChildren;
->>>>>>> b6035a08
     for (auto it = mScheduledMeetings.begin(); it != mScheduledMeetings.end(); it++)
     {
         if (it->second->parentSchedId() == parentSchedId)
         {
-<<<<<<< HEAD
-            deletedChildren.emplace_back(it->second->schedId());
-=======
             deletedChildren.insert(it->second->schedId());
->>>>>>> b6035a08
         }
     }
 
