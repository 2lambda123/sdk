/**
 * @file transfer.cpp
 * @brief Pending/active up/download ordered by file fingerprint
 *
 * (c) 2013-2014 by Mega Limited, Auckland, New Zealand
 *
 * This file is part of the MEGA SDK - Client Access Engine.
 *
 * Applications using the MEGA API must present a valid application key
 * and comply with the the rules set forth in the Terms of Service.
 *
 * The MEGA SDK is distributed in the hope that it will be useful,
 * but WITHOUT ANY WARRANTY; without even the implied warranty of
 * MERCHANTABILITY or FITNESS FOR A PARTICULAR PURPOSE.
 *
 * @copyright Simplified (2-clause) BSD License.
 *
 * You should have received a copy of the license along with this
 * program.
 */

#include "mega/transfer.h"
#include "mega/megaclient.h"
#include "mega/transferslot.h"
#include "mega/megaapp.h"
#include "mega/sync.h"
#include "mega/logging.h"
#include "mega/base64.h"
#include "mega/mediafileattribute.h"
#include "megawaiter.h"
#include "mega/utils.h"

namespace mega {

TransferCategory::TransferCategory(direction_t d, filesizetype_t s)
    : direction(d)
    , sizetype(s)
{
}

TransferCategory::TransferCategory(Transfer* t)
    : direction(t->type)
    , sizetype(t->size > 131072 ? LARGEFILE : SMALLFILE)  // Conservative starting point: 131072 is the smallest chunk, we will certainly only use one socket to upload/download
{
}

unsigned TransferCategory::index()
{
    assert(direction == GET || direction == PUT);
    assert(sizetype == LARGEFILE || sizetype == SMALLFILE);
    return 2 + direction * 2 + sizetype;
}

unsigned TransferCategory::directionIndex()
{
    assert(direction == GET || direction == PUT);
    return direction;
}

Transfer::Transfer(MegaClient* cclient, direction_t ctype)
    : bt(cclient->rng, cclient->transferRetryBackoffs[ctype])
{
    type = ctype;
    client = cclient;
    size = 0;
    failcount = 0;
    uploadhandle = 0;
    minfa = 0;
    pos = 0;
    ctriv = 0;
    metamac = 0;
    tag = 0;
    slot = NULL;
    asyncopencontext = NULL;
    progresscompleted = 0;
    finished = false;
    lastaccesstime = 0;
    ultoken = NULL;

    priority = 0;
    state = TRANSFERSTATE_NONE;

    skipserialization = false;

    faputcompletion_it = client->faputcompletion.end();
    transfers_it = client->transfers[type].end();
}

// delete transfer with underlying slot, notify files
Transfer::~Transfer()
{
    if (faputcompletion_it != client->faputcompletion.end())
    {
        client->faputcompletion.erase(faputcompletion_it);
    }

    for (file_list::iterator it = files.begin(); it != files.end(); it++)
    {
        if (finished)
        {
            client->filecachedel(*it, nullptr);
        }

        (*it)->transfer = NULL;
        (*it)->terminated();
    }

    if (!mOptimizedDelete)
    {
        if (transfers_it != client->transfers[type].end())
        {
            client->transfers[type].erase(transfers_it);
        }

        client->transferlist.removetransfer(this);
    }

    if (slot)
    {
        delete slot;
    }

    if (asyncopencontext)
    {
        delete asyncopencontext;
        asyncopencontext = NULL;
        client->asyncfopens--;
    }

    if (finished)
    {
        if (type == GET && !localfilename.empty())
        {
            client->fsaccess->unlinklocal(localfilename);
        }
        client->transfercachedel(this, nullptr);
    }
}

bool Transfer::serialize(string *d)
{
    unsigned short ll;

    d->append((const char*)&type, sizeof(type));

    const auto& tmpstr = localfilename.platformEncoded();
    ll = (unsigned short)tmpstr.size();
    d->append((char*)&ll, sizeof(ll));
    d->append(tmpstr.data(), ll);

    d->append((const char*)filekey, sizeof(filekey));
    d->append((const char*)&ctriv, sizeof(ctriv));
    d->append((const char*)&metamac, sizeof(metamac));
    d->append((const char*)transferkey.data(), sizeof (transferkey));

    chunkmacs.serialize(*d);

    if (!FileFingerprint::serialize(d))
    {
        LOG_err << "Error serializing Transfer: Unable to serialize FileFingerprint";
        return false;
    }

    if (!badfp.serialize(d))
    {
        LOG_err << "Error serializing Transfer: Unable to serialize badfp";
        return false;
    }

    d->append((const char*)&lastaccesstime, sizeof(lastaccesstime));

    char hasUltoken;
    if (ultoken)
    {
        hasUltoken = 2;
        d->append((const char*)&hasUltoken, sizeof(char));
        d->append((const char*)ultoken.get(), NewNode::UPLOADTOKENLEN);
    }
    else
    {
        hasUltoken = 0;
        d->append((const char*)&hasUltoken, sizeof(char));
    }

    // store raid URL string(s) in the same record as non-raid, 0-delimited in the case of raid
    std::string combinedUrls;
    for (std::vector<std::string>::const_iterator i = tempurls.begin(); i != tempurls.end(); ++i)
    {
        combinedUrls.append("", i == tempurls.begin() ? 0 : 1); // '\0' separator
        combinedUrls.append(*i);
    }
    ll = (unsigned short)combinedUrls.size();
    d->append((char*)&ll, sizeof(ll));
    d->append(combinedUrls.data(), ll);

    char s = static_cast<char>(state);
    d->append((const char*)&s, sizeof(s));
    d->append((const char*)&priority, sizeof(priority));
    d->append("", 1);

#ifdef DEBUG
    // very quick debug only double check
    string tempstr = *d;
    transfer_map tempmap[2];
    unique_ptr<Transfer> t(unserialize(client, &tempstr, tempmap));
    assert(t);
    assert(t->localfilename == localfilename);
    assert(t->state == (state == TRANSFERSTATE_PAUSED ? TRANSFERSTATE_PAUSED : TRANSFERSTATE_NONE));
    assert(t->priority == priority);
    assert(t->fingerprint() == fingerprint());
#endif


    return true;
}

Transfer *Transfer::unserialize(MegaClient *client, string *d, transfer_map* transfers)
{
    unsigned short ll;
    const char* ptr = d->data();
    const char* end = ptr + d->size();

    if (ptr + sizeof(direction_t) + sizeof(ll) > end)
    {
        LOG_err << "Transfer unserialization failed - serialized string too short (direction)";
        return NULL;
    }

    direction_t type;
    type = MemAccess::get<direction_t>(ptr);
    ptr += sizeof(direction_t);

    if (type != GET && type != PUT)
    {
        assert(false);
        LOG_err << "Transfer unserialization failed - neither get nor put";
        return NULL;
    }

    ll = MemAccess::get<unsigned short>(ptr);
    ptr += sizeof(ll);

    if (ptr + ll + FILENODEKEYLENGTH + sizeof(int64_t)
            + sizeof(int64_t) + SymmCipher::KEYLENGTH
            + sizeof(ll) > end)
    {
        LOG_err << "Transfer unserialization failed - serialized string too short (filepath)";
        return NULL;
    }

    const char *filepath = ptr;
    ptr += ll;

    Transfer *t = new Transfer(client, type);

    memcpy(t->filekey, ptr, sizeof t->filekey);
    ptr += sizeof(t->filekey);

    t->ctriv = MemAccess::get<int64_t>(ptr);
    ptr += sizeof(int64_t);

    t->metamac = MemAccess::get<int64_t>(ptr);
    ptr += sizeof(int64_t);

    memcpy(t->transferkey.data(), ptr, SymmCipher::KEYLENGTH);
    ptr += SymmCipher::KEYLENGTH;

    t->localfilename = LocalPath::fromPlatformEncoded(std::string(filepath, ll));

    if (!t->chunkmacs.unserialize(ptr, end))
    {
        LOG_err << "Transfer unserialization failed - chunkmacs too long";
        delete t;
        return NULL;
    }

    d->erase(0, ptr - d->data());

    FileFingerprint *fp = FileFingerprint::unserialize(d);
    if (!fp)
    {
        LOG_err << "Error unserializing Transfer: Unable to unserialize FileFingerprint";
        delete t;
        return NULL;
    }

    *(FileFingerprint *)t = *(FileFingerprint *)fp;
    delete fp;

    fp = FileFingerprint::unserialize(d);
    t->badfp = *fp;
    delete fp;

    ptr = d->data();
    end = ptr + d->size();

    if (ptr + sizeof(m_time_t) + sizeof(char) > end)
    {
        LOG_err << "Transfer unserialization failed - fingerprint too long";
        delete t;
        return NULL;
    }

    t->lastaccesstime = MemAccess::get<m_time_t>(ptr);
    ptr += sizeof(m_time_t);


    char hasUltoken = MemAccess::get<char>(ptr);
    ptr += sizeof(char);

    ll = hasUltoken ? ((hasUltoken == 1) ? NewNode::OLDUPLOADTOKENLEN + 1 : NewNode::UPLOADTOKENLEN) : 0;
    if (hasUltoken < 0 || hasUltoken > 2
            || (ptr + ll + sizeof(unsigned short) > end))
    {
        LOG_err << "Transfer unserialization failed - invalid ultoken";
        delete t;
        return NULL;
    }

    if (hasUltoken)
    {
        t->ultoken.reset(new byte[NewNode::UPLOADTOKENLEN]());
        memcpy(t->ultoken.get(), ptr, ll);
        ptr += ll;
    }

    ll = MemAccess::get<unsigned short>(ptr);
    ptr += sizeof(ll);

    if (ptr + ll + 10 > end)
    {
        LOG_err << "Transfer unserialization failed - temp URL too long";
        delete t;
        return NULL;
    }

    std::string combinedUrls;
    combinedUrls.assign(ptr, ll);
    for (size_t p = 0; p < ll; )
    {
        size_t n = combinedUrls.find('\0');
        t->tempurls.push_back(combinedUrls.substr(p, n));
        assert(!t->tempurls.back().empty());
        p += (n == std::string::npos) ? ll : (n + 1);
    }
    if (!t->tempurls.empty() && t->tempurls.size() != 1 && t->tempurls.size() != RAIDPARTS)
    {
        LOG_err << "Transfer unserialization failed - temp URL incorrect components";
        delete t;
        return NULL;
    }
    ptr += ll;

    char state = MemAccess::get<char>(ptr);
    ptr += sizeof(char);
    if (state == TRANSFERSTATE_PAUSED)
    {
        LOG_debug << "Unserializing paused transfer";
        t->state = TRANSFERSTATE_PAUSED;
    }

    t->priority =  MemAccess::get<uint64_t>(ptr);
    ptr += sizeof(uint64_t);

    if (*ptr)
    {
        LOG_err << "Transfer unserialization failed - invalid version";
        delete t;
        return NULL;
    }
    ptr++;

    t->chunkmacs.calcprogress(t->size, t->pos, t->progresscompleted);

    transfers[type].insert(pair<FileFingerprint*, Transfer*>(t, t));
    return t;
}

SymmCipher *Transfer::transfercipher()
{
    return client->getRecycledTemporaryTransferCipher(transferkey.data());
}

void Transfer::removeTransferFile(error e, File* f, DBTableTransactionCommitter* committer)
{
    Transfer *transfer = f->transfer;
    client->filecachedel(f, committer);
    assert(*f->file_it == f);
    transfer->files.erase(f->file_it);
    client->app->file_removed(f, e);
    f->transfer = NULL;
    f->terminated();
}

// transfer attempt failed, notify all related files, collect request on
// whether to abort the transfer, kill transfer if unanimous
void Transfer::failed(const Error& e, DBTableTransactionCommitter& committer, dstime timeleft)
{
    bool defer = false;

    LOG_debug << "Transfer failed with error " << e;

    if (e == API_EOVERQUOTA || e == API_EPAYWALL)
    {
        assert((e == API_EPAYWALL && !timeleft) || (type == PUT && !timeleft) || (type == GET && timeleft)); // overstorage only possible for uploads, overbandwidth for downloads
        if (!slot)
        {
            bt.backoff(timeleft ? timeleft : NEVER);
            client->activateoverquota(timeleft, (e == API_EPAYWALL));
            client->app->transfer_failed(this, e, timeleft);
            ++client->performanceStats.transferTempErrors;
        }
        else
        {
            bool allForeignTargets = true;
            for (auto &file : files)
            {
                if (client->isPrivateNode(file->h))
                {
                    allForeignTargets = false;
                    break;
                }
            }

            /* If all targets are foreign and there's not a bandwidth overquota, transfer must fail.
             * Otherwise we need to activate overquota.
             */
            if (!timeleft && allForeignTargets)
            {
                client->app->transfer_failed(this, e);
            }
            else
            {
                bt.backoff(timeleft ? timeleft : NEVER);
                client->activateoverquota(timeleft, (e == API_EPAYWALL));
            }
        }
    }
    else if (e == API_EARGS || (e == API_EBLOCKED && type == GET) || (e == API_ETOOMANY && type == GET && e.hasExtraInfo()))
    {
        client->app->transfer_failed(this, e);
    }
    else if (e != API_EBUSINESSPASTDUE)
    {
        bt.backoff();
        state = TRANSFERSTATE_RETRYING;
        client->app->transfer_failed(this, e, timeleft);
        client->looprequested = true;
        ++client->performanceStats.transferTempErrors;
    }

#ifdef ENABLE_SYNC
    bool alreadyDisabled = false;
#endif

    for (file_list::iterator it = files.begin(); it != files.end();)
    {
        // Remove files with foreign targets, if transfer failed with a (foreign) storage overquota
        if (e == API_EOVERQUOTA
                && !timeleft
                && client->isForeignNode((*it)->h))
        {
            File *f = (*it++);

#ifdef ENABLE_SYNC
            if (f->syncxfer)
            {
                client->disableSyncContainingNode(f->h, FOREIGN_TARGET_OVERSTORAGE, false);
            }
#endif
            removeTransferFile(API_EOVERQUOTA, f, &committer);
            continue;
        }

        /*
         * If the transfer failed with API_EARGS, the target handle is invalid. For a sync-transfer,
         * the actionpacket will eventually remove the target and the sync-engine will force to
         * disable the synchronization of the folder. For non-sync-transfers, remove the file directly.
         */
        if (e == API_EARGS || (e == API_EBLOCKED && type == GET) || (e == API_ETOOMANY && type == GET && e.hasExtraInfo()))
        {
             File *f = (*it++);
             if (f->syncxfer && e == API_EARGS)
             {
                defer = true;
             }
             else
             {
                removeTransferFile(e, f, &committer);
             }
             continue;
        }

        if (((*it)->failed(e, client) && (e != API_EBUSINESSPASTDUE))
                || (e == API_ENOENT // putnodes returned -9, file-storage server unavailable
                    && type == PUT
                    && tempurls.empty()
                    && failcount < 16) )
        {
            defer = true;
        }

        it++;
    }

    tempurls.clear();
    if (type == PUT)
    {
        chunkmacs.clear();
        progresscompleted = 0;
        ultoken.reset();
        pos = 0;

        if (slot && slot->fa && (slot->fa->mtime != mtime || slot->fa->size != size))
        {
            LOG_warn << "Modification detected during active upload. Size: " << size << "  Mtime: " << mtime
                     << "    FaSize: " << slot->fa->size << "  FaMtime: " << slot->fa->mtime;
            defer = false;
        }
    }

    if (defer)
    {
        failcount++;
        delete slot;
        slot = NULL;
        client->transfercacheadd(this, &committer);

        LOG_debug << "Deferring transfer " << failcount << " during " << (bt.retryin() * 100) << " ms";
    }
    else
    {
        LOG_debug << "Removing transfer";
        state = TRANSFERSTATE_FAILED;
        finished = true;

        for (file_list::iterator it = files.begin(); it != files.end(); it++)
        {
#ifdef ENABLE_SYNC
            if((*it)->syncxfer
                && e != API_EBUSINESSPASTDUE
                && e != API_EOVERQUOTA
                && e != API_EPAYWALL)
            {
                client->syncs.setSyncsNeedFullSync(false, UNDEF);
            }

            if (e == API_EBUSINESSPASTDUE && !alreadyDisabled)
            {
                client->syncs.disableSyncs(BUSINESS_EXPIRED, false);
                alreadyDisabled = true;
            }
#endif

            client->app->file_removed(*it, e);
        }
        client->app->transfer_removed(this);
        ++client->performanceStats.transferFails;
        delete this;
    }
}

#ifdef USE_MEDIAINFO
static uint32_t* fileAttributeKeyPtr(byte filekey[FILENODEKEYLENGTH])
{
    // returns the last half, beyond the actual key, ie the nonce+crc
    return (uint32_t*)(filekey + FILENODEKEYLENGTH / 2);
}
#endif

void Transfer::addAnyMissingMediaFileAttributes(Node* node, /*const*/ LocalPath& localpath)
{
    assert(type == PUT || (node && node->type == FILENODE));

#ifdef USE_MEDIAINFO
    string ext;
    if (((type == PUT && size >= 16) || (node && node->nodekey().size() == FILENODEKEYLENGTH && node->size >= 16)) &&
        client->fsaccess->getextension(localpath, ext) &&
        MediaProperties::isMediaFilenameExt(ext) &&
        !client->mediaFileInfo.mediaCodecsFailed)
    {
        // for upload, the key is in the transfer.  for download, the key is in the node.
        uint32_t* attrKey = fileAttributeKeyPtr((type == PUT) ? filekey : (byte*)node->nodekey().data());

        if (type == PUT || !node->hasfileattribute(fa_media) || client->mediaFileInfo.timeToRetryMediaPropertyExtraction(node->fileattrstring, attrKey))
        {
            // if we don't have the codec id mappings yet, send the request
            client->mediaFileInfo.requestCodecMappingsOneTime(client, NULL);

            // always get the attribute string; it may indicate this version of the mediaInfo library was unable to interpret the file
            MediaProperties vp;
            vp.extractMediaPropertyFileAttributes(localpath, client->fsaccess);

            if (type == PUT)
            {
                minfa += client->mediaFileInfo.queueMediaPropertiesFileAttributesForUpload(vp, attrKey, client, uploadhandle);
            }
            else
            {
                client->mediaFileInfo.sendOrQueueMediaPropertiesFileAttributesForExistingFile(vp, attrKey, client, node->nodehandle);
            }
        }
    }
#endif
}

// transfer completion: copy received file locally, set timestamp(s), verify
// fingerprint, notify app, notify files
void Transfer::complete(DBTableTransactionCommitter& committer)
{
    CodeCounter::ScopeTimer ccst(client->performanceStats.transferComplete);

    state = TRANSFERSTATE_COMPLETING;
    client->app->transfer_update(this);

    if (type == GET)
    {

        LOG_debug << client->clientname << "Download complete: " << (files.size() ? LOG_NODEHANDLE(files.front()->h) : "NO_FILES") << " " << files.size() << (files.size() ? files.front()->name : "");

        bool transient_error = false;
        LocalPath tmplocalname;
        LocalPath localname;
        bool success;

        // disconnect temp file from slot...
        slot->fa.reset();

        // FIXME: multiple overwrite race conditions below (make copies
        // from open file instead of closing/reopening!)

        // set timestamp (subsequent moves & copies are assumed not to alter mtime)
        success = client->fsaccess->setmtimelocal(localfilename, mtime);

#ifdef ENABLE_SYNC
        if (!success)
        {
            transient_error = client->fsaccess->transient_error;
            LOG_debug << "setmtimelocal failed " << transient_error;
        }
#endif

        // verify integrity of file
        auto fa = client->fsaccess->newfileaccess();
        FileFingerprint fingerprint;
        Node* n = nullptr;
        bool fixfingerprint = false;
        bool fixedfingerprint = false;
        bool syncxfer = false;

        for (file_list::iterator it = files.begin(); it != files.end(); it++)
        {
            if ((*it)->syncxfer)
            {
                syncxfer = true;
            }

            if (!fixedfingerprint && (n = client->nodeByHandle((*it)->h))
                 && !(*(FileFingerprint*)this == *(FileFingerprint*)n))
            {
                LOG_debug << "Wrong fingerprint already fixed";
                fixedfingerprint = true;
            }

            if (syncxfer && fixedfingerprint)
            {
                break;
            }
        }

        if (!fixedfingerprint && success && fa->fopen(localfilename, true, false))
        {
            fingerprint.genfingerprint(fa.get());
            if (isvalid && !(fingerprint == *(FileFingerprint*)this))
            {
                LOG_err << "Fingerprint mismatch";

                // enforce the verification of the fingerprint for sync transfers only
                if (syncxfer && (!badfp.isvalid || !(badfp == fingerprint)))
                {
                    badfp = fingerprint;
                    fa.reset();
                    chunkmacs.clear();
                    client->fsaccess->unlinklocal(localfilename);
                    return failed(API_EWRITE, committer);
                }
                else
                {
                    // We consider that mtime is different if the difference is >2
                    // due to the resolution of mtime in some filesystems (like FAT).
                    // This check prevents changes in the fingerprint due to silent
                    // errors in setmtimelocal (returning success but not setting the
                    // modification time) that seem to happen in some Android devices.
                    if (abs(mtime - fingerprint.mtime) <= 2)
                    {
                        fixfingerprint = true;
                    }
                    else
                    {
                        LOG_warn << "Silent failure in setmtimelocal";
                    }
                }
            }
        }
#ifdef ENABLE_SYNC
        else
        {
            if (syncxfer && !fixedfingerprint && success)
            {
                transient_error = fa->retry;
                LOG_debug << "Unable to validate fingerprint " << transient_error;
            }
        }
#endif
        fa.reset();

        char me64[12];
        Base64::btoa((const byte*)&client->me, MegaClient::USERHANDLE, me64);

        if (!transient_error)
        {
            if (fingerprint.isvalid)
            {
                // set FileFingerprint on source node(s) if missing
                set<handle> nodes;
                for (file_list::iterator it = files.begin(); it != files.end(); it++)
                {
                    if ((*it)->hprivate && !(*it)->hforeign && (n = client->nodeByHandle((*it)->h))
                            && nodes.find(n->nodehandle) == nodes.end())
                    {
                        nodes.insert(n->nodehandle);

                        if ((!n->isvalid || fixfingerprint)
                                && !(fingerprint == *(FileFingerprint*)n)
                                && fingerprint.size == this->size)
                        {
                            LOG_debug << "Fixing fingerprint";
                            *(FileFingerprint*)n = fingerprint;

                            attr_map attrUpdate;
                            n->serializefingerprint(&attrUpdate['c']);
                            client->setattr(n, std::move(attrUpdate), nullptr);
                        }
                    }
                }
            }

            // ...and place it in all target locations. first, update the files'
            // local target filenames, in case they have changed during the upload
            for (file_list::iterator it = files.begin(); it != files.end(); it++)
            {
                (*it)->updatelocalname();
            }

            set<string> keys;
            // place file in all target locations - use up to one renames, copy
            // operations for the rest
            // remove and complete successfully completed files
            for (file_list::iterator it = files.begin(); it != files.end(); )
            {
                transient_error = false;
                success = false;
                localname = (*it)->localname;

                if (localname != localfilename)
                {
                    fa = client->fsaccess->newfileaccess();
                    if (fa->fopen(localname) || fa->type == FOLDERNODE)
                    {
                        // the destination path already exists
        #ifdef ENABLE_SYNC
                        if(!(*it)->syncxfer)
        #endif
                        {
                            LOG_debug << "The destination file exist (not synced). Saving with a different name";

                            // the destination path isn't synced, save with a (x) suffix
                            LocalPath localnewname;
                            unsigned num = 0;
                            do
                            {
                                num++;
                                localnewname = localname.insertFilenameCounter(num, *client->fsaccess);
                            } while (fa->fopen(localnewname) || fa->type == FOLDERNODE);


                            (*it)->localname = localnewname;
                            localname = localnewname;
                        }
                    }
                    else
                    {
                        transient_error = fa->retry;
                    }

                    if (transient_error)
                    {
                        LOG_warn << "Transient error checking if the destination file exist";
                        it++;
                        continue;
                    }
                }

                if (files.size() == 1 && tmplocalname.empty())
                {
                    if (localfilename != localname)
                    {
                        LOG_debug << "Renaming temporary file to target path";
                        if (client->fsaccess->renamelocal(localfilename, localname))
                        {
                            tmplocalname = localname;
                            success = true;
                        }
                        else if (client->fsaccess->transient_error)
                        {
                            transient_error = true;
                        }
                    }
                    else
                    {
                        tmplocalname = localname;
                        success = true;
                    }
                }

                if (!success)
                {
                    if((!tmplocalname.empty() ? tmplocalname : localfilename) == localname)
                    {
                        LOG_debug << "Identical node downloaded to the same folder";
                        success = true;
                    }
                    else if (client->fsaccess->copylocal(!tmplocalname.empty() ? tmplocalname : localfilename,
                                                   localname, mtime))
                    {
                        success = true;
                    }
                    else if (client->fsaccess->transient_error)
                    {
                        transient_error = true;
                    }
                }

                if (success)
                {
                    // set missing node attributes
                    if ((*it)->hprivate && !(*it)->hforeign && (n = client->nodeByHandle((*it)->h)))
                    {
                        if (!client->gfxdisabled && client->gfx && client->gfx->isgfx(localname) &&
                            keys.find(n->nodekey()) == keys.end() &&    // this file hasn't been processed yet
                            client->checkaccess(n, OWNER))
                        {
                            keys.insert(n->nodekey());

                            // check if restoration of missing attributes failed in the past (no access)
                            if (n->attrs.map.find('f') == n->attrs.map.end() || n->attrs.map['f'] != me64)
                            {
                                // check for missing imagery
                                int missingattr = 0;
                                if (!n->hasfileattribute(GfxProc::THUMBNAIL)) missingattr |= 1 << GfxProc::THUMBNAIL;
                                if (!n->hasfileattribute(GfxProc::PREVIEW)) missingattr |= 1 << GfxProc::PREVIEW;

                                if (missingattr)
                                {
                                    client->gfx->gendimensionsputfa(NULL, localname, n->nodehandle, n->nodecipher(), missingattr);
                                }

                                addAnyMissingMediaFileAttributes(n, localname);
                            }
                        }
                    }
                }

                if (success || !transient_error)
                {

                    if (!(*it)->syncxfer)
                    {
                        if (auto node = client->nodeByHandle((*it)->h))
                        {
                            auto path = (*it)->localname;
                            auto type = isFilenameAnomaly(path, node);

                            if (type != FILENAME_ANOMALY_NONE)
                            {
                                client->filenameAnomalyDetected(type, path.toPath(), node->displaypath());
                            }
                        }
                    }

                    if (success)
                    {
                        // prevent deletion of associated Transfer object in completed()
                        client->filecachedel(*it, &committer);
                        client->app->file_complete(*it);
                        (*it)->transfer = NULL;
                        (*it)->completed(this, (*it)->syncxfer ? PUTNODES_SYNC : PUTNODES_APP);
                    }

                    if (success || !(*it)->failed(API_EAGAIN, client))
                    {
                        File* f = (*it);
                        files.erase(it++);
                        if (!success)
                        {
                            LOG_warn << "Unable to complete transfer due to a persistent error";
                            client->filecachedel(f, &committer);
#ifdef ENABLE_SYNC
                            if (f->syncxfer)
                            {
                                client->syncs.setSyncsNeedFullSync(false, UNDEF);
                            }
#endif
                            client->app->file_removed(f, API_EWRITE);
                            f->transfer = NULL;
                            f->terminated();
                        }
                    }
                    else
                    {
                        failcount++;
                        LOG_debug << "Persistent error completing file. Failcount: " << failcount;
                        it++;
                    }
                }
                else
                {
                    LOG_debug << "Transient error completing file";
                    it++;
                }
            }

            if (tmplocalname.empty() && !files.size())
            {
                client->fsaccess->unlinklocal(localfilename);
            }
        }

        if (!files.size())
        {
            state = TRANSFERSTATE_COMPLETED;
            localfilename = localname;
            finished = true;
            client->looprequested = true;
            client->app->transfer_complete(this);
            localfilename.clear();
            delete this;
        }
        else
        {
            // some files are still pending completion, close fa and set retry timer
            slot->fa.reset();

            LOG_debug << "Files pending completion: " << files.size() << ". Waiting for a retry.";
            LOG_debug << "First pending file: " << files.front()->name;

            slot->retrying = true;
            slot->retrybt.backoff(11);
        }
    }
    else
    {
        LOG_debug << client->clientname << "Upload complete: " << (files.size() ? files.front()->name : "NO_FILES") << " " << files.size();

        if (slot->fa)
        {
            slot->fa.reset();
        }

        // files must not change during a PUT transfer
        for (file_list::iterator it = files.begin(); it != files.end(); )
        {
            File *f = (*it);
            LocalPath *localpath = &f->localname;

#ifdef ENABLE_SYNC
            LocalPath synclocalpath;
            LocalNode *ll = dynamic_cast<LocalNode *>(f);
            if (ll)
            {
                LOG_debug << "Verifying sync upload";
                synclocalpath = ll->getLocalPath();
                localpath = &synclocalpath;
            }
#endif
            if (auto node = client->nodeByHandle(f->h))
            {
                auto type = isFilenameAnomaly(*localpath, f->name);

                if (type != FILENAME_ANOMALY_NONE)
                {
                    // Construct remote path for reporting.
                    ostringstream remotepath;

                    remotepath << node->displaypath()
                               << (node->parent ? "/" : "")
                               << f->name;

                    client->filenameAnomalyDetected(type, localpath->toPath(), remotepath.str());
                }
            }

            if (localpath == &f->localname)
            {
                LOG_debug << "Verifying regular upload";
            }

            auto fa = client->fsaccess->newfileaccess();
            bool isOpen = fa->fopen(*localpath);
            if (!isOpen)
            {
                if (client->fsaccess->transient_error)
                {
                    LOG_warn << "Retrying upload completion due to a transient error";
                    slot->retrying = true;
                    slot->retrybt.backoff(11);
                    return;
                }
            }

            if (!isOpen || f->genfingerprint(fa.get()))
            {
                if (!isOpen)
                {
                    LOG_warn << "Deletion detected after upload";
                }
                else
                {
                    LOG_warn << "Modification detected after upload";
                }

#ifdef ENABLE_SYNC
                if (f->syncxfer)
                {
                    if (SyncUpload_inClient *syncUpload = dynamic_cast<SyncUpload_inClient*>(f))
                    {
                    //todo:
                        //syncUpload->localNode.setScanAgain(true, false, false, 0);
                    }
                }
#endif
                it++; // the next line will remove the current item and invalidate that iterator
                removeTransferFile(API_EREAD, f, &committer);
            }
            else
            {
                it++;
            }
        }

        if (!files.size())
        {
            return failed(API_EREAD, committer);
        }


        if (!client->gfxdisabled)
        {
            // prepare file attributes for video/audio files if the file is suitable
            addAnyMissingMediaFileAttributes(NULL, localfilename);
        }

        // if this transfer is put on hold, do not complete
        client->checkfacompletion(uploadhandle, this);
        return;
    }
}

void Transfer::completefiles()
{
    // notify all files and give them an opportunity to self-destruct
    vector<uint32_t> &ids = client->pendingtcids[tag];
    vector<LocalPath> *pfs = NULL;

    for (file_list::iterator it = files.begin(); it != files.end(); )
    {
        File *f = (*it);
        ids.push_back(f->dbid);
        if (f->temporaryfile)
        {
            if (!pfs)
            {
                pfs = &client->pendingfiles[tag];
            }
            pfs->push_back(f->localname);
        }

        client->app->file_complete(f);
        f->transfer = NULL;
        f->completed(this, f->syncxfer ? PUTNODES_SYNC : PUTNODES_APP);
        files.erase(it++);
    }
    ids.push_back(dbid);
}

DirectReadNode::DirectReadNode(MegaClient* cclient, handle ch, bool cp, SymmCipher* csymmcipher, int64_t cctriv, const char *privauth, const char *pubauth, const char *cauth)
{
    client = cclient;

    p = cp;
    h = ch;

    if (privauth)
    {
        privateauth = privauth;
    }

    if (pubauth)
    {
        publicauth = pubauth;
    }

    if (cauth)
    {
        chatauth = cauth;
    }

    symmcipher = *csymmcipher;
    ctriv = cctriv;

    retries = 0;
    size = 0;

    pendingcmd = NULL;

    dsdrn_it = client->dsdrns.end();
}

DirectReadNode::~DirectReadNode()
{
    schedule(NEVER);

    if (pendingcmd)
    {
        pendingcmd->cancel();
    }

    for (dr_list::iterator it = reads.begin(); it != reads.end(); )
    {
        delete *(it++);
    }

    client->hdrns.erase(hdrn_it);
}

void DirectReadNode::dispatch()
{
    if (reads.empty())
    {
        LOG_debug << "Removing DirectReadNode";
        delete this;
    }
    else
    {
        for (dr_list::iterator it = reads.begin(); it != reads.end(); it++)
        {
            assert((*it)->drq_it == client->drq.end());
            assert(!(*it)->drs);
        }

        schedule(DirectReadSlot::TIMEOUT_DS);
        if (!pendingcmd)
        {
            pendingcmd = new CommandDirectRead(client, this);
            client->reqs.add(pendingcmd);
        }
    }
}

// abort all active reads, remove pending reads and reschedule with app-supplied backoff
void DirectReadNode::retry(const Error& e, dstime timeleft)
{
    if (reads.empty())
    {
        LOG_warn << "Removing DirectReadNode. No reads to retry.";
        delete this;
        return;
    }

    dstime minretryds = NEVER;

    retries++;

    LOG_warn << "Streaming transfer retry due to error " << e;
    if (client->autodownport)
    {
        client->usealtdownport = !client->usealtdownport;
    }

    // signal failure to app , obtain minimum desired retry time
    for (dr_list::iterator it = reads.begin(); it != reads.end(); it++)
    {
        (*it)->abort();

        if (e)
        {
            dstime retryds = client->app->pread_failure(e, retries, (*it)->appdata, timeleft);

            if (retryds < minretryds && !(e == API_ETOOMANY && e.hasExtraInfo()))
            {
                minretryds = retryds;
            }
        }
    }

    if (e == API_EOVERQUOTA && timeleft)
    {
        // don't retry at least until the end of the overquota state
        client->overquotauntil = Waiter::ds + timeleft;
        if (minretryds < timeleft)
        {
            minretryds = timeleft;
        }
    }
    else if (e == API_EPAYWALL)
    {
        minretryds = NEVER;
    }

    tempurls.clear();

    if (!e || !minretryds)
    {
        // immediate retry desired
        dispatch();
    }
    else
    {
        if (EVER(minretryds))
        {
            // delayed retry desired
            schedule(minretryds);
        }
        else
        {
            // cancellation desired
            LOG_debug << "Removing DirectReadNode. Too many errors.";
            delete this;
        }
    }
}

void DirectReadNode::cmdresult(const Error &e, dstime timeleft)
{
    pendingcmd = NULL;

    if (e == API_OK)
    {
        // feed all pending reads to the global read queue
        for (dr_list::iterator it = reads.begin(); it != reads.end(); it++)
        {
            DirectRead* dr = *it;
            assert(dr->drq_it == client->drq.end());

            if (dr->drbuf.tempUrlVector().empty())
            {
                // DirectRead starting
                dr->drbuf.setIsRaid(dr->drn->tempurls, dr->offset, dr->offset + dr->count, dr->drn->size, 2097152);  // 2 MB max buffer usage approx for streaming
            }
            else
            {
                // URLs have been re-requested, eg. due to temp URL expiry.  Keep any parts downloaded already
                dr->drbuf.updateUrlsAndResetPos(dr->drn->tempurls);
            }

            dr->drq_it = client->drq.insert(client->drq.end(), *it);
        }

        schedule(DirectReadSlot::TIMEOUT_DS);
    }
    else
    {
        retry(e, timeleft);
    }
}

void DirectReadNode::schedule(dstime deltads)
{
    WAIT_CLASS::bumpds();
    if (dsdrn_it != client->dsdrns.end())
    {
        client->dsdrns.erase(dsdrn_it);
    }

    if (EVER(deltads))
    {
        dsdrn_it = client->dsdrns.insert(pair<dstime, DirectReadNode*>(Waiter::ds + deltads, this));
    }
    else
    {
        dsdrn_it = client->dsdrns.end();
    }
}

void DirectReadNode::enqueue(m_off_t offset, m_off_t count, int reqtag, void* appdata)
{
    new DirectRead(this, count, offset, reqtag, appdata);
}

bool DirectReadSlot::processAnyOutputPieces()
{
    bool continueDirectRead = true;
    std::shared_ptr<TransferBufferManager::FilePiece> outputPiece;
    while (continueDirectRead && (outputPiece = dr->drbuf.getAsyncOutputBufferPointer(0)))
    {
        size_t len = outputPiece->buf.datalen();
        speed = speedController.calculateSpeed();
        meanSpeed = speedController.getMeanSpeed();
        dr->drn->client->httpio->updatedownloadspeed(len);
        continueDirectRead = dr->drn->client->app->pread_data(outputPiece->buf.datastart(), len, pos, speed, meanSpeed, dr->appdata);

        dr->drbuf.bufferWriteCompleted(0, true);

        if (continueDirectRead)
        {
            pos += len;
            dr->drn->partiallen += len;
            dr->progress += len;
        }
    }
    return continueDirectRead;
}

bool DirectReadSlot::doio()
{
    for (unsigned connectionNum = unsigned(reqs.size()); connectionNum--; )
    {
        HttpReq* req = reqs[connectionNum];

        if (req->status == REQ_INFLIGHT || req->status == REQ_SUCCESS)
        {
            if (req->in.size())
            {
                unsigned n = unsigned(req->in.size());

                if (req->status == REQ_INFLIGHT)
                {
                    // raid reassembly logic needs to operate on whole raidlines
                    n -= n % RAIDSECTOR;
                }

                if (n)
                {

                    RaidBufferManager::FilePiece* np = new RaidBufferManager::FilePiece(req->pos, n);
                    memcpy(np->buf.datastart(), req->in.data(), n);

                    req->in.erase(0, n);
                    req->contentlength -= n;
                    req->bufpos = 0;
                    req->pos += n;

                    dr->drbuf.submitBuffer(connectionNum, np);

                    if (req->httpio)
                    {
                        req->httpio->lastdata = Waiter::ds;
                        req->lastdata = Waiter::ds;
                    }

                    dr->drn->schedule(DirectReadSlot::TIMEOUT_DS);

                    // we might have a raid-reassembled block to write now, or this very block in non-raid
                    if (!processAnyOutputPieces())
                    {
                        // app-requested abort
                        delete dr;
                        return true;
                    }
                }
            }

            if (req->status == REQ_SUCCESS)
            {
                req->status = REQ_READY;
            }
        }

        if (req->status == REQ_READY)
        {
            bool newBufferSupplied = false, pauseForRaid = false;
            std::pair<m_off_t, m_off_t> posrange = dr->drbuf.nextNPosForConnection(connectionNum, newBufferSupplied, pauseForRaid);

            // we might have a raid-reassembled block to write, or a previously loaded block, or a skip block to process.
            processAnyOutputPieces();

            if (!newBufferSupplied && !pauseForRaid)
            {
                if (posrange.first >= posrange.second)
                {
                    req->status = REQ_DONE;
                    bool allDone = true;
                    for (size_t i = reqs.size(); i--; )
                    {
                        if (reqs[i]->status != REQ_DONE)
                        {
                            allDone = false;
                        }
                    }
                    if (allDone)
                    {
                        dr->drn->schedule(DirectReadSlot::TEMPURL_TIMEOUT_DS);

                        // remove and delete completed read request, then remove slot
                        delete dr;
                        return true;
                    }
                }
                else
                {
                    char buf[128];
                    sprintf(buf, "/%" PRIu64 "-", posrange.first);
                    if (dr->count)
                    {
                        sprintf(strchr(buf, 0), "%" PRIu64, posrange.second - 1);
                    }

                    req->pos = posrange.first;
                    req->posturl = adjustURLPort(dr->drbuf.tempURL(connectionNum));
                    req->posturl.append(buf);
                    LOG_debug << "POST URL: " << req->posturl;
                    req->post(dr->drn->client);  // status will go to inflight or fail

                    dr->drbuf.transferPos(connectionNum) = posrange.second;
                }
            }
        }

        if (req->status == REQ_FAILURE)
        {
            if (req->httpstatus == 509)
            {
                if (req->timeleft < 0)
                {
                    int creqtag = dr->drn->client->reqtag;
                    dr->drn->client->reqtag = 0;
                    dr->drn->client->sendevent(99408, "Overquota without timeleft");
                    dr->drn->client->reqtag = creqtag;
                }

                dstime backoff;

                LOG_warn << "Bandwidth overquota from storage server for streaming transfer";
                if (req->timeleft > 0)
                {
                    backoff = dstime(req->timeleft * 10);
                }
                else
                {
                    // default retry interval
                    backoff = MegaClient::DEFAULT_BW_OVERQUOTA_BACKOFF_SECS * 10;
                }

                dr->drn->retry(API_EOVERQUOTA, backoff);
            }
            else
            {
                // a failure triggers a complete abort and retry of all pending reads for this node, including getting updated URL(s)
                dr->drn->retry(API_EREAD);
            }
            return true;
        }

        if (Waiter::ds - dr->drn->partialstarttime > MEAN_SPEED_INTERVAL_DS)
        {
            m_off_t meanspeed = (10 * dr->drn->partiallen) / (Waiter::ds - dr->drn->partialstarttime);

            LOG_debug << "Mean speed (B/s): " << meanspeed;
            int minspeed = dr->drn->client->minstreamingrate;
            if (minspeed < 0)
            {
                minspeed = MIN_BYTES_PER_SECOND;
            }
            if (minspeed != 0 && meanspeed < minspeed)
            {
                LOG_warn << "Transfer speed too low for streaming. Retrying";
                dr->drn->retry(API_EAGAIN);
                return true;
            }
            else
            {
                dr->drn->partiallen = 0;
                dr->drn->partialstarttime = Waiter::ds;
            }
        }
    }

    return false;
}

// abort active read, remove from pending queue
void DirectRead::abort()
{
    delete drs;
    drs = NULL;

    if (drq_it != drn->client->drq.end())
    {
        drn->client->drq.erase(drq_it);
        drq_it = drn->client->drq.end();
    }
}

DirectRead::DirectRead(DirectReadNode* cdrn, m_off_t ccount, m_off_t coffset, int creqtag, void* cappdata)
    : drbuf(this)
{
    drn = cdrn;

    count = ccount;
    offset = coffset;
    progress = 0;
    reqtag = creqtag;
    appdata = cappdata;

    drs = NULL;

    reads_it = drn->reads.insert(drn->reads.end(), this);

    if (!drn->tempurls.empty())
    {
        // we already have tempurl(s): queue for immediate fetching
        drbuf.setIsRaid(drn->tempurls, offset, offset + count, drn->size, 2097152);  // 2 MB max buffer usage approx
        drq_it = drn->client->drq.insert(drn->client->drq.end(), this);
    }
    else
    {
        // no tempurl yet or waiting for a retry
        drq_it = drn->client->drq.end();
    }
}

DirectRead::~DirectRead()
{
    abort();

    if (reads_it != drn->reads.end())
    {
        drn->reads.erase(reads_it);
    }
}

std::string DirectReadSlot::adjustURLPort(std::string url)
{
    if (!memcmp(url.c_str(), "http:", 5))
    {
        size_t portendindex = url.find("/", 8);
        size_t portstartindex = url.find(":", 8);

        if (portendindex != string::npos)
        {
            if (portstartindex == string::npos)
            {
                if (dr->drn->client->usealtdownport)
                {
                    LOG_debug << "Enabling alternative port for streaming transfer";
                    url.insert(portendindex, ":8080");
                }
            }
            else
            {
                if (!dr->drn->client->usealtdownport)
                {
                    LOG_debug << "Disabling alternative port for streaming transfer";
                    url.erase(portstartindex, portendindex - portstartindex);
                }
            }
        }
    }
    return url;
}

// request DirectRead's range via tempurl
DirectReadSlot::DirectReadSlot(DirectRead* cdr)
{
    dr = cdr;

    pos = dr->offset + dr->progress;
    dr->nextrequestpos = pos;

    speed = meanSpeed = 0;

    assert(reqs.empty());
    for (size_t i = dr->drbuf.tempUrlVector().size(); i--; )
    {
        reqs.push_back(new HttpReq(true));
        reqs.back()->status = REQ_READY;
        reqs.back()->type = REQ_BINARY;
    }

    drs_it = dr->drn->client->drss.insert(dr->drn->client->drss.end(), this);

    dr->drn->partiallen = 0;
    dr->drn->partialstarttime = Waiter::ds;
}

DirectReadSlot::~DirectReadSlot()
{
    dr->drn->client->drss.erase(drs_it);

    LOG_debug << "Deleting DirectReadSlot";
    for (size_t i = reqs.size(); i--; )
    {
        delete reqs[i];
    }
}

bool priority_comparator(const LazyEraseTransferPtr& i, const LazyEraseTransferPtr& j)
{
    return (i.transfer ? i.transfer->priority : i.preErasurePriority) < (j.transfer ? j.transfer->priority : j.preErasurePriority);
}

TransferList::TransferList()
{
    currentpriority = PRIORITY_START;
}

void TransferList::addtransfer(Transfer *transfer, DBTableTransactionCommitter& committer, bool startFirst)
{
    if (transfer->state != TRANSFERSTATE_PAUSED)
    {
        transfer->state = TRANSFERSTATE_QUEUED;
    }

    assert(transfer->type == PUT || transfer->type == GET);

    if (!transfer->priority)
    {
        if (startFirst && transfers[transfer->type].size())
        {
            transfer_list::iterator dstit = transfers[transfer->type].begin();
            transfer->priority = dstit->transfer->priority - PRIORITY_STEP;
            prepareIncreasePriority(transfer, transfers[transfer->type].end(), dstit, committer);
            transfers[transfer->type].push_front(transfer);
        }
        else
        {
            currentpriority += PRIORITY_STEP;
            transfer->priority = currentpriority;
            assert(!transfers[transfer->type].size() || transfers[transfer->type][transfers[transfer->type].size() - 1]->priority < transfer->priority);
            transfers[transfer->type].push_back(transfer);
        }

        client->transfercacheadd(transfer, &committer);
    }
    else
    {
        transfer_list::iterator it = std::lower_bound(transfers[transfer->type].begin(), transfers[transfer->type].end(), LazyEraseTransferPtr(transfer), priority_comparator);
        assert(it == transfers[transfer->type].end() || it->transfer->priority != transfer->priority);
        transfers[transfer->type].insert(it, transfer);
    }
}

void TransferList::removetransfer(Transfer *transfer)
{
    transfer_list::iterator it;
    if (getIterator(transfer, it, true))
    {
        transfers[transfer->type].erase(it);
    }
}

void TransferList::movetransfer(Transfer *transfer, Transfer *prevTransfer, DBTableTransactionCommitter& committer)
{
    transfer_list::iterator dstit;
    if (getIterator(prevTransfer, dstit))
    {
        movetransfer(transfer, dstit, committer);
    }
}

void TransferList::movetransfer(Transfer *transfer, unsigned int position, DBTableTransactionCommitter& committer)
{
    transfer_list::iterator dstit;
    if (position >= transfers[transfer->type].size())
    {
        dstit = transfers[transfer->type].end();
    }
    else
    {
        dstit = transfers[transfer->type].begin() + position;
    }

    transfer_list::iterator it;
    if (getIterator(transfer, it))
    {
        movetransfer(it, dstit, committer);
    }
}

void TransferList::movetransfer(Transfer *transfer, transfer_list::iterator dstit, DBTableTransactionCommitter& committer)
{
    transfer_list::iterator it;
    if (getIterator(transfer, it))
    {
        movetransfer(it, dstit, committer);
    }
}

void TransferList::movetransfer(transfer_list::iterator it, transfer_list::iterator dstit, DBTableTransactionCommitter& committer)
{
    if (it == dstit)
    {
        LOG_warn << "Trying to move before the same transfer";
        return;
    }

    if ((it + 1) == dstit)
    {
        LOG_warn << "Trying to move to the same position";
        return;
    }

    Transfer *transfer = (*it);
    assert(transfer->type == PUT || transfer->type == GET);
    if (dstit == transfers[transfer->type].end())
    {
        LOG_debug << "Moving transfer to the last position";
        prepareDecreasePriority(transfer, it, dstit);

        transfers[transfer->type].erase(it);
        currentpriority += PRIORITY_STEP;
        transfer->priority = currentpriority;
        assert(!transfers[transfer->type].size() || transfers[transfer->type][transfers[transfer->type].size() - 1]->priority < transfer->priority);
        transfers[transfer->type].push_back(transfer);
        client->transfercacheadd(transfer, &committer);
        client->app->transfer_update(transfer);
        return;
    }

    int srcindex = int(std::distance(transfers[transfer->type].begin(), it));
    int dstindex = int(std::distance(transfers[transfer->type].begin(), dstit));
    LOG_debug << "Moving transfer from " << srcindex << " to " << dstindex;

    uint64_t prevpriority = 0;
    uint64_t nextpriority = 0;

    nextpriority = dstit->transfer->priority;
    if (dstit != transfers[transfer->type].begin())
    {
        transfer_list::iterator previt = dstit - 1;
        prevpriority = previt->transfer->priority;
    }
    else
    {
        prevpriority = nextpriority - 2 * PRIORITY_STEP;
    }

    uint64_t newpriority = (prevpriority + nextpriority) / 2;
    LOG_debug << "Moving transfer between priority " << prevpriority << " and " << nextpriority << ". New: " << newpriority;
    if (prevpriority == newpriority)
    {
        LOG_warn << "There is no space for the move. Adjusting priorities.";
        int positions = dstindex;
        uint64_t fixedPriority = transfers[transfer->type][0]->priority - PRIORITY_STEP * (positions + 1);
        for (int i = 0; i < positions; i++)
        {
            Transfer *t = transfers[transfer->type][i];
            LOG_debug << "Adjusting priority of transfer " << i << " to " << fixedPriority;
            t->priority = fixedPriority;
            client->transfercacheadd(t, &committer);
            client->app->transfer_update(t);
            fixedPriority += PRIORITY_STEP;
        }
        newpriority = fixedPriority;
        LOG_debug << "Fixed priority: " << fixedPriority;
    }

    transfer->priority = newpriority;
    if (srcindex > dstindex)
    {
        prepareIncreasePriority(transfer, it, dstit, committer);
    }
    else
    {
        prepareDecreasePriority(transfer, it, dstit);
        dstindex--;
    }

    transfers[transfer->type].erase(it);
    transfer_list::iterator fit = transfers[transfer->type].begin() + dstindex;
    assert(fit == transfers[transfer->type].end() || fit->transfer->priority != transfer->priority);
    transfers[transfer->type].insert(fit, transfer);
    client->transfercacheadd(transfer, &committer);
    client->app->transfer_update(transfer);
}

void TransferList::movetofirst(Transfer *transfer, DBTableTransactionCommitter& committer)
{
    movetransfer(transfer, transfers[transfer->type].begin(), committer);
}

void TransferList::movetofirst(transfer_list::iterator it, DBTableTransactionCommitter& committer)
{
    Transfer *transfer = (*it);
    movetransfer(it, transfers[transfer->type].begin(), committer);
}

void TransferList::movetolast(Transfer *transfer, DBTableTransactionCommitter& committer)
{
    movetransfer(transfer, transfers[transfer->type].end(), committer);
}

void TransferList::movetolast(transfer_list::iterator it, DBTableTransactionCommitter& committer)
{
    Transfer *transfer = (*it);
    movetransfer(it, transfers[transfer->type].end(), committer);
}

void TransferList::moveup(Transfer *transfer, DBTableTransactionCommitter& committer)
{
    transfer_list::iterator it;
    if (getIterator(transfer, it))
    {
        if (it == transfers[transfer->type].begin())
        {
            return;
        }
        transfer_list::iterator dstit = it - 1;
        movetransfer(it, dstit, committer);
    }
}

void TransferList::moveup(transfer_list::iterator it, DBTableTransactionCommitter& committer)
{
    if (it == transfers[it->transfer->type].begin())
    {
        return;
    }

    transfer_list::iterator dstit = it - 1;
    movetransfer(it, dstit, committer);
}

void TransferList::movedown(Transfer *transfer, DBTableTransactionCommitter& committer)
{
    transfer_list::iterator it;
    if (getIterator(transfer, it))
    {

        transfer_list::iterator dstit = it + 1;
        if (dstit == transfers[transfer->type].end())
        {
            return;
        }

        dstit++;
        movetransfer(it, dstit, committer);
    }
}

void TransferList::movedown(transfer_list::iterator it, DBTableTransactionCommitter& committer)
{
    if (it == transfers[it->transfer->type].end())
    {
        return;
    }

    transfer_list::iterator dstit = it + 1;
    movetransfer(it, dstit, committer);
}

error TransferList::pause(Transfer *transfer, bool enable, DBTableTransactionCommitter& committer)
{
    if (!transfer)
    {
        return API_ENOENT;
    }

    if ((enable && transfer->state == TRANSFERSTATE_PAUSED) ||
            (!enable && transfer->state != TRANSFERSTATE_PAUSED))
    {
        return API_OK;
    }

    if (!enable)
    {
        transfer->state = TRANSFERSTATE_QUEUED;

        transfer_list::iterator it;
        if (getIterator(transfer, it))
        {
            prepareIncreasePriority(transfer, it, it, committer);
        }

        client->transfercacheadd(transfer, &committer);
        client->app->transfer_update(transfer);
        return API_OK;
    }

    if (transfer->state == TRANSFERSTATE_ACTIVE
            || transfer->state == TRANSFERSTATE_QUEUED
            || transfer->state == TRANSFERSTATE_RETRYING)
    {
        if (transfer->slot)
        {
            if (transfer->client->ststatus != STORAGE_RED || transfer->type == GET)
            {
                transfer->bt.arm();
            }
            delete transfer->slot;
            transfer->slot = NULL;
        }
        transfer->state = TRANSFERSTATE_PAUSED;
        client->transfercacheadd(transfer, &committer);
        client->app->transfer_update(transfer);
        return API_OK;
    }

    return API_EFAILED;
}

auto TransferList::begin(direction_t direction) -> transfer_list::iterator
{
    return transfers[direction].begin();
}

auto TransferList::end(direction_t direction) -> transfer_list::iterator
{
    return transfers[direction].end();
}

bool TransferList::getIterator(Transfer *transfer, transfer_list::iterator& it, bool canHandleErasedElements)
{
    assert(transfer);
    if (!transfer)
    {
        LOG_err << "Getting iterator of a NULL transfer";
        return false;
    }

    assert(transfer->type == GET || transfer->type == PUT);
    if (transfer->type != GET && transfer->type != PUT)
    {
        LOG_err << "Getting iterator of wrong transfer type " << transfer->type;
        return false;
    }

    it = std::lower_bound(transfers[transfer->type].begin(canHandleErasedElements), transfers[transfer->type].end(canHandleErasedElements), LazyEraseTransferPtr(transfer), priority_comparator);
    if (it != transfers[transfer->type].end(canHandleErasedElements) && it->transfer == transfer)
    {
        return true;
    }
    //LOG_debug << "Transfer not found";
    return false;
}

<<<<<<< HEAD
std::array<vector<Transfer*>, 6> TransferList::nexttransfers(std::function<bool(Transfer*)>& continuefunction,
=======
std::array<vector<Transfer*>, 6> TransferList::nexttransfers(std::function<bool(Transfer*)>& continuefunction, 
>>>>>>> 2406c3a8
                                                             std::function<bool(direction_t)>& directionContinuefunction)
{
    std::array<vector<Transfer*>, 6> chosenTransfers;

    static direction_t putget[] = { PUT, GET };

    for (direction_t direction : putget)
    {
        for (Transfer *transfer : transfers[direction])
        {
            // don't traverse the whole list if we already have as many as we are going to get
            if (!directionContinuefunction(direction)) break;

            bool continueLarge = true;
            bool continueSmall = true;

            if ((!transfer->slot && isReady(transfer))
                || (transfer->asyncopencontext
                    && transfer->asyncopencontext->finished))
            {
                TransferCategory tc(transfer);

                if (tc.sizetype == LARGEFILE && continueLarge)
                {
                    continueLarge = continuefunction(transfer);
                    if (continueLarge)
                    {
                        chosenTransfers[tc.index()].push_back(transfer);
                    }
                }
                else if (tc.sizetype == SMALLFILE && continueSmall)
                {
                    continueSmall = continuefunction(transfer);
                    if (continueSmall)
                    {
                        chosenTransfers[tc.index()].push_back(transfer);
                    }
                }
                if (!continueLarge && !continueSmall)
                {
                    break;
                }
            }
        }
    }
    return chosenTransfers;
}

Transfer *TransferList::transferat(direction_t direction, unsigned int position)
{
    if (transfers[direction].size() > position)
    {
        return transfers[direction][position];
    }
    return NULL;
}

void TransferList::prepareIncreasePriority(Transfer *transfer, transfer_list::iterator /*srcit*/, transfer_list::iterator dstit, DBTableTransactionCommitter& committer)
{
    assert(transfer->type == PUT || transfer->type == GET);
    if (dstit == transfers[transfer->type].end())
    {
        return;
    }

    if (!transfer->slot && transfer->state != TRANSFERSTATE_PAUSED)
    {
        Transfer *lastActiveTransfer = NULL;
        for (transferslot_list::iterator it = client->tslots.begin(); it != client->tslots.end(); it++)
        {
            Transfer *t = (*it)->transfer;
            if (t && t->type == transfer->type && t->slot
                    && t->state == TRANSFERSTATE_ACTIVE
                    && t->priority > transfer->priority
                    && (!lastActiveTransfer || t->priority > lastActiveTransfer->priority))
            {
                lastActiveTransfer = t;
            }
        }

        if (lastActiveTransfer)
        {
            if (lastActiveTransfer->client->ststatus != STORAGE_RED || lastActiveTransfer->type == GET)
            {
                lastActiveTransfer->bt.arm();
            }
            delete lastActiveTransfer->slot;
            lastActiveTransfer->slot = NULL;
            lastActiveTransfer->state = TRANSFERSTATE_QUEUED;
            client->transfercacheadd(lastActiveTransfer, &committer);
            client->app->transfer_update(lastActiveTransfer);
        }
    }
}

void TransferList::prepareDecreasePriority(Transfer *transfer, transfer_list::iterator it, transfer_list::iterator dstit)
{
    assert(transfer->type == PUT || transfer->type == GET);
    if (transfer->slot && transfer->state == TRANSFERSTATE_ACTIVE)
    {
        transfer_list::iterator cit = it + 1;
        while (cit != transfers[transfer->type].end())
        {
            if (!cit->transfer->slot && isReady(*cit))
            {
                if (transfer->client->ststatus != STORAGE_RED || transfer->type == GET)
                {
                    transfer->bt.arm();
                }
                delete transfer->slot;
                transfer->slot = NULL;
                transfer->state = TRANSFERSTATE_QUEUED;
                break;
            }

            if (cit == dstit)
            {
                break;
            }

            cit++;
        }
    }
}

bool TransferList::isReady(Transfer *transfer)
{
    return ((transfer->state == TRANSFERSTATE_QUEUED || transfer->state == TRANSFERSTATE_RETRYING)
            && transfer->bt.armed());
}

} // namespace<|MERGE_RESOLUTION|>--- conflicted
+++ resolved
@@ -1944,11 +1944,7 @@
     return false;
 }
 
-<<<<<<< HEAD
 std::array<vector<Transfer*>, 6> TransferList::nexttransfers(std::function<bool(Transfer*)>& continuefunction,
-=======
-std::array<vector<Transfer*>, 6> TransferList::nexttransfers(std::function<bool(Transfer*)>& continuefunction, 
->>>>>>> 2406c3a8
                                                              std::function<bool(direction_t)>& directionContinuefunction)
 {
     std::array<vector<Transfer*>, 6> chosenTransfers;
