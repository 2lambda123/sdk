--- conflicted
+++ resolved
@@ -553,7 +553,9 @@
         case ATTR_BACKUP_NAMES:
             attrname = "*!bn";
             break;
-<<<<<<< HEAD
+
+        case ATTR_COOKIE_SETTINGS:
+            attrname = "^!csp";
             
         case ATTR_JSON_SYNC_CONFIG_NAME:
             attrname = "^~jscn";
@@ -561,11 +563,6 @@
 
         case ATTR_JSON_SYNC_CONFIG_KEY:
             attrname = "^~jsck";
-=======
-
-        case ATTR_COOKIE_SETTINGS:
-            attrname = "^!csp";
->>>>>>> 43fb3833
             break;
 
         case ATTR_UNKNOWN:  // empty string
@@ -716,7 +713,9 @@
     case ATTR_BACKUP_NAMES:
         longname = "ATTR_BACKUP_NAMES";
         break;
-<<<<<<< HEAD
+
+    case ATTR_COOKIE_SETTINGS:
+        longname = "ATTR_COOKIE_SETTINGS";
 		
     case ATTR_JSON_SYNC_CONFIG_NAME:
         longname = "JSON_SYNC_CONFIG_NAME";
@@ -724,11 +723,6 @@
 
     case ATTR_JSON_SYNC_CONFIG_KEY:
         longname = "JSON_SYNC_CONFIG_KEY";
-=======
-
-    case ATTR_COOKIE_SETTINGS:
-        longname = "ATTR_COOKIE_SETTINGS";
->>>>>>> 43fb3833
         break;
     }
 
@@ -870,7 +864,10 @@
     {
         return ATTR_BACKUP_NAMES;
     }
-<<<<<<< HEAD
+    else if (!strcmp(name, "^!csp"))
+    {
+        return ATTR_COOKIE_SETTINGS;
+    }
     else if (!strcmp(name, "^~jscn"))
     {
         return ATTR_JSON_SYNC_CONFIG_NAME;
@@ -878,11 +875,6 @@
     else if (!strcmp(name, "^~jsck"))
     {
         return ATTR_JSON_SYNC_CONFIG_NAME;
-=======
-    else if (!strcmp(name, "^!csp"))
-    {
-        return ATTR_COOKIE_SETTINGS;
->>>>>>> 43fb3833
     }
     else
     {
@@ -974,12 +966,9 @@
         case ATTR_RUBBISH_TIME:
         case ATTR_STORAGE_STATE:
         case ATTR_PUSH_SETTINGS:
-<<<<<<< HEAD
+        case ATTR_COOKIE_SETTINGS:
         case ATTR_JSON_SYNC_CONFIG_NAME:
         case ATTR_JSON_SYNC_CONFIG_KEY:
-=======
-        case ATTR_COOKIE_SETTINGS:
->>>>>>> 43fb3833
             return '^';
 
         default:
@@ -1399,6 +1388,12 @@
 
         case ATTR_BACKUP_NAMES:
             changed.backupNames = true;
+            break;
+
+        case ATTR_COOKIE_SETTINGS:
+            changed.cookieSettings = true;
+            break;
+
 			break;
 			
         case ATTR_JSON_SYNC_CONFIG_NAME:
@@ -1407,10 +1402,6 @@
 
         case ATTR_JSON_SYNC_CONFIG_KEY:
             changed.jsonSyncConfigKey = true;
-            break;
-
-        case ATTR_COOKIE_SETTINGS:
-            changed.cookieSettings = true;
             break;
 
         default:
