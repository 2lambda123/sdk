--- conflicted
+++ resolved
@@ -739,20 +739,6 @@
     return true;
 }
 
-<<<<<<< HEAD
-bool CacheableReader::unserializesize_t(size_t& field)
-{
-    if (ptr + sizeof(size_t) > end)
-    {
-        return false;
-    }
-    field = MemAccess::get<size_t>(ptr);
-    ptr += sizeof(size_t);
-    fieldnum += 1;
-    return true;
-}
-
-
 bool CacheableReader::unserializeu16(uint16_t &field)
 {
     if (ptr + sizeof(uint16_t) > end)
@@ -765,8 +751,6 @@
     return true;
 }
 
-=======
->>>>>>> 8aeb4852
 bool CacheableReader::unserializeu32(uint32_t& field)
 {
     if (ptr + sizeof(uint32_t) > end)
