--- conflicted
+++ resolved
@@ -2525,7 +2525,6 @@
     return safeurl;
 }
 
-<<<<<<< HEAD
 
 string syncWaitReasonString(SyncWaitReason r)
 {
@@ -2545,7 +2544,6 @@
     return "<out of range>";
 }
 
-=======
 UploadHandle UploadHandle::next()
 {
     do
@@ -2563,6 +2561,6 @@
 
     return *this;
 }
->>>>>>> 91f54af6
+
 
 } // namespace
