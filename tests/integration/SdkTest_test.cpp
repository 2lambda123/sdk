/**
 * @file tests/sdk_test.cpp
 * @brief Mega SDK test file
 *
 * (c) 2015 by Mega Limited, Wellsford, New Zealand
 *
 * This file is part of the MEGA SDK - Client Access Engine.
 *
 * Applications using the MEGA API must present a valid application key
 * and comply with the the rules set forth in the Terms of Service.
 *
 * The MEGA SDK is distributed in the hope that it will be useful,
 * but WITHOUT ANY WARRANTY; without even the implied warranty of
 * MERCHANTABILITY or FITNESS FOR A PARTICULAR PURPOSE.
 *
 * @copyright Simplified (2-clause) BSD License.
 *
 * You should have received a copy of the license along with this
 * program.
 */

#include "test.h"
#include "stdfs.h"
#include "SdkTest_test.h"
#include "mega/testhooks.h"
#include "megaapi_impl.h"
#include <algorithm>

#ifdef WIN32
#define LOCAL_TEST_FOLDER "c:\\tmp\\synctests"
#else
#define LOCAL_TEST_FOLDER (string(getenv("HOME"))+"/synctests_mega_auto")
#endif

using namespace std;

MegaFileSystemAccess fileSystemAccess;

#ifdef _WIN32
DWORD ThreadId()
{
    return GetCurrentThreadId();
}
#else
pthread_t ThreadId()
{
    return pthread_self();
}
#endif

#ifndef WIN32
#define DOTSLASH "./"
#else
#define DOTSLASH ".\\"
#endif

const char* cwd()
{
    // for windows and linux
    static char path[1024];
    const char* ret;
    #ifdef _WIN32
    ret = _getcwd(path, sizeof path);
    #else
    ret = getcwd(path, sizeof path);
    #endif
    assert(ret);
    return ret;
}

bool fileexists(const std::string& fn)
{
#ifdef _WIN32
    fs::path p = fs::u8path(fn);
    return fs::exists(p);
#else
    struct stat   buffer;
    return (stat(fn.c_str(), &buffer) == 0);
#endif
}

void moveToTrash(const fs::path& p)
{
    fs::path trashpath(TestFS::GetTrashFolder());
    fs::create_directory(trashpath);
    fs::path newpath = trashpath / p.filename();
    for (int i = 2; fs::exists(newpath); ++i)
    {
        newpath = trashpath / fs::u8path(p.filename().stem().u8string() + "_" + to_string(i) + p.extension().u8string());
    }
    fs::rename(p, newpath);
}

fs::path makeNewTestRoot(fs::path p)
{
    if (fs::exists(p))
    {
        moveToTrash(p);
    }
#ifndef NDEBUG
    bool b =
#endif
        fs::create_directories(p);
    assert(b);
    return p;
}

void copyFile(std::string& from, std::string& to)
{
    LocalPath f = LocalPath::fromPath(from, fileSystemAccess);
    LocalPath t = LocalPath::fromPath(to, fileSystemAccess);
    fileSystemAccess.copylocal(f, t, m_time());
}

std::string megaApiCacheFolder(int index)
{
    std::string p(cwd());
#ifdef _WIN32
    p += "\\";
#else
    p += "/";
#endif
    p += "sdk_test_mega_cache_" + to_string(index);

    if (!fileexists(p))
    {

#ifdef _WIN32
        #ifndef NDEBUG
        bool success =
        #endif
        fs::create_directory(p);
        assert(success);
#else
        mkdir(p.c_str(), S_IRWXU);
        assert(fileexists(p));
#endif

    }
    return p;
}


void WaitMillisec(unsigned n)
{
#ifdef _WIN32
    Sleep(n);
#else
    usleep(n * 1000);
#endif
}

bool WaitFor(std::function<bool()>&& f, unsigned millisec)
{
    unsigned waited = 0;
    for (;;)
    {
        if (f()) return true;
        if (waited >= millisec) return false;
        WaitMillisec(100);
        waited += 100;
    }
}


enum { USERALERT_ARRIVAL_MILLISEC = 1000 };

#ifdef _WIN32
#include "mega/autocomplete.h"
#include <filesystem>
#define getcwd _getcwd
void usleep(int n)
{
    Sleep(n / 1000);
}
#endif

// helper functions and struct/classes
namespace
{

    bool buildLocalFolders(fs::path targetfolder, const string& prefix, int n, int recurselevel, int filesperfolder)
    {
        fs::path p = targetfolder / fs::u8path(prefix);
        if (!fs::create_directory(p))
            return false;

        for (int i = 0; i < filesperfolder; ++i)
        {
            string filename = "file" + to_string(i) + "_" + prefix;
            fs::path fp = p / fs::u8path(filename);
#if (__cplusplus >= 201700L)
            ofstream fs(fp/*, ios::binary*/);
#else
            ofstream fs(fp.u8string()/*, ios::binary*/);
#endif
            fs << filename;
        }

        if (recurselevel > 0)
        {
            for (int i = 0; i < n; ++i)
            {
                if (!buildLocalFolders(p, prefix + "_" + to_string(i), n, recurselevel - 1, filesperfolder))
                    return false;
            }
        }

        return true;
    }

    bool createLocalFile(fs::path path, const char *name)
    {
        if (!name)
        {
           return false;
        }

        fs::path fp = path / fs::u8path(name);
#if (__cplusplus >= 201700L)
        ofstream fs(fp/*, ios::binary*/);
#else
        ofstream fs(fp.u8string()/*, ios::binary*/);
#endif
        fs << name;
        return true;
    }
}

std::string logTime()
{
    // why do the tests take so long to run?  Log some info about what is slow.
    auto t = std::time(NULL);
    char ts[50];
    struct tm dt;
    ::mega::m_gmtime(t, &dt);
    if (!std::strftime(ts, sizeof(ts), "%H:%M:%S ", &dt))
    {
        ts[0] = '\0';
    }
    return ts;
}

std::map<size_t, std::string> gSessionIDs;

void SdkTest::SetUp()
{
    gTestingInvalidArgs = false;
}

void SdkTest::TearDown()
{
    out() << logTime() << "Test done, teardown starts" << endl;
    // do some cleanup

    for (size_t i = 0; i < gSessionIDs.size(); ++i)
    {
        if (gResumeSessions && megaApi[i] && gSessionIDs[i].empty())
        {
            if (auto p = unique_ptr<char[]>(megaApi[i]->dumpSession()))
            {
                gSessionIDs[i] = p.get();
            }
        }
    }

    gTestingInvalidArgs = false;

    LOG_info << "___ Cleaning up test (TearDown()) ___";

    out() << logTime() << "Cleaning up account" << endl;
    Cleanup();

    releaseMegaApi(1);
    releaseMegaApi(2);
    if (megaApi[0])
    {
        releaseMegaApi(0);
    }
    out() << logTime() << "Teardown done, test exiting" << endl;
}

void SdkTest::Cleanup()
{
    deleteFile(UPFILE);
    deleteFile(DOWNFILE);
    deleteFile(PUBLICFILE);
    deleteFile(AVATARDST);

    std::vector<std::unique_ptr<RequestTracker>> delSyncTrackers;
    
    int index = 0;
    for (auto &m : megaApi)
    {
        auto syncs = unique_ptr<MegaSyncList>(m->getSyncs());
        for (int i = syncs->size(); i--; )
        {
            delSyncTrackers.push_back(std::unique_ptr<RequestTracker>(new RequestTracker(m.get())));
            m->removeSync(syncs->get(i), delSyncTrackers.back().get());
        }

        // clear user attributes: backup ids 
        if (auto u = m->getMyUser())
        {
            auto err = synchronousGetUserAttribute(index, u, MegaApi::USER_ATTR_BACKUP_NAMES);
            if (MegaError::API_OK == err)
            {
                for (auto& b : mBackupIds)
                {
                    synchronousRemoveBackup(0, b);
                }
            }
        }
        mBackupIds.clear();
        ++index;
    }

    // wait for delsyncs to complete:
    for (auto& d : delSyncTrackers) d->waitForResult();
    WaitMillisec(5000);


    if (megaApi[0])
    {

        // Remove nodes in Cloud & Rubbish
        purgeTree(std::unique_ptr<MegaNode>{megaApi[0]->getRootNode()}.get(), false);
        purgeTree(std::unique_ptr<MegaNode>{megaApi[0]->getRubbishNode()}.get(), false);
        //        megaApi[0]->cleanRubbishBin();

        // Remove auxiliar contact
        std::unique_ptr<MegaUserList> ul{megaApi[0]->getContacts()};
        for (int i = 0; i < ul->size(); i++)
        {
            removeContact(ul->get(i)->getEmail());
        }

        // Remove pending contact requests
        std::unique_ptr<MegaContactRequestList> crl{megaApi[0]->getOutgoingContactRequests()};
        for (int i = 0; i < crl->size(); i++)
        {
            MegaContactRequest *cr = crl->get(i);
            megaApi[0]->inviteContact(cr->getTargetEmail(), "Removing you", MegaContactRequest::INVITE_ACTION_DELETE);
        }
    }
}

int SdkTest::getApiIndex(MegaApi* api)
{
    int apiIndex = -1;
    for (int i = int(megaApi.size()); i--; )  if (megaApi[i].get() == api) apiIndex = i;
    if (apiIndex == -1)
    {
        LOG_warn << "Instance of MegaApi not recognized";  // this can occur during MegaApi deletion due to callbacks on shutdown
    }
    return apiIndex;
}

void SdkTest::onRequestFinish(MegaApi *api, MegaRequest *request, MegaError *e)
{
    auto type = request->getType();
    if (type == MegaRequest::TYPE_DELETE)
    {
        return;
    }

    int apiIndex = getApiIndex(api);
    if (apiIndex < 0) return;
    mApi[apiIndex].requestFlags[request->getType()] = true;
    mApi[apiIndex].lastError = e->getErrorCode();

    // there could be a race on these getting set?
    LOG_info << "lastError (by request) for MegaApi " << apiIndex << ": " << mApi[apiIndex].lastError;

    switch(type)
    {
    case MegaRequest::TYPE_CREATE_FOLDER:
        mApi[apiIndex].h = request->getNodeHandle();
        break;

    case MegaRequest::TYPE_RENAME:
        mApi[apiIndex].h = request->getNodeHandle();
        break;

    case MegaRequest::TYPE_REMOVE:
        mApi[apiIndex].h = request->getNodeHandle();
        break;

    case MegaRequest::TYPE_MOVE:
        mApi[apiIndex].h = request->getNodeHandle();
        break;

    case MegaRequest::TYPE_COPY:
        mApi[apiIndex].h = request->getNodeHandle();
        break;

    case MegaRequest::TYPE_EXPORT:
        if (mApi[apiIndex].lastError == API_OK)
        {
            mApi[apiIndex].h = request->getNodeHandle();
            if (request->getAccess())
            {
                link.assign(request->getLink());
            }
        }
        break;

    case MegaRequest::TYPE_GET_PUBLIC_NODE:
        if (mApi[apiIndex].lastError == API_OK)
        {
            publicNode = request->getPublicMegaNode();
        }
        break;

    case MegaRequest::TYPE_IMPORT_LINK:
        mApi[apiIndex].h = request->getNodeHandle();
        break;

    case MegaRequest::TYPE_GET_ATTR_USER:

<<<<<<< HEAD
        if (mApi[apiIndex].lastError == API_OK &&
            (request->getParamType() == MegaApi::USER_ATTR_BACKUP_NAMES ||
             request->getParamType() == MegaApi::USER_ATTR_DEVICE_NAMES ||
             request->getParamType() == MegaApi::USER_ATTR_ALIAS))
        {
            attributeValue = request->getName();
        }
        else if ( (mApi[apiIndex].lastError == API_OK) && (request->getParamType() != MegaApi::USER_ATTR_AVATAR))
=======
        if (mApi[apiIndex].lastError == API_OK)
>>>>>>> ea13cdf2
        {
            if (request->getParamType() == MegaApi::USER_ATTR_BACKUP_NAMES ||
                request->getParamType() == MegaApi::USER_ATTR_DEVICE_NAMES ||
                request->getParamType() == MegaApi::USER_ATTR_ALIAS)
            {
                attributeValue = request->getName() ? request->getName() : "";
                if (request->getParamType() == MegaApi::USER_ATTR_BACKUP_NAMES)
                {
                    auto backupStringMap = request->getMegaStringMap();
                    if (backupStringMap)
                    {
                        auto keys = backupStringMap->getKeys();
                        for (int i = 0; i < backupStringMap->size(); ++i)
                        {
                            string s(keys->get(i));
                            MegaHandle h = UNDEF;
                            Base64::atob(s.c_str(), (::mega::byte*) &h, MegaClient::BACKUPHANDLE);
                            mBackupIds.insert(h);
                        }
                    }

                }
            }
            else if (request->getParamType() != MegaApi::USER_ATTR_AVATAR)
            {
                attributeValue = request->getText() ? request->getText() : "";
            }
        }

        if (request->getParamType() == MegaApi::USER_ATTR_AVATAR)
        {
            if (mApi[apiIndex].lastError == API_OK)
            {
                attributeValue = "Avatar changed";
            }

            if (mApi[apiIndex].lastError == API_ENOENT)
            {
                attributeValue = "Avatar not found";
            }
        }
        break;

#ifdef ENABLE_CHAT

    case MegaRequest::TYPE_CHAT_CREATE:
        if (mApi[apiIndex].lastError == API_OK)
        {
            MegaTextChat *chat = request->getMegaTextChatList()->get(0)->copy();

            mApi[apiIndex].chatid = chat->getHandle();
            mApi[apiIndex].chats[mApi[apiIndex].chatid].reset(chat);
        }
        break;

    case MegaRequest::TYPE_CHAT_INVITE:
        if (mApi[apiIndex].lastError == API_OK)
        {
            mApi[apiIndex].chatid = request->getNodeHandle();
            if (mApi[apiIndex].chats.find(mApi[apiIndex].chatid) != mApi[apiIndex].chats.end())
            {
                MegaTextChat *chat = mApi[apiIndex].chats[mApi[apiIndex].chatid].get();
                MegaHandle uh = request->getParentHandle();
                int priv = request->getAccess();
                unique_ptr<userpriv_vector> privsbuf{new userpriv_vector};

                const MegaTextChatPeerList *privs = chat->getPeerList();
                if (privs)
                {
                    for (int i = 0; i < privs->size(); i++)
                    {
                        if (privs->getPeerHandle(i) != uh)
                        {
                            privsbuf->push_back(userpriv_pair(privs->getPeerHandle(i), (privilege_t) privs->getPeerPrivilege(i)));
                        }
                    }
                }
                privsbuf->push_back(userpriv_pair(uh, (privilege_t) priv));
                privs = new MegaTextChatPeerListPrivate(privsbuf.get());
                chat->setPeerList(privs);
                delete privs;
            }
            else
            {
                LOG_err << "Trying to remove a peer from unknown chat";
            }
        }
        break;

    case MegaRequest::TYPE_CHAT_REMOVE:
        if (mApi[apiIndex].lastError == API_OK)
        {
            mApi[apiIndex].chatid = request->getNodeHandle();
            if (mApi[apiIndex].chats.find(mApi[apiIndex].chatid) != mApi[apiIndex].chats.end())
            {
                MegaTextChat *chat = mApi[apiIndex].chats[mApi[apiIndex].chatid].get();
                MegaHandle uh = request->getParentHandle();
                std::unique_ptr<userpriv_vector> privsbuf{new userpriv_vector};

                const MegaTextChatPeerList *privs = chat->getPeerList();
                if (privs)
                {
                    for (int i = 0; i < privs->size(); i++)
                    {
                        if (privs->getPeerHandle(i) != uh)
                        {
                            privsbuf->push_back(userpriv_pair(privs->getPeerHandle(i), (privilege_t) privs->getPeerPrivilege(i)));
                        }
                    }
                }
                privs = new MegaTextChatPeerListPrivate(privsbuf.get());
                chat->setPeerList(privs);
                delete privs;
            }
            else
            {
                LOG_err << "Trying to remove a peer from unknown chat";
            }
        }
        break;

    case MegaRequest::TYPE_CHAT_URL:
        if (mApi[apiIndex].lastError == API_OK)
        {
            link.assign(request->getLink());
        }
        break;
#endif

    case MegaRequest::TYPE_CREATE_ACCOUNT:
        if (mApi[apiIndex].lastError == API_OK)
        {
            sid = request->getSessionKey();
        }
        break;

    case MegaRequest::TYPE_FETCH_NODES:
        if (apiIndex == 0)
        {
            megaApi[0]->enableTransferResumption();
        }
        break;

    case MegaRequest::TYPE_GET_REGISTERED_CONTACTS:
        if (mApi[apiIndex].lastError == API_OK)
        {
            stringTable.reset(request->getMegaStringTable()->copy());
        }
        break;

    case MegaRequest::TYPE_GET_COUNTRY_CALLING_CODES:
        if (mApi[apiIndex].lastError == API_OK)
        {
            stringListMap.reset(request->getMegaStringListMap()->copy());
        }
        break;

    case MegaRequest::TYPE_FETCH_TIMEZONE:
        mApi[apiIndex].tzDetails.reset(mApi[apiIndex].lastError == API_OK ? request->getMegaTimeZoneDetails()->copy() : nullptr);
        break;

    case MegaRequest::TYPE_GET_USER_EMAIL:
        if (mApi[apiIndex].lastError == API_OK)
        {
            mApi[apiIndex].email = request->getEmail();
        }
        break;

    case MegaRequest::TYPE_ACCOUNT_DETAILS:
        mApi[apiIndex].accountDetails.reset(mApi[apiIndex].lastError == API_OK ? request->getMegaAccountDetails() : nullptr);
        break;

    case MegaRequest::TYPE_BACKUP_PUT:
        mBackupId = request->getParentHandle();
        if (request->getFlag()) // it's a new backup we just registered
            mBackupNameToBackupId.push_back({ Base64::atob(request->getName()), mBackupId} );
        break;

    case MegaRequest::TYPE_FETCH_GOOGLE_ADS:
        mApi[apiIndex].mStringMap.reset(mApi[apiIndex].lastError == API_OK ? request->getMegaStringMap()->copy() : nullptr);
            break;
    }
}

void SdkTest::onTransferFinish(MegaApi* api, MegaTransfer *transfer, MegaError* e)
{
    int apiIndex = getApiIndex(api);
    if (apiIndex < 0) return;

    mApi[apiIndex].transferFlags[transfer->getType()] = true;
    mApi[apiIndex].lastError = e->getErrorCode();   // todo: change the rest of the transfer test code to use lastTransferError instead.
    mApi[apiIndex].lastTransferError = e->getErrorCode();

    // there could be a race on these getting set?
    LOG_info << "lastError (by transfer) for MegaApi " << apiIndex << ": " << mApi[apiIndex].lastError;

    onTranferFinishedCount += 1;

    if (mApi[apiIndex].lastError == MegaError::API_OK)
        mApi[apiIndex].h = transfer->getNodeHandle();
}

void SdkTest::onTransferUpdate(MegaApi *api, MegaTransfer *transfer)
{
    onTransferUpdate_progress = transfer->getTransferredBytes();
    onTransferUpdate_filesize = transfer->getTotalBytes();
}

void SdkTest::onAccountUpdate(MegaApi* api)
{
    int apiIndex = getApiIndex(api);
    if (apiIndex < 0) return;

    mApi[apiIndex].accountUpdated = true;
}

void SdkTest::onUsersUpdate(MegaApi* api, MegaUserList *users)
{
    int apiIndex = getApiIndex(api);
    if (apiIndex < 0) return;

    if (!users)
        return;

    for (int i = 0; i < users->size(); i++)
    {
        MegaUser *u = users->get(i);

        if (u->hasChanged(MegaUser::CHANGE_TYPE_AVATAR)
                || u->hasChanged(MegaUser::CHANGE_TYPE_FIRSTNAME)
                || u->hasChanged(MegaUser::CHANGE_TYPE_LASTNAME)
                || u->hasChanged(MegaUser::CHANGE_TYPE_BACKUP_NAMES))
        {
            mApi[apiIndex].userUpdated = true;
        }
        else
        {
            // Contact is removed from main account
            mApi[apiIndex].requestFlags[MegaRequest::TYPE_REMOVE_CONTACT] = true;
            mApi[apiIndex].userUpdated = true;
        }
    }
}

void SdkTest::onNodesUpdate(MegaApi* api, MegaNodeList *nodes)
{
    int apiIndex = getApiIndex(api);
    if (apiIndex < 0) return;

    mApi[apiIndex].nodeUpdated = true;
}

void SdkTest::onContactRequestsUpdate(MegaApi* api, MegaContactRequestList* requests)
{
    int apiIndex = getApiIndex(api);
    if (apiIndex < 0) return;

    mApi[apiIndex].contactRequestUpdated = true;
}

#ifdef ENABLE_CHAT
void SdkTest::onChatsUpdate(MegaApi *api, MegaTextChatList *chats)
{
    int apiIndex = getApiIndex(api);
    if (apiIndex < 0) return;

    MegaTextChatList *list = NULL;
    if (chats)
    {
        list = chats->copy();
    }
    else
    {
        list = megaApi[apiIndex]->getChatList();
    }
    for (int i = 0; i < list->size(); i++)
    {
        handle chatid = list->get(i)->getHandle();
        if (mApi[apiIndex].chats.find(chatid) != mApi[apiIndex].chats.end())
        {
            mApi[apiIndex].chats[chatid].reset(list->get(i)->copy());
        }
        else
        {
            mApi[apiIndex].chats[chatid].reset(list->get(i)->copy());
        }
    }
    delete list;

    mApi[apiIndex].chatUpdated = true;
}

void SdkTest::createChat(bool group, MegaTextChatPeerList *peers, int timeout)
{
    int apiIndex = 0;
    mApi[apiIndex].requestFlags[MegaRequest::TYPE_CHAT_CREATE] = false;
    megaApi[0]->createChat(group, peers);
    waitForResponse(&mApi[apiIndex].requestFlags[MegaRequest::TYPE_CHAT_CREATE], timeout);
    if (timeout)
    {
        ASSERT_TRUE(mApi[apiIndex].requestFlags[MegaRequest::TYPE_CHAT_CREATE]) << "Chat creation not finished after " << timeout  << " seconds";
    }

    ASSERT_EQ(MegaError::API_OK, mApi[apiIndex].lastError) << "Chat creation failed (error: " << mApi[apiIndex].lastError << ")";
}

#endif

void SdkTest::onEvent(MegaApi*, MegaEvent *event)
{
    std::lock_guard<std::mutex> lock{lastEventMutex};
    lastEvent.reset(event->copy());
}


void SdkTest::fetchnodes(unsigned int apiIndex, int timeout)
{
    mApi[apiIndex].requestFlags[MegaRequest::TYPE_FETCH_NODES] = false;

    mApi[apiIndex].megaApi->fetchNodes();

    ASSERT_TRUE( waitForResponse(&mApi[apiIndex].requestFlags[MegaRequest::TYPE_FETCH_NODES], timeout) )
            << "Fetchnodes failed after " << timeout  << " seconds";
    ASSERT_EQ(MegaError::API_OK, mApi[apiIndex].lastError) << "Fetchnodes failed (error: " << mApi[apiIndex].lastError << ")";
}

void SdkTest::logout(unsigned int apiIndex, int timeout)
{
    mApi[apiIndex].requestFlags[MegaRequest::TYPE_LOGOUT] = false;
    mApi[apiIndex].megaApi->logout(this);

    EXPECT_TRUE( waitForResponse(&mApi[apiIndex].requestFlags[MegaRequest::TYPE_LOGOUT], timeout) )
            << "Logout failed after " << timeout  << " seconds";

    // if the connection was closed before the response of the request was received, the result is ESID
    if (mApi[apiIndex].lastError == MegaError::API_ESID) mApi[apiIndex].lastError = MegaError::API_OK;

    EXPECT_EQ(MegaError::API_OK, mApi[apiIndex].lastError) << "Logout failed (error: " << mApi[apiIndex].lastError << ")";
}

char* SdkTest::dumpSession()
{
    return megaApi[0]->dumpSession();
}

void SdkTest::locallogout(int timeout)
{
    auto logoutErr = doRequestLocalLogout(0);
    ASSERT_EQ(MegaError::API_OK, logoutErr) << "Local logout failed (error: " << logoutErr << ")";
}

void SdkTest::resumeSession(const char *session, int timeout)
{
    int apiIndex = 0;
    ASSERT_EQ(MegaError::API_OK, synchronousFastLogin(apiIndex, session, this)) << "Resume session failed (error: " << mApi[apiIndex].lastError << ")";
}

void SdkTest::purgeTree(MegaNode *p, bool depthfirst)
{
    int apiIndex = 0;
    std::unique_ptr<MegaNodeList> children{megaApi[0]->getChildren(p)};

    for (int i = 0; i < children->size(); i++)
    {
        MegaNode *n = children->get(i);

        // removing the folder removes the children anyway
        if (depthfirst && n->isFolder())
            purgeTree(n);

        string nodepath = n->getName() ? n->getName() : "<no name>";
        auto result = synchronousRemove(apiIndex, n);
        if (result == API_EEXIST || result == API_ENOENT)
        {
            LOG_warn << "node " << nodepath << " was already removed in api " << apiIndex << ", detected by error code " << result;
            result = API_OK;
        }

        ASSERT_EQ(MegaError::API_OK, result) << "Remove node operation failed (error: " << mApi[apiIndex].lastError << ")";
    }
}

bool SdkTest::waitForResponse(bool *responseReceived, unsigned int timeout)
{
    timeout *= 1000000; // convert to micro-seconds
    unsigned int tWaited = 0;    // microseconds
    bool connRetried = false;
    while(!(*responseReceived))
    {
        WaitMillisec(pollingT / 1000);

        if (timeout)
        {
            tWaited += pollingT;
            if (tWaited >= timeout)
            {
                return false;   // timeout is expired
            }
            // if no response after 2 minutes...
            else if (!connRetried && tWaited > (pollingT * 240))
            {
                megaApi[0]->retryPendingConnections(true);
                if (megaApi.size() > 1 && megaApi[1] && megaApi[1]->isLoggedIn())
                {
                    megaApi[1]->retryPendingConnections(true);
                }
                connRetried = true;
            }
        }
    }

    return true;    // response is received
}

bool SdkTest::synchronousTransfer(unsigned apiIndex, int type, std::function<void()> f, unsigned int timeout)
{
    auto& flag = mApi[apiIndex].transferFlags[type];
    flag = false;
    f();
    auto result = waitForResponse(&flag, timeout);
    EXPECT_TRUE(result) << "Transfer (type " << type << ") not finished yet after " << timeout << " seconds";
    if (!result) mApi[apiIndex].lastError = -999; // local timeout
    if (!result) mApi[apiIndex].lastTransferError = -999; // local timeout    TODO: switch all transfer code to use lastTransferError .  Some still uses lastError
    return result;
}

bool SdkTest::synchronousRequest(unsigned apiIndex, int type, std::function<void()> f, unsigned int timeout)
{
    auto& flag = mApi[apiIndex].requestFlags[type];
    flag = false;
    f();
    auto result = waitForResponse(&flag, timeout);
    EXPECT_TRUE(result) << "Request (type " << type << ") failed after " << timeout << " seconds";
    if (!result) mApi[apiIndex].lastError = -999;
    return result;
}

void SdkTest::createFile(string filename, bool largeFile)
{
    fs::path p = fs::u8path(filename);
    std::ofstream file(p,ios::out);

    if (file)
    {
        int limit = 2000;

        // create a file large enough for long upload/download times (5-10MB)
        if (largeFile)
            limit = 1000000 + rand() % 1000000;

        //limit = 5494065 / 5;

        for (int i = 0; i < limit; i++)
        {
            file << "test ";
        }

        file.close();
    }
}

int64_t SdkTest::getFilesize(string filename)
{
    struct stat stat_buf;
    int rc = stat(filename.c_str(), &stat_buf);

    return rc == 0 ? int64_t(stat_buf.st_size) : int64_t(-1);
}

void SdkTest::deleteFile(string filename)
{
    fs::path p = fs::u8path(filename);
    std::error_code ignoredEc;
    fs::remove(p, ignoredEc);
}

const char* envVarAccount[] = {"MEGA_EMAIL", "MEGA_EMAIL_AUX", "MEGA_EMAIL_AUX2"};
const char* envVarPass[] = {"MEGA_PWD", "MEGA_PWD_AUX", "MEGA_PWD_AUX2"};


void SdkTest::getAccountsForTest(unsigned howMany)
{
    assert(howMany > 0 && howMany <= 3);
    out() << logTime() << "Test setting up for " << howMany << " accounts " << endl;

    megaApi.resize(howMany);
    mApi.resize(howMany);

    std::vector<std::unique_ptr<RequestTracker>> trackers;
    trackers.resize(howMany);

    for (unsigned index = 0; index < howMany; ++index)
    {
        if (const char *buf = getenv(envVarAccount[index]))
        {
            mApi[index].email.assign(buf);
        }
        ASSERT_LT((size_t) 0, mApi[index].email.length()) << "Set test account " << index << " username at the environment variable $" << envVarAccount[index];

        if (const char* buf = getenv(envVarPass[index]))
        {
            mApi[index].pwd.assign(buf);
        }
        ASSERT_LT((size_t) 0, mApi[index].pwd.length()) << "Set test account " << index << " password at the environment variable $" << envVarPass[index];

        megaApi[index].reset(new MegaApi(APP_KEY.c_str(), megaApiCacheFolder(index).c_str(), USER_AGENT.c_str(), int(0), unsigned(THREADS_PER_MEGACLIENT)));
        mApi[index].megaApi = megaApi[index].get();

        megaApi[index]->setLoggingName(to_string(index).c_str());
        megaApi[index]->addListener(this);    // TODO: really should be per api

        if (!gResumeSessions || gSessionIDs[index].empty() || gSessionIDs[index] == "invalid")
        {
            out() << logTime() << "Logging into account " << index << endl;
            trackers[index] = asyncRequestLogin(index, mApi[index].email.c_str(), mApi[index].pwd.c_str());
        }
        else
        {
            out() << logTime() << "Resuming session for account " << index << endl;
            trackers[index] = asyncRequestFastLogin(index, gSessionIDs[index].c_str());
        }
    }

    // wait for logins to complete:
    for (unsigned index = 0; index < howMany; ++index)
    {
        ASSERT_EQ(API_OK, trackers[index]->waitForResult()) << " Failed to establish a login/session for accout " << index;
    }

    // perform parallel fetchnodes for each
    for (unsigned index = 0; index < howMany; ++index)
    {
        out() << logTime() << "Fetching nodes for account " << index << endl;
        trackers[index] = asyncRequestFetchnodes(index);
    }

    // wait for fetchnodes to complete:
    for (unsigned index = 0; index < howMany; ++index)
    {
        ASSERT_EQ(API_OK, trackers[index]->waitForResult()) << " Failed to fetchnodes for accout " << index;
    }

    // In case the last test exited without cleaning up (eg, debugging etc)
    out() << logTime() << "Cleaning up account 0" << endl;
    Cleanup();
    out() << logTime() << "Test setup done, test starts" << endl;
}

void SdkTest::releaseMegaApi(unsigned int apiIndex)
{
    if (mApi.size() <= apiIndex)
    {
        return;
    }

    assert(megaApi[apiIndex].get() == mApi[apiIndex].megaApi);
    if (mApi[apiIndex].megaApi)
    {
        if (mApi[apiIndex].megaApi->isLoggedIn())
        {
            if (!gResumeSessions)
                ASSERT_NO_FATAL_FAILURE( logout(apiIndex) );
            else
                ASSERT_NO_FATAL_FAILURE( locallogout(apiIndex) );
        }

        megaApi[apiIndex].reset();
        mApi[apiIndex].megaApi = NULL;
    }
}

void SdkTest::inviteContact(unsigned apiIndex, string email, string message, int action)
{
    ASSERT_EQ(MegaError::API_OK, synchronousInviteContact(apiIndex, email.data(), message.data(), action)) << "Contact invitation failed";
}

void SdkTest::replyContact(MegaContactRequest *cr, int action)
{
    int apiIndex = 1;
    ASSERT_EQ(MegaError::API_OK, synchronousReplyContactRequest(apiIndex, cr, action)) << "Contact reply failed";
}

void SdkTest::removeContact(string email, int timeout)
{
    int apiIndex = 0;
    MegaUser *u = megaApi[apiIndex]->getContact(email.data());
    bool null_pointer = (u == NULL);
    ASSERT_FALSE(null_pointer) << "Cannot find the specified contact (" << email << ")";

    if (u->getVisibility() != MegaUser::VISIBILITY_VISIBLE)
    {
        mApi[apiIndex].userUpdated = true;  // nothing to do
        delete u;
        return;
    }

    auto result = synchronousRemoveContact(apiIndex, u);

    if (result == API_EEXIST)
    {
        LOG_warn << "Contact " << email << " was already removed in api " << apiIndex;
        result = API_OK;
    }

    ASSERT_EQ(MegaError::API_OK, result) << "Contact deletion of " << email << " failed on api " << apiIndex;

    delete u;
}

void SdkTest::shareFolder(MegaNode *n, const char *email, int action, int timeout)
{
    int apiIndex = 0;
    ASSERT_EQ(MegaError::API_OK, synchronousShare(apiIndex, n, email, action)) << "Folder sharing failed" << endl << "User: " << email << " Action: " << action;
}

void SdkTest::createPublicLink(unsigned apiIndex, MegaNode *n, m_time_t expireDate, int timeout, bool isFreeAccount)
{
    mApi[apiIndex].requestFlags[MegaRequest::TYPE_EXPORT] = false;

    auto err = synchronousExportNode(apiIndex, n, expireDate);

    if (!expireDate || !isFreeAccount)
    {
        ASSERT_EQ(MegaError::API_OK, err) << "Public link creation failed (error: " << mApi[apiIndex].lastError << ")";
    }
    else
    {
        bool res = MegaError::API_OK != err && err != -999;
        ASSERT_TRUE(res) << "Public link creation with expire time on free account (" << mApi[apiIndex].email << ") succeed, and it mustn't";
    }
}

void SdkTest::importPublicLink(unsigned apiIndex, string link, MegaNode *parent, int timeout)
{
    mApi[apiIndex].requestFlags[MegaRequest::TYPE_IMPORT_LINK] = false;
    mApi[apiIndex].megaApi->importFileLink(link.data(), parent);

    ASSERT_TRUE(waitForResponse(&mApi[apiIndex].requestFlags[MegaRequest::TYPE_IMPORT_LINK], timeout) )
            << "Public link import not finished after " << timeout  << " seconds";
    ASSERT_EQ(MegaError::API_OK, mApi[apiIndex].lastError) << "Public link import failed (error: " << mApi[apiIndex].lastError << ")";
}

void SdkTest::getPublicNode(unsigned apiIndex, string link, int timeout)
{
    mApi[apiIndex].requestFlags[MegaRequest::TYPE_GET_PUBLIC_NODE] = false;
    mApi[apiIndex].megaApi->getPublicNode(link.data());

    ASSERT_TRUE(waitForResponse(&mApi[apiIndex].requestFlags[MegaRequest::TYPE_GET_PUBLIC_NODE], timeout) )
            << "Public link retrieval not finished after " << timeout  << " seconds";
    ASSERT_EQ(MegaError::API_OK, mApi[apiIndex].lastError) << "Public link retrieval failed (error: " << mApi[apiIndex].lastError << ")";
}

void SdkTest::removePublicLink(unsigned apiIndex, MegaNode *n, int timeout)
{
    mApi[apiIndex].requestFlags[MegaRequest::TYPE_EXPORT] = false;
    mApi[apiIndex].megaApi->disableExport(n);

    ASSERT_TRUE( waitForResponse(&mApi[apiIndex].requestFlags[MegaRequest::TYPE_EXPORT], timeout) )
            << "Public link removal not finished after " << timeout  << " seconds";
    ASSERT_EQ(MegaError::API_OK, mApi[apiIndex].lastError) << "Public link removal failed (error: " << mApi[apiIndex].lastError << ")";
}

void SdkTest::getContactRequest(unsigned int apiIndex, bool outgoing, int expectedSize)
{
    MegaContactRequestList *crl;

    if (outgoing)
    {
        crl = mApi[apiIndex].megaApi->getOutgoingContactRequests();
        ASSERT_EQ(expectedSize, crl->size()) << "Too many outgoing contact requests in account " << apiIndex;
        if (expectedSize)
            mApi[apiIndex].cr.reset(crl->get(0)->copy());
    }
    else
    {
        crl = mApi[apiIndex].megaApi->getIncomingContactRequests();
        ASSERT_EQ(expectedSize, crl->size()) << "Too many incoming contact requests in account " << apiIndex;
        if (expectedSize)
            mApi[apiIndex].cr.reset(crl->get(0)->copy());
    }

    delete crl;
}

void SdkTest::createFolder(unsigned int apiIndex, const char *name, MegaNode *n, int timeout)
{
    mApi[apiIndex].requestFlags[MegaRequest::TYPE_CREATE_FOLDER] = false;
    mApi[apiIndex].megaApi->createFolder(name, n);

    ASSERT_TRUE( waitForResponse(&mApi[apiIndex].requestFlags[MegaRequest::TYPE_CREATE_FOLDER], timeout) )
            << "Folder creation failed after " << timeout  << " seconds";
    ASSERT_EQ(MegaError::API_OK, mApi[apiIndex].lastError) << "Cannot create a folder (error: " << mApi[apiIndex].lastError << ")";
}

void SdkTest::deleteNode(unsigned int apiIndex, MegaNode *n, int timeout)
{
    mApi[apiIndex].requestFlags[MegaRequest::TYPE_REMOVE] = false;
    mApi[apiIndex].megaApi->remove(n);

    ASSERT_TRUE( waitForResponse(&mApi[apiIndex].requestFlags[MegaRequest::TYPE_REMOVE], timeout) )
            << "Removing node failed after " << timeout  << " seconds";
    ASSERT_EQ(MegaError::API_OK, mApi[apiIndex].lastError) << "Cannot remove a node (error: " << mApi[apiIndex].lastError << ")";
}

void SdkTest::renameNode(unsigned int apiIndex, MegaNode *n, std::string newFolderName, int timeout)
{
    mApi[apiIndex].requestFlags[MegaRequest::TYPE_RENAME] = false;
    mApi[apiIndex].megaApi->renameNode(n,newFolderName.c_str());

    ASSERT_TRUE( waitForResponse(&mApi[apiIndex].requestFlags[MegaRequest::TYPE_RENAME], timeout) )
            << "Renaming node failed after " << timeout  << " seconds";
    ASSERT_EQ(MegaError::API_OK, mApi[apiIndex].lastError) << "Cannot rename a node (error: " << mApi[apiIndex].lastError << ")";
}

void SdkTest::moveNode(unsigned int apiIndex, MegaNode *n, MegaNode *newParent, int timeout)
{
    mApi[apiIndex].requestFlags[MegaRequest::TYPE_MOVE] = false;
    mApi[apiIndex].megaApi->moveNode(n,newParent);

    ASSERT_TRUE( waitForResponse(&mApi[apiIndex].requestFlags[MegaRequest::TYPE_MOVE], timeout) )
            << "Moving node failed after " << timeout  << " seconds";
    ASSERT_EQ(MegaError::API_OK, mApi[apiIndex].lastError) << "Cannot move a node (error: " << mApi[apiIndex].lastError << ")";
}

void SdkTest::copyNode(unsigned int apiIndex, MegaNode *n, MegaNode *newParent, const char* newName, int timeout)
{
    mApi[apiIndex].requestFlags[MegaRequest::TYPE_COPY] = false;
    mApi[apiIndex].megaApi->copyNode(n, newParent, newName);

    ASSERT_TRUE( waitForResponse(&mApi[apiIndex].requestFlags[MegaRequest::TYPE_COPY], timeout) )
            << "Copying node failed after " << timeout  << " seconds";
    ASSERT_EQ(MegaError::API_OK, mApi[apiIndex].lastError) << "Cannot copy a node (error: " << mApi[apiIndex].lastError << ")";
}

void SdkTest::getRegisteredContacts(const std::map<std::string, std::string>& contacts)
{
    int apiIndex = 0;

    auto contactsStringMap = std::unique_ptr<MegaStringMap>{MegaStringMap::createInstance()};
    for  (const auto& pair : contacts)
    {
        contactsStringMap->set(pair.first.c_str(), pair.second.c_str());
    }

    ASSERT_EQ(MegaError::API_OK, synchronousGetRegisteredContacts(apiIndex, contactsStringMap.get(), this)) << "Get registered contacts failed";
}

void SdkTest::getCountryCallingCodes(const int timeout)
{
    int apiIndex = 0;
    ASSERT_EQ(MegaError::API_OK, synchronousGetCountryCallingCodes(apiIndex, this)) << "Get country calling codes failed";
}

void SdkTest::setUserAttribute(int type, string value, int timeout)
{
    int apiIndex = 0;
    mApi[apiIndex].requestFlags[MegaRequest::TYPE_SET_ATTR_USER] = false;

    if (type == MegaApi::USER_ATTR_AVATAR)
    {
        megaApi[apiIndex]->setAvatar(value.empty() ? NULL : value.c_str());
    }
    else
    {
        megaApi[apiIndex]->setUserAttribute(type, value.c_str());
    }

    ASSERT_TRUE( waitForResponse(&mApi[apiIndex].requestFlags[MegaRequest::TYPE_SET_ATTR_USER], timeout) )
            << "User attribute setup not finished after " << timeout  << " seconds";
    ASSERT_EQ(MegaError::API_OK, mApi[apiIndex].lastError) << "User attribute setup failed (error: " << mApi[apiIndex].lastError << ")";
}

void SdkTest::getUserAttribute(MegaUser *u, int type, int timeout, int apiIndex)
{
    mApi[apiIndex].requestFlags[MegaRequest::TYPE_GET_ATTR_USER] = false;

    int err;
    if (type == MegaApi::USER_ATTR_AVATAR)
    {
        err = synchronousGetUserAvatar(apiIndex, u, AVATARDST.data());
    }
    else
    {
        err = synchronousGetUserAttribute(apiIndex, u, type);
    }
    bool result = (err == MegaError::API_OK) || (err == MegaError::API_ENOENT);
    ASSERT_TRUE(result) << "User attribute retrieval failed (error: " << err << ")";
}

///////////////////////////__ Tests using SdkTest __//////////////////////////////////

/**
 * @brief TEST_F SdkTestCreateAccount
 *
 * It tests the creation of a new account for a random user.
 *  - Create account and send confirmation link
 *  - Logout and resume the create-account process
 *  - Send the confirmation link to a different email address
 *  - Wait for confirmation of account by a different client
 */
TEST_F(SdkTest, DISABLED_SdkTestCreateAccount)
{
    getAccountsForTest(2);

    string email1 = "user@domain.com";
    string pwd = "pwd";
    string email2 = "other-user@domain.com";

    LOG_info << "___TEST Create account___";

    // Create an ephemeral session internally and send a confirmation link to email
    ASSERT_TRUE(synchronousCreateAccount(0, email1.c_str(), pwd.c_str(), "MyFirstname", "MyLastname"))
            << "Account creation has failed after " << maxTimeout << " seconds";
    ASSERT_EQ(MegaError::API_OK, mApi[0].lastError) << "Account creation failed (error: " << mApi[0].lastError << ")";

    // Logout from ephemeral session and resume session
    ASSERT_NO_FATAL_FAILURE( locallogout() );
    ASSERT_TRUE(synchronousResumeCreateAccount(0, sid.c_str()))
            << "Account creation has failed after " << maxTimeout << " seconds";
    ASSERT_EQ(MegaError::API_OK, mApi[0].lastError) << "Account creation failed (error: " << mApi[0].lastError << ")";

    // Send the confirmation link to a different email address
    ASSERT_TRUE(synchronousSendSignupLink(0, email2.c_str(), "MyFirstname", pwd.c_str()))
            << "Send confirmation link to another email failed after " << maxTimeout << " seconds";
    ASSERT_EQ(MegaError::API_OK, mApi[0].lastError) << "Send confirmation link to another email address failed (error: " << mApi[0].lastError << ")";

    // Now, confirm the account by using a different client...

    // ...and wait for the AP notifying the confirmation
    bool *flag = &mApi[0].accountUpdated; *flag = false;
    ASSERT_TRUE( waitForResponse(flag) )
            << "Account confirmation not received after " << maxTimeout << " seconds";
}

bool veryclose(double a, double b)
{
    double diff = b - a;
    double denom = fabs(a) + fabs(b);
    if (denom == 0)
    {
        return diff == 0;
    }
    double ratio = fabs(diff / denom);
    return ratio * 1000000 < 1;
}

/**
 * @brief TEST_F SdkTestNodeAttributes
 *
 *
 */
TEST_F(SdkTest, SdkTestNodeAttributes)
{
    LOG_info << "___TEST Node attributes___";
    getAccountsForTest(2);

    std::unique_ptr<MegaNode> rootnode{megaApi[0]->getRootNode()};

    string filename1 = UPFILE;
    createFile(filename1, false);

    ASSERT_EQ(MegaError::API_OK, synchronousStartUpload(0, filename1.data(), rootnode.get())) << "Cannot upload a test file";

    std::unique_ptr<MegaNode> n1(megaApi[0]->getNodeByHandle(mApi[0].h));
    bool null_pointer = (n1.get() == NULL);
    ASSERT_FALSE(null_pointer) << "Cannot initialize test scenario (error: " << mApi[0].lastError << ")";


    // ___ Set invalid duration of a node ___

    gTestingInvalidArgs = true;

    ASSERT_EQ(MegaError::API_EARGS, synchronousSetNodeDuration(0, n1.get(), -14)) << "Unexpected error setting invalid node duration";

    gTestingInvalidArgs = false;


    // ___ Set duration of a node ___

    ASSERT_EQ(MegaError::API_OK, synchronousSetNodeDuration(0, n1.get(), 929734)) << "Cannot set node duration";

    n1.reset(megaApi[0]->getNodeByHandle(mApi[0].h));
    ASSERT_EQ(929734, n1->getDuration()) << "Duration value does not match";


    // ___ Reset duration of a node ___

    ASSERT_EQ(MegaError::API_OK, synchronousSetNodeDuration(0, n1.get(), -1)) << "Cannot reset node duration";

    n1.reset(megaApi[0]->getNodeByHandle(mApi[0].h));
    ASSERT_EQ(-1, n1->getDuration()) << "Duration value does not match";

    // set several values that the requests will need to consolidate, some will be in the same batch
    megaApi[0]->setCustomNodeAttribute(n1.get(), "custom1", "value1");
    megaApi[0]->setCustomNodeAttribute(n1.get(), "custom1", "value12");
    megaApi[0]->setCustomNodeAttribute(n1.get(), "custom1", "value13");
    megaApi[0]->setCustomNodeAttribute(n1.get(), "custom2", "value21");
    WaitMillisec(100);
    megaApi[0]->setCustomNodeAttribute(n1.get(), "custom2", "value22");
    megaApi[0]->setCustomNodeAttribute(n1.get(), "custom2", "value23");
    megaApi[0]->setCustomNodeAttribute(n1.get(), "custom3", "value31");
    megaApi[0]->setCustomNodeAttribute(n1.get(), "custom3", "value32");
    megaApi[0]->setCustomNodeAttribute(n1.get(), "custom3", "value33");
    ASSERT_EQ(MegaError::API_OK, doSetNodeDuration(0, n1.get(), 929734)) << "Cannot set node duration";
    n1.reset(megaApi[0]->getNodeByHandle(mApi[0].h));

    ASSERT_STREQ("value13", n1->getCustomAttr("custom1"));
    ASSERT_STREQ("value23", n1->getCustomAttr("custom2"));
    ASSERT_STREQ("value33", n1->getCustomAttr("custom3"));


    // ___ Set invalid coordinates of a node (out of range) ___

    gTestingInvalidArgs = true;

    ASSERT_EQ(MegaError::API_EARGS, synchronousSetNodeCoordinates(0, n1.get(), -1523421.8719987255814, +6349.54)) << "Unexpected error setting invalid node coordinates";


    // ___ Set invalid coordinates of a node (out of range) ___

    ASSERT_EQ(MegaError::API_EARGS, synchronousSetNodeCoordinates(0, n1.get(), -160.8719987255814, +49.54)) << "Unexpected error setting invalid node coordinates";


    // ___ Set invalid coordinates of a node (out of range) ___

    ASSERT_EQ(MegaError::API_EARGS, synchronousSetNodeCoordinates(0, n1.get(), MegaNode::INVALID_COORDINATE, +69.54)) << "Unexpected error trying to reset only one coordinate";

    gTestingInvalidArgs = false;

    // ___ Set coordinates of a node ___

    double lat = -51.8719987255814;
    double lon = +179.54;

    ASSERT_EQ(MegaError::API_OK, synchronousSetNodeCoordinates(0, n1.get(), lat, lon)) << "Cannot set node coordinates";

    n1.reset(megaApi[0]->getNodeByHandle(mApi[0].h));

    // do same conversions to lose the same precision
    int buf = int(((lat + 90) / 180) * 0xFFFFFF);
    double res = -90 + 180 * (double) buf / 0xFFFFFF;

    ASSERT_EQ(res, n1->getLatitude()) << "Latitude value does not match";

    buf = int((lon == 180) ? 0 : (lon + 180) / 360 * 0x01000000);
    res = -180 + 360 * (double) buf / 0x01000000;

    ASSERT_EQ(res, n1->getLongitude()) << "Longitude value does not match";


    // ___ Set coordinates of a node to origin (0,0) ___

    lon = 0;
    lat = 0;

    ASSERT_EQ(MegaError::API_OK, synchronousSetNodeCoordinates(0, n1.get(), 0, 0)) << "Cannot set node coordinates";

    n1.reset(megaApi[0]->getNodeByHandle(mApi[0].h));

    // do same conversions to lose the same precision
    buf = int(((lat + 90) / 180) * 0xFFFFFF);
    res = -90 + 180 * (double) buf / 0xFFFFFF;

    ASSERT_EQ(res, n1->getLatitude()) << "Latitude value does not match";
    ASSERT_EQ(lon, n1->getLongitude()) << "Longitude value does not match";


    // ___ Set coordinates of a node to border values (90,180) ___

    lat = 90;
    lon = 180;

    ASSERT_EQ(MegaError::API_OK, synchronousSetNodeCoordinates(0, n1.get(), lat, lon)) << "Cannot set node coordinates";

    n1.reset(megaApi[0]->getNodeByHandle(mApi[0].h));

    ASSERT_EQ(lat, n1->getLatitude()) << "Latitude value does not match";
    bool value_ok = ((n1->getLongitude() == lon) || (n1->getLongitude() == -lon));
    ASSERT_TRUE(value_ok) << "Longitude value does not match";


    // ___ Set coordinates of a node to border values (-90,-180) ___

    lat = -90;
    lon = -180;

    ASSERT_EQ(MegaError::API_OK, synchronousSetNodeCoordinates(0, n1.get(), lat, lon)) << "Cannot set node coordinates";

    n1.reset(megaApi[0]->getNodeByHandle(mApi[0].h));

    ASSERT_EQ(lat, n1->getLatitude()) << "Latitude value does not match";
    value_ok = ((n1->getLongitude() == lon) || (n1->getLongitude() == -lon));
    ASSERT_TRUE(value_ok) << "Longitude value does not match";


    // ___ Reset coordinates of a node ___

    lat = lon = MegaNode::INVALID_COORDINATE;

    synchronousSetNodeCoordinates(0, n1.get(), lat, lon);

    n1.reset(megaApi[0]->getNodeByHandle(mApi[0].h));
    ASSERT_EQ(lat, n1->getLatitude()) << "Latitude value does not match";
    ASSERT_EQ(lon, n1->getLongitude()) << "Longitude value does not match";


    // ******************    also test shareable / unshareable versions:

    ASSERT_EQ(MegaError::API_OK, synchronousGetSpecificAccountDetails(0, true, true, true)) << "Cannot get account details";

    // ___ set the coords  (shareable)
    lat = -51.8719987255814;
    lon = +179.54;
    ASSERT_EQ(MegaError::API_OK, synchronousSetNodeCoordinates(0, n1.get(), lat, lon)) << "Cannot set node coordinates";

    // ___ get a link to the file node
    ASSERT_NO_FATAL_FAILURE(createPublicLink(0, n1.get(), 0, maxTimeout, mApi[0].accountDetails->getProLevel() == 0));
    // The created link is stored in this->link at onRequestFinish()
    string nodelink = this->link;

    // ___ import the link
    ASSERT_NO_FATAL_FAILURE(importPublicLink(1, nodelink, std::unique_ptr<MegaNode>{megaApi[1]->getRootNode()}.get()));
    std::unique_ptr<MegaNode> nimported{megaApi[1]->getNodeByHandle(mApi[1].h)};

    ASSERT_TRUE(veryclose(lat, nimported->getLatitude())) << "Latitude " << n1->getLatitude() << " value does not match " << lat;
    ASSERT_TRUE(veryclose(lon, nimported->getLongitude())) << "Longitude " << n1->getLongitude() << " value does not match " << lon;

    // ___ remove the imported node, for a clean next test
    mApi[1].requestFlags[MegaRequest::TYPE_REMOVE] = false;
    megaApi[1]->remove(nimported.get());
    ASSERT_TRUE(waitForResponse(&mApi[1].requestFlags[MegaRequest::TYPE_REMOVE]))
        << "Remove operation failed after " << maxTimeout << " seconds";
    ASSERT_EQ(MegaError::API_OK, mApi[1].lastError) << "Cannot remove a node (error: " << mApi[1].lastError << ")";


    // ___ again but unshareable this time - totally separate new node - set the coords  (unshareable)

    string filename2 = "a"+UPFILE;
    createFile(filename2, false);
    ASSERT_EQ(MegaError::API_OK, synchronousStartUpload(0, filename2.data(), rootnode.get())) << "Cannot upload a test file";
    MegaNode *n2 = megaApi[0]->getNodeByHandle(mApi[0].h);
    ASSERT_NE(n2, ((void*)NULL)) << "Cannot initialize second node for scenario (error: " << mApi[0].lastError << ")";

    lat = -5 + -51.8719987255814;
    lon = -5 + +179.54;
    mApi[0].requestFlags[MegaRequest::TYPE_SET_ATTR_NODE] = false;
    megaApi[0]->setUnshareableNodeCoordinates(n2, lat, lon);
    waitForResponse(&mApi[0].requestFlags[MegaRequest::TYPE_SET_ATTR_NODE]);
    ASSERT_EQ(MegaError::API_OK, mApi[0].lastError) << "Cannot set unshareable node coordinates (error: " << mApi[0].lastError << ")";

    // ___ confirm this user can read them
    MegaNode* selfread = megaApi[0]->getNodeByHandle(n2->getHandle());
    ASSERT_TRUE(veryclose(lat, selfread->getLatitude())) << "Latitude " << n2->getLatitude() << " value does not match " << lat;
    ASSERT_TRUE(veryclose(lon, selfread->getLongitude())) << "Longitude " << n2->getLongitude() << " value does not match " << lon;

    // ___ get a link to the file node
    this->link.clear();
    ASSERT_NO_FATAL_FAILURE(createPublicLink(0, n2, 0, maxTimeout, mApi[0].accountDetails->getProLevel() == 0));

    // The created link is stored in this->link at onRequestFinish()
    string nodelink2 = this->link;

    // ___ import the link
    ASSERT_NO_FATAL_FAILURE(importPublicLink(1, nodelink2, std::unique_ptr<MegaNode>{megaApi[1]->getRootNode()}.get()));
    nimported = std::unique_ptr<MegaNode>{megaApi[1]->getNodeByHandle(mApi[1].h)};

    // ___ confirm other user cannot read them
    lat = nimported->getLatitude();
    lon = nimported->getLongitude();
    ASSERT_EQ(MegaNode::INVALID_COORDINATE, lat) << "Latitude value does not match";
    ASSERT_EQ(MegaNode::INVALID_COORDINATE, lon) << "Longitude value does not match";
}


TEST_F(SdkTest, SdkTestExerciseOtherCommands)
{
    LOG_info << "___TEST SdkTestExerciseOtherCommands___";
    getAccountsForTest(2);

    /*bool HttpReqCommandPutFA::procresult(Result r)
    bool CommandGetFA::procresult(Result r)
    bool CommandAttachFA::procresult(Result r)
    bool CommandPutFileBackgroundURL::procresult(Result r)
    bool CommandPutNodes::procresult(Result r)
    bool CommandDelVersions::procresult(Result r)
    bool CommandKillSessions::procresult(Result r)
    bool CommandEnumerateQuotaItems::procresult(Result r)
    bool CommandPurchaseAddItem::procresult(Result r)
    bool CommandPurchaseCheckout::procresult(Result r)
    bool CommandPutMultipleUAVer::procresult(Result r)
    bool CommandPutUAVer::procresult(Result r)
    bool CommandDelUA::procresult(Result r)
    bool CommandSendDevCommand::procresult(Result r)
    bool CommandGetUserEmail::procresult(Result r)
    bool CommandGetMiscFlags::procresult(Result r)
    bool CommandQueryTransferQuota::procresult(Result r)
    bool CommandGetUserTransactions::procresult(Result r)
    bool CommandGetUserPurchases::procresult(Result r)
    bool CommandGetUserSessions::procresult(Result r)
    bool CommandSetMasterKey::procresult(Result r)
    bool CommandCreateEphemeralSession::procresult(Result r)
    bool CommandResumeEphemeralSession::procresult(Result r)
    bool CommandCancelSignup::procresult(Result r)
    bool CommandWhyAmIblocked::procresult(Result r)
    bool CommandSendSignupLink::procresult(Result r)
    bool CommandSendSignupLink2::procresult(Result r)
    bool CommandQuerySignupLink::procresult(Result r)
    bool CommandConfirmSignupLink2::procresult(Result r)
    bool CommandConfirmSignupLink::procresult(Result r)
    bool CommandSetKeyPair::procresult(Result r)
    bool CommandReportEvent::procresult(Result r)
    bool CommandSubmitPurchaseReceipt::procresult(Result r)
    bool CommandCreditCardStore::procresult(Result r)
    bool CommandCreditCardQuerySubscriptions::procresult(Result r)
    bool CommandCreditCardCancelSubscriptions::procresult(Result r)
    bool CommandCopySession::procresult(Result r)
    bool CommandGetPaymentMethods::procresult(Result r)
    bool CommandUserFeedbackStore::procresult(Result r)
    bool CommandSupportTicket::procresult(Result r)
    bool CommandCleanRubbishBin::procresult(Result r)
    bool CommandGetRecoveryLink::procresult(Result r)
    bool CommandQueryRecoveryLink::procresult(Result r)
    bool CommandGetPrivateKey::procresult(Result r)
    bool CommandConfirmRecoveryLink::procresult(Result r)
    bool CommandConfirmCancelLink::procresult(Result r)
    bool CommandResendVerificationEmail::procresult(Result r)
    bool CommandResetSmsVerifiedPhoneNumber::procresult(Result r)
    bool CommandValidatePassword::procresult(Result r)
    bool CommandGetEmailLink::procresult(Result r)
    bool CommandConfirmEmailLink::procresult(Result r)
    bool CommandGetVersion::procresult(Result r)
    bool CommandGetLocalSSLCertificate::procresult(Result r)
    bool CommandChatGrantAccess::procresult(Result r)
    bool CommandChatRemoveAccess::procresult(Result r)
    bool CommandChatTruncate::procresult(Result r)
    bool CommandChatSetTitle::procresult(Result r)
    bool CommandChatPresenceURL::procresult(Result r)
    bool CommandRegisterPushNotification::procresult(Result r)
    bool CommandArchiveChat::procresult(Result r)
    bool CommandSetChatRetentionTime::procresult(Result r)
    bool CommandRichLink::procresult(Result r)
    bool CommandChatLink::procresult(Result r)
    bool CommandChatLinkURL::procresult(Result r)
    bool CommandChatLinkClose::procresult(Result r)
    bool CommandChatLinkJoin::procresult(Result r)
    bool CommandGetMegaAchievements::procresult(Result r)
    bool CommandGetWelcomePDF::procresult(Result r)
    bool CommandMediaCodecs::procresult(Result r)
    bool CommandContactLinkCreate::procresult(Result r)
    bool CommandContactLinkQuery::procresult(Result r)
    bool CommandContactLinkDelete::procresult(Result r)
    bool CommandKeepMeAlive::procresult(Result r)
    bool CommandMultiFactorAuthSetup::procresult(Result r)
    bool CommandMultiFactorAuthCheck::procresult(Result r)
    bool CommandMultiFactorAuthDisable::procresult(Result r)
    bool CommandGetPSA::procresult(Result r)
    bool CommandSetLastAcknowledged::procresult(Result r)
    bool CommandSMSVerificationSend::procresult(Result r)
    bool CommandSMSVerificationCheck::procresult(Result r)
    bool CommandFolderLinkInfo::procresult(Result r)
    bool CommandBackupPut::procresult(Result r)
    bool CommandBackupPutHeartBeat::procresult(Result r)
    bool CommandBackupRemove::procresult(Result r)*/

}

/**
 * @brief TEST_F SdkTestResumeSession
 *
 * It creates a local cache, logs out of the current session and tries to resume it later.
 */
TEST_F(SdkTest, SdkTestResumeSession)
{
    LOG_info << "___TEST Resume session___";
    getAccountsForTest(2);

    unique_ptr<char[]> session(dumpSession());

    ASSERT_NO_FATAL_FAILURE( locallogout() );
    ASSERT_NO_FATAL_FAILURE( resumeSession(session.get()) );
    ASSERT_NO_FATAL_FAILURE( fetchnodes(0) );
}

/**
 * @brief TEST_F SdkTestNodeOperations
 *
 * It performs different operations with nodes, assuming the Cloud folder is empty at the beginning.
 *
 * - Create a new folder
 * - Rename a node
 * - Copy a node
 * - Get child nodes of given node
 * - Get child node by name
 * - Get node by path
 * - Get node by name
 * - Move a node
 * - Get parent node
 * - Move a node to Rubbish bin
 * - Remove a node
 */
TEST_F(SdkTest, SdkTestNodeOperations)
{
    LOG_info <<  "___TEST Node operations___";
    getAccountsForTest(2);

    // --- Create a new folder ---

    MegaNode *rootnode = megaApi[0]->getRootNode();
    char name1[64] = "New folder";

    ASSERT_NO_FATAL_FAILURE( createFolder(0, name1, rootnode) );


    // --- Rename a node ---

    MegaNode *n1 = megaApi[0]->getNodeByHandle(mApi[0].h);
    strcpy(name1, "Folder renamed");

    mApi[0].requestFlags[MegaRequest::TYPE_RENAME] = false;
    megaApi[0]->renameNode(n1, name1);
    ASSERT_TRUE( waitForResponse(&mApi[0].requestFlags[MegaRequest::TYPE_RENAME]) )
            << "Rename operation failed after " << maxTimeout << " seconds";
    ASSERT_EQ(MegaError::API_OK, mApi[0].lastError) << "Cannot rename a node (error: " << mApi[0].lastError << ")";


    // --- Copy a node ---

    MegaNode *n2;
    char name2[64] = "Folder copy";

    mApi[0].requestFlags[MegaRequest::TYPE_COPY] = false;
    megaApi[0]->copyNode(n1, rootnode, name2);
    ASSERT_TRUE( waitForResponse(&mApi[0].requestFlags[MegaRequest::TYPE_COPY]) )
            << "Copy operation failed after " << maxTimeout << " seconds";
    ASSERT_EQ(MegaError::API_OK, mApi[0].lastError) << "Cannot create a copy of a node (error: " << mApi[0].lastError << ")";
    n2 = megaApi[0]->getNodeByHandle(mApi[0].h);


    // --- Get child nodes ---

    MegaNodeList *children;
    children = megaApi[0]->getChildren(rootnode);

    EXPECT_EQ(megaApi[0]->getNumChildren(rootnode), children->size()) << "Wrong number of child nodes";
    ASSERT_LE(2, children->size()) << "Wrong number of children nodes found";
    EXPECT_STREQ(name2, children->get(0)->getName()) << "Wrong name of child node"; // "Folder copy"
    EXPECT_STREQ(name1, children->get(1)->getName()) << "Wrong name of child node"; // "Folder rename"

    delete children;


    // --- Get child node by name ---

    MegaNode *n3;
    n3 = megaApi[0]->getChildNode(rootnode, name2);

    bool null_pointer = (n3 == NULL);
    EXPECT_FALSE(null_pointer) << "Child node by name not found";
//    ASSERT_EQ(n2->getHandle(), n3->getHandle());  This test may fail due to multiple nodes with the same name


    // --- Get node by path ---

    char path[128] = "/Folder copy";
    MegaNode *n4;
    n4 = megaApi[0]->getNodeByPath(path);

    null_pointer = (n4 == NULL);
    EXPECT_FALSE(null_pointer) << "Node by path not found";


    // --- Search for a node ---
    MegaNodeList *nlist;
    nlist = megaApi[0]->search(rootnode, "copy");

    ASSERT_EQ(1, nlist->size());
    EXPECT_EQ(n4->getHandle(), nlist->get(0)->getHandle()) << "Search node by pattern failed";

    delete nlist;


    // --- Move a node ---

    mApi[0].requestFlags[MegaRequest::TYPE_MOVE] = false;
    megaApi[0]->moveNode(n1, n2);
    ASSERT_TRUE( waitForResponse(&mApi[0].requestFlags[MegaRequest::TYPE_MOVE]) )
            << "Move operation failed after " << maxTimeout << " seconds";
    ASSERT_EQ(MegaError::API_OK, mApi[0].lastError) << "Cannot move node (error: " << mApi[0].lastError << ")";


    // --- Get parent node ---

    MegaNode *n5;
    n5 = megaApi[0]->getParentNode(n1);

    ASSERT_EQ(n2->getHandle(), n5->getHandle()) << "Wrong parent node";


    // --- Send to Rubbish bin ---

    mApi[0].requestFlags[MegaRequest::TYPE_MOVE] = false;
    megaApi[0]->moveNode(n2, megaApi[0]->getRubbishNode());
    ASSERT_TRUE( waitForResponse(&mApi[0].requestFlags[MegaRequest::TYPE_MOVE]) )
            << "Move operation failed after " << maxTimeout << " seconds";
    ASSERT_EQ(MegaError::API_OK, mApi[0].lastError) << "Cannot move node to Rubbish bin (error: " << mApi[0].lastError << ")";


    // --- Remove a node ---

    mApi[0].requestFlags[MegaRequest::TYPE_REMOVE] = false;
    megaApi[0]->remove(n2);
    ASSERT_TRUE( waitForResponse(&mApi[0].requestFlags[MegaRequest::TYPE_REMOVE]) )
            << "Remove operation failed after " << maxTimeout << " seconds";
    ASSERT_EQ(MegaError::API_OK, mApi[0].lastError) << "Cannot remove a node (error: " << mApi[0].lastError << ")";

    delete rootnode;
    delete n1;
    delete n2;
    delete n3;
    delete n4;
    delete n5;
}

/**
 * @brief TEST_F SdkTestTransfers
 *
 * It performs different operations related to transfers in both directions: up and down.
 *
 * - Starts an upload transfer and cancel it
 * - Starts an upload transfer, pause it, resume it and complete it
 * - Get node by fingerprint
 * - Get size of a node
 * - Download a file
 */
TEST_F(SdkTest, SdkTestTransfers)
{
    LOG_info << "___TEST Transfers___";
    getAccountsForTest(2);

    LOG_info << cwd();

    MegaNode *rootnode = megaApi[0]->getRootNode();
    string filename1 = UPFILE;
    createFile(filename1);


    // --- Cancel a transfer ---

    mApi[0].requestFlags[MegaRequest::TYPE_CANCEL_TRANSFERS] = false;
    megaApi[0]->startUpload(filename1.data(), rootnode);
    megaApi[0]->cancelTransfers(MegaTransfer::TYPE_UPLOAD);
    ASSERT_TRUE( waitForResponse(&mApi[0].requestFlags[MegaRequest::TYPE_CANCEL_TRANSFERS]) )
            << "Cancellation of transfers failed after " << maxTimeout << " seconds";
    EXPECT_EQ(MegaError::API_OK, mApi[0].lastError) << "Transfer cancellation failed (error: " << mApi[0].lastError << ")";


    // --- Upload a file (part 1) ---

    mApi[0].transferFlags[MegaTransfer::TYPE_UPLOAD] = false;
    megaApi[0]->startUpload(filename1.data(), rootnode);
    // do not wait yet for completion


    // --- Pause a transfer ---

    mApi[0].requestFlags[MegaRequest::TYPE_PAUSE_TRANSFERS] = false;
    megaApi[0]->pauseTransfers(true, MegaTransfer::TYPE_UPLOAD);
    ASSERT_TRUE( waitForResponse(&mApi[0].requestFlags[MegaRequest::TYPE_PAUSE_TRANSFERS]) )
            << "Pause of transfers failed after " << maxTimeout << " seconds";
    EXPECT_EQ(MegaError::API_OK, mApi[0].lastError) << "Cannot pause transfer (error: " << mApi[0].lastError << ")";
    EXPECT_TRUE(megaApi[0]->areTransfersPaused(MegaTransfer::TYPE_UPLOAD)) << "Upload transfer not paused";


    // --- Resume a transfer ---

    mApi[0].requestFlags[MegaRequest::TYPE_PAUSE_TRANSFERS] = false;
    megaApi[0]->pauseTransfers(false, MegaTransfer::TYPE_UPLOAD);
    ASSERT_TRUE( waitForResponse(&mApi[0].requestFlags[MegaRequest::TYPE_PAUSE_TRANSFERS]) )
            << "Resumption of transfers after pause has failed after " << maxTimeout << " seconds";
    EXPECT_EQ(MegaError::API_OK, mApi[0].lastError) << "Cannot resume transfer (error: " << mApi[0].lastError << ")";
    EXPECT_FALSE(megaApi[0]->areTransfersPaused(MegaTransfer::TYPE_UPLOAD)) << "Upload transfer not resumed";


    // --- Upload a file (part 2) ---


    ASSERT_TRUE( waitForResponse(&mApi[0].transferFlags[MegaTransfer::TYPE_UPLOAD], 600) )
            << "Upload transfer failed after " << 600 << " seconds";
    ASSERT_EQ(MegaError::API_OK, mApi[0].lastError) << "Cannot upload file (error: " << mApi[0].lastError << ")";

    MegaNode *n1 = megaApi[0]->getNodeByHandle(mApi[0].h);
    bool null_pointer = (n1 == NULL);

    ASSERT_FALSE(null_pointer) << "Cannot upload file (error: " << mApi[0].lastError << ")";
    ASSERT_STREQ(filename1.data(), n1->getName()) << "Uploaded file with wrong name (error: " << mApi[0].lastError << ")";


    ASSERT_EQ(API_OK, doSetFileVersionsOption(0, false));  // false = not disabled

    // Upload a file over an existing one to make a version
    {
        ofstream f(filename1);
        f << "edited";
    }

    ASSERT_EQ(API_OK, doStartUpload(0, filename1.c_str(), rootnode));

    // Upload a file over an existing one to make a version
    {
        ofstream f(filename1);
        f << "edited2";
    }

    ASSERT_EQ(API_OK, doStartUpload(0, filename1.c_str(), rootnode));

    // copy a node with versions to a new name (exercises the multi node putndoes_result)
    MegaNode* nodeToCopy1 = megaApi[0]->getNodeByPath(("/" + filename1).c_str());
    ASSERT_EQ(API_OK, doCopyNode(0, nodeToCopy1, rootnode, "some_other_name"));

    // put original filename1 back
    fs::remove(filename1);
    createFile(filename1);
    ASSERT_EQ(API_OK, doStartUpload(0, filename1.c_str(), rootnode));
    n1 = megaApi[0]->getNodeByPath(("/" + filename1).c_str());

    // --- Get node by fingerprint (needs to be a file, not a folder) ---

    std::unique_ptr<char[]> fingerprint{megaApi[0]->getFingerprint(n1)};
    MegaNode *n2 = megaApi[0]->getNodeByFingerprint(fingerprint.get());

    null_pointer = (n2 == NULL);
    EXPECT_FALSE(null_pointer) << "Node by fingerprint not found";
//    ASSERT_EQ(n2->getHandle(), n4->getHandle());  This test may fail due to multiple nodes with the same name

    // --- Get the size of a file ---

    int64_t filesize = getFilesize(filename1);
    int64_t nodesize = megaApi[0]->getSize(n2);
    EXPECT_EQ(filesize, nodesize) << "Wrong size of uploaded file";


    // --- Download a file ---

    string filename2 = DOTSLASH + DOWNFILE;

    mApi[0].transferFlags[MegaTransfer::TYPE_DOWNLOAD] = false;
    megaApi[0]->startDownload(n2, filename2.c_str());
    ASSERT_TRUE( waitForResponse(&mApi[0].transferFlags[MegaTransfer::TYPE_DOWNLOAD], 600) )
            << "Download transfer failed after " << maxTimeout << " seconds";
    ASSERT_EQ(MegaError::API_OK, mApi[0].lastError) << "Cannot download the file (error: " << mApi[0].lastError << ")";

    MegaNode *n3 = megaApi[0]->getNodeByHandle(mApi[0].h);
    null_pointer = (n3 == NULL);

    ASSERT_FALSE(null_pointer) << "Cannot download node";
    ASSERT_EQ(n2->getHandle(), n3->getHandle()) << "Cannot download node (error: " << mApi[0].lastError << ")";


    // --- Upload a 0-bytes file ---

    string filename3 = EMPTYFILE;
    FILE *fp = fopen(filename3.c_str(), "w");
    fclose(fp);

    ASSERT_EQ(MegaError::API_OK, synchronousStartUpload(0, filename3.c_str(), rootnode)) << "Cannot upload a test file";

    MegaNode *n4 = megaApi[0]->getNodeByHandle(mApi[0].h);
    null_pointer = (n4 == NULL);

    ASSERT_FALSE(null_pointer) << "Cannot upload file (error: " << mApi[0].lastError << ")";
    ASSERT_STREQ(filename3.data(), n4->getName()) << "Uploaded file with wrong name (error: " << mApi[0].lastError << ")";


    // --- Download a 0-byte file ---

    filename3 = DOTSLASH +  EMPTYFILE;

    mApi[0].transferFlags[MegaTransfer::TYPE_DOWNLOAD] = false;
    megaApi[0]->startDownload(n4, filename3.c_str());
    ASSERT_TRUE( waitForResponse(&mApi[0].transferFlags[MegaTransfer::TYPE_DOWNLOAD], 600) )
            << "Download 0-byte file failed after " << maxTimeout << " seconds";
    ASSERT_EQ(MegaError::API_OK, mApi[0].lastError) << "Cannot download the file (error: " << mApi[0].lastError << ")";

    MegaNode *n5 = megaApi[0]->getNodeByHandle(mApi[0].h);
    null_pointer = (n5 == NULL);

    ASSERT_FALSE(null_pointer) << "Cannot download node";
    ASSERT_EQ(n4->getHandle(), n5->getHandle()) << "Cannot download node (error: " << mApi[0].lastError << ")";


    delete rootnode;
    delete n1;
    delete n2;
    delete n3;
    delete n4;
    delete n5;
}

/**
 * @brief TEST_F SdkTestContacts
 *
 * Creates an auxiliar 'MegaApi' object to interact with the main MEGA account.
 *
 * - Invite a contact
 * = Ignore the invitation
 * - Delete the invitation
 *
 * - Invite a contact
 * = Deny the invitation
 *
 * - Invite a contact
 * = Accept the invitation
 *
 * - Modify firstname
 * = Check firstname of a contact
 * = Set master key as exported
 * = Get preferred language
 * - Load avatar
 * = Check avatar of a contact
 * - Delete avatar
 * = Check non-existing avatar of a contact
 *
 * - Remove contact
 *
 * TODO:
 * - Invite a contact not registered in MEGA yet (requires validation of account)
 * - Remind an existing invitation (requires 2 weeks wait)
 */
TEST_F(SdkTest, SdkTestContacts)
{
    LOG_info << "___TEST Contacts___";
    getAccountsForTest(2);


    // --- Check my email and the email of the contact ---

    EXPECT_STRCASEEQ(mApi[0].email.data(), std::unique_ptr<char[]>{megaApi[0]->getMyEmail()}.get());
    EXPECT_STRCASEEQ(mApi[1].email.data(), std::unique_ptr<char[]>{megaApi[1]->getMyEmail()}.get());


    // --- Send a new contact request ---

    string message = "Hi contact. This is a testing message";

    mApi[0].contactRequestUpdated = mApi[1].contactRequestUpdated = false;
    ASSERT_NO_FATAL_FAILURE( inviteContact(0, mApi[1].email, message, MegaContactRequest::INVITE_ACTION_ADD) );
    // if there were too many invitations within a short period of time, the invitation can be rejected by
    // the API with `API_EOVERQUOTA = -17` as counter spamming meassure (+500 invites in the last 50 days)


    // --- Check the sent contact request ---

    ASSERT_TRUE( waitForResponse(&mApi[0].contactRequestUpdated) )   // at the source side (main account)
            << "Contact request update not received after " << maxTimeout << " seconds";

    ASSERT_NO_FATAL_FAILURE( getContactRequest(0, true) );

    ASSERT_STREQ(message.data(), mApi[0].cr->getSourceMessage()) << "Message sent is corrupted";
    ASSERT_STRCASEEQ(mApi[0].email.data(), mApi[0].cr->getSourceEmail()) << "Wrong source email";
    ASSERT_STRCASEEQ(mApi[1].email.data(), mApi[0].cr->getTargetEmail()) << "Wrong target email";
    ASSERT_EQ(MegaContactRequest::STATUS_UNRESOLVED, mApi[0].cr->getStatus()) << "Wrong contact request status";
    ASSERT_TRUE(mApi[0].cr->isOutgoing()) << "Wrong direction of the contact request";

    mApi[0].cr.reset();


    // --- Check received contact request ---

    ASSERT_TRUE( waitForResponse(&mApi[1].contactRequestUpdated) )   // at the target side (auxiliar account)
            << "Contact request update not received after " << maxTimeout << " seconds";

    ASSERT_NO_FATAL_FAILURE( getContactRequest(1, false) );

    // There isn't message when a user invites the same user too many times, to avoid spamming
    if (mApi[1].cr->getSourceMessage())
    {
        ASSERT_STREQ(message.data(), mApi[1].cr->getSourceMessage()) << "Message received is corrupted";
    }
    ASSERT_STRCASEEQ(mApi[0].email.data(), mApi[1].cr->getSourceEmail()) << "Wrong source email";
    ASSERT_STREQ(NULL, mApi[1].cr->getTargetEmail()) << "Wrong target email";    // NULL according to MegaApi documentation
    ASSERT_EQ(MegaContactRequest::STATUS_UNRESOLVED, mApi[1].cr->getStatus()) << "Wrong contact request status";
    ASSERT_FALSE(mApi[1].cr->isOutgoing()) << "Wrong direction of the contact request";

    mApi[1].cr.reset();


    // --- Ignore received contact request ---

    ASSERT_NO_FATAL_FAILURE( getContactRequest(1, false) );

    mApi[1].contactRequestUpdated = false;
    ASSERT_NO_FATAL_FAILURE( replyContact(mApi[1].cr.get(), MegaContactRequest::REPLY_ACTION_IGNORE) );
    ASSERT_TRUE( waitForResponse(&mApi[1].contactRequestUpdated) )   // at the target side (auxiliar account)
            << "Contact request update not received after " << maxTimeout << " seconds";

    // Ignoring a PCR does not generate actionpackets for the account sending the invitation

    mApi[1].cr.reset();

    ASSERT_NO_FATAL_FAILURE( getContactRequest(1, false, 0) );
    mApi[1].cr.reset();


    // --- Cancel the invitation ---

    message = "I don't wanna be your contact anymore";

    mApi[0].contactRequestUpdated = false;
    ASSERT_NO_FATAL_FAILURE( inviteContact(0, mApi[1].email, message, MegaContactRequest::INVITE_ACTION_DELETE) );
    ASSERT_TRUE( waitForResponse(&mApi[0].contactRequestUpdated) )   // at the target side (auxiliar account), where the deletion is checked
            << "Contact request update not received after " << maxTimeout << " seconds";

    ASSERT_NO_FATAL_FAILURE( getContactRequest(0, true, 0) );
    mApi[0].cr.reset();


    // --- Remind a contact invitation (cannot until 2 weeks after invitation/last reminder) ---

//    mApi[1].contactRequestUpdated = false;
//    megaApi->inviteContact(mApi[1].email.data(), message.data(), MegaContactRequest::INVITE_ACTION_REMIND);
//    waitForResponse(&mApi[1].contactRequestUpdated, 0);    // only at auxiliar account, where the deletion is checked

//    ASSERT_TRUE(mApi[1].contactRequestUpdated) << "Contact invitation reminder not received after " << timeout  << " seconds";


    // --- Invite a new contact (again) ---

    mApi[1].contactRequestUpdated = false;
    ASSERT_NO_FATAL_FAILURE( inviteContact(0, mApi[1].email, message, MegaContactRequest::INVITE_ACTION_ADD) );
    ASSERT_TRUE( waitForResponse(&mApi[1].contactRequestUpdated) )   // at the target side (auxiliar account)
            << "Contact request creation not received after " << maxTimeout << " seconds";


    // --- Deny a contact invitation ---

    ASSERT_NO_FATAL_FAILURE( getContactRequest(1, false) );

    mApi[0].contactRequestUpdated = mApi[1].contactRequestUpdated = false;
    ASSERT_NO_FATAL_FAILURE( replyContact(mApi[1].cr.get(), MegaContactRequest::REPLY_ACTION_DENY) );
    ASSERT_TRUE( waitForResponse(&mApi[1].contactRequestUpdated) )   // at the target side (auxiliar account)
            << "Contact request creation not received after " << maxTimeout << " seconds";
    ASSERT_TRUE( waitForResponse(&mApi[0].contactRequestUpdated) )   // at the source side (main account)
            << "Contact request creation not received after " << maxTimeout << " seconds";

    mApi[1].cr.reset();

    ASSERT_NO_FATAL_FAILURE( getContactRequest(0, true, 0) );
    mApi[0].cr.reset();

    ASSERT_NO_FATAL_FAILURE( getContactRequest(1, false, 0) );
    mApi[1].cr.reset();


    // --- Invite a new contact (again) ---

    mApi[1].contactRequestUpdated = false;
    ASSERT_NO_FATAL_FAILURE( inviteContact(0, mApi[1].email, message, MegaContactRequest::INVITE_ACTION_ADD) );
    ASSERT_TRUE( waitForResponse(&mApi[1].contactRequestUpdated) )   // at the target side (auxiliar account)
            << "Contact request creation not received after " << maxTimeout << " seconds";


    // --- Accept a contact invitation ---

    ASSERT_NO_FATAL_FAILURE( getContactRequest(1, false) );

    mApi[0].contactRequestUpdated = mApi[1].contactRequestUpdated = false;
    ASSERT_NO_FATAL_FAILURE( replyContact(mApi[1].cr.get(), MegaContactRequest::REPLY_ACTION_ACCEPT) );
    ASSERT_TRUE( waitForResponse(&mApi[0].contactRequestUpdated) )   // at the target side (main account)
            << "Contact request creation not received after " << maxTimeout << " seconds";
    ASSERT_TRUE( waitForResponse(&mApi[1].contactRequestUpdated) )   // at the target side (auxiliar account)
            << "Contact request creation not received after " << maxTimeout << " seconds";

    mApi[1].cr.reset();

    ASSERT_NO_FATAL_FAILURE( getContactRequest(0, true, 0) );
    mApi[0].cr.reset();

    ASSERT_NO_FATAL_FAILURE( getContactRequest(1, false, 0) );
    mApi[1].cr.reset();


    // --- Modify firstname ---

    string firstname = "My firstname";

    mApi[1].userUpdated = false;
    ASSERT_NO_FATAL_FAILURE( setUserAttribute(MegaApi::USER_ATTR_FIRSTNAME, firstname));
    ASSERT_TRUE( waitForResponse(&mApi[1].userUpdated) )   // at the target side (auxiliar account)
            << "User attribute update not received after " << maxTimeout << " seconds";


    // --- Check firstname of a contact

    MegaUser *u = megaApi[0]->getMyUser();

    bool null_pointer = (u == NULL);
    ASSERT_FALSE(null_pointer) << "Cannot find the MegaUser for email: " << mApi[0].email;

    ASSERT_NO_FATAL_FAILURE( getUserAttribute(u, MegaApi::USER_ATTR_FIRSTNAME));
    ASSERT_EQ( firstname, attributeValue) << "Firstname is wrong";

    delete u;


    // --- Set master key already as exported

    u = megaApi[0]->getMyUser();

    mApi[0].requestFlags[MegaRequest::TYPE_SET_ATTR_USER] = false;
    megaApi[0]->masterKeyExported();
    ASSERT_TRUE( waitForResponse(&mApi[0].requestFlags[MegaRequest::TYPE_SET_ATTR_USER]) );

    ASSERT_NO_FATAL_FAILURE( getUserAttribute(u, MegaApi::USER_ATTR_PWD_REMINDER, maxTimeout, 0));
    string pwdReminder = attributeValue;
    size_t offset = pwdReminder.find(':');
    offset = pwdReminder.find(':', offset+1);
    ASSERT_EQ( pwdReminder.at(offset+1), '1' ) << "Password reminder attribute not updated";

    delete u;


    // --- Get language preference

    u = megaApi[0]->getMyUser();

    string langCode = "es";
    ASSERT_NO_FATAL_FAILURE( setUserAttribute(MegaApi::USER_ATTR_LANGUAGE, langCode));
    ASSERT_NO_FATAL_FAILURE( getUserAttribute(u, MegaApi::USER_ATTR_LANGUAGE, maxTimeout, 0));
    string language = attributeValue;
    ASSERT_TRUE(!strcmp(langCode.c_str(), language.c_str())) << "Language code is wrong";

    delete u;


    // --- Load avatar ---

    ASSERT_TRUE(fileexists(AVATARSRC)) <<  "File " +AVATARSRC+ " is needed in folder " << cwd();

    mApi[1].userUpdated = false;
    ASSERT_NO_FATAL_FAILURE( setUserAttribute(MegaApi::USER_ATTR_AVATAR, AVATARSRC));
    ASSERT_TRUE( waitForResponse(&mApi[1].userUpdated) )   // at the target side (auxiliar account)
            << "User attribute update not received after " << maxTimeout << " seconds";


    // --- Get avatar of a contact ---

    u = megaApi[0]->getMyUser();

    null_pointer = (u == NULL);
    ASSERT_FALSE(null_pointer) << "Cannot find the MegaUser for email: " << mApi[0].email;

    attributeValue = "";

    ASSERT_NO_FATAL_FAILURE( getUserAttribute(u, MegaApi::USER_ATTR_AVATAR));
    ASSERT_STREQ( "Avatar changed", attributeValue.data()) << "Failed to change avatar";

    int64_t filesizeSrc = getFilesize(AVATARSRC);
    int64_t filesizeDst = getFilesize(AVATARDST);
    ASSERT_EQ(filesizeDst, filesizeSrc) << "Received avatar differs from uploaded avatar";

    delete u;


    // --- Delete avatar ---

    mApi[1].userUpdated = false;
    ASSERT_NO_FATAL_FAILURE( setUserAttribute(MegaApi::USER_ATTR_AVATAR, ""));
    ASSERT_TRUE( waitForResponse(&mApi[1].userUpdated) )   // at the target side (auxiliar account)
            << "User attribute update not received after " << maxTimeout << " seconds";


    // --- Get non-existing avatar of a contact ---

    u = megaApi[0]->getMyUser();

    null_pointer = (u == NULL);
    ASSERT_FALSE(null_pointer) << "Cannot find the MegaUser for email: " << mApi[0].email;

    attributeValue = "";

    ASSERT_NO_FATAL_FAILURE( getUserAttribute(u, MegaApi::USER_ATTR_AVATAR));
    ASSERT_STREQ("Avatar not found", attributeValue.data()) << "Failed to remove avatar";

    delete u;


    // --- Delete an existing contact ---

    mApi[0].userUpdated = false;
    ASSERT_NO_FATAL_FAILURE( removeContact(mApi[1].email) );
    ASSERT_TRUE( waitForResponse(&mApi[0].userUpdated) )   // at the target side (main account)
            << "User attribute update not received after " << maxTimeout << " seconds";

    u = megaApi[0]->getContact(mApi[1].email.data());
    null_pointer = (u == NULL);

    ASSERT_FALSE(null_pointer) << "Cannot find the MegaUser for email: " << mApi[1].email;
    ASSERT_EQ(MegaUser::VISIBILITY_HIDDEN, u->getVisibility()) << "New contact is still visible";

    delete u;
}

bool SdkTest::checkAlert(int apiIndex, const string& title, const string& path)
{
    bool ok = false;
    for (int i = 0; !ok && i < 10; ++i)
    {

        MegaUserAlertList* list = mApi[apiIndex].megaApi->getUserAlerts();
        if (list->size() > 0)
        {
            MegaUserAlert* a = list->get(list->size() - 1);
            ok = title == a->getTitle() && path == a->getPath() && !ISUNDEF(a->getNodeHandle());

            if (!ok && i == 9)
            {
                EXPECT_STREQ(title.c_str(), a->getTitle());
                EXPECT_STREQ(path.c_str(), a->getPath());
                EXPECT_NE(a->getNodeHandle(), UNDEF);
            }
        }
        delete list;

        if (!ok)
        {
            LOG_info << "Waiting some more for the alert";
            WaitMillisec(USERALERT_ARRIVAL_MILLISEC);
        }
    }
    return ok;
}

bool SdkTest::checkAlert(int apiIndex, const string& title, handle h, int n)
{
    bool ok = false;
    for (int i = 0; !ok && i < 10; ++i)
    {

        MegaUserAlertList* list = megaApi[apiIndex]->getUserAlerts();
        if (list->size() > 0)
        {
            MegaUserAlert* a = list->get(list->size() - 1);
            ok = title == a->getTitle() && a->getNodeHandle() == h && a->getNumber(0) == n;

            if (!ok && i == 9)
            {
                EXPECT_STREQ(a->getTitle(), title.c_str());
                EXPECT_EQ(a->getNodeHandle(), h);
                EXPECT_EQ(a->getNumber(0), n); // 0 for number of folders
            }
        }
        delete list;

        if (!ok)
        {
            LOG_info << "Waiting some more for the alert";
            WaitMillisec(USERALERT_ARRIVAL_MILLISEC);
        }
    }
    return ok;
}

/**
 * @brief TEST_F SdkTestShares
 *
 * Initialize a test scenario by:
 *
 * - Creating/uploading some folders/files to share
 * - Creating a new contact to share to
 *
 * Performs different operations related to sharing:
 *
 * - Share a folder with an existing contact
 * - Check the correctness of the outgoing share
 * - Check the reception and correctness of the incoming share
 * - Modify the access level
 * - Revoke the access to the share
 * - Share a folder with a non registered email
 * - Check the correctness of the pending outgoing share
 * - Create a file public link
 * - Import a file public link
 * - Get a node from a file public link
 * - Remove a public link
 * - Create a folder public link
 */
TEST_F(SdkTest, SdkTestShares)
{
    LOG_info << "___TEST Shares___";
    getAccountsForTest(2);

    MegaShareList *sl;
    MegaShare *s;
    MegaNodeList *nl;
    MegaNode *n;
    MegaNode *n1;

    // Initialize a test scenario : create some folders/files to share

    // Create some nodes to share
    //  |--Shared-folder
    //    |--subfolder
    //    |--file.txt

    std::unique_ptr<MegaNode> rootnode{megaApi[0]->getRootNode()};
    char foldername1[64] = "Shared-folder";
    MegaHandle hfolder1;

    ASSERT_NO_FATAL_FAILURE( createFolder(0, foldername1, rootnode.get()) );

    hfolder1 = mApi[0].h;     // 'h' is set in 'onRequestFinish()'
    n1 = megaApi[0]->getNodeByHandle(hfolder1);

    char foldername2[64] = "subfolder";
    MegaHandle hfolder2;

    ASSERT_NO_FATAL_FAILURE( createFolder(0, foldername2, std::unique_ptr<MegaNode>{megaApi[0]->getNodeByHandle(hfolder1)}.get()) );

    hfolder2 = mApi[0].h;

    MegaHandle hfile1;
    createFile(PUBLICFILE.data(), false);   // not a large file since don't need to test transfers here

    ASSERT_EQ(MegaError::API_OK, synchronousStartUpload(0, PUBLICFILE.data(), std::unique_ptr<MegaNode>{megaApi[0]->getNodeByHandle(hfolder1)}.get())) << "Cannot upload a test file";

    hfile1 = mApi[0].h;


    // --- Download authorized node from another account ---

    MegaNode *nNoAuth = megaApi[0]->getNodeByHandle(hfile1);

    int transferError = synchronousStartDownload(1, nNoAuth, "unauthorized_node");

    bool hasFailed = (transferError != API_OK);
    ASSERT_TRUE(hasFailed) << "Download of node without authorization successful! (it should fail)";

    MegaNode *nAuth = megaApi[0]->authorizeNode(nNoAuth);

    transferError = synchronousStartDownload(1, nAuth, "authorized_node");
    ASSERT_EQ(MegaError::API_OK, transferError) << "Cannot download authorized node (error: " << mApi[1].lastError << ")";

    delete nNoAuth;
    delete nAuth;

    // Initialize a test scenario: create a new contact to share to

    string message = "Hi contact. Let's share some stuff";

    mApi[1].contactRequestUpdated = false;
    ASSERT_NO_FATAL_FAILURE( inviteContact(0, mApi[1].email, message, MegaContactRequest::INVITE_ACTION_ADD) );
    ASSERT_TRUE( waitForResponse(&mApi[1].contactRequestUpdated) )   // at the target side (auxiliar account)
            << "Contact request creation not received after " << maxTimeout << " seconds";


    ASSERT_NO_FATAL_FAILURE( getContactRequest(1, false) );

    mApi[0].contactRequestUpdated = mApi[1].contactRequestUpdated = false;
    ASSERT_NO_FATAL_FAILURE( replyContact(mApi[1].cr.get(), MegaContactRequest::REPLY_ACTION_ACCEPT) );
    ASSERT_TRUE( waitForResponse(&mApi[1].contactRequestUpdated) )   // at the target side (auxiliar account)
            << "Contact request creation not received after " << maxTimeout << " seconds";
    ASSERT_TRUE( waitForResponse(&mApi[0].contactRequestUpdated) )   // at the source side (main account)
            << "Contact request creation not received after " << maxTimeout << " seconds";

    mApi[1].cr.reset();


    // --- Create a new outgoing share ---

    mApi[0].nodeUpdated = mApi[1].nodeUpdated = false;
    ASSERT_NO_FATAL_FAILURE( shareFolder(n1, mApi[1].email.data(), MegaShare::ACCESS_READ) );
    ASSERT_TRUE( waitForResponse(&mApi[0].nodeUpdated) )   // at the target side (main account)
            << "Node update not received after " << maxTimeout << " seconds";
    ASSERT_TRUE( waitForResponse(&mApi[1].nodeUpdated) )   // at the target side (auxiliar account)
            << "Node update not received after " << maxTimeout << " seconds";


    // --- Check the outgoing share ---

    sl = megaApi[0]->getOutShares();
    ASSERT_EQ(1, sl->size()) << "Outgoing share failed";
    s = sl->get(0);

    n1 = megaApi[0]->getNodeByHandle(hfolder1);    // get an updated version of the node

    ASSERT_EQ(MegaShare::ACCESS_READ, s->getAccess()) << "Wrong access level of outgoing share";
    ASSERT_EQ(hfolder1, s->getNodeHandle()) << "Wrong node handle of outgoing share";
    ASSERT_STREQ(mApi[1].email.data(), s->getUser()) << "Wrong email address of outgoing share";
    ASSERT_TRUE(n1->isShared()) << "Wrong sharing information at outgoing share";
    ASSERT_TRUE(n1->isOutShare()) << "Wrong sharing information at outgoing share";

    delete sl;


    // --- Check the incoming share ---

    sl = megaApi[1]->getInSharesList();
    ASSERT_EQ(1, sl->size()) << "Incoming share not received in auxiliar account";

    nl = megaApi[1]->getInShares(megaApi[1]->getContact(mApi[0].email.data()));
    ASSERT_EQ(1, nl->size()) << "Incoming share not received in auxiliar account";
    n = nl->get(0);

    ASSERT_EQ(hfolder1, n->getHandle()) << "Wrong node handle of incoming share";
    ASSERT_STREQ(foldername1, n->getName()) << "Wrong folder name of incoming share";
    ASSERT_EQ(MegaError::API_OK, megaApi[1]->checkAccess(n, MegaShare::ACCESS_READ).getErrorCode()) << "Wrong access level of incoming share";
    ASSERT_TRUE(n->isInShare()) << "Wrong sharing information at incoming share";
    ASSERT_TRUE(n->isShared()) << "Wrong sharing information at incoming share";

    delete nl;

    // check the corresponding user alert
    ASSERT_TRUE(checkAlert(1, "New shared folder from " + mApi[0].email, mApi[0].email + ":Shared-folder"));

    // add a folder under the share
    char foldernameA[64] = "dummyname1";
    char foldernameB[64] = "dummyname2";
    ASSERT_NO_FATAL_FAILURE(createFolder(0, foldernameA, std::unique_ptr<MegaNode>{megaApi[0]->getNodeByHandle(hfolder2)}.get()));
    ASSERT_NO_FATAL_FAILURE(createFolder(0, foldernameB, std::unique_ptr<MegaNode>{megaApi[0]->getNodeByHandle(hfolder2)}.get()));

    // check the corresponding user alert
    ASSERT_TRUE(checkAlert(1, mApi[0].email + " added 2 folders", std::unique_ptr<MegaNode>{megaApi[0]->getNodeByHandle(hfolder2)}->getHandle(), 2));

    // --- Modify the access level of an outgoing share ---

    mApi[0].nodeUpdated = mApi[1].nodeUpdated = false;
    ASSERT_NO_FATAL_FAILURE( shareFolder(megaApi[0]->getNodeByHandle(hfolder1), mApi[1].email.data(), MegaShare::ACCESS_READWRITE) );
    ASSERT_TRUE( waitForResponse(&mApi[0].nodeUpdated) )   // at the target side (main account)
            << "Node update not received after " << maxTimeout << " seconds";
    ASSERT_TRUE( waitForResponse(&mApi[1].nodeUpdated) )   // at the target side (auxiliar account)
            << "Node update not received after " << maxTimeout << " seconds";

    nl = megaApi[1]->getInShares(megaApi[1]->getContact(mApi[0].email.data()));
    ASSERT_EQ(1, nl->size()) << "Incoming share not received in auxiliar account";
    n = nl->get(0);

    ASSERT_EQ(MegaError::API_OK, megaApi[1]->checkAccess(n, MegaShare::ACCESS_READWRITE).getErrorCode()) << "Wrong access level of incoming share";

    delete nl;


    // --- Revoke access to an outgoing share ---

    mApi[0].nodeUpdated = mApi[1].nodeUpdated = false;
    ASSERT_NO_FATAL_FAILURE( shareFolder(n1, mApi[1].email.data(), MegaShare::ACCESS_UNKNOWN) );
    ASSERT_TRUE( waitForResponse(&mApi[0].nodeUpdated) )   // at the target side (main account)
            << "Node update not received after " << maxTimeout << " seconds";
    ASSERT_TRUE( waitForResponse(&mApi[1].nodeUpdated) )   // at the target side (auxiliar account)
            << "Node update not received after " << maxTimeout << " seconds";

    delete sl;
    sl = megaApi[0]->getOutShares();
    ASSERT_EQ(0, sl->size()) << "Outgoing share revocation failed";
    delete sl;

    nl = megaApi[1]->getInShares(megaApi[1]->getContact(mApi[0].email.data()));
    ASSERT_EQ(0, nl->size()) << "Incoming share revocation failed";
    delete nl;

    // check the corresponding user alert
    {
        MegaUserAlertList* list = megaApi[1]->getUserAlerts();
        ASSERT_TRUE(list->size() > 0);
        MegaUserAlert* a = list->get(list->size() - 1);
        ASSERT_STREQ(a->getTitle(), ("Access to folders shared by " + mApi[0].email + " was removed").c_str());
        ASSERT_STREQ(a->getPath(), (mApi[0].email + ":Shared-folder").c_str());
        ASSERT_NE(a->getNodeHandle(), UNDEF);
        delete list;
    }

    // --- Get pending outgoing shares ---

    char emailfake[64];
    srand(unsigned(time(NULL)));
    sprintf(emailfake, "%d@nonexistingdomain.com", rand()%1000000);
    // carefull, antispam rejects too many tries without response for the same address

    n = megaApi[0]->getNodeByHandle(hfolder2);

    mApi[0].contactRequestUpdated = false;
    mApi[0].nodeUpdated = false;
    ASSERT_NO_FATAL_FAILURE( shareFolder(n, emailfake, MegaShare::ACCESS_FULL) );
    ASSERT_TRUE( waitForResponse(&mApi[0].nodeUpdated) )   // at the target side (main account)
            << "Node update not received after " << maxTimeout << " seconds";
    ASSERT_TRUE( waitForResponse(&mApi[0].contactRequestUpdated) )   // at the target side (main account)
            << "Contact request update not received after " << maxTimeout << " seconds";

    sl = megaApi[0]->getPendingOutShares(n);   delete n;
    ASSERT_EQ(1, sl->size()) << "Pending outgoing share failed";
    s = sl->get(0);
    n = megaApi[0]->getNodeByHandle(s->getNodeHandle());

//    ASSERT_STREQ(emailfake, s->getUser()) << "Wrong email address of outgoing share"; User is not created yet
    ASSERT_FALSE(n->isShared()) << "Node is already shared, must be pending";
    ASSERT_FALSE(n->isOutShare()) << "Node is already shared, must be pending";
    ASSERT_FALSE(n->isInShare()) << "Node is already shared, must be pending";

    delete sl;
    delete n;


    // --- Create a file public link ---

    ASSERT_EQ(MegaError::API_OK, synchronousGetSpecificAccountDetails(0, true, true, true)) << "Cannot get account details";

    std::unique_ptr<MegaNode> nfile1{megaApi[0]->getNodeByHandle(hfile1)};

    ASSERT_NO_FATAL_FAILURE( createPublicLink(0, nfile1.get(), 0, maxTimeout, mApi[0].accountDetails->getProLevel() == 0) );
    // The created link is stored in this->link at onRequestFinish()

    // Get a fresh snapshot of the node and check it's actually exported
    nfile1 = std::unique_ptr<MegaNode>{megaApi[0]->getNodeByHandle(hfile1)};
    ASSERT_TRUE(nfile1->isExported()) << "Node is not exported, must be exported";
    ASSERT_FALSE(nfile1->isTakenDown()) << "Public link is taken down, it mustn't";

    // Regenerate the same link should not trigger a new request
    string oldLink = link;
    link = "";
    nfile1 = std::unique_ptr<MegaNode>{megaApi[0]->getNodeByHandle(hfile1)};
    ASSERT_NO_FATAL_FAILURE( createPublicLink(0, nfile1.get(), 0, maxTimeout, mApi[0].accountDetails->getProLevel() == 0) );
    ASSERT_STREQ(oldLink.c_str(), link.c_str()) << "Wrong public link after link update";


    // Try to update the expiration time of an existing link (only for PRO accounts are allowed, otherwise -11
    ASSERT_NO_FATAL_FAILURE( createPublicLink(0, nfile1.get(), m_time() + 30*86400, maxTimeout, mApi[0].accountDetails->getProLevel() == 0) );
    nfile1 = std::unique_ptr<MegaNode>{megaApi[0]->getNodeByHandle(hfile1)};
    if (mApi[0].accountDetails->getProLevel() == 0)
    {
        ASSERT_EQ(0, nfile1->getExpirationTime()) << "Expiration time successfully set, when it shouldn't";
    }
    ASSERT_FALSE(nfile1->isExpired()) << "Public link is expired, it mustn't";


    // --- Import a file public link ---

    ASSERT_NO_FATAL_FAILURE( importPublicLink(0, link, rootnode.get()) );

    MegaNode *nimported = megaApi[0]->getNodeByHandle(mApi[0].h);

    ASSERT_STREQ(nfile1->getName(), nimported->getName()) << "Imported file with wrong name";
    ASSERT_EQ(rootnode->getHandle(), nimported->getParentHandle()) << "Imported file in wrong path";


    // --- Get node from file public link ---

    ASSERT_NO_FATAL_FAILURE( getPublicNode(1, link) );

    ASSERT_TRUE(publicNode->isPublic()) << "Cannot get a node from public link";


    // --- Remove a public link ---

    ASSERT_NO_FATAL_FAILURE( removePublicLink(0, nfile1.get()) );

    nfile1 = std::unique_ptr<MegaNode>{megaApi[0]->getNodeByHandle(mApi[0].h)};
    ASSERT_FALSE(nfile1->isPublic()) << "Public link removal failed (still public)";

    delete nimported;


    // --- Create a folder public link ---

    MegaNode *nfolder1 = megaApi[0]->getNodeByHandle(hfolder1);

    ASSERT_NO_FATAL_FAILURE( createPublicLink(0, nfolder1, 0, maxTimeout, mApi[0].accountDetails->getProLevel() == 0) );
    // The created link is stored in this->link at onRequestFinish()

    delete nfolder1;

    // Get a fresh snapshot of the node and check it's actually exported
    nfolder1 = megaApi[0]->getNodeByHandle(hfolder1);
    ASSERT_TRUE(nfolder1->isExported()) << "Node is not exported, must be exported";
    ASSERT_FALSE(nfolder1->isTakenDown()) << "Public link is taken down, it mustn't";

    delete nfolder1;

    oldLink = link;
    link = "";
    nfolder1 = megaApi[0]->getNodeByHandle(hfolder1);
    ASSERT_STREQ(oldLink.c_str(), nfolder1->getPublicLink()) << "Wrong public link from MegaNode";

    // Regenerate the same link should not trigger a new request
    ASSERT_NO_FATAL_FAILURE( createPublicLink(0, nfolder1, 0, maxTimeout, mApi[0].accountDetails->getProLevel() == 0) );
    ASSERT_STREQ(oldLink.c_str(), link.c_str()) << "Wrong public link after link update";

    delete nfolder1;

}


TEST_F(SdkTest, SdkTestShareKeys)
{
    LOG_info << "___TEST ShareKeys___";
    getAccountsForTest(3);

    // Three user scenario, with nested shares and new nodes created that need keys to be shared to the other users.
    // User A creates folder and shares it with user B
    // User A creates folders / subfolder and shares it with user C
    // When user C adds files to subfolder, does B receive the keys ?

    unique_ptr<MegaNode> rootnodeA(megaApi[0]->getRootNode());
    unique_ptr<MegaNode> rootnodeB(megaApi[1]->getRootNode());
    unique_ptr<MegaNode> rootnodeC(megaApi[2]->getRootNode());

    ASSERT_TRUE(rootnodeA &&rootnodeB &&rootnodeC);

    ASSERT_NO_FATAL_FAILURE(createFolder(0, "share-folder-A", rootnodeA.get()));
    unique_ptr<MegaNode> shareFolderA(megaApi[0]->getNodeByHandle(mApi[0].h));
    ASSERT_TRUE(!!shareFolderA);

    ASSERT_NO_FATAL_FAILURE(createFolder(0, "sub-folder-A", shareFolderA.get()));
    unique_ptr<MegaNode> subFolderA(megaApi[0]->getNodeByHandle(mApi[0].h));
    ASSERT_TRUE(!!subFolderA);

    // Initialize a test scenario: create a new contact to share to

    ASSERT_EQ(MegaError::API_OK, synchronousInviteContact(0, mApi[1].email.c_str(), "SdkTestShareKeys contact request A to B", MegaContactRequest::INVITE_ACTION_ADD));
    ASSERT_EQ(MegaError::API_OK, synchronousInviteContact(0, mApi[2].email.c_str(), "SdkTestShareKeys contact request A to C", MegaContactRequest::INVITE_ACTION_ADD));

    ASSERT_TRUE(WaitFor([this]() {return unique_ptr<MegaContactRequestList>(megaApi[1]->getIncomingContactRequests())->size() == 1
                                      && unique_ptr<MegaContactRequestList>(megaApi[2]->getIncomingContactRequests())->size() == 1;}, 60000));
    ASSERT_NO_FATAL_FAILURE(getContactRequest(1, false));
    ASSERT_NO_FATAL_FAILURE(getContactRequest(2, false));


    ASSERT_EQ(MegaError::API_OK, synchronousReplyContactRequest(1, mApi[1].cr.get(), MegaContactRequest::REPLY_ACTION_ACCEPT));
    ASSERT_EQ(MegaError::API_OK, synchronousReplyContactRequest(2, mApi[2].cr.get(), MegaContactRequest::REPLY_ACTION_ACCEPT));

    WaitMillisec(3000);

    ASSERT_EQ(MegaError::API_OK, synchronousShare(0, shareFolderA.get(), mApi[1].email.c_str(), MegaShare::ACCESS_READ));
    ASSERT_EQ(MegaError::API_OK, synchronousShare(0, subFolderA.get(), mApi[2].email.c_str(), MegaShare::ACCESS_FULL));

    ASSERT_TRUE(WaitFor([this]() { return unique_ptr<MegaShareList>(megaApi[1]->getInSharesList())->size() == 1
                           && unique_ptr<MegaShareList>(megaApi[2]->getInSharesList())->size() == 1; }, 60000));

    unique_ptr<MegaNodeList> nl1(megaApi[1]->getInShares(megaApi[1]->getContact(mApi[0].email.c_str())));
    unique_ptr<MegaNodeList> nl2(megaApi[2]->getInShares(megaApi[2]->getContact(mApi[0].email.c_str())));

    ASSERT_EQ(1, nl1->size());
    ASSERT_EQ(1, nl2->size());

    MegaNode* receivedShareNodeB = nl1->get(0);
    MegaNode* receivedShareNodeC = nl2->get(0);

    ASSERT_NO_FATAL_FAILURE(createFolder(2, "folderByC1", receivedShareNodeC));
    ASSERT_NO_FATAL_FAILURE(createFolder(2, "folderByC2", receivedShareNodeC));

    ASSERT_TRUE(WaitFor([this, &subFolderA]() { unique_ptr<MegaNodeList> aView(megaApi[0]->getChildren(subFolderA.get()));
                                   return aView->size() == 2; }, 60000));

    WaitMillisec(10000);  // make it shorter once we do actually get the keys (seems to need a bug fix)

    // can A see the added folders?

    unique_ptr<MegaNodeList> aView(megaApi[0]->getChildren(subFolderA.get()));
    ASSERT_EQ(2, aView->size());
    ASSERT_STREQ(aView->get(0)->getName(), "folderByC1");
    ASSERT_STREQ(aView->get(1)->getName(), "folderByC2");

    // Can B see the added folders?
    unique_ptr<MegaNodeList> bView(megaApi[1]->getChildren(receivedShareNodeB));
    ASSERT_EQ(1, bView->size());
    ASSERT_STREQ(bView->get(0)->getName(), "sub-folder-A");
    unique_ptr<MegaNodeList> bView2(megaApi[1]->getChildren(bView->get(0)));
    ASSERT_EQ(2, bView2->size());
    ASSERT_STREQ(bView2->get(0)->getName(), "NO_KEY");  // TODO: This is technically not correct but a current side effect of avoiding going back to the servers frequently - to be fixed soon.  For now choose the value that matches production
    ASSERT_STREQ(bView2->get(1)->getName(), "NO_KEY");
}

string localpathToUtf8Leaf(const LocalPath& itemlocalname, FSACCESS_CLASS& fsa)
{
    return itemlocalname.leafName().toPath(fsa);
}

LocalPath fspathToLocal(const fs::path& p, FSACCESS_CLASS& fsa)
{
    string path(p.u8string());
    return LocalPath::fromPath(path, fsa);
}



TEST_F(SdkTest, SdkTestFolderIteration)
{
    getAccountsForTest(2);

    for (int testcombination = 0; testcombination < 2; testcombination++)
    {
        bool openWithNameOrUseFileAccess = testcombination == 0;

        error_code ec;
        if (fs::exists("test_SdkTestFolderIteration"))
        {
            fs::remove_all("test_SdkTestFolderIteration", ec);
            ASSERT_TRUE(!ec) << "could not remove old test folder";
        }

        fs::create_directory("test_SdkTestFolderIteration", ec);
        ASSERT_TRUE(!ec) << "could not create test folder";

        fs::path iteratePath = fs::current_path() / "test_SdkTestFolderIteration";

        // make a directory
        fs::create_directory(iteratePath / "folder");

        // make a file
        {
            ofstream f( (iteratePath / "file.txt").u8string().c_str());
            f << "file content";
        }

        // make some content to test the glob flag
        {
            fs::create_directory(iteratePath / "glob1folder");
            fs::create_directory(iteratePath / "glob2folder");
            ofstream f1( (iteratePath / "glob1file.txt").u8string().c_str());
            ofstream f2( (iteratePath / "glob2file.txt").u8string().c_str());
            f1 << "file content";
            f2 << "file content";
        }
        unsigned glob_entries = 4;

        // make a symlink to a folder (not recoginised by our dnext() on windows currently)
        fs::create_directory_symlink(iteratePath / "folder", iteratePath / "folderlink", ec);
        ASSERT_TRUE(!ec) << "could not create folder symlink";

        // make a symlinnk to a file
        fs::create_symlink(iteratePath / "file.txt", iteratePath / "filelink.txt", ec);
        ASSERT_TRUE(!ec) << "could not create folder symlink";

        // note on windows:  symlinks are excluded by skipAttributes for FILE_ATTRIBUTE_REPARSE_POINT (also see https://docs.microsoft.com/en-us/windows/win32/fileio/determining-whether-a-directory-is-a-volume-mount-point)

        struct FileAccessFields
        {
            m_off_t size = -2;
            m_time_t mtime = 2;
            handle fsid = 3;
            bool fsidvalid = false;
            nodetype_t type = (nodetype_t)-9;
            bool mIsSymLink = false;
            bool retry = false;
            int errorcode = -998;

            FileAccessFields() = default;

            FileAccessFields(const FileAccess& f)
            {
                size = f.size;
                mtime = f.mtime;
                fsid = f.fsid;
                fsidvalid = f.fsidvalid;
                type = f.type;
                mIsSymLink = f.mIsSymLink;
                retry = f.retry;
                errorcode = f.errorcode;
            }
            bool operator == (const FileAccessFields& f) const
            {
                if (size != f.size) { EXPECT_EQ(size, f.size); return false; }
                if (mtime != f.mtime) { EXPECT_EQ(mtime, f.mtime); return false; }

                if (!mIsSymLink)
                {
                    // do we need fsid to be correct for symlink?  Seems on mac plain vs iterated differ
                    if (fsid != f.fsid) { EXPECT_EQ(fsid, f.fsid); return false; }
                }

                if (fsidvalid != f.fsidvalid) { EXPECT_EQ(fsidvalid, f.fsidvalid); return false; }
                if (type != f.type) { EXPECT_EQ(type, f.type); return false; }
                if (mIsSymLink != f.mIsSymLink) { EXPECT_EQ(mIsSymLink, f.mIsSymLink); return false; }
                if (retry != f.retry) { EXPECT_EQ(retry, f.retry); return false; }
                if (errorcode != f.errorcode) { EXPECT_EQ(errorcode, f.errorcode); return false; }
                return true;
            }
        };

        // capture results from the ways of gettnig the file info
        std::map<std::string, FileAccessFields > plain_fopen;
        std::map<std::string, FileAccessFields > iterate_fopen;
        std::map<std::string, FileAccessFields > plain_follow_fopen;
        std::map<std::string, FileAccessFields > iterate_follow_fopen;

        FSACCESS_CLASS fsa;
        auto localdir = fspathToLocal(iteratePath, fsa);

        std::unique_ptr<FileAccess> fopen_directory(fsa.newfileaccess(false));  // false = don't follow symlinks
        ASSERT_TRUE(fopen_directory->fopen(localdir, true, false));

        // now open and iterate the directory, not following symlinks (either by name or fopen'd directory)
        std::unique_ptr<DirAccess> da(fsa.newdiraccess());
        if (da->dopen(openWithNameOrUseFileAccess ? &localdir : NULL, openWithNameOrUseFileAccess ? NULL : fopen_directory.get(), false))
        {
            nodetype_t type;
            LocalPath itemlocalname;
            while (da->dnext(localdir, itemlocalname, false, &type))
            {
                string leafNameUtf8 = localpathToUtf8Leaf(itemlocalname, fsa);

                std::unique_ptr<FileAccess> plain_fopen_fa(fsa.newfileaccess(false));
                std::unique_ptr<FileAccess> iterate_fopen_fa(fsa.newfileaccess(false));

                LocalPath localpath = localdir;
                localpath.appendWithSeparator(itemlocalname, true);

                ASSERT_TRUE(plain_fopen_fa->fopen(localpath, true, false));
                plain_fopen[leafNameUtf8] = *plain_fopen_fa;

                ASSERT_TRUE(iterate_fopen_fa->fopen(localpath, true, false, da.get()));
                iterate_fopen[leafNameUtf8] = *iterate_fopen_fa;
            }
        }

        std::unique_ptr<FileAccess> fopen_directory2(fsa.newfileaccess(true));  // true = follow symlinks
        ASSERT_TRUE(fopen_directory2->fopen(localdir, true, false));

        // now open and iterate the directory, following symlinks (either by name or fopen'd directory)
        std::unique_ptr<DirAccess> da_follow(fsa.newdiraccess());
        if (da_follow->dopen(openWithNameOrUseFileAccess ? &localdir : NULL, openWithNameOrUseFileAccess ? NULL : fopen_directory2.get(), false))
        {
            nodetype_t type;
            LocalPath itemlocalname;
            while (da_follow->dnext(localdir, itemlocalname, true, &type))
            {
                string leafNameUtf8 = localpathToUtf8Leaf(itemlocalname, fsa);

                std::unique_ptr<FileAccess> plain_follow_fopen_fa(fsa.newfileaccess(true));
                std::unique_ptr<FileAccess> iterate_follow_fopen_fa(fsa.newfileaccess(true));

                LocalPath localpath = localdir;
                localpath.appendWithSeparator(itemlocalname, true);

                ASSERT_TRUE(plain_follow_fopen_fa->fopen(localpath, true, false));
                plain_follow_fopen[leafNameUtf8] = *plain_follow_fopen_fa;

                ASSERT_TRUE(iterate_follow_fopen_fa->fopen(localpath, true, false, da_follow.get()));
                iterate_follow_fopen[leafNameUtf8] = *iterate_follow_fopen_fa;
            }
        }

    #ifdef WIN32
        std::set<std::string> plain_names { "folder", "file.txt" }; // currently on windows, any type of symlink is ignored when iterating directories
        std::set<std::string> follow_names { "folder", "file.txt"};
    #else
        std::set<std::string> plain_names { "folder", "file.txt" };
        std::set<std::string> follow_names { "folder", "file.txt", "folderlink", "filelink.txt" };
    #endif

        ASSERT_EQ(plain_fopen.size(), plain_names.size() + glob_entries);
        ASSERT_EQ(iterate_fopen.size(), plain_names.size() + glob_entries);
        ASSERT_EQ(plain_follow_fopen.size(), follow_names.size() + glob_entries);
        ASSERT_EQ(iterate_follow_fopen.size(), follow_names.size() + glob_entries);

        for (auto& name : follow_names)
        {
            bool expected_non_follow = plain_names.find(name) != plain_names.end();
            bool issymlink = name.find("link") != string::npos;

            if (expected_non_follow)
            {
                ASSERT_TRUE(plain_fopen.find(name) != plain_fopen.end()) << name;
                ASSERT_TRUE(iterate_fopen.find(name) != iterate_fopen.end()) << name;

                auto& plain = plain_fopen[name];
                auto& iterate = iterate_fopen[name];

                ASSERT_EQ(plain, iterate)  << name;
                ASSERT_TRUE(plain.mIsSymLink == issymlink);
            }

            ASSERT_TRUE(plain_follow_fopen.find(name) != plain_follow_fopen.end()) << name;
            ASSERT_TRUE(iterate_follow_fopen.find(name) != iterate_follow_fopen.end()) << name;

            auto& plain_follow = plain_follow_fopen[name];
            auto& iterate_follow = iterate_follow_fopen[name];

            ASSERT_EQ(plain_follow, iterate_follow) << name;
            ASSERT_TRUE(plain_follow.mIsSymLink == issymlink);
        }

        //ASSERT_EQ(plain_fopen["folder"].size, 0);  size field is not set for folders
        ASSERT_EQ(plain_fopen["folder"].type, FOLDERNODE);
        ASSERT_EQ(plain_fopen["folder"].fsidvalid, true);
        ASSERT_EQ(plain_fopen["folder"].mIsSymLink, false);

        ASSERT_EQ(plain_fopen["file.txt"].size, 12);
        ASSERT_EQ(plain_fopen["file.txt"].fsidvalid, true);
        ASSERT_EQ(plain_fopen["file.txt"].type, FILENODE);
        ASSERT_EQ(plain_fopen["file.txt"].mIsSymLink, false);

// on windows and mac and linux, without the follow flag on, directory iteration does not report symlinks (currently)
//
//        //ASSERT_EQ(plain_fopen["folder"].size, 0);  size field is not set for folders
//        ASSERT_EQ(plain_fopen["folderlink"].type, FOLDERNODE);
//        ASSERT_EQ(plain_fopen["folderlink"].fsidvalid, true);
//        ASSERT_EQ(plain_fopen["folderlink"].mIsSymLink, true);
//
//        ASSERT_EQ(plain_fopen["filelink.txt"].size, 12);
//        ASSERT_EQ(plain_fopen["filelink.txt"].fsidvalid, true);
//        ASSERT_EQ(plain_fopen["filelink.txt"].type, FILENODE);
//        ASSERT_EQ(plain_fopen["filelink.txt"].mIsSymLink, true);
//
        ASSERT_TRUE(plain_fopen.find("folderlink") == plain_fopen.end());
        ASSERT_TRUE(plain_fopen.find("filelink.txt") == plain_fopen.end());

        // check the glob flag
        auto localdirGlob = fspathToLocal(iteratePath / "glob1*", fsa);
        std::unique_ptr<DirAccess> da2(fsa.newdiraccess());
        if (da2->dopen(&localdirGlob, NULL, true))
        {
            nodetype_t type;
            LocalPath itemlocalname;
            set<string> remainingExpected { "glob1folder", "glob1file.txt" };
            while (da2->dnext(localdir, itemlocalname, true, &type))
            {
                string leafNameUtf8 = localpathToUtf8Leaf(itemlocalname, fsa);
                ASSERT_EQ(leafNameUtf8.substr(0, 5), string("glob1"));
                ASSERT_TRUE(remainingExpected.find(leafNameUtf8) != remainingExpected.end());
                remainingExpected.erase(leafNameUtf8);
            }
            ASSERT_EQ(remainingExpected.size(), 0u);
        }

    }
}



/**
* @brief TEST_F SdkTestConsoleAutocomplete
*
* Run various tests confirming the console autocomplete will work as expected
*
*/
#ifdef _WIN32

bool cmp(const autocomplete::CompletionState& c, std::vector<std::string>& s)
{
    bool result = true;
    if (c.completions.size() != s.size())
    {
        result = false;
    }
    else
    {
        std::sort(s.begin(), s.end());
        for (size_t i = c.completions.size(); i--; )
        {
            if (c.completions[i].s != s[i])
            {
                result = false;
                break;
            }
        }
    }
    if (!result)
    {
        for (size_t i = 0; i < c.completions.size() || i < s.size(); ++i)
        {
            out() << (i < s.size() ? s[i] : "") << "/" << (i < c.completions.size() ? c.completions[i].s : "") << endl;
        }
    }
    return result;
}

TEST_F(SdkTest, SdkTestConsoleAutocomplete)
{
    getAccountsForTest(2);
    using namespace autocomplete;

    {
        std::unique_ptr<Either> p(new Either);
        p->Add(sequence(text("cd")));
        p->Add(sequence(text("lcd")));
        p->Add(sequence(text("ls"), opt(flag("-R"))));
        p->Add(sequence(text("lls"), opt(flag("-R")), param("folder")));
        ACN syntax(std::move(p));

        {
            auto r = autoComplete("", 0, syntax, false);
            std::vector<std::string> e{ "cd", "lcd", "ls", "lls" };
            ASSERT_TRUE(cmp(r, e));
        }

        {
            auto r = autoComplete("l", 1, syntax, false);
            std::vector<std::string> e{ "lcd", "ls", "lls" };
            ASSERT_TRUE(cmp(r, e));
        }

        {
            auto r = autoComplete("ll", 2, syntax, false);
            std::vector<std::string> e{ "lls" };
            ASSERT_TRUE(cmp(r, e));
        }

        {
            auto r = autoComplete("lls", 3, syntax, false);
            std::vector<std::string> e{ "lls" };
            ASSERT_TRUE(cmp(r, e));
        }

        {
            auto r = autoComplete("lls ", 4, syntax, false);
            std::vector<std::string> e{ "<folder>" };
            ASSERT_TRUE(cmp(r, e));
        }

        {
            auto r = autoComplete("lls -", 5, syntax, false);
            std::vector<std::string> e{ "-R" };
            ASSERT_TRUE(cmp(r, e));
        }

        {
            auto r = autoComplete("x", 1, syntax, false);
            std::vector<std::string> e{};
            ASSERT_TRUE(cmp(r, e));
        }

        {
            auto r = autoComplete("x ", 2, syntax, false);
            std::vector<std::string> e{};
            ASSERT_TRUE(cmp(r, e));
        }
    }

    ::mega::handle megaCurDir = UNDEF;

    MegaApiImpl* impl = *((MegaApiImpl**)(((char*)megaApi[0].get()) + sizeof(*megaApi[0].get())) - 1); //megaApi[0]->pImpl;
    MegaClient* client = impl->getMegaClient();


    std::unique_ptr<Either> p(new Either);
    p->Add(sequence(text("cd")));
    p->Add(sequence(text("lcd")));
    p->Add(sequence(text("ls"), opt(flag("-R")), opt(ACN(new MegaFS(true, true, client, &megaCurDir, "")))));
    p->Add(sequence(text("lls"), opt(flag("-R")), opt(ACN(new LocalFS(true, true, "")))));
    ACN syntax(std::move(p));

    error_code e;
    fs::remove_all("test_autocomplete_files", e);

    fs::create_directory("test_autocomplete_files");
    fs::path old_cwd = fs::current_path();
    fs::current_path("test_autocomplete_files");

    fs::create_directory("dir1");
    fs::create_directory("dir1\\sub11");
    fs::create_directory("dir1\\sub12");
    fs::create_directory("dir2");
    fs::create_directory("dir2\\sub21");
    fs::create_directory("dir2\\sub22");
    fs::create_directory("dir2a");
    fs::create_directory("dir2a\\dir space");
    fs::create_directory("dir2a\\dir space\\next");
    fs::create_directory("dir2a\\dir space2");
    fs::create_directory("dir2a\\nospace");

    {
        auto r = autoComplete("ls -R", 5, syntax, false);
        std::vector<std::string> e{"-R"};
        ASSERT_TRUE(cmp(r, e));
    }

    // dos style file completion, local fs
    CompletionTextOut s;

    {
        auto r = autoComplete("lls ", 4, syntax, false);
        std::vector<std::string> e{ "dir1", "dir2", "dir2a" };
        ASSERT_TRUE(cmp(r, e));
        applyCompletion(r, true, 100, s);
        ASSERT_EQ(r.line, "lls dir1");
    }

    {
        auto r = autoComplete("lls di", 6, syntax, false);
        std::vector<std::string> e{ "dir1", "dir2", "dir2a" };
        ASSERT_TRUE(cmp(r, e));
    }

    {
        auto r = autoComplete("lls dir2", 8, syntax, false);
        std::vector<std::string> e{ "dir2", "dir2a" };
        ASSERT_TRUE(cmp(r, e));
    }

    {
        auto r = autoComplete("lls dir2a", 9, syntax, false);
        std::vector<std::string> e{ "dir2a" };
        ASSERT_TRUE(cmp(r, e));
    }

    {
        auto r = autoComplete("lls dir2 something after", 8, syntax, false);
        std::vector<std::string> e{ "dir2", "dir2a" };
        ASSERT_TRUE(cmp(r, e));
    }

    {
        auto r = autoComplete("lls dir2something immeditely after", 8, syntax, false);
        std::vector<std::string> e{ "dir2", "dir2a" };
        ASSERT_TRUE(cmp(r, e));
    }

    {
        auto r = autoComplete("lls dir2\\", 9, syntax, false);
        std::vector<std::string> e{ "dir2\\sub21", "dir2\\sub22" };
        ASSERT_TRUE(cmp(r, e));
    }

    {
        auto r = autoComplete("lls dir2\\.\\", 11, syntax, false);
        std::vector<std::string> e{ "dir2\\.\\sub21", "dir2\\.\\sub22" };
        ASSERT_TRUE(cmp(r, e));
    }

    {
        auto r = autoComplete("lls dir2\\..", 11, syntax, false);
        std::vector<std::string> e{ "dir2\\.." };
        ASSERT_TRUE(cmp(r, e));
    }

    {
        auto r = autoComplete("lls dir2\\..\\", 12, syntax, false);
        std::vector<std::string> e{ "dir2\\..\\dir1", "dir2\\..\\dir2", "dir2\\..\\dir2a" };
        ASSERT_TRUE(cmp(r, e));
        applyCompletion(r, true, 100, s);
        ASSERT_EQ(r.line, "lls dir2\\..\\dir1");
        applyCompletion(r, true, 100, s);
        ASSERT_EQ(r.line, "lls dir2\\..\\dir2");
        applyCompletion(r, true, 100, s);
        ASSERT_EQ(r.line, "lls dir2\\..\\dir2a");
        applyCompletion(r, true, 100, s);
        ASSERT_EQ(r.line, "lls dir2\\..\\dir1");
        applyCompletion(r, false, 100, s);
        ASSERT_EQ(r.line, "lls dir2\\..\\dir2a");
        applyCompletion(r, false, 100, s);
        ASSERT_EQ(r.line, "lls dir2\\..\\dir2");
    }

    {
        auto r = autoComplete("lls dir2a\\", 10, syntax, false);
        applyCompletion(r, false, 100, s);
        ASSERT_EQ(r.line, "lls dir2a\\nospace");
        applyCompletion(r, false, 100, s);
        ASSERT_EQ(r.line, "lls \"dir2a\\dir space2\"");
        applyCompletion(r, false, 100, s);
        ASSERT_EQ(r.line, "lls \"dir2a\\dir space\"");
        applyCompletion(r, false, 100, s);
        ASSERT_EQ(r.line, "lls dir2a\\nospace");
    }

    {
        auto r = autoComplete("lls \"dir\"1\\", 11, syntax, false);
        applyCompletion(r, true, 100, s);
        ASSERT_EQ(r.line, "lls \"dir1\\sub11\"");
    }

    {
        auto r = autoComplete("lls dir1\\\"..\\dir2\\\"", std::string::npos, syntax, false);
        applyCompletion(r, true, 100, s);
        ASSERT_EQ(r.line, "lls \"dir1\\..\\dir2\\sub21\"");
    }

    {
        auto r = autoComplete("lls c:\\prog", std::string::npos, syntax, false);
        applyCompletion(r, true, 100, s);
        ASSERT_EQ(r.line, "lls \"c:\\Program Files\"");
        applyCompletion(r, true, 100, s);
        ASSERT_EQ(r.line, "lls \"c:\\Program Files (x86)\"");
    }

    {
        auto r = autoComplete("lls \"c:\\program files \"", std::string::npos, syntax, false);
        applyCompletion(r, true, 100, s);
        ASSERT_EQ(r.line, "lls \"c:\\Program Files (x86)\"");
    }

    // unix style completions, local fs

    {
        auto r = autoComplete("lls ", 4, syntax, true);
        std::vector<std::string> e{ "dir1\\", "dir2\\", "dir2a\\" };
        ASSERT_TRUE(cmp(r, e));
        applyCompletion(r, true, 100, s);
        ASSERT_EQ(r.line, "lls dir");
    }

    {
        auto r = autoComplete("lls di", 6, syntax, true);
        std::vector<std::string> e{ "dir1\\", "dir2\\", "dir2a\\" };
        ASSERT_TRUE(cmp(r, e));
        applyCompletion(r, true, 100, s);
        ASSERT_EQ(r.line, "lls dir");
    }

    {
        auto r = autoComplete("lls dir2", 8, syntax, true);
        std::vector<std::string> e{ "dir2\\", "dir2a\\" };
        ASSERT_TRUE(cmp(r, e));
        applyCompletion(r, true, 100, s);
        ASSERT_EQ(r.line, "lls dir2");
    }

    {
        auto r = autoComplete("lls dir2a", 9, syntax, true);
        std::vector<std::string> e{ "dir2a\\" };
        ASSERT_TRUE(cmp(r, e));
        applyCompletion(r, true, 100, s);
        ASSERT_EQ(r.line, "lls dir2a\\");
    }

    {
        auto r = autoComplete("lls dir2 something after", 8, syntax, true);
        std::vector<std::string> e{ "dir2\\", "dir2a\\" };
        ASSERT_TRUE(cmp(r, e));
        applyCompletion(r, true, 100, s);
        ASSERT_EQ(r.line, "lls dir2 something after");
    }

    {
        auto r = autoComplete("lls dir2asomething immediately after", 9, syntax, true);
        std::vector<std::string> e{ "dir2a\\" };
        ASSERT_TRUE(cmp(r, e));
        applyCompletion(r, true, 100, s);
        ASSERT_EQ(r.line, "lls dir2a\\something immediately after");
    }

    {
        auto r = autoComplete("lls dir2\\", 9, syntax, true);
        std::vector<std::string> e{ "dir2\\sub21\\", "dir2\\sub22\\" };
        ASSERT_TRUE(cmp(r, e));
        applyCompletion(r, true, 100, s);
        ASSERT_EQ(r.line, "lls dir2\\sub2");
        auto rr = autoComplete("lls dir2\\sub22", 14, syntax, true);
        applyCompletion(rr, true, 100, s);
        ASSERT_EQ(rr.line, "lls dir2\\sub22\\");
    }

    {
        auto r = autoComplete("lls dir2\\.\\", 11, syntax, true);
        std::vector<std::string> e{ "dir2\\.\\sub21\\", "dir2\\.\\sub22\\" };
        ASSERT_TRUE(cmp(r, e));
        applyCompletion(r, true, 100, s);
        ASSERT_EQ(r.line, "lls dir2\\.\\sub2");
    }

    {
        auto r = autoComplete("lls dir2\\..", 11, syntax, true);
        std::vector<std::string> e{ "dir2\\..\\" };
        ASSERT_TRUE(cmp(r, e));
        applyCompletion(r, true, 100, s);
        ASSERT_EQ(r.line, "lls dir2\\..\\");
    }

    {
        auto r = autoComplete("lls dir2\\..\\", 12, syntax, true);
        std::vector<std::string> e{ "dir2\\..\\dir1\\", "dir2\\..\\dir2\\", "dir2\\..\\dir2a\\" };
        ASSERT_TRUE(cmp(r, e));
        applyCompletion(r, true, 100, s);
        ASSERT_EQ(r.line, "lls dir2\\..\\dir");
    }

    {
        auto r = autoComplete("lls dir2\\..\\", 12, syntax, true);
        std::vector<std::string> e{ "dir2\\..\\dir1\\", "dir2\\..\\dir2\\", "dir2\\..\\dir2a\\" };
        ASSERT_TRUE(cmp(r, e));
        applyCompletion(r, true, 100, s);
        ASSERT_EQ(r.line, "lls dir2\\..\\dir");
    }

    {
        auto r = autoComplete("lls dir2a\\d", 11, syntax, true);
        applyCompletion(r, true, 100, s);
        ASSERT_EQ(r.line, "lls \"dir2a\\dir space\"");
        auto rr = autoComplete("lls \"dir2a\\dir space\"\\", std::string::npos, syntax, false);
        applyCompletion(rr, true, 100, s);
        ASSERT_EQ(rr.line, "lls \"dir2a\\dir space\\next\"");
    }

    {
        auto r = autoComplete("lls \"dir\"1\\", std::string::npos, syntax, true);
        applyCompletion(r, true, 100, s);
        ASSERT_EQ(r.line, "lls \"dir1\\sub1\"");
    }

    {
        auto r = autoComplete("lls dir1\\\"..\\dir2\\\"", std::string::npos, syntax, true);
        applyCompletion(r, true, 100, s);
        ASSERT_EQ(r.line, "lls \"dir1\\..\\dir2\\sub2\"");
    }

    {
        auto r = autoComplete("lls c:\\prog", std::string::npos, syntax, true);
        applyCompletion(r, true, 100, s);
        ASSERT_EQ(r.line, "lls c:\\program");
    }

    {
        auto r = autoComplete("lls \"c:\\program files \"", std::string::npos, syntax, true);
        applyCompletion(r, true, 100, s);
        ASSERT_EQ(r.line, "lls \"c:\\program files (x86)\\\"");
    }

    {
        auto r = autoComplete("lls 'c:\\program files '", std::string::npos, syntax, true);
        applyCompletion(r, true, 100, s);
        ASSERT_EQ(r.line, "lls 'c:\\program files (x86)\\'");
    }

    // mega dir setup

    MegaNode *rootnode = megaApi[0]->getRootNode();
    ASSERT_NO_FATAL_FAILURE(createFolder(0, "test_autocomplete_megafs", rootnode));
    MegaNode *n0 = megaApi[0]->getNodeByHandle(mApi[0].h);

    megaCurDir = mApi[0].h;

    ASSERT_NO_FATAL_FAILURE(createFolder(0, "dir1", n0));
    MegaNode *n1 = megaApi[0]->getNodeByHandle(mApi[0].h);
    ASSERT_NO_FATAL_FAILURE(createFolder(0, "sub11", n1));
    ASSERT_NO_FATAL_FAILURE(createFolder(0, "sub12", n1));

    ASSERT_NO_FATAL_FAILURE(createFolder(0, "dir2", n0));
    MegaNode *n2 = megaApi[0]->getNodeByHandle(mApi[0].h);
    ASSERT_NO_FATAL_FAILURE(createFolder(0, "sub21", n2));
    ASSERT_NO_FATAL_FAILURE(createFolder(0, "sub22", n2));

    ASSERT_NO_FATAL_FAILURE(createFolder(0, "dir2a", n0));
    MegaNode *n3 = megaApi[0]->getNodeByHandle(mApi[0].h);
    ASSERT_NO_FATAL_FAILURE(createFolder(0, "dir space", n3));
    MegaNode *n31 = megaApi[0]->getNodeByHandle(mApi[0].h);
    ASSERT_NO_FATAL_FAILURE(createFolder(0, "dir space2", n3));
    ASSERT_NO_FATAL_FAILURE(createFolder(0, "nospace", n3));
    ASSERT_NO_FATAL_FAILURE(createFolder(0, "next", n31));


    // dos style mega FS completions

    {
        auto r = autoComplete("ls ", std::string::npos, syntax, false);
        std::vector<std::string> e{ "dir1", "dir2", "dir2a" };
        ASSERT_TRUE(cmp(r, e));
        applyCompletion(r, true, 100, s);
        ASSERT_EQ(r.line, "ls dir1");
    }

    {
        auto r = autoComplete("ls di", std::string::npos, syntax, false);
        std::vector<std::string> e{ "dir1", "dir2", "dir2a" };
        ASSERT_TRUE(cmp(r, e));
    }

    {
        auto r = autoComplete("ls dir2", std::string::npos, syntax, false);
        std::vector<std::string> e{ "dir2", "dir2a" };
        ASSERT_TRUE(cmp(r, e));
    }

    {
        auto r = autoComplete("ls dir2a", std::string::npos, syntax, false);
        std::vector<std::string> e{ "dir2a" };
        ASSERT_TRUE(cmp(r, e));
    }

    {
        auto r = autoComplete("ls dir2 something after", 7, syntax, false);
        std::vector<std::string> e{ "dir2", "dir2a" };
        ASSERT_TRUE(cmp(r, e));
    }

    {
        auto r = autoComplete("ls dir2something immeditely after", 7, syntax, false);
        std::vector<std::string> e{ "dir2", "dir2a" };
        ASSERT_TRUE(cmp(r, e));
    }

    {
        auto r = autoComplete("ls dir2/", std::string::npos, syntax, false);
        std::vector<std::string> e{ "dir2/sub21", "dir2/sub22" };
        ASSERT_TRUE(cmp(r, e));
    }

    {
        auto r = autoComplete("ls dir2/./", std::string::npos, syntax, false);
        std::vector<std::string> e{ "dir2/./sub21", "dir2/./sub22" };
        ASSERT_TRUE(cmp(r, e));
    }

    {
        auto r = autoComplete("ls dir2/..", std::string::npos, syntax, false);
        std::vector<std::string> e{ "dir2/.." };
        ASSERT_TRUE(cmp(r, e));
    }

    {
        auto r = autoComplete("ls dir2/../", std::string::npos, syntax, false);
        std::vector<std::string> e{ "dir2/../dir1", "dir2/../dir2", "dir2/../dir2a" };
        ASSERT_TRUE(cmp(r, e));
        applyCompletion(r, true, 100, s);
        ASSERT_EQ(r.line, "ls dir2/../dir1");
        applyCompletion(r, true, 100, s);
        ASSERT_EQ(r.line, "ls dir2/../dir2");
        applyCompletion(r, true, 100, s);
        ASSERT_EQ(r.line, "ls dir2/../dir2a");
        applyCompletion(r, true, 100, s);
        ASSERT_EQ(r.line, "ls dir2/../dir1");
        applyCompletion(r, false, 100, s);
        ASSERT_EQ(r.line, "ls dir2/../dir2a");
        applyCompletion(r, false, 100, s);
        ASSERT_EQ(r.line, "ls dir2/../dir2");
    }

    {
        auto r = autoComplete("ls dir2a/", std::string::npos, syntax, false);
        applyCompletion(r, false, 100, s);
        ASSERT_EQ(r.line, "ls dir2a/nospace");
        applyCompletion(r, false, 100, s);
        ASSERT_EQ(r.line, "ls \"dir2a/dir space2\"");
        applyCompletion(r, false, 100, s);
        ASSERT_EQ(r.line, "ls \"dir2a/dir space\"");
        applyCompletion(r, false, 100, s);
        ASSERT_EQ(r.line, "ls dir2a/nospace");
    }

    {
        auto r = autoComplete("ls \"dir\"1/", std::string::npos, syntax, false);
        applyCompletion(r, true, 100, s);
        ASSERT_EQ(r.line, "ls \"dir1/sub11\"");
    }

    {
        auto r = autoComplete("ls dir1/\"../dir2/\"", std::string::npos, syntax, false);
        applyCompletion(r, true, 100, s);
        ASSERT_EQ(r.line, "ls \"dir1/../dir2/sub21\"");
    }

    {
        auto r = autoComplete("ls /test_autocomplete_meg", std::string::npos, syntax, false);
        applyCompletion(r, true, 100, s);
        ASSERT_EQ(r.line, "ls /test_autocomplete_megafs");
    }

    // unix style mega FS completions

    {
        auto r = autoComplete("ls ", std::string::npos, syntax, true);
        std::vector<std::string> e{ "dir1/", "dir2/", "dir2a/" };
        ASSERT_TRUE(cmp(r, e));
        applyCompletion(r, true, 100, s);
        ASSERT_EQ(r.line, "ls dir");
    }

    {
        auto r = autoComplete("ls di", std::string::npos, syntax, true);
        std::vector<std::string> e{ "dir1/", "dir2/", "dir2a/" };
        ASSERT_TRUE(cmp(r, e));
        applyCompletion(r, true, 100, s);
        ASSERT_EQ(r.line, "ls dir");
    }

    {
        auto r = autoComplete("ls dir2", std::string::npos, syntax, true);
        std::vector<std::string> e{ "dir2/", "dir2a/" };
        ASSERT_TRUE(cmp(r, e));
        applyCompletion(r, true, 100, s);
        ASSERT_EQ(r.line, "ls dir2");
    }

    {
        auto r = autoComplete("ls dir2a", std::string::npos, syntax, true);
        std::vector<std::string> e{ "dir2a/" };
        ASSERT_TRUE(cmp(r, e));
        applyCompletion(r, true, 100, s);
        ASSERT_EQ(r.line, "ls dir2a/");
    }

    {
        auto r = autoComplete("ls dir2 something after", 7, syntax, true);
        std::vector<std::string> e{ "dir2/", "dir2a/" };
        ASSERT_TRUE(cmp(r, e));
        applyCompletion(r, true, 100, s);
        ASSERT_EQ(r.line, "ls dir2 something after");
    }

    {
        auto r = autoComplete("ls dir2asomething immediately after", 8, syntax, true);
        std::vector<std::string> e{ "dir2a/" };
        ASSERT_TRUE(cmp(r, e));
        applyCompletion(r, true, 100, s);
        ASSERT_EQ(r.line, "ls dir2a/something immediately after");
    }

    {
        auto r = autoComplete("ls dir2/", std::string::npos, syntax, true);
        std::vector<std::string> e{ "dir2/sub21/", "dir2/sub22/" };
        ASSERT_TRUE(cmp(r, e));
        applyCompletion(r, true, 100, s);
        ASSERT_EQ(r.line, "ls dir2/sub2");
        auto rr = autoComplete("ls dir2/sub22", std::string::npos, syntax, true);
        applyCompletion(rr, true, 100, s);
        ASSERT_EQ(rr.line, "ls dir2/sub22/");
    }

    {
        auto r = autoComplete("ls dir2/./", std::string::npos, syntax, true);
        std::vector<std::string> e{ "dir2/./sub21/", "dir2/./sub22/" };
        ASSERT_TRUE(cmp(r, e));
        applyCompletion(r, true, 100, s);
        ASSERT_EQ(r.line, "ls dir2/./sub2");
    }

    {
        auto r = autoComplete("ls dir2/..", std::string::npos, syntax, true);
        std::vector<std::string> e{ "dir2/../" };
        ASSERT_TRUE(cmp(r, e));
        applyCompletion(r, true, 100, s);
        ASSERT_EQ(r.line, "ls dir2/../");
    }

    {
        auto r = autoComplete("ls dir2/../", std::string::npos, syntax, true);
        std::vector<std::string> e{ "dir2/../dir1/", "dir2/../dir2/", "dir2/../dir2a/" };
        ASSERT_TRUE(cmp(r, e));
        applyCompletion(r, true, 100, s);
        ASSERT_EQ(r.line, "ls dir2/../dir");
    }

    {
        auto r = autoComplete("ls dir2/../", std::string::npos, syntax, true);
        std::vector<std::string> e{ "dir2/../dir1/", "dir2/../dir2/", "dir2/../dir2a/" };
        ASSERT_TRUE(cmp(r, e));
        applyCompletion(r, true, 100, s);
        ASSERT_EQ(r.line, "ls dir2/../dir");
    }

    {
        auto r = autoComplete("ls dir2a/d", std::string::npos, syntax, true);
        applyCompletion(r, true, 100, s);
        ASSERT_EQ(r.line, "ls \"dir2a/dir space\"");
        auto rr = autoComplete("ls \"dir2a/dir space\"/", std::string::npos, syntax, false);
        applyCompletion(rr, true, 100, s);
        ASSERT_EQ(rr.line, "ls \"dir2a/dir space/next\"");
    }

    {
        auto r = autoComplete("ls \"dir\"1/", std::string::npos, syntax, true);
        applyCompletion(r, true, 100, s);
        ASSERT_EQ(r.line, "ls \"dir1/sub1\"");
    }

    {
        auto r = autoComplete("ls dir1/\"../dir2/\"", std::string::npos, syntax, true);
        applyCompletion(r, true, 100, s);
        ASSERT_EQ(r.line, "ls \"dir1/../dir2/sub2\"");
    }

    {
        auto r = autoComplete("ls /test_autocomplete_meg", std::string::npos, syntax, true);
        applyCompletion(r, true, 100, s);
        ASSERT_EQ(r.line, "ls /test_autocomplete_megafs/");
        r = autoComplete(r.line + "dir2a", std::string::npos, syntax, true);
        applyCompletion(r, true, 100, s);
        ASSERT_EQ(r.line, "ls /test_autocomplete_megafs/dir2a/");
        r = autoComplete(r.line + "d", std::string::npos, syntax, true);
        applyCompletion(r, true, 100, s);
        ASSERT_EQ(r.line, "ls \"/test_autocomplete_megafs/dir2a/dir space\"");
    }

    fs::current_path(old_cwd);

}
#endif

#ifdef ENABLE_CHAT

/**
 * @brief TEST_F SdkTestChat
 *
 * Initialize a test scenario by:
 *
 * - Setting a new contact to chat with
 *
 * Performs different operations related to chats:
 *
 * - Fetch the list of available chats
 * - Create a group chat
 * - Remove a peer from the chat
 * - Invite a contact to a chat
 * - Get the user-specific URL for the chat
 * - Update permissions of an existing peer in a chat
 */
TEST_F(SdkTest, SdkTestChat)
{
    LOG_info << "___TEST Chat___";
    getAccountsForTest(2);

    // --- Send a new contact request ---

    string message = "Hi contact. This is a testing message";

    mApi[1].contactRequestUpdated = false;
    ASSERT_NO_FATAL_FAILURE( inviteContact(0, mApi[1].email, message, MegaContactRequest::INVITE_ACTION_ADD) );
    ASSERT_TRUE( waitForResponse(&mApi[1].contactRequestUpdated) )   // at the target side (auxiliar account)
            << "Contact request update not received after " << maxTimeout << " seconds";
    // if there were too many invitations within a short period of time, the invitation can be rejected by
    // the API with `API_EOVERQUOTA = -17` as counter spamming meassure (+500 invites in the last 50 days)

    // --- Accept a contact invitation ---

    ASSERT_NO_FATAL_FAILURE( getContactRequest(1, false) );

    mApi[0].contactRequestUpdated = mApi[1].contactRequestUpdated = false;
    ASSERT_NO_FATAL_FAILURE( replyContact(mApi[1].cr.get(), MegaContactRequest::REPLY_ACTION_ACCEPT) );
    ASSERT_TRUE( waitForResponse(&mApi[1].contactRequestUpdated) )   // at the target side (auxiliar account)
            << "Contact request update not received after " << maxTimeout << " seconds";
    ASSERT_TRUE( waitForResponse(&mApi[0].contactRequestUpdated) )   // at the target side (main account)
            << "Contact request update not received after " << maxTimeout << " seconds";

    mApi[1].cr.reset();


    // --- Check list of available chats --- (fetch is done at SetUp())

    size_t numChats = mApi[0].chats.size();      // permanent chats cannot be deleted, so they're kept forever


    // --- Create a group chat ---

    MegaTextChatPeerList *peers;
    handle h;
    bool group;

    h = megaApi[1]->getMyUser()->getHandle();
    peers = MegaTextChatPeerList::createInstance();//new MegaTextChatPeerListPrivate();
    peers->addPeer(h, PRIV_STANDARD);
    group = true;

    mApi[1].chatUpdated = false;
    mApi[0].requestFlags[MegaRequest::TYPE_CHAT_CREATE] = false;
    ASSERT_NO_FATAL_FAILURE( createChat(group, peers) );
    ASSERT_TRUE( waitForResponse(&mApi[0].requestFlags[MegaRequest::TYPE_CHAT_CREATE]) )
            << "Cannot create a new chat";
    ASSERT_EQ(MegaError::API_OK, mApi[0].lastError) << "Chat creation failed (error: " << mApi[0].lastError << ")";
    ASSERT_TRUE( waitForResponse(&mApi[1].chatUpdated ))   // at the target side (auxiliar account)
            << "Chat update not received after " << maxTimeout << " seconds";

    MegaHandle chatid = mApi[0].chatid;   // set at onRequestFinish() of chat creation request

    delete peers;

    // check the new chat information
    ASSERT_EQ(mApi[0].chats.size(), ++numChats) << "Unexpected received number of chats";
    ASSERT_TRUE(mApi[1].chatUpdated) << "The peer didn't receive notification of the chat creation";


    // --- Remove a peer from the chat ---

    mApi[1].chatUpdated = false;
    mApi[0].requestFlags[MegaRequest::TYPE_CHAT_REMOVE] = false;
    megaApi[0]->removeFromChat(chatid, h);
    ASSERT_TRUE( waitForResponse(&mApi[0].requestFlags[MegaRequest::TYPE_CHAT_REMOVE]) )
            << "Chat remove failed after " << maxTimeout << " seconds";
    ASSERT_EQ(MegaError::API_OK, mApi[0].lastError) << "Removal of chat peer failed (error: " << mApi[0].lastError << ")";
    int numpeers = mApi[0].chats[chatid]->getPeerList() ? mApi[0].chats[chatid]->getPeerList()->size() : 0;
    ASSERT_EQ(numpeers, 0) << "Wrong number of peers in the list of peers";
    ASSERT_TRUE( waitForResponse(&mApi[1].chatUpdated) )   // at the target side (auxiliar account)
            << "Didn't receive notification of the peer removal after " << maxTimeout << " seconds";


    // --- Invite a contact to a chat ---

    mApi[1].chatUpdated = false;
    mApi[0].requestFlags[MegaRequest::TYPE_CHAT_INVITE] = false;
    megaApi[0]->inviteToChat(chatid, h, PRIV_STANDARD);
    ASSERT_TRUE( waitForResponse(&mApi[0].requestFlags[MegaRequest::TYPE_CHAT_INVITE]) )
            << "Chat invitation failed after " << maxTimeout << " seconds";
    ASSERT_EQ(MegaError::API_OK, mApi[0].lastError) << "Invitation of chat peer failed (error: " << mApi[0].lastError << ")";
    numpeers = mApi[0].chats[chatid]->getPeerList() ? mApi[0].chats[chatid]->getPeerList()->size() : 0;
    ASSERT_EQ(numpeers, 1) << "Wrong number of peers in the list of peers";
    ASSERT_TRUE( waitForResponse(&mApi[1].chatUpdated) )   // at the target side (auxiliar account)
            << "The peer didn't receive notification of the invitation after " << maxTimeout << " seconds";


    // --- Get the user-specific URL for the chat ---

    mApi[0].requestFlags[MegaRequest::TYPE_CHAT_URL] = false;
    megaApi[0]->getUrlChat(chatid);
    ASSERT_TRUE( waitForResponse(&mApi[0].requestFlags[MegaRequest::TYPE_CHAT_URL]) )
            << "Retrieval of chat URL failed after " << maxTimeout << " seconds";
    ASSERT_EQ(MegaError::API_OK, mApi[0].lastError) << "Retrieval of chat URL failed (error: " << mApi[0].lastError << ")";


    // --- Update Permissions of an existing peer in the chat

    mApi[1].chatUpdated = false;
    mApi[0].requestFlags[MegaRequest::TYPE_CHAT_UPDATE_PERMISSIONS] = false;
    megaApi[0]->updateChatPermissions(chatid, h, PRIV_RO);
    ASSERT_TRUE( waitForResponse(&mApi[0].requestFlags[MegaRequest::TYPE_CHAT_UPDATE_PERMISSIONS]) )
            << "Update chat permissions failed after " << maxTimeout << " seconds";
    ASSERT_EQ(MegaError::API_OK, mApi[0].lastError) << "Update of chat permissions failed (error: " << mApi[0].lastError << ")";
    ASSERT_TRUE( waitForResponse(&mApi[1].chatUpdated) )   // at the target side (auxiliar account)
            << "The peer didn't receive notification of the invitation after " << maxTimeout << " seconds";

}
#endif

class myMIS : public MegaInputStream
{
public:
    int64_t size;
    ifstream ifs;

    myMIS(const char* filename)
        : ifs(filename, ios::binary)
    {
        ifs.seekg(0, ios::end);
        size = ifs.tellg();
        ifs.seekg(0, ios::beg);
    }
    virtual int64_t getSize() { return size; }

    virtual bool read(char *buffer, size_t size) {
        if (buffer)
        {
            ifs.read(buffer, size);
        }
        else
        {
            ifs.seekg(size, ios::cur);
        }
        return !ifs.fail();
    }
};


TEST_F(SdkTest, SdkTestFingerprint)
{
    LOG_info << "___TEST fingerprint stream/file___";
    getAccountsForTest(2);

    int filesizes[] = { 10, 100, 1000, 10000, 100000, 10000000 };
    string expected[] = {
        "DAQoBAMCAQQDAgEEAwAAAAAAAAQAypo7",
        "DAWQjMO2LBXoNwH_agtF8CX73QQAypo7",
        "EAugDFlhW_VTCMboWWFb9VMIxugQAypo7",
        "EAhAnWCqOGBx0gGOWe7N6wznWRAQAypo7",
        "GA6CGAQFLOwb40BGchttx22PvhZ5gQAypo7",
        "GA4CWmAdW1TwQ-bddEIKTmSDv0b2QQAypo7",
    };

    FSACCESS_CLASS fsa;
    string name = "testfile";
    LocalPath localname = LocalPath::fromPath(name, fsa);

    int value = 0x01020304;
    for (int i = sizeof filesizes / sizeof filesizes[0]; i--; )
    {
        {
            ofstream ofs(name.c_str(), ios::binary);
            char s[8192];
            ofs.rdbuf()->pubsetbuf(s, sizeof s);
            for (int j = filesizes[i] / sizeof(value); j-- ; ) ofs.write((char*)&value, sizeof(value));
            ofs.write((char*)&value, filesizes[i] % sizeof(value));
        }

        fsa.setmtimelocal(localname, 1000000000);

        string streamfp, filefp;
        {
            m_time_t mtime = 0;
            {
                auto nfa = fsa.newfileaccess();
                nfa->fopen(localname);
                mtime = nfa->mtime;
            }

            myMIS mis(name.c_str());
            streamfp.assign(megaApi[0]->getFingerprint(&mis, mtime));
        }

        filefp = megaApi[0]->getFingerprint(name.c_str());

        ASSERT_EQ(streamfp, filefp);
        ASSERT_EQ(streamfp, expected[i]);
    }
}


static void incrementFilename(string& s)
{
    if (s.size() > 2)
    {
        if (isdigit(s[s.size() - 2]) | !isdigit(s[s.size() - 1]))
        {
            s += "00";
        }
        else
        {
            s[s.size() - 1] += 1;
            if (s[s.size() - 1] > '9')
            {
                s[s.size() - 1] -= 1;
                s[s.size() - 2] += 1;
            }
        }
    }
}

struct second_timer
{
    m_time_t t;
    m_time_t pause_t;
    second_timer() { t = m_time(); }
    void reset () { t = m_time(); }
    void pause() { pause_t = m_time(); }
    void resume() { t += m_time() - pause_t; }
    size_t elapsed() { return size_t(m_time() - t); }
};

namespace mega
{
    class DebugTestHook
    {
    public:
        static int countdownToOverquota;
        static int countdownTo404;
        static int countdownTo403;
        static int countdownToTimeout;
        static bool isRaid;
        static bool isRaidKnown;

        static void onSetIsRaid_morechunks(::mega::RaidBufferManager* tbm)
        {

            unsigned oldvalue = tbm->raidLinesPerChunk;
            tbm->raidLinesPerChunk /= 4;
            LOG_info << "adjusted raidlinesPerChunk from " << oldvalue << " to " << tbm->raidLinesPerChunk;
        }

        static bool  onHttpReqPost509(HttpReq* req)
        {
            if (req->type == REQ_BINARY)
            {
                if (countdownToOverquota-- == 0) {
                    req->httpstatus = 509;
                    req->timeleft = 30;  // in seconds
                    req->status = REQ_FAILURE;

                    LOG_info << "SIMULATING HTTP GET 509 OVERQUOTA";
                    return true;
                }
            }
            return false;
        }

        static bool  onHttpReqPost404Or403(HttpReq* req)
        {
            if (req->type == REQ_BINARY)
            {
                if (countdownTo404-- == 0) {
                    req->httpstatus = 404;
                    req->status = REQ_FAILURE;

                    LOG_info << "SIMULATING HTTP GET 404";
                    return true;
                }
                if (countdownTo403-- == 0) {
                    req->httpstatus = 403;
                    req->status = REQ_FAILURE;

                    LOG_info << "SIMULATING HTTP GET 403";
                    return true;
                }
            }
            return false;
        }


        static bool  onHttpReqPostTimeout(HttpReq* req)
        {
            if (req->type == REQ_BINARY)
            {
                if (countdownToTimeout-- == 0) {
                    req->lastdata = Waiter::ds;
                    req->status = REQ_INFLIGHT;

                    LOG_info << "SIMULATING HTTP TIMEOUT (timeout period begins now)";
                    return true;
                }
            }
            return false;
        }

        static void onSetIsRaid(::mega::RaidBufferManager* tbm)
        {
            isRaid = tbm->isRaid();
            isRaidKnown = true;
        }

        static bool resetForTests()
        {
#ifdef MEGASDK_DEBUG_TEST_HOOKS_ENABLED
            globalMegaTestHooks = MegaTestHooks(); // remove any callbacks set in other tests
            countdownToOverquota = 3;
            countdownTo404 = 5;
            countdownTo403 = 10;
            countdownToTimeout = 15;
            isRaid = false;
            isRaidKnown = false;
            return true;
#else
            return false;
#endif
        }

        static void onSetIsRaid_smallchunks10(::mega::RaidBufferManager* tbm)
        {
            tbm->raidLinesPerChunk = 10;
        }

    };

    int DebugTestHook::countdownToOverquota = 3;
    bool DebugTestHook::isRaid = false;
    bool DebugTestHook::isRaidKnown = false;
    int DebugTestHook::countdownTo404 = 5;
    int DebugTestHook::countdownTo403 = 10;
    int DebugTestHook::countdownToTimeout = 15;

}


/**
* @brief TEST_F SdkTestCloudraidTransfers
*
* - Download our well-known cloudraid file with standard settings
* - Download our well-known cloudraid file, but this time with small chunk sizes and periodically pausing and unpausing
* - Download our well-known cloudraid file, but this time with small chunk sizes and periodically destrying the megaApi object, then recreating and Resuming (with session token)
*
*/

#ifdef DEBUG
TEST_F(SdkTest, SdkTestCloudraidTransfers)
{
    LOG_info << "___TEST Cloudraid transfers___";
    getAccountsForTest(2);

    ASSERT_TRUE(DebugTestHook::resetForTests()) << "SDK test hooks are not enabled in release mode";

    MegaNode *rootnode = megaApi[0]->getRootNode();

    ASSERT_NO_FATAL_FAILURE(importPublicLink(0, "https://mega.nz/#!zAJnUTYD!8YE5dXrnIEJ47NdDfFEvqtOefhuDMphyae0KY5zrhns", rootnode));
    MegaHandle imported_file_handle = mApi[0].h;

    MegaNode *nimported = megaApi[0]->getNodeByHandle(imported_file_handle);


    string filename = DOTSLASH "cloudraid_downloaded_file.sdktest";
    deleteFile(filename.c_str());

    // plain cloudraid download
    mApi[0].transferFlags[MegaTransfer::TYPE_DOWNLOAD] = false;
    megaApi[0]->startDownload(nimported, filename.c_str());
    ASSERT_TRUE(waitForResponse(&mApi[0].transferFlags[MegaTransfer::TYPE_DOWNLOAD], 600))
        << "Download cloudraid transfer failed after " << maxTimeout << " seconds";
    ASSERT_EQ(MegaError::API_OK, mApi[0].lastError) << "Cannot download the cloudraid file (error: " << mApi[0].lastError << ")";


    // cloudraid download with periodic pause and resume

    incrementFilename(filename);
    deleteFile(filename.c_str());

    // smaller chunk sizes so we can get plenty of pauses
    #ifdef MEGASDK_DEBUG_TEST_HOOKS_ENABLED
    globalMegaTestHooks.onSetIsRaid = ::mega::DebugTestHook::onSetIsRaid_morechunks;
    #endif

    // plain cloudraid download
    {
        onTransferUpdate_progress = 0;
        onTransferUpdate_filesize = 0;
        mApi[0].transferFlags[MegaTransfer::TYPE_DOWNLOAD] = false;
        megaApi[0]->startDownload(nimported, filename.c_str());

        m_off_t lastprogress = 0, pausecount = 0;
        second_timer t;
        while (t.elapsed() < 60 && (onTransferUpdate_filesize == 0 || onTransferUpdate_progress < onTransferUpdate_filesize))
        {
            if (onTransferUpdate_progress > lastprogress)
            {
                megaApi[0]->pauseTransfers(true);
                pausecount += 1;
                WaitMillisec(100);
                megaApi[0]->pauseTransfers(false);
                lastprogress = onTransferUpdate_progress;
            }
            WaitMillisec(100);
        }
        ASSERT_LT(t.elapsed(), 60u) << "timed out downloading cloudraid file";
        ASSERT_GE(onTransferUpdate_filesize, 0u);
        ASSERT_TRUE(onTransferUpdate_progress == onTransferUpdate_filesize);
        ASSERT_GE(pausecount, 3);
        ASSERT_TRUE(waitForResponse(&mApi[0].transferFlags[MegaTransfer::TYPE_DOWNLOAD], 30))<< "Download cloudraid transfer with pauses failed";
        ASSERT_EQ(MegaError::API_OK, mApi[0].lastError) << "Cannot download the cloudraid file (error: " << mApi[0].lastError << ")";
    }


    incrementFilename(filename);
    deleteFile(filename.c_str());

    // cloudraid download with periodic full exit and resume from session ID
    // plain cloudraid download
    {
        megaApi[0]->setMaxDownloadSpeed(32 * 1024 * 1024 * 8 / 30); // should take 30 seconds, not counting exit/resume session
        mApi[0].transferFlags[MegaTransfer::TYPE_DOWNLOAD] = false;
        megaApi[0]->startDownload(nimported, filename.c_str());

        std::string sessionId = megaApi[0]->dumpSession();

        onTransferUpdate_progress = 0;// updated in callbacks
        onTransferUpdate_filesize = 0;
        m_off_t lastprogress = 0;
        unsigned exitresumecount = 0;
        second_timer t;
        auto initialOnTranferFinishedCount = onTranferFinishedCount;
        auto lastOnTranferFinishedCount = onTranferFinishedCount;
        while (t.elapsed() < 180 && onTranferFinishedCount < initialOnTranferFinishedCount + 2)
        {
            if (onTransferUpdate_progress > lastprogress + onTransferUpdate_filesize/6)
            {
                megaApi[0].reset();
                exitresumecount += 1;
                WaitMillisec(100);

                megaApi[0].reset(new MegaApi(APP_KEY.c_str(), megaApiCacheFolder(0).c_str(), USER_AGENT.c_str(), int(0), unsigned(THREADS_PER_MEGACLIENT)));
                mApi[0].megaApi = megaApi[0].get();
                megaApi[0]->addListener(this);
                megaApi[0]->setMaxDownloadSpeed(32 * 1024 * 1024 * 8 / 30); // should take 30 seconds, not counting exit/resume session

                t.pause();
                ASSERT_NO_FATAL_FAILURE(resumeSession(sessionId.c_str()));
                ASSERT_NO_FATAL_FAILURE(fetchnodes(0));
                t.resume();

                lastprogress = onTransferUpdate_progress;
            }
            else if (onTranferFinishedCount > lastOnTranferFinishedCount)
            {
                t.reset();
                lastOnTranferFinishedCount = onTranferFinishedCount;
                deleteFile(filename.c_str());
                onTransferUpdate_progress = 0;
                onTransferUpdate_filesize = 0;
                lastprogress = 0;
                mApi[0].transferFlags[MegaTransfer::TYPE_DOWNLOAD] = false;
                megaApi[0]->startDownload(nimported, filename.c_str());
            }
            WaitMillisec(1);
        }
        ASSERT_EQ(onTransferUpdate_progress, onTransferUpdate_filesize);
        ASSERT_EQ(initialOnTranferFinishedCount + 2, onTranferFinishedCount);
        ASSERT_GE(exitresumecount, 6u);
        ASSERT_TRUE(waitForResponse(&mApi[0].transferFlags[MegaTransfer::TYPE_DOWNLOAD], 1)) << "Download cloudraid transfer with pauses failed";
        ASSERT_EQ(MegaError::API_OK, mApi[0].lastError) << "Cannot download the cloudraid file (error: " << mApi[0].lastError << ")";
    }

    ASSERT_TRUE(DebugTestHook::resetForTests()) << "SDK test hooks are not enabled in release mode";
}
#endif


/**
* @brief TEST_F SdkTestCloudraidTransferWithConnectionFailures
*
* Download a cloudraid file but with a connection failing with http errors 404 and 403.   The download should recover from the problems in 5 channel mode
*
*/

#ifdef DEBUG
TEST_F(SdkTest, SdkTestCloudraidTransferWithConnectionFailures)
{
    LOG_info << "___TEST Cloudraid transfers___";
    getAccountsForTest(2);

    ASSERT_TRUE(DebugTestHook::resetForTests()) << "SDK test hooks are not enabled in release mode";

    std::unique_ptr<MegaNode> rootnode{megaApi[0]->getRootNode()};

    ASSERT_NO_FATAL_FAILURE(importPublicLink(0, "https://mega.nz/#!zAJnUTYD!8YE5dXrnIEJ47NdDfFEvqtOefhuDMphyae0KY5zrhns", rootnode.get()));
    MegaHandle imported_file_handle = mApi[0].h;
    std::unique_ptr<MegaNode> nimported{megaApi[0]->getNodeByHandle(imported_file_handle)};


    string filename = DOTSLASH "cloudraid_downloaded_file.sdktest";
    deleteFile(filename.c_str());

    // set up for 404 and 403 errors
    // smaller chunk sizes so we can get plenty of pauses
    DebugTestHook::countdownTo404 = 5;
    DebugTestHook::countdownTo403 = 12;
#ifdef MEGASDK_DEBUG_TEST_HOOKS_ENABLED
    globalMegaTestHooks.onHttpReqPost = DebugTestHook::onHttpReqPost404Or403;
    globalMegaTestHooks.onSetIsRaid = DebugTestHook::onSetIsRaid_morechunks;
#endif

    // plain cloudraid download
    {
        onTransferUpdate_progress = 0;
        onTransferUpdate_filesize = 0;
        mApi[0].transferFlags[MegaTransfer::TYPE_DOWNLOAD] = false;
        megaApi[0]->startDownload(nimported.get(), filename.c_str());

        ASSERT_TRUE(waitForResponse(&mApi[0].transferFlags[MegaTransfer::TYPE_DOWNLOAD], 180)) << "Cloudraid download with 404 and 403 errors time out (180 seconds)";
        ASSERT_EQ(MegaError::API_OK, mApi[0].lastError) << "Cannot download the cloudraid file (error: " << mApi[0].lastError << ")";
        ASSERT_GE(onTransferUpdate_filesize, 0u);
        ASSERT_TRUE(onTransferUpdate_progress == onTransferUpdate_filesize);
        ASSERT_LT(DebugTestHook::countdownTo404, 0);
        ASSERT_LT(DebugTestHook::countdownTo403, 0);
    }


    ASSERT_TRUE(DebugTestHook::resetForTests()) << "SDK test hooks are not enabled in release mode";
}
#endif


/**
* @brief TEST_F SdkTestCloudraidTransferWithConnectionFailures
*
* Download a cloudraid file but with a connection failing with http errors 404 and 403.   The download should recover from the problems in 5 channel mode
*
*/

#ifdef DEBUG
TEST_F(SdkTest, SdkTestCloudraidTransferWithSingleChannelTimeouts)
{
    LOG_info << "___TEST Cloudraid transfers___";
    getAccountsForTest(2);

    ASSERT_TRUE(DebugTestHook::resetForTests()) << "SDK test hooks are not enabled in release mode";

    std::unique_ptr<MegaNode> rootnode{megaApi[0]->getRootNode()};

    ASSERT_NO_FATAL_FAILURE(importPublicLink(0, "https://mega.nz/#!zAJnUTYD!8YE5dXrnIEJ47NdDfFEvqtOefhuDMphyae0KY5zrhns", rootnode.get()));
    MegaHandle imported_file_handle = mApi[0].h;
    std::unique_ptr<MegaNode> nimported{megaApi[0]->getNodeByHandle(imported_file_handle)};


    string filename = DOTSLASH "cloudraid_downloaded_file.sdktest";
    deleteFile(filename.c_str());

    // set up for 404 and 403 errors
    // smaller chunk sizes so we can get plenty of pauses
    DebugTestHook::countdownToTimeout = 15;
#ifdef MEGASDK_DEBUG_TEST_HOOKS_ENABLED
    globalMegaTestHooks.onHttpReqPost = DebugTestHook::onHttpReqPostTimeout;
    globalMegaTestHooks.onSetIsRaid = DebugTestHook::onSetIsRaid_morechunks;
#endif

    // plain cloudraid download
    {
        onTransferUpdate_progress = 0;
        onTransferUpdate_filesize = 0;
        mApi[0].transferFlags[MegaTransfer::TYPE_DOWNLOAD] = false;
        megaApi[0]->startDownload(nimported.get(), filename.c_str());

        ASSERT_TRUE(waitForResponse(&mApi[0].transferFlags[MegaTransfer::TYPE_DOWNLOAD], 180)) << "Cloudraid download with timeout errors timed out (180 seconds)";
        ASSERT_EQ(MegaError::API_OK, mApi[0].lastError) << "Cannot download the cloudraid file (error: " << mApi[0].lastError << ")";
        ASSERT_GE(onTransferUpdate_filesize, 0u);
        ASSERT_EQ(onTransferUpdate_progress, onTransferUpdate_filesize);
        ASSERT_LT(DebugTestHook::countdownToTimeout, 0);
    }
    ASSERT_TRUE(DebugTestHook::resetForTests()) << "SDK test hooks are not enabled in release mode";
}
#endif



/**
* @brief TEST_F SdkTestOverquotaNonCloudraid
*
* Induces a simulated overquota error during a conventional download.  Confirms the download stops, pauses, and resumes.
*
*/

#ifdef DEBUG
TEST_F(SdkTest, SdkTestOverquotaNonCloudraid)
{
    LOG_info << "___TEST SdkTestOverquotaNonCloudraid";
    getAccountsForTest(2);

    //for (int i = 0; i < 1000; ++i) {
    ASSERT_TRUE(DebugTestHook::resetForTests()) << "SDK test hooks are not enabled in release mode";

    // make a file to download, and upload so we can pull it down
    std::unique_ptr<MegaNode> rootnode{megaApi[0]->getRootNode()};
    deleteFile(UPFILE);
    createFile(UPFILE, true);
    mApi[0].transferFlags[MegaTransfer::TYPE_UPLOAD] = false;
    megaApi[0]->startUpload(UPFILE.c_str(), rootnode.get());
    ASSERT_TRUE(waitForResponse(&mApi[0].transferFlags[MegaTransfer::TYPE_UPLOAD], 600))
        << "Upload transfer failed after " << 600 << " seconds";
    std::unique_ptr<MegaNode> n1{megaApi[0]->getNodeByHandle(mApi[0].h)};
    ASSERT_NE(n1.get(), ((::mega::MegaNode *)NULL));

    // set up to simulate 509 error
    DebugTestHook::isRaid = false;
    DebugTestHook::isRaidKnown = false;
    DebugTestHook::countdownToOverquota = 3;
    #ifdef MEGASDK_DEBUG_TEST_HOOKS_ENABLED
    globalMegaTestHooks.onHttpReqPost = DebugTestHook::onHttpReqPost509;
    globalMegaTestHooks.onSetIsRaid = DebugTestHook::onSetIsRaid;
    #endif

    // download - we should see a 30 second pause for 509 processing in the middle
    string filename2 = DOTSLASH + DOWNFILE;
    deleteFile(filename2);
    mApi[0].transferFlags[MegaTransfer::TYPE_DOWNLOAD] = false;
    megaApi[0]->startDownload(n1.get(), filename2.c_str());

    // get to 30 sec pause point
    second_timer t;
    while (t.elapsed() < 30 && DebugTestHook::countdownToOverquota >= 0)
    {
        WaitMillisec(1000);
    }
    ASSERT_TRUE(DebugTestHook::isRaidKnown);
    ASSERT_FALSE(DebugTestHook::isRaid);

    // ok so now we should see no more http requests sent for 30 seconds. Test 20 for reliable testing
    int originalcount = DebugTestHook::countdownToOverquota;
    second_timer t2;
    while (t2.elapsed() < 20)
    {
        WaitMillisec(1000);
    }
    ASSERT_TRUE(DebugTestHook::countdownToOverquota == originalcount);

    // Now wait for the file to finish

    ASSERT_TRUE(waitForResponse(&mApi[0].transferFlags[MegaTransfer::TYPE_DOWNLOAD], 600))
        << "Download transfer failed after " << maxTimeout << " seconds";
    ASSERT_EQ(MegaError::API_OK, mApi[0].lastError) << "Cannot download the file (error: " << mApi[0].lastError << ")";

    ASSERT_LT(DebugTestHook::countdownToOverquota, 0);
    ASSERT_LT(DebugTestHook::countdownToOverquota, originalcount);  // there should have been more http activity after the wait

    ASSERT_TRUE(DebugTestHook::resetForTests()) << "SDK test hooks are not enabled in release mode";

    //cout << "Passed round " << i << endl; }

}
#endif


/**
* @brief TEST_F SdkTestOverquotaNonCloudraid
*
* use the hooks to simulate an overquota condition while running a raid download transfer, and check the handling
*
*/

#ifdef DEBUG
TEST_F(SdkTest, SdkTestOverquotaCloudraid)
{
    LOG_info << "___TEST SdkTestOverquotaCloudraid";
    getAccountsForTest(2);

    ASSERT_TRUE(DebugTestHook::resetForTests()) << "SDK test hooks are not enabled in release mode";

    ASSERT_NO_FATAL_FAILURE(importPublicLink(0, "https://mega.nz/#!zAJnUTYD!8YE5dXrnIEJ47NdDfFEvqtOefhuDMphyae0KY5zrhns", megaApi[0]->getRootNode()));
    MegaHandle imported_file_handle = mApi[0].h;
    MegaNode *nimported = megaApi[0]->getNodeByHandle(imported_file_handle);

    // set up to simulate 509 error
    DebugTestHook::isRaid = false;
    DebugTestHook::isRaidKnown = false;
    DebugTestHook::countdownToOverquota = 8;
    #ifdef MEGASDK_DEBUG_TEST_HOOKS_ENABLED
    globalMegaTestHooks.onHttpReqPost = DebugTestHook::onHttpReqPost509;
    globalMegaTestHooks.onSetIsRaid = DebugTestHook::onSetIsRaid;
    #endif

    // download - we should see a 30 second pause for 509 processing in the middle
    string filename2 = DOTSLASH + DOWNFILE;
    deleteFile(filename2);
    mApi[0].transferFlags[MegaTransfer::TYPE_DOWNLOAD] = false;
    megaApi[0]->startDownload(nimported, filename2.c_str());

    // get to 30 sec pause point
    second_timer t;
    while (t.elapsed() < 30 && DebugTestHook::countdownToOverquota >= 0)
    {
        WaitMillisec(1000);
    }
    ASSERT_TRUE(DebugTestHook::isRaidKnown);
    ASSERT_TRUE(DebugTestHook::isRaid);

    // ok so now we should see no more http requests sent for 30 seconds.  Test 20 for reliablilty
    int originalcount = DebugTestHook::countdownToOverquota;
    second_timer t2;
    while (t2.elapsed() < 20)
    {
        WaitMillisec(1000);
    }
    ASSERT_EQ(DebugTestHook::countdownToOverquota, originalcount);

    // Now wait for the file to finish

    ASSERT_TRUE(waitForResponse(&mApi[0].transferFlags[MegaTransfer::TYPE_DOWNLOAD], 600))
        << "Download transfer failed after " << maxTimeout << " seconds";
    ASSERT_EQ(MegaError::API_OK, mApi[0].lastError) << "Cannot download the file (error: " << mApi[0].lastError << ")";

    ASSERT_LT(DebugTestHook::countdownToOverquota, 0);
    ASSERT_LT(DebugTestHook::countdownToOverquota, originalcount);  // there should have been more http activity after the wait

    ASSERT_TRUE(DebugTestHook::resetForTests()) << "SDK test hooks are not enabled in release mode";
}
#endif


struct CheckStreamedFile_MegaTransferListener : public MegaTransferListener
{
    typedef ::mega::byte byte;

    size_t reserved;
    size_t receiveBufPos;
    size_t file_start_offset;
    byte* receiveBuf;
    bool completedSuccessfully;
    bool completedUnsuccessfully;
    MegaError* completedUnsuccessfullyError;
    byte* compareDecryptedData;
    bool comparedEqual;


    CheckStreamedFile_MegaTransferListener(size_t receiveStartPoint, size_t receiveSizeExpected, byte* fileCompareData)
        : reserved(0)
        , receiveBufPos(0)
        , file_start_offset(0)
        , receiveBuf(NULL)
        , completedSuccessfully(false)
        , completedUnsuccessfully(false)
        , completedUnsuccessfullyError(NULL)
        , compareDecryptedData(fileCompareData)
        , comparedEqual(true)
    {
        file_start_offset = receiveStartPoint;
        reserved = receiveSizeExpected;
        receiveBuf = new byte[reserved];
        compareDecryptedData = fileCompareData;
    }

    ~CheckStreamedFile_MegaTransferListener()
    {
        delete[] receiveBuf;
    }

    void onTransferStart(MegaApi *api, MegaTransfer *transfer) override
    {
    }
    void onTransferFinish(MegaApi* api, MegaTransfer *transfer, MegaError* error) override
    {
        if (error && error->getErrorCode() != API_OK)
        {
            ((error->getErrorCode() == API_EARGS && reserved == 0) ? completedSuccessfully : completedUnsuccessfully) = true;
            completedUnsuccessfullyError = error->copy();
        }
        else
        {
            if (0 != memcmp(receiveBuf, compareDecryptedData + file_start_offset, receiveBufPos))
                comparedEqual = false;
            completedSuccessfully = true;
        }
    }
    void onTransferUpdate(MegaApi *api, MegaTransfer *transfer) override
    {
    }
    void onTransferTemporaryError(MegaApi *api, MegaTransfer * /*transfer*/, MegaError* error) override
    {
        ostringstream msg;
        msg << "onTransferTemporaryError: " << (error ? error->getErrorString() : "NULL") << endl;
        api->log(MegaApi::LOG_LEVEL_WARNING, msg.str().c_str());
    }
    bool onTransferData(MegaApi *api, MegaTransfer *transfer, char *buffer, size_t size) override
    {
        assert(receiveBufPos + size <= reserved);
        memcpy(receiveBuf + receiveBufPos, buffer, size);
        receiveBufPos += size;

        if (0 != memcmp(receiveBuf, compareDecryptedData + file_start_offset, receiveBufPos))
            comparedEqual = false;

        return true;
    }
};


CheckStreamedFile_MegaTransferListener* StreamRaidFilePart(MegaApi* megaApi, m_off_t start, m_off_t end, bool raid, bool smallpieces, MegaNode* raidFileNode, MegaNode*nonRaidFileNode, ::mega::byte* filecomparedata)
{
    assert(raidFileNode && nonRaidFileNode);
    LOG_info << "stream test ---------------------------------------------------" << start << " to " << end << "(len " << end - start << ") " << (raid ? " RAID " : " non-raid ") << (raid ? (smallpieces ? " smallpieces " : "normalpieces") : "");

#ifdef MEGASDK_DEBUG_TEST_HOOKS_ENABLED
    globalMegaTestHooks.onSetIsRaid = smallpieces ? &DebugTestHook::onSetIsRaid_smallchunks10 : NULL;
#endif

    CheckStreamedFile_MegaTransferListener* p = new CheckStreamedFile_MegaTransferListener(size_t(start), size_t(end - start), filecomparedata);
    megaApi->setStreamingMinimumRate(0);
    megaApi->startStreaming(raid ? raidFileNode : nonRaidFileNode, start, end - start, p);
    return p;
}



/**
* @brief TEST_F SdkCloudraidStreamingSoakTest
*
* Stream random portions of the well-known file for 10 minutes, while randomly varying
*       raid / non-raid
*       front/end/middle  (especial attention to first and last raidlines, and varying start/end within a raidline)
*       large piece / small piece
*       small raid chunk sizes (so small pieces of file don't just load in one request per connection) / normal sizes
*
*/


TEST_F(SdkTest, SdkCloudraidStreamingSoakTest)
{
    LOG_info << "___TEST SdkCloudraidStreamingSoakTest";
    getAccountsForTest(2);

#ifdef MEGASDK_DEBUG_TEST_HOOKS_ENABLED
    ASSERT_TRUE(DebugTestHook::resetForTests()) << "SDK test hooks are not enabled in release mode";
#endif

    // ensure we have our standard raid test file
    ASSERT_NO_FATAL_FAILURE(importPublicLink(0, "https://mega.nz/#!zAJnUTYD!8YE5dXrnIEJ47NdDfFEvqtOefhuDMphyae0KY5zrhns", std::unique_ptr<MegaNode>{megaApi[0]->getRootNode()}.get()));
    MegaHandle imported_file_handle = mApi[0].h;
    MegaNode *nimported = megaApi[0]->getNodeByHandle(imported_file_handle);

    MegaNode *rootnode = megaApi[0]->getRootNode();

    // get the file, and upload as non-raid
    string filename2 = DOTSLASH + DOWNFILE;
    deleteFile(filename2);

    mApi[0].transferFlags[MegaTransfer::TYPE_DOWNLOAD] = false;
    megaApi[0]->startDownload(nimported, filename2.c_str());
    ASSERT_TRUE(waitForResponse(&mApi[0].transferFlags[MegaTransfer::TYPE_DOWNLOAD])) << "Setup transfer failed after " << maxTimeout << " seconds";
    ASSERT_EQ(MegaError::API_OK, mApi[0].lastError) << "Cannot download the initial file (error: " << mApi[0].lastError << ")";

    char raidchar = 0;
    char nonraidchar = 'M';

    string filename3 = filename2;
    incrementFilename(filename3);
    filename3 += ".neverseenbefore";
    deleteFile(filename3);
    copyFile(filename2, filename3);
    {
        fstream fs(filename3.c_str(), ios::in | ios::out | ios::binary);
        raidchar = (char)fs.get();
        fs.seekg(0);
        fs.put('M');  // we have to edit the file before upload, as Mega is too clever and will skip actual upload otherwise
        fs.flush();
    }

    // actual upload
    mApi[0].transferFlags[MegaTransfer::TYPE_UPLOAD] = false;
    megaApi[0]->startUpload(filename3.data(), rootnode);
    waitForResponse(&mApi[0].transferFlags[MegaTransfer::TYPE_UPLOAD]);

    ASSERT_EQ(MegaError::API_OK, mApi[0].lastError) << "Cannot upload a test file (error: " << mApi[0].lastError << ")";

    MegaNode *nonRaidNode = megaApi[0]->getNodeByHandle(mApi[0].h);

    int64_t filesize = getFilesize(filename2);
    std::ifstream compareDecryptedFile(filename2.c_str(), ios::binary);
    std::vector<::mega::byte> compareDecryptedData(static_cast<size_t>(filesize));
    compareDecryptedFile.read((char*)compareDecryptedData.data(), filesize);

    m_time_t starttime = m_time();
    int seconds_to_test_for = 60; //gRunningInCI ? 60 : 60 * 10;

    // ok loop for 10 minutes  (one munite under jenkins)
    srand(unsigned(starttime));
    int randomRunsDone = 0;
    m_off_t randomRunsBytes = 0;
    for (; m_time() - starttime < seconds_to_test_for; ++randomRunsDone)
    {

        int testtype = rand() % 10;
        int smallpieces = rand() % 2;
        int nonraid = rand() % 4 == 1;

        compareDecryptedData[0] = ::mega::byte(nonraid ? nonraidchar : raidchar);

        m_off_t start = 0, end = 0;

        if (testtype < 3)  // front of file
        {
            start = std::max<int>(0, rand() % 5 * 10240 - 1024);
            end = start + rand() % 5 * 10240;
        }
        else if (testtype == 3)  // within 1, 2, or 3 raidlines
        {
            start = std::max<int>(0, rand() % 5 * 10240 - 1024);
            end = start + rand() % (3 * RAIDLINE);
        }
        else if (testtype < 8) // end of file
        {
            end = std::min<m_off_t>(32620740, 32620740 + RAIDLINE - rand() % (2 * RAIDLINE));
            start = end - rand() % 5 * 10240;
        }
        else if (testtype == 8) // 0 size [seems this is not allowed at intermediate layer now - EARGS]
        {
            start = rand() % 32620740;
            end = start;
        }
        else // decent piece of the file
        {
            int pieceSize = 50000; //gRunningInCI ? 50000 : 5000000;
            start = rand() % pieceSize;
            int n = pieceSize / (smallpieces ? 100 : 1);
            end = start + n + rand() % n;
        }

        // seems 0 size not allowed now - make sure we get at least 1 byte
        if (start == end)
        {
            if (start > 0) start -= 1;
            else end += 1;
        }
        randomRunsBytes += end - start;

        LOG_info << "beginning stream test, " << start << " to " << end << "(len " << end - start << ") " << (nonraid ? " non-raid " : " RAID ") << (!nonraid ? (smallpieces ? " smallpieces " : "normalpieces") : "");

        CheckStreamedFile_MegaTransferListener* p = StreamRaidFilePart(megaApi[0].get(), start, end, !nonraid, smallpieces, nimported, nonRaidNode, compareDecryptedData.data());

        for (unsigned i = 0; p->comparedEqual; ++i)
        {
            WaitMillisec(100);
            if (p->completedUnsuccessfully)
            {
                ASSERT_FALSE(p->completedUnsuccessfully) << " on random run " << randomRunsDone << ", download failed: " << start << " to " << end << ", "
                    << (nonraid?"nonraid":"raid") <<  ", " << (smallpieces?"small pieces":"normal size pieces")
                    << ", reported error: " << (p->completedUnsuccessfullyError ? p->completedUnsuccessfullyError->getErrorCode() : 0)
                    << " " << (p->completedUnsuccessfullyError ? p->completedUnsuccessfullyError->getErrorString() : "NULL");
                break;
            }
            else if (p->completedSuccessfully)
            {
                break;
            }
            else if (i > maxTimeout * 10)
            {
                ASSERT_TRUE(i <= maxTimeout * 10) << "download took too long, more than " << maxTimeout << " seconds.  Is the free transfer quota exhausted?";
                break;
            }
        }
        ASSERT_TRUE(p->comparedEqual);

        delete p;

    }

    ASSERT_GT(randomRunsDone, 10 /*(gRunningInCI ? 10 : 100)*/ );

    ostringstream msg;
    msg << "Streaming test downloaded " << randomRunsDone << " samples of the file from random places and sizes, " << randomRunsBytes << " bytes total" << endl;
    megaApi[0]->log(MegaApi::LOG_LEVEL_DEBUG, msg.str().c_str());

    delete nimported;
    delete nonRaidNode;
    delete rootnode;

#ifdef MEGASDK_DEBUG_TEST_HOOKS_ENABLED
    ASSERT_TRUE(DebugTestHook::resetForTests()) << "SDK test hooks are not enabled in release mode";
#endif
}

TEST_F(SdkTest, SdkRecentsTest)
{
    LOG_info << "___TEST SdkRecentsTest___";
    getAccountsForTest(2);

    MegaNode *rootnode = megaApi[0]->getRootNode();

    deleteFile(UPFILE);
    deleteFile(DOWNFILE);

    string filename1 = UPFILE;
    createFile(filename1, false);
    auto err = synchronousStartUpload(0, filename1.c_str(), rootnode);
    ASSERT_EQ(MegaError::API_OK, err) << "Cannot upload a test file (error: " << err << ")";

    ofstream f(filename1);
    f << "update";
    f.close();

    err = synchronousStartUpload(0, filename1.c_str(), rootnode);
    ASSERT_EQ(MegaError::API_OK, err) << "Cannot upload an updated test file (error: " << err << ")";

    synchronousCatchup(0);

    string filename2 = DOWNFILE;
    createFile(filename2, false);

    err = synchronousStartUpload(0, filename2.c_str(), rootnode);
    ASSERT_EQ(MegaError::API_OK, err) << "Cannot upload a test file2 (error: " << err << ")";

    ofstream f2(filename2);
    f2 << "update";
    f2.close();

    err = synchronousStartUpload(0, filename2.c_str(), rootnode);
    ASSERT_EQ(MegaError::API_OK, err) << "Cannot upload an updated test file2 (error: " << err << ")";

    synchronousCatchup(0);


    std::unique_ptr<MegaRecentActionBucketList> buckets{megaApi[0]->getRecentActions(1, 10)};

    ostringstream logMsg;
    for (int i = 0; i < buckets->size(); ++i)
    {
        logMsg << "bucket " << to_string(i) << endl;
        megaApi[0]->log(MegaApi::LOG_LEVEL_INFO, logMsg.str().c_str());
        auto bucket = buckets->get(i);
        for (int j = 0; j < buckets->get(i)->getNodes()->size(); ++j)
        {
            auto node = bucket->getNodes()->get(j);
            logMsg << node->getName() << " " << node->getCreationTime() << " " << bucket->getTimestamp() << " " << bucket->getParentHandle() << " " << bucket->isUpdate() << " " << bucket->isMedia() << endl;
            megaApi[0]->log(MegaApi::LOG_LEVEL_DEBUG, logMsg.str().c_str());
        }
    }

    ASSERT_TRUE(buckets != nullptr);
    ASSERT_TRUE(buckets->size() > 0);
    ASSERT_TRUE(buckets->get(0)->getNodes()->size() > 1);
    ASSERT_EQ(DOWNFILE, string(buckets->get(0)->getNodes()->get(0)->getName()));
    ASSERT_EQ(UPFILE, string(buckets->get(0)->getNodes()->get(1)->getName()));
}

TEST_F(SdkTest, SdkMediaUploadRequestURL)
{
    LOG_info << "___TEST MediaUploadRequestURL___";
    getAccountsForTest(1);

    // Create a "media upload" instance
    int apiIndex = 0;
    std::unique_ptr<MegaBackgroundMediaUpload> req(MegaBackgroundMediaUpload::createInstance(megaApi[apiIndex].get()));

    // Request a media upload URL
    int64_t dummyFileSize = 123456;
    auto err = synchronousMediaUploadRequestURL(apiIndex, dummyFileSize, req.get(), nullptr);
    ASSERT_EQ(MegaError::API_OK, err) << "Cannot request media upload URL (error: " << err << ")";

    // Get the generated media upload URL
    std::unique_ptr<char[]> url(req->getUploadURL());
    ASSERT_NE(nullptr, url) << "Got NULL media upload URL";
    ASSERT_NE(0, *url.get()) << "Got empty media upload URL";
}

TEST_F(SdkTest, SdkGetBanners)
{
    getAccountsForTest(1);
    LOG_info << "___TEST GetBanners___";

    auto err = synchronousGetBanners(0);
    ASSERT_TRUE(err == MegaError::API_OK || err == MegaError::API_ENOENT) << "Get banners failed (error: " << err << ")";
}

TEST_F(SdkTest, SdkSimpleCommands)
{
    getAccountsForTest(1);
    LOG_info << "___TEST SimpleCommands___";

    // fetchTimeZone() test
    auto err = synchronousFetchTimeZone(0);
    ASSERT_EQ(MegaError::API_OK, err) << "Fetch time zone failed (error: " << err << ")";
    ASSERT_TRUE(mApi[0].tzDetails && mApi[0].tzDetails->getNumTimeZones()) << "Invalid Time Zone details"; // some simple validation

    // getMiscFlags() -- not logged in
    logout(0);
    err = synchronousGetMiscFlags(0);
    ASSERT_EQ(MegaError::API_OK, err) << "Get misc flags failed (error: " << err << ")";

    // getUserEmail() test
    getAccountsForTest(1);
    std::unique_ptr<MegaUser> user(megaApi[0]->getMyUser());
    ASSERT_TRUE(!!user); // some simple validation

    err = synchronousGetUserEmail(0, user->getHandle());
    ASSERT_EQ(MegaError::API_OK, err) << "Get user email failed (error: " << err << ")";
    ASSERT_NE(mApi[0].email.find('@'), std::string::npos); // some simple validation

    // cleanRubbishBin() test (accept both success and already empty statuses)
    err = synchronousCleanRubbishBin(0);
    ASSERT_TRUE(err == MegaError::API_OK || err == MegaError::API_ENOENT) << "Clean rubbish bin failed (error: " << err << ")";

    // getExtendedAccountDetails()
    err = synchronousGetExtendedAccountDetails(0, true);
    ASSERT_EQ(MegaError::API_OK, err) << "Get extended account details failed (error: " << err << ")";
    ASSERT_TRUE(!!mApi[0].accountDetails) << "Invalid accout details"; // some simple validation

    // killSession()
    gSessionIDs[0] = "invalid";
    int numSessions = mApi[0].accountDetails->getNumSessions();
    for (int i = 0; i < numSessions; ++i)
    {
        // look for current session
        std::unique_ptr<MegaAccountSession> session(mApi[0].accountDetails->getSession(i));
        if (session->isCurrent())
        {
            err = synchronousKillSession(0, session->getHandle());
            ASSERT_EQ(MegaError::API_OK, err) << "Kill session failed for current session (error: " << err << ")";

            break;
        }
    }

    gTestingInvalidArgs = true;
    err = synchronousKillSession(0, 0 /*INVALID_HANDLE + 1*/);  // INVALID_HANDLE is special and means kill all (in the intermediate layer) - so +1 for a (probably) really invalid handle
    ASSERT_EQ(MegaError::API_ESID, err) << "Kill session for unknown sessions shoud fail with API_ESID (error: " << err << ")";
    gTestingInvalidArgs = false;

    // getMiscFlags() -- not logged in
    logout(0);
    err = synchronousGetMiscFlags(0);
    ASSERT_EQ(MegaError::API_OK, err) << "Get misc flags failed (error: " << err << ")";
}

TEST_F(SdkTest, SdkHeartbeatCommands)
{
    getAccountsForTest(1);
    LOG_info << "___TEST HeartbeatCommands___";
    mBackupNameToBackupId.clear();

    // setbackup test
    fs::path localtestroot = makeNewTestRoot(LOCAL_TEST_FOLDER);
    string localFolder = localtestroot.string();
    std::unique_ptr<MegaNode> rootnode{ megaApi[0]->getRootNode() };
    int backupType = BackupType::CAMERA_UPLOAD;
    string extraData = "Test Set/GetBackupname APIs";
    int state = 1;
    int subState = 3;

    size_t numBackups = 3;
    vector<string> backupNames {"/SdkBackupNamesTest1", "/SdkBackupNamesTest2", "/SdkBackupNamesTest3" };
    vector<string> folderNames {"CommandBackupPutTest1", "CommandBackupPutTest2", "CommandBackupPutTest3" };
    vector<MegaHandle> targetNodes;

    // create remote folders for each backup
    for (size_t i = 0; i < numBackups; i++)
    {
        ASSERT_NO_FATAL_FAILURE(createFolder(0, folderNames[i].c_str(), rootnode.get()));
        targetNodes.push_back(mApi[0].h);
    }

    // set all backups, only wait for completion of the third one
    size_t lastIndex = numBackups - 1;
    for (size_t i = 0; i < lastIndex; i++)
    {
        megaApi[0]->setBackup(backupType, targetNodes[i], localFolder.c_str(), backupNames[i].c_str(), state, subState, extraData.c_str());
    }


    mApi[0].userUpdated = false;
    auto err = synchronousSetBackup(0, backupType, targetNodes[lastIndex], localFolder.c_str(), backupNames[lastIndex].c_str(), state, subState, extraData.c_str());
    ASSERT_EQ(MegaError::API_OK, err) << "setBackup failed (error: " << err << ")";
    ASSERT_EQ(mBackupNameToBackupId.size(), numBackups) << "setBackup didn't register all the backups";

    // wait for notification of user's attribute updated from last setBackup
    ASSERT_TRUE(waitForResponse(&mApi[0].userUpdated));

    for (size_t i = 0; i < numBackups; i++)
    {
        attributeValue = "Attribute wasn't updated";
        err = synchronousGetBackupName(0, mBackupNameToBackupId[i].second);
        ASSERT_EQ(MegaError::API_OK, err) << "getBackupName failed for backup" << i + 1 << "(error: " << err << ")";
        ASSERT_EQ(attributeValue, backupNames[i]) << "getBackupName returned incorrect value for backup" << i + 1;
    }

    // update backup
    extraData = "Test Update Camera Upload Test";
    err = synchronousUpdateBackup(0, mBackupId, MegaApi::BACKUP_TYPE_INVALID, UNDEF, nullptr, -1, -1, extraData.c_str());
    ASSERT_EQ(MegaError::API_OK, err) << "updateBackup failed (error: " << err << ")";

    // give a new name to the backup
    string backupName = "/SdkBackupNames_setBackupName_Test";
    err = synchronousSetBackupName(0, mBackupId, backupName.c_str());
    ASSERT_EQ(MegaError::API_OK, err) << "setBackupName failed (error: " << err << ")";

    // check the name of the backup has been updated
    attributeValue = "Attribute wasn't updated";
    err = synchronousGetBackupName(0, mBackupId);
    ASSERT_EQ(MegaError::API_OK, err) << "getBackupName failed (error: " << err << ")";
    ASSERT_EQ(attributeValue, backupName) << "setbackupName failed to update the backup name";

    // now remove all backups, only wait for completion of the third one
    // (automatically updates the user's attribute, removing the entry for the backup id)
    for (size_t i = 0; i < lastIndex; i++)
    {
        megaApi[0]->removeBackup(mBackupNameToBackupId[i].second);
    }
    mApi[0].userUpdated = false;
    synchronousRemoveBackup(0, mBackupNameToBackupId[lastIndex].second);
    // wait for notification of the attr being updated, which occurs after removeBackup() finishes
    ASSERT_TRUE(waitForResponse(&mApi[0].userUpdated));

    // check the backup name is no longer available for the removed backup id (ENOENT)
    for (size_t i = 0; i < numBackups; i++)
    {
        err = synchronousGetBackupName(0, mBackupNameToBackupId[i].second);
        ASSERT_EQ(MegaError::API_ENOENT, err) << "removeBackup failed to remove backup name (error: " << err << ")";
    }

    // add a backup again
    err = synchronousSetBackup(0, backupType, targetNodes[0], localFolder.c_str(), backupNames[0].c_str(), state, subState, extraData.c_str());
    ASSERT_EQ(MegaError::API_OK, err) << "setBackup failed (error: " << err << ")";

    // check heartbeat
    err = synchronousSendBackupHeartbeat(0, mBackupId, 1, 10, 1, 1, 0, targetNodes[0]);
    ASSERT_EQ(MegaError::API_OK, err) << "sendBackupHeartbeat failed (error: " << err << ")";


    // --- negative test cases ---
    gTestingInvalidArgs = true;

    // register the same backup twice: should work fine
    err = synchronousSetBackup(0, backupType, targetNodes[0], localFolder.c_str(), backupNames[0].c_str(), state, subState, extraData.c_str());
    ASSERT_EQ(MegaError::API_OK, err) << "setBackup failed (error: " << err << ")";

    // update a removed backup: should throw an error
    mApi[0].userUpdated = false; 
    err = synchronousRemoveBackup(0, mBackupId, nullptr);
    ASSERT_EQ(MegaError::API_OK, err) << "removeBackup failed (error: " << err << ")";
    ASSERT_TRUE(waitForResponse(&mApi[0].userUpdated));
    err = synchronousUpdateBackup(0, mBackupId, BackupType::INVALID, UNDEF, nullptr, -1, -1, extraData.c_str());
    ASSERT_NE(MegaError::API_OK, err) << "updateBackup failed (error: " << err << ")";

    // create a backup with a big status: should report an error
    err = synchronousSetBackup(0, backupType, targetNodes[0], localFolder.c_str(), backupNames[0].c_str(), 255/*state*/, subState, extraData.c_str());
    ASSERT_NE(MegaError::API_OK, err) << "setBackup failed (error: " << err << ")";

    gTestingInvalidArgs = false;
}

TEST_F(SdkTest, DISABLED_SdkDeviceNames)
{
    ASSERT_NO_FATAL_FAILURE(getAccountsForTest(1));
    LOG_info << "___TEST SdkDeviceNames___";

    // test setter/getter
    string deviceName = "SdkDeviceNamesTest";
    auto err = synchronousSetDeviceName(0, deviceName.c_str());
    ASSERT_EQ(MegaError::API_OK, err) << "setDeviceName failed (error: " << err << ")";
    err = synchronousGetDeviceName(0);
    ASSERT_EQ(MegaError::API_OK, err) << "getDeviceName failed (error: " << err << ")";
    ASSERT_EQ(attributeValue, deviceName) << "getDeviceName returned incorrect value";
}

TEST_F(SdkTest, DISABLED_SdkUserAlias)
{
    ASSERT_NO_FATAL_FAILURE(getAccountsForTest(1));
    LOG_info << "___TEST SdkUserAlias___";

    // setup
    MegaHandle uh = UNDEF;
    if (auto u = megaApi[0]->getMyUser())
    {
        uh = u->getHandle();
    }
    else
    {
        ASSERT_TRUE(false) << "Cannot find the MegaUser for email: " << mApi[0].email;
    }

    if (uh == UNDEF)
    {
        ASSERT_TRUE(false) << "failed to get user handle for email:" << mApi[0].email;
    }

    // test setter/getter
    string alias = "UserAliasTest";
    auto err = synchronousSetUserAlias(0, uh, Base64::btoa(alias).c_str());
    ASSERT_EQ(MegaError::API_OK, err) << "setUserAlias failed (error: " << err << ")";
    err = synchronousGetUserAlias(0, uh);
    ASSERT_EQ(MegaError::API_OK, err) << "getUserAlias failed (error: " << err << ")";
    ASSERT_EQ(attributeValue, alias) << "getUserAlias returned incorrect value";
}

TEST_F(SdkTest, SdkGetCountryCallingCodes)
{
    LOG_info << "___TEST SdkGetCountryCallingCodes___";
    getAccountsForTest(2);

    getCountryCallingCodes();
    ASSERT_NE(nullptr, stringListMap);
    ASSERT_GT(stringListMap->size(), 0);
    // sanity check a few country codes
    const MegaStringList* const nz = stringListMap->get("NZ");
    ASSERT_NE(nullptr, nz);
    ASSERT_EQ(1, nz->size());
    ASSERT_EQ(0, strcmp("64", nz->get(0)));
    const MegaStringList* const de = stringListMap->get("DE");
    ASSERT_NE(nullptr, de);
    ASSERT_EQ(1, de->size());
    ASSERT_EQ(0, strcmp("49", de->get(0)));
}

TEST_F(SdkTest, SdkGetRegisteredContacts)
{
    LOG_info << "___TEST SdkGetRegisteredContacts___";
    getAccountsForTest(2);

    const std::string js1 = "+0000000010";
    const std::string js2 = "+0000000011";
    const std::map<std::string, std::string> contacts{
        {js1, "John Smith"}, // sms verified
        {js2, "John Smith"}, // sms verified
        {"+640", "John Smith"}, // not sms verified
    };
    getRegisteredContacts(contacts);
    ASSERT_NE(nullptr, stringTable);
    ASSERT_EQ(2, stringTable->size());

    // repacking and sorting result
    using row_t = std::tuple<std::string, std::string, std::string>;
    std::vector<row_t> table;
    for (int i = 0; i < stringTable->size(); ++i)
    {
        const MegaStringList* const stringList = stringTable->get(i);
        ASSERT_EQ(3, stringList->size());
        table.emplace_back(stringList->get(0), stringList->get(1), stringList->get(2));
    }

    std::sort(table.begin(), table.end(), [](const row_t& lhs, const row_t& rhs)
                                          {
                                              return std::get<0>(lhs) < std::get<0>(rhs);
                                          });

    // Check johnsmith1
    ASSERT_EQ(js1, std::get<0>(table[0])); // eud
    ASSERT_GT(std::get<1>(table[0]).size(), 0u); // id
    ASSERT_EQ(js1, std::get<2>(table[0])); // ud

    // Check johnsmith2
    ASSERT_EQ(js2, std::get<0>(table[1])); // eud
    ASSERT_GT(std::get<1>(table[1]).size(), 0u); // id
    ASSERT_EQ(js2, std::get<2>(table[1])); // ud
}

TEST_F(SdkTest, DISABLED_invalidFileNames)
{
    LOG_info << "___TEST invalidFileNames___";
    getAccountsForTest(2);

    FSACCESS_CLASS fsa;
    auto aux = LocalPath::fromPath(fs::current_path().u8string(), fsa);

#if defined (__linux__) || defined (__ANDROID__)
    if (fileSystemAccess.getlocalfstype(aux) == FS_EXT)
    {
        // Escape set of characters and check if it's the expected one
        const char *name = megaApi[0]->escapeFsIncompatible("!\"#$%&'()*+,-./:;<=>?@[\\]^_`{|}~", fs::current_path().c_str());
        ASSERT_TRUE (!strcmp(name, "!\"#$%&'()*+,-.%2f:;<=>?@[\\]^_`{|}~"));
        delete [] name;

        // Unescape set of characters and check if it's the expected one
        name = megaApi[0]->unescapeFsIncompatible("%21%22%23%24%25%26%27%28%29%2a%2b%2c%2d"
                                                            "%2e%2f%30%31%32%33%34%35%36%37"
                                                            "%38%39%3a%3b%3c%3d%3e%3f%40%5b"
                                                            "%5c%5d%5e%5f%60%7b%7c%7d%7e",
                                                            fs::current_path().c_str());

        ASSERT_TRUE(!strcmp(name, "%21%22%23%24%25%26%27%28%29%2a%2b%2c%2d%2e"
                                  "/%30%31%32%33%34%35%36%37%38%39%3a%3b%3c%3d%3e"
                                  "%3f%40%5b%5c%5d%5e%5f%60%7b%7c%7d%7e"));
        delete [] name;
    }
#elif defined  (__APPLE__) || defined (USE_IOS)
    if (fileSystemAccess.getlocalfstype(aux) == FS_APFS
            || fileSystemAccess.getlocalfstype(aux) == FS_HFS)
    {
        // Escape set of characters and check if it's the expected one
        const char *name = megaApi[0]->escapeFsIncompatible("!\"#$%&'()*+,-./:;<=>?@[\\]^_`{|}~", fs::current_path().c_str());
        ASSERT_TRUE (!strcmp(name, "!\"#$%&'()*+,-./%3a;<=>?@[\\]^_`{|}~"));
        delete [] name;

        // Unescape set of characters and check if it's the expected one
        name = megaApi[0]->unescapeFsIncompatible("%21%22%23%24%25%26%27%28%29%2a%2b%2c%2d"
                                                            "%2e%2f%30%31%32%33%34%35%36%37"
                                                            "%38%39%3a%3b%3c%3d%3e%3f%40%5b"
                                                            "%5c%5d%5e%5f%60%7b%7c%7d%7e",
                                                            fs::current_path().c_str());

        ASSERT_TRUE(!strcmp(name, "%21%22%23%24%25%26%27%28%29%2a%2b%2c%2d%2e"
                                  "%2f%30%31%32%33%34%35%36%37%38%39:%3b%3c%3d%3e"
                                  "%3f%40%5b%5c%5d%5e%5f%60%7b%7c%7d%7e"));
        delete [] name;
    }
#elif defined(_WIN32) || defined(_WIN64) || defined(WINDOWS_PHONE)
    if (fileSystemAccess.getlocalfstype(aux) == FS_NTFS)
    {
        // Escape set of characters and check if it's the expected one
        const char *name = megaApi[0]->escapeFsIncompatible("!\"#$%&'()*+,-./:;<=>?@[\\]^_`{|}~", fs::current_path().u8string().c_str());
        ASSERT_TRUE (!strcmp(name, "!%22#$%&'()%2a+,-.%2f%3a;%3c=%3e%3f@[%5c]^_`{%7c}~"));
        delete [] name;

        // Unescape set of characters and check if it's the expected one
        name = megaApi[0]->unescapeFsIncompatible("%21%22%23%24%25%26%27%28%29%2a%2b%2c%2d"
                                                            "%2e%2f%30%31%32%33%34%35%36%37"
                                                            "%38%39%3a%3b%3c%3d%3e%3f%40%5b"
                                                            "%5c%5d%5e%5f%60%7b%7c%7d%7e",
                                                            fs::current_path().u8string().c_str());

        ASSERT_TRUE(!strcmp(name, "%21\"%23%24%25%26%27%28%29*%2b%2c%2d"
                                  "%2e/%30%31%32%33%34%35%36%37"
                                  "%38%39:%3b<%3d>?%40%5b"
                                  "\\%5d%5e%5f%60%7b|%7d%7e"));

        delete [] name;
    }
#endif

    // Maps filename unescaped (original) to filename escaped (expected result): f%2ff => f/f
    std::unique_ptr<MegaStringMap> fileNamesStringMap = std::unique_ptr<MegaStringMap>{MegaStringMap::createInstance()};
    fs::path uploadPath = fs::current_path() / "upload_invalid_filenames";
    if (fs::exists(uploadPath))
    {
        fs::remove_all(uploadPath);
    }
    fs::create_directories(uploadPath);

    for (int i = 0x01; i <= 0xA0; i++)
    {
        // skip [0-9] [A-Z] [a-z]
        if ((i >= 0x30 && i <= 0x39)
                || (i >= 0x41 && i <= 0x5A)
                || (i >= 0x61 && i <= 0x7A))
        {
            continue;
        }

        // Create file with unescaped character ex: f%5cf
        char unescapedName[6];
        sprintf(unescapedName, "f%%%02xf", i);
        if (createLocalFile(uploadPath, unescapedName))
        {
            const char *unescapedFileName = megaApi[0]->unescapeFsIncompatible(unescapedName, uploadPath.u8string().c_str());
            fileNamesStringMap->set(unescapedName, unescapedFileName);
            delete [] unescapedFileName;
        }

        // Create another file with the original character if supported f\f
        if ((i >= 0x01 && i <= 0x20)
                || (i >= 0x7F && i <= 0xA0))
        {
            // Skip control characters
            continue;
        }

        char escapedName[4];
        sprintf(escapedName, "f%cf", i);
        const char *escapedFileName = megaApi[0]->escapeFsIncompatible(escapedName, uploadPath.u8string().c_str());
        if (escapedFileName && !strcmp(escapedName, escapedFileName))
        {
            // Only create those files with supported characters, those ones that need unescaping
            // has been created above
            if (createLocalFile(uploadPath, escapedName))
            {
                const char * unescapedFileName = megaApi[0]->unescapeFsIncompatible(escapedName, uploadPath.u8string().c_str());
                fileNamesStringMap->set(escapedName, unescapedFileName);
                delete [] unescapedFileName;
            }
        }
        delete [] escapedFileName;
    }

    TransferTracker uploadListener(megaApi[0].get());
    megaApi[0]->startUpload(uploadPath.u8string().c_str(), std::unique_ptr<MegaNode>{megaApi[0]->getRootNode()}.get(), &uploadListener);
    ASSERT_EQ(API_OK, uploadListener.waitForResult());

    ::mega::unique_ptr <MegaNode> n(megaApi[0]->getNodeByPath("/upload_invalid_filenames"));
    ASSERT_TRUE(n.get());
    ::mega::unique_ptr <MegaNode> authNode(megaApi[0]->authorizeNode(n.get()));
    ASSERT_TRUE(authNode.get());
    MegaNodeList *children(authNode->getChildren());
    ASSERT_TRUE(children && children->size());

    for (int i = 0; i < children->size(); i++)
    {
        MegaNode *child = children->get(i);
        const char *uploadedName = child->getName();
        const char *uploadedNameEscaped = megaApi[0]->escapeFsIncompatible(child->getName(), uploadPath.u8string().c_str());
        const char *expectedName = fileNamesStringMap->get(uploadedNameEscaped);
        delete [] uploadedNameEscaped;

        // Conditions to check if uploaded fileName is correct:
        // 1) Escaped uploaded filename must be found in fileNamesStringMap (original filename found)
        // 2) Uploaded filename must be equal than the expected value (original filename unescaped)
        ASSERT_TRUE (uploadedName && expectedName && !strcmp(uploadedName, expectedName));
    }

    // Download files
    fs::path downloadPath = fs::current_path() / "download_invalid_filenames";
    if (fs::exists(downloadPath))
    {
        fs::remove_all(downloadPath);
    }
    fs::create_directories(downloadPath);
    TransferTracker downloadListener(megaApi[0].get());
    megaApi[0]->startDownload(authNode.get(), downloadPath.u8string().c_str(), &downloadListener);
    ASSERT_EQ(API_OK, downloadListener.waitForResult());

    for (fs::directory_iterator itpath (downloadPath); itpath != fs::directory_iterator(); ++itpath)
    {
        std::string downloadedName = itpath->path().filename().u8string();
        if (!downloadedName.compare(".") || !downloadedName.compare(".."))
        {
            continue;
        }

        // Conditions to check if downloaded fileName is correct:
        // download filename must be found in fileNamesStringMap (original filename found)
        ASSERT_TRUE(fileNamesStringMap->get(downloadedName.c_str()));
    }

#ifdef WIN32
    // double check a few well known paths
    ASSERT_EQ(fileSystemAccess.getlocalfstype(LocalPath::fromPath("c:", fsa)), FS_NTFS);
    ASSERT_EQ(fileSystemAccess.getlocalfstype(LocalPath::fromPath("c:\\", fsa)), FS_NTFS);
    ASSERT_EQ(fileSystemAccess.getlocalfstype(LocalPath::fromPath("C:\\", fsa)), FS_NTFS);
    ASSERT_EQ(fileSystemAccess.getlocalfstype(LocalPath::fromPath("C:\\Program Files", fsa)), FS_NTFS);
    ASSERT_EQ(fileSystemAccess.getlocalfstype(LocalPath::fromPath("c:\\Program Files\\Windows NT", fsa)), FS_NTFS);
#endif

}

TEST_F(SdkTest, RecursiveUploadWithLogout)
{
    LOG_info << "___TEST RecursiveUploadWithLogout___";
    getAccountsForTest(2);

    // this one used to cause a double-delete

    // make new folders (and files) in the local filesystem - approx 90
    fs::path p = fs::current_path() / "uploadme_mega_auto_test_sdk";
    if (fs::exists(p))
    {
        fs::remove_all(p);
    }
    fs::create_directories(p);
    ASSERT_TRUE(buildLocalFolders(p.u8string().c_str(), "newkid", 3, 2, 10));

    // start uploading
    // uploadListener may have to live after this function exits if the logout test below fails
    auto uploadListener = std::make_shared<TransferTracker>(megaApi[0].get());
    uploadListener->selfDeleteOnFinalCallback = uploadListener;

    megaApi[0]->startUpload(p.u8string().c_str(), std::unique_ptr<MegaNode>{megaApi[0]->getRootNode()}.get(), uploadListener.get());
    WaitMillisec(500);

    // logout while the upload (which consists of many transfers) is ongoing
    gSessionIDs[0].clear();
    ASSERT_EQ(API_OK, doRequestLogout(0));
    int result = uploadListener->waitForResult();
    ASSERT_TRUE(result == API_EACCESS || result == API_EINCOMPLETE);
}

TEST_F(SdkTest, DISABLED_RecursiveDownloadWithLogout)
{
    LOG_info << "___TEST RecursiveDownloadWithLogout";
    getAccountsForTest(2);

    // this one used to cause a double-delete

    // make new folders (and files) in the local filesystem - approx 130 - we must upload in order to have something to download
    fs::path uploadpath = fs::current_path() / "uploadme_mega_auto_test_sdk";
    fs::path downloadpath = fs::current_path() / "downloadme_mega_auto_test_sdk";

    std::error_code ec;
    fs::remove_all(uploadpath, ec);
    fs::remove_all(downloadpath, ec);
    ASSERT_TRUE(!fs::exists(uploadpath));
    ASSERT_TRUE(!fs::exists(downloadpath));
    fs::create_directories(uploadpath);
    fs::create_directories(downloadpath);

    ASSERT_TRUE(buildLocalFolders(uploadpath.u8string().c_str(), "newkid", 3, 2, 10));

    // upload all of those
    TransferTracker uploadListener(megaApi[0].get());
    megaApi[0]->startUpload(uploadpath.u8string().c_str(), std::unique_ptr<MegaNode>{megaApi[0]->getRootNode()}.get(), &uploadListener);
    ASSERT_EQ(API_OK, uploadListener.waitForResult());

    // ok now try the download
    TransferTracker downloadListener(megaApi[0].get());
    megaApi[0]->startDownload(megaApi[0]->getNodeByPath("/uploadme_mega_auto_test_sdk"), downloadpath.u8string().c_str(), &downloadListener);
    WaitMillisec(1000);
    ASSERT_TRUE(downloadListener.started);
    ASSERT_TRUE(!downloadListener.finished);

    // logout while the download (which consists of many transfers) is ongoing

    ASSERT_EQ(API_OK, doRequestLogout(0));

    int result = downloadListener.waitForResult();
    ASSERT_TRUE(result == API_EACCESS || result == API_EINCOMPLETE);
    fs::remove_all(uploadpath, ec);
    fs::remove_all(downloadpath, ec);
}

TEST_F(SdkTest, QueryGoogleAds)
{
    LOG_info << "___TEST QueryGoogleAds";
    getAccountsForTest(1);
    int err = synchronousQueryGoogleAds(0, MegaApi::GOOGLE_ADS_FORCE_ADS);
    ASSERT_EQ(MegaError::API_OK, err) << "Query Google Ads failed (error: " << err << ")";
}

TEST_F(SdkTest, FetchGoogleAds)
{
    LOG_info << "___TEST FetchGoogleAds";
    getAccountsForTest(1);
    std::unique_ptr<MegaStringList> stringList = std::unique_ptr<MegaStringList>(MegaStringList::createInstance());
    stringList->add("and0");
    stringList->add("ios0");
    int err = synchronousFetchGoogleAds(0, MegaApi::GOOGLE_ADS_FORCE_ADS, stringList.get());
    ASSERT_EQ(MegaError::API_OK, err) << "Fetch Google Ads failed (error: " << err << ")";
    ASSERT_EQ(mApi[0].mStringMap->size(), 2);
}

#ifdef ENABLE_SYNC

void cleanUp(::mega::MegaApi* megaApi, const fs::path &basePath)
{

    RequestTracker removeTracker(megaApi);
    megaApi->removeSyncs(&removeTracker);
    ASSERT_EQ(API_OK, removeTracker.waitForResult());

    std::unique_ptr<MegaNode> baseNode{megaApi->getNodeByPath(("/" + basePath.u8string()).c_str())};
    if (baseNode)
    {
        RequestTracker removeTracker(megaApi);
        megaApi->remove(baseNode.get(), &removeTracker);
        ASSERT_EQ(API_OK, removeTracker.waitForResult());
    }

    std::error_code ignoredEc;
    fs::remove_all(basePath, ignoredEc);

}

std::unique_ptr<::mega::MegaSync> waitForSyncState(::mega::MegaApi* megaApi, ::mega::MegaNode* remoteNode, int expectedState)
{
    std::unique_ptr<MegaSync> sync;
    WaitFor([&megaApi, &remoteNode, &sync, expectedState]() -> bool
    {
        sync.reset(megaApi->getSyncByNode(remoteNode));
        return (sync && sync->getState() == expectedState);
    }, 30*1000);
    return sync;
}

std::unique_ptr<::mega::MegaSync> waitForSyncState(::mega::MegaApi* megaApi, int tagID, int expectedState)
{
    std::unique_ptr<MegaSync> sync;
    WaitFor([&megaApi, tagID, &sync, expectedState]() -> bool
    {
        sync.reset(megaApi->getSyncByTag(tagID));
        return (sync && sync->getState() == expectedState);
    }, 30*1000);
    return sync;
}


TEST_F(SdkTest, SyncBasicOperations)
{
    // What we are going to test here:
    // - add syncs
    // - add sync that fails
    // - disable a sync
    // - disable a sync that fails
    // - disable a disabled sync
    // - Enable a sync
    // - Enable a sync that fails
    // - Enable an enabled sync
    // - Remove a sync
    // - Remove a sync that doesn't exist
    // - Remove a removed sync

    LOG_info << "___TEST SyncBasicOperations___";
    ASSERT_NO_FATAL_FAILURE(getAccountsForTest(1));

    fs::path basePath = "SyncBasicOperations";
    std::string syncFolder1 = "sync1";
    std::string syncFolder2 = "sync2";
    std::string syncFolder3 = "sync3";
    fs::path basePath1 = basePath / syncFolder1;
    fs::path basePath2 = basePath / syncFolder2;
    fs::path basePath3 = basePath / syncFolder3;
    const auto localPath1 = fs::current_path() / basePath1;
    const auto localPath2 = fs::current_path() / basePath2;
    const auto localPath3 = fs::current_path() / basePath3;

    ASSERT_NO_FATAL_FAILURE(cleanUp(this->megaApi[0].get(), basePath));

    // Create local directories and a files.
    fs::create_directories(localPath1);
    createFile((localPath1 / "fileTest1").u8string(), false);
    fs::create_directories(localPath2);
    createFile((localPath2 / "fileTest2").u8string(), false);
    fs::create_directories(localPath3);

    LOG_verbose << "SyncBasicOperations :  Creating the remote folders to be synced to.";
    std::unique_ptr<MegaNode> remoteRootNode(megaApi[0]->getRootNode());
    ASSERT_NE(remoteRootNode.get(), nullptr);
    // Sync 1
    ASSERT_NO_FATAL_FAILURE(createFolder(0, syncFolder1.c_str(), remoteRootNode.get())) << "Error creating remote folders";
    std::unique_ptr<MegaNode> remoteBaseNode1(megaApi[0]->getNodeByHandle(mApi[0].h));
    ASSERT_NE(remoteBaseNode1.get(), nullptr);
    // Sync 2
    ASSERT_NO_FATAL_FAILURE(createFolder(0, syncFolder2.c_str(), remoteRootNode.get())) << "Error creating remote folders";
    std::unique_ptr<MegaNode> remoteBaseNode2(megaApi[0]->getNodeByHandle(mApi[0].h));
    ASSERT_NE(remoteBaseNode2.get(), nullptr);
    // Sync 3
    ASSERT_NO_FATAL_FAILURE(createFolder(0, syncFolder3.c_str(), remoteRootNode.get())) << "Error creating remote folders";
    std::unique_ptr<MegaNode> remoteBaseNode3(megaApi[0]->getNodeByHandle(mApi[0].h));
    ASSERT_NE(remoteBaseNode3.get(), nullptr);

    LOG_verbose << "SyncRemoveRemoteNode :  Add syncs";
    // Sync 1
    ASSERT_EQ(MegaError::API_OK, synchronousSyncFolder(0, localPath1.u8string().c_str(), remoteBaseNode1.get())) << "API Error adding a new sync";
    ASSERT_EQ(MegaSync::NO_SYNC_ERROR, mApi[0].lastSyncError);
    std::unique_ptr<MegaSync> sync = waitForSyncState(megaApi[0].get(), remoteBaseNode1.get(), MegaSync::SYNC_ACTIVE);
    ASSERT_TRUE(sync && sync->getState() == MegaSync::SYNC_ACTIVE);
    ASSERT_EQ(MegaSync::NO_SYNC_ERROR, sync->getError());
    // Sync2
    ASSERT_EQ(MegaError::API_OK, synchronousSyncFolder(0, localPath2.u8string().c_str(), remoteBaseNode2.get())) << "API Error adding a new sync";
    ASSERT_EQ(MegaSync::NO_SYNC_ERROR, mApi[0].lastSyncError);
    std::unique_ptr<MegaSync> sync2 = waitForSyncState(megaApi[0].get(), remoteBaseNode2.get(), MegaSync::SYNC_ACTIVE);
    ASSERT_TRUE(sync2 && sync2->getState() == MegaSync::SYNC_ACTIVE);
    ASSERT_EQ(MegaSync::NO_SYNC_ERROR, sync->getError());

    LOG_verbose << "SyncRemoveRemoteNode :  Add syncs that fail";
    {
        TestingWithLogErrorAllowanceGuard g;
        ASSERT_EQ(MegaError::API_EEXIST, synchronousSyncFolder(0, localPath3.u8string().c_str(), remoteBaseNode1.get())); // Remote node is currently synced.
        ASSERT_EQ(MegaSync::ACTIVE_SYNC_BELOW_PATH, mApi[0].lastSyncError);
        ASSERT_EQ(MegaError::API_EEXIST, synchronousSyncFolder(0, localPath3.u8string().c_str(), remoteBaseNode2.get())); // Remote node is currently synced.
        ASSERT_EQ(MegaSync::ACTIVE_SYNC_BELOW_PATH, mApi[0].lastSyncError);
        ASSERT_EQ(MegaError::API_ENOENT, synchronousSyncFolder(0, (localPath3 / fs::path("xxxyyyzzz")).u8string().c_str(), remoteBaseNode3.get())); // Local resource doesn't exists.
        ASSERT_EQ(MegaSync::LOCAL_PATH_UNAVAILABLE, mApi[0].lastSyncError);
    }

    LOG_verbose << "SyncRemoveRemoteNode :  Disable a sync";
    // Sync 1
    int syncTag = sync->getTag();
    ASSERT_EQ(MegaError::API_OK, synchronousDisableSync(0, syncTag));
    sync = waitForSyncState(megaApi[0].get(), remoteBaseNode1.get(), MegaSync::SYNC_DISABLED);
    ASSERT_TRUE(sync && sync->getState() == MegaSync::SYNC_DISABLED);
    ASSERT_EQ(MegaSync::NO_SYNC_ERROR, sync->getError());

    //  Sync 2
    ASSERT_EQ(MegaError::API_OK, synchronousDisableSync(0, sync2.get()));
    sync2 = waitForSyncState(megaApi[0].get(), remoteBaseNode2.get(), MegaSync::SYNC_DISABLED);
    ASSERT_TRUE(sync2 && sync2->getState() == MegaSync::SYNC_DISABLED);
    ASSERT_EQ(MegaSync::NO_SYNC_ERROR, sync->getError());

    LOG_verbose << "SyncRemoveRemoteNode :  Disable disabled syncs";
    ASSERT_EQ(MegaError::API_OK, synchronousDisableSync(0, sync.get())); // Currently disabled.
    ASSERT_EQ(MegaError::API_OK, synchronousDisableSync(0, syncTag)); // Currently disabled.
    ASSERT_EQ(MegaError::API_OK, synchronousDisableSync(0, remoteBaseNode1.get())); // Currently disabled.

    LOG_verbose << "SyncRemoveRemoteNode :  Enable Syncs";
    // Sync 1
    ASSERT_EQ(MegaError::API_OK, synchronousEnableSync(0, syncTag));
    ASSERT_EQ(MegaSync::NO_SYNC_ERROR, mApi[0].lastSyncError);
    sync = waitForSyncState(megaApi[0].get(), remoteBaseNode1.get(), MegaSync::SYNC_ACTIVE);
    ASSERT_TRUE(sync && sync->getState() == MegaSync::SYNC_ACTIVE);
    // Sync 2
    ASSERT_EQ(MegaError::API_OK, synchronousEnableSync(0, sync2.get()));
    ASSERT_EQ(MegaSync::NO_SYNC_ERROR, mApi[0].lastSyncError);
    sync2 = waitForSyncState(megaApi[0].get(), remoteBaseNode2.get(), MegaSync::SYNC_ACTIVE);
    ASSERT_TRUE(sync2 && sync2->getState() == MegaSync::SYNC_ACTIVE);

    LOG_verbose << "SyncRemoveRemoteNode :  Enable syncs that fail";
    {
        TestingWithLogErrorAllowanceGuard g;

        ASSERT_EQ(MegaError::API_ENOENT, synchronousEnableSync(0, 999999)); // Hope it doesn't exist.
        ASSERT_EQ(MegaSync::UNKNOWN_ERROR, mApi[0].lastSyncError); // MegaApi.h specifies that this contains the error code (not the tag)
        ASSERT_EQ(MegaError::API_EEXIST, synchronousEnableSync(0, sync2.get())); // Currently enabled.
        ASSERT_EQ(MegaSync::ACTIVE_SYNC_BELOW_PATH, mApi[0].lastSyncError);
    }

    LOG_verbose << "SyncRemoveRemoteNode :  Remove Syncs";
    // Sync 1
    ASSERT_EQ(MegaError::API_OK, synchronousRemoveSync(0, syncTag)) << "API Error removing the sync";
    sync.reset(megaApi[0]->getSyncByNode(remoteBaseNode1.get()));
    ASSERT_EQ(nullptr, sync.get());
    // Sync 2
    ASSERT_EQ(MegaError::API_OK, synchronousRemoveSync(0, sync2.get())) << "API Error removing the sync";
    // Keep sync2 not updated. Will be used later to test another removal attemp using a non-updated object.

    LOG_verbose << "SyncRemoveRemoteNode :  Remove Syncs that fail";
    {
        TestingWithLogErrorAllowanceGuard g;

        ASSERT_EQ(MegaError::API_ENOENT, synchronousRemoveSync(0, 9999999)); // Hope id doesn't exist
        ASSERT_EQ(MegaError::API_ENOENT, synchronousRemoveSync(0, syncTag)); // currently removed.
        ASSERT_EQ(MegaError::API_EARGS, synchronousRemoveSync(0, sync.get())); // currently removed.
        // Wait for sync to be effectively removed.
        std::this_thread::sleep_for(std::chrono::seconds{5});
        ASSERT_EQ(MegaError::API_ENOENT, synchronousRemoveSync(0, sync2.get())); // currently removed.
    }

    ASSERT_NO_FATAL_FAILURE(cleanUp(this->megaApi[0].get(), basePath));
}


TEST_F(SdkTest, SyncResumptionAfterFetchNodes)
{
    LOG_info << "___TEST SyncResumptionAfterFetchNodes___";
    getAccountsForTest(2);

    // This test has several issues:
    // 1. Remote nodes may not be committed to the sctable database in time for fetchnodes which
    //    then fails adding syncs because the remotes are missing. For this reason we wait until
    //    we receive the EVENT_COMMIT_DB event after transferring the nodes.
    // 2. Syncs are deleted some time later leading to error messages (like local fingerprint mismatch)
    //    if we don't wait for long enough after we get called back. A sync only gets flagged but
    //    is deleted later.

    const std::string session = dumpSession();

    const fs::path basePath = "SyncResumptionAfterFetchNodes";
    const auto sync1Path = fs::current_path() / basePath / "sync1"; // stays active
    const auto sync2Path = fs::current_path() / basePath / "sync2"; // will be made inactive
    const auto sync3Path = fs::current_path() / basePath / "sync3"; // will be deleted
    const auto sync4Path = fs::current_path() / basePath / "sync4"; // stays active

    ASSERT_NO_FATAL_FAILURE(cleanUp(this->megaApi[0].get(), basePath));

    fs::create_directories(sync1Path);
    fs::create_directories(sync2Path);
    fs::create_directories(sync3Path);
    fs::create_directories(sync4Path);

    {
        std::lock_guard<std::mutex> lock{lastEventMutex};
        lastEvent.reset();
        // we're assuming we're not getting any unrelated db commits while the transfer is running
    }

    // transfer the folder and its subfolders
    TransferTracker uploadListener(megaApi[0].get());
    megaApi[0]->startUpload(basePath.u8string().c_str(), megaApi[0]->getRootNode(), &uploadListener);
    ASSERT_EQ(API_OK, uploadListener.waitForResult());

    // loop until we get a commit to the sctable to ensure we cached the new remote nodes
    for (;;)
    {
        {
            std::lock_guard<std::mutex> lock{lastEventMutex};
            if (lastEvent && lastEvent->getType() == MegaEvent::EVENT_COMMIT_DB)
            {
                // we're assuming this event is the event for the whole batch of nodes
                break;
            }
        }
        std::this_thread::sleep_for(std::chrono::milliseconds{100});
    }

    auto megaNode = [this, &basePath](const std::string& p)
    {
        const auto path = "/" + basePath.u8string() + "/" + p;
        return std::unique_ptr<MegaNode>{megaApi[0]->getNodeByPath(path.c_str())};
    };

    auto syncFolder = [this, &megaNode](const fs::path& p) -> int
    {
        RequestTracker syncTracker(megaApi[0].get());
        auto node = megaNode(p.filename().u8string());
        megaApi[0]->syncFolder(p.u8string().c_str(), node.get(), &syncTracker);
        EXPECT_EQ(API_OK, syncTracker.waitForResult());

        return syncTracker.request->getTransferTag();
    };

    auto disableSync = [this, &megaNode](const fs::path& p)
    {
        RequestTracker syncTracker(megaApi[0].get());
        auto node = megaNode(p.filename().u8string());
        megaApi[0]->disableSync(node.get(), &syncTracker);
        ASSERT_EQ(API_OK, syncTracker.waitForResult());
    };

    auto disableSyncByTag = [this](int tag)
    {
        RequestTracker syncTracker(megaApi[0].get());
        megaApi[0]->disableSync(tag, &syncTracker);
        ASSERT_EQ(API_OK, syncTracker.waitForResult());
    };

    auto resumeSync = [this](int tag)
    {
        RequestTracker syncTracker(megaApi[0].get());
        megaApi[0]->enableSync(tag, &syncTracker);
        ASSERT_EQ(API_OK, syncTracker.waitForResult());
    };

    auto removeSync = [this, &megaNode](const fs::path& p)
    {
        RequestTracker syncTracker(megaApi[0].get());
        auto node = megaNode(p.filename().u8string());
        megaApi[0]->removeSync(node.get(), &syncTracker);
        ASSERT_EQ(API_OK, syncTracker.waitForResult());
    };

    auto checkSyncOK = [this, &megaNode](const fs::path& p)
    {
        auto node = megaNode(p.filename().u8string());
        //return std::unique_ptr<MegaSync>{megaApi[0]->getSyncByNode(node.get())} != nullptr; //disabled syncs are not OK but foundable
        std::unique_ptr<MegaSync> sync{megaApi[0]->getSyncByNode(node.get())};
        if (!sync) return false;
        return sync->isEnabled();

    };

    auto checkSyncDisabled = [this, &megaNode](const fs::path& p)
    {
        auto node = megaNode(p.filename().u8string());
        std::unique_ptr<MegaSync> sync{megaApi[0]->getSyncByNode(node.get())};
        if (!sync) return false;
        return !sync->isEnabled();
    };


    auto reloginViaSession = [this, &session]()
    {
        locallogout();

        //loginBySessionId(0, session);
        auto tracker = asyncRequestFastLogin(0, session.c_str());
        ASSERT_EQ(API_OK, tracker->waitForResult()) << " Failed to establish a login/session for accout " << 0;
    };

    LOG_verbose << " SyncResumptionAfterFetchNodes : syncying folders";

    int tag1 = syncFolder(sync1Path);  (void)tag1;
    int tag2 = syncFolder(sync2Path);
    int tag3 = syncFolder(sync3Path);  (void)tag3;
    int tag4 = syncFolder(sync4Path);  (void)tag4;

    ASSERT_TRUE(checkSyncOK(sync1Path));
    ASSERT_TRUE(checkSyncOK(sync2Path));
    ASSERT_TRUE(checkSyncOK(sync3Path));
    ASSERT_TRUE(checkSyncOK(sync4Path));

    LOG_verbose << " SyncResumptionAfterFetchNodes : disabling sync by path";
    disableSync(sync2Path);
    LOG_verbose << " SyncResumptionAfterFetchNodes : disabling sync by tag";
    disableSyncByTag(tag4);
    LOG_verbose << " SyncResumptionAfterFetchNodes : removing sync";
    removeSync(sync3Path);

    // wait for the sync removals to actually take place
    std::this_thread::sleep_for(std::chrono::seconds{3});

    ASSERT_TRUE(checkSyncOK(sync1Path));
    ASSERT_TRUE(checkSyncDisabled(sync2Path));
    ASSERT_FALSE(checkSyncOK(sync3Path));
    ASSERT_TRUE(checkSyncDisabled(sync4Path));

    reloginViaSession();

    ASSERT_FALSE(checkSyncOK(sync1Path));
    ASSERT_FALSE(checkSyncOK(sync2Path));
    ASSERT_FALSE(checkSyncOK(sync3Path));
    ASSERT_FALSE(checkSyncOK(sync4Path));

    fetchnodes(0, maxTimeout); // auto-resumes two active syncs

    ASSERT_TRUE(checkSyncOK(sync1Path));
    ASSERT_FALSE(checkSyncOK(sync2Path));
    ASSERT_TRUE(checkSyncDisabled(sync2Path));
    ASSERT_FALSE(checkSyncOK(sync3Path));
    ASSERT_FALSE(checkSyncOK(sync4Path));
    ASSERT_TRUE(checkSyncDisabled(sync4Path));

    // check if we can still resume manually
    LOG_verbose << " SyncResumptionAfterFetchNodes : resuming syncs";
    resumeSync(tag2);
    resumeSync(tag4);

    ASSERT_TRUE(checkSyncOK(sync1Path));
    ASSERT_TRUE(checkSyncOK(sync2Path));
    ASSERT_FALSE(checkSyncOK(sync3Path));
    ASSERT_TRUE(checkSyncOK(sync4Path));

    // check if resumeSync re-activated the sync
    reloginViaSession();

    ASSERT_FALSE(checkSyncOK(sync1Path));
    ASSERT_FALSE(checkSyncOK(sync2Path));
    ASSERT_FALSE(checkSyncOK(sync3Path));
    ASSERT_FALSE(checkSyncOK(sync4Path));

    fetchnodes(0, maxTimeout); // auto-resumes three active syncs

    ASSERT_TRUE(checkSyncOK(sync1Path));
    ASSERT_TRUE(checkSyncOK(sync2Path));
    ASSERT_FALSE(checkSyncOK(sync3Path));
    ASSERT_TRUE(checkSyncOK(sync4Path));

    LOG_verbose << " SyncResumptionAfterFetchNodes : removing syncs";
    removeSync(sync1Path);
    removeSync(sync2Path);
    removeSync(sync4Path);

    // wait for the sync removals to actually take place
    std::this_thread::sleep_for(std::chrono::seconds{5});

    ASSERT_NO_FATAL_FAILURE(cleanUp(this->megaApi[0].get(), basePath));
}

/**
 * @brief TEST_F SyncRemoteNode
 *
 * Testing remote node rename, move and remove.
 */
TEST_F(SdkTest, SyncRemoteNode)
{

    // What we are going to test here:
    // - rename remote -> Sync Fail
    // - move remote -> Sync fail
    // - remove remote -> Sync fail
    // - remove a failing sync

    LOG_info << "___TEST SyncRemoteNode___";
    ASSERT_NO_FATAL_FAILURE(getAccountsForTest(1));

    fs::path basePath = "SyncRemoteNode";
    const auto localPath = fs::current_path() / basePath;

    ASSERT_NO_FATAL_FAILURE(cleanUp(this->megaApi[0].get(), basePath));

    // Create local directory and file.
    fs::create_directories(localPath);
    createFile((localPath / "fileTest1").u8string(), false);

    LOG_verbose << "SyncRemoteNode :  Creating remote folder";
    std::unique_ptr<MegaNode> remoteRootNode(megaApi[0]->getRootNode());
    ASSERT_NE(remoteRootNode.get(), nullptr);
    ASSERT_NO_FATAL_FAILURE(createFolder(0, basePath.u8string().c_str(), remoteRootNode.get())) << "Error creating remote basePath";
    std::unique_ptr<MegaNode> remoteBaseNode(megaApi[0]->getNodeByHandle(mApi[0].h));
    ASSERT_NE(remoteBaseNode.get(), nullptr);

    LOG_verbose << "SyncRemoteNode :  Enabling sync";
    ASSERT_EQ(MegaError::API_OK, synchronousSyncFolder(0, localPath.u8string().c_str(), remoteBaseNode.get())) << "API Error adding a new sync";
    std::unique_ptr<MegaSync> sync = waitForSyncState(megaApi[0].get(), remoteBaseNode.get(), MegaSync::SYNC_ACTIVE);
    ASSERT_TRUE(sync && sync->getState() == MegaSync::SYNC_ACTIVE);
    int tagID = sync->getTag();

    {
        TestingWithLogErrorAllowanceGuard g;

        // Rename remote folder --> Sync fail
        LOG_verbose << "SyncRemoteNode :  Rename remote node with sync active.";
        std::string basePathRenamed = "SyncRemoteNodeRenamed";
        ASSERT_NO_FATAL_FAILURE(renameNode(0, remoteBaseNode.get(), basePathRenamed.c_str()));
        sync = waitForSyncState(megaApi[0].get(), tagID, MegaSync::SYNC_FAILED);
        ASSERT_TRUE(sync && sync->getState() == MegaSync::SYNC_FAILED);
        ASSERT_EQ(MegaSync::REMOTE_PATH_HAS_CHANGED, sync->getError());

        LOG_verbose << "SyncRemoteNode :  Restoring remote folder name.";
        ASSERT_NO_FATAL_FAILURE(renameNode(0, remoteBaseNode.get(), basePath.u8string().c_str()));
        ASSERT_NE(remoteBaseNode.get(), nullptr);
        sync = waitForSyncState(megaApi[0].get(), tagID, MegaSync::SYNC_FAILED);
        ASSERT_TRUE(sync && sync->getState() == MegaSync::SYNC_FAILED);
        ASSERT_EQ(MegaSync::REMOTE_PATH_HAS_CHANGED, sync->getError());
    }

    LOG_verbose << "SyncRemoteNode :  Enabling sync again.";
    ASSERT_EQ(MegaError::API_OK, synchronousEnableSync(0, tagID)) << "API Error enabling the sync";
    sync = waitForSyncState(megaApi[0].get(), remoteBaseNode.get(), MegaSync::SYNC_ACTIVE);
    ASSERT_TRUE(sync && sync->getState() == MegaSync::SYNC_ACTIVE);
    ASSERT_EQ(MegaSync::NO_SYNC_ERROR, sync->getError());

    // Move remote folder --> Sync fail

    LOG_verbose << "SyncRemoteNode :  Creating secondary folder";
    std::string movedBasePath = basePath.u8string() + "Moved";
    ASSERT_NO_FATAL_FAILURE(createFolder(0, movedBasePath.c_str(), remoteRootNode.get())) << "Error creating remote movedBasePath";
    std::unique_ptr<MegaNode> remoteMoveNodeParent(megaApi[0]->getNodeByHandle(mApi[0].h));
    ASSERT_NE(remoteMoveNodeParent.get(), nullptr);

    {
        TestingWithLogErrorAllowanceGuard g;
        LOG_verbose << "SyncRemoteNode :  Move remote node with sync active to the secondary folder.";
        ASSERT_NO_FATAL_FAILURE(moveNode(0, remoteBaseNode.get(), remoteMoveNodeParent.get()));
        sync = waitForSyncState(megaApi[0].get(), tagID, MegaSync::SYNC_FAILED);
        ASSERT_TRUE(sync && sync->getState() == MegaSync::SYNC_FAILED);
        ASSERT_EQ(MegaSync::REMOTE_PATH_HAS_CHANGED, sync->getError());

        LOG_verbose << "SyncRemoteNode :  Moving back the remote node.";
        ASSERT_NO_FATAL_FAILURE(moveNode(0, remoteBaseNode.get(), remoteRootNode.get()));
        ASSERT_NE(remoteBaseNode.get(), nullptr);
        sync = waitForSyncState(megaApi[0].get(), tagID, MegaSync::SYNC_FAILED);
        ASSERT_TRUE(sync && sync->getState() == MegaSync::SYNC_FAILED);
        ASSERT_EQ(MegaSync::REMOTE_PATH_HAS_CHANGED, sync->getError());
    }


    LOG_verbose << "SyncRemoteNode :  Enabling sync again.";
    ASSERT_EQ(MegaError::API_OK, synchronousEnableSync(0, tagID)) << "API Error enabling the sync";
    sync = waitForSyncState(megaApi[0].get(), remoteBaseNode.get(), MegaSync::SYNC_ACTIVE);
    ASSERT_TRUE(sync && sync->getState() == MegaSync::SYNC_ACTIVE);
    ASSERT_EQ(MegaSync::NO_SYNC_ERROR, sync->getError());

    {
        TestingWithLogErrorAllowanceGuard g;
        // Remove remote folder --> Sync fail
        LOG_verbose << "SyncRemoteNode :  Removing remote node with sync active.";
        ASSERT_NO_FATAL_FAILURE(deleteNode(0, remoteBaseNode.get()));                                //  <--- remote node deleted!!
        sync = waitForSyncState(megaApi[0].get(), tagID, MegaSync::SYNC_FAILED);
        ASSERT_TRUE(sync && sync->getState() == MegaSync::SYNC_FAILED);
        ASSERT_EQ(MegaSync::REMOTE_NODE_NOT_FOUND, sync->getError());

        LOG_verbose << "SyncRemoteNode :  Recreating remote folder.";
        ASSERT_NO_FATAL_FAILURE(createFolder(0, basePath.u8string().c_str(), remoteRootNode.get())) << "Error creating remote basePath";
        remoteBaseNode.reset(megaApi[0]->getNodeByHandle(mApi[0].h));
        ASSERT_NE(remoteBaseNode.get(), nullptr);
        sync = waitForSyncState(megaApi[0].get(), tagID, MegaSync::SYNC_FAILED);
        ASSERT_TRUE(sync && sync->getState() == MegaSync::SYNC_FAILED);
        ASSERT_EQ(MegaSync::REMOTE_NODE_NOT_FOUND, sync->getError());
    }

    {
        TestingWithLogErrorAllowanceGuard g;
        LOG_verbose << "SyncRemoteNode :  Enabling sync again.";
        ASSERT_EQ(MegaError::API_ENOENT, synchronousEnableSync(0, tagID)) << "API Error enabling the sync";  //  <--- remote node has been deleted, we should not be able to resume!!
    }
    //sync = waitForSyncState(megaApi[0].get(), remoteBaseNode.get(), MegaSync::SYNC_ACTIVE);
    //ASSERT_TRUE(sync && sync->getState() == MegaSync::SYNC_ACTIVE);
    //ASSERT_EQ(MegaSync::NO_SYNC_ERROR, sync->getError());

    //{
    //    TestingWithLogErrorAllowanceGuard g;

    //    // Check if a locallogout keeps the sync configuration if the remote is removed.
    //    LOG_verbose << "SyncRemoteNode :  Removing remote node with sync active.";
    //    ASSERT_NO_FATAL_FAILURE(deleteNode(0, remoteBaseNode.get())) << "Error deleting remote basePath";;
    //    sync = waitForSyncState(megaApi[0].get(), tagID, MegaSync::SYNC_FAILED);
    //    ASSERT_TRUE(sync && sync->getState() == MegaSync::SYNC_FAILED);
    //    ASSERT_EQ(MegaSync::REMOTE_NODE_NOT_FOUND, sync->getError());
    //}

    std::string session = dumpSession();
    ASSERT_NO_FATAL_FAILURE(locallogout());
    //loginBySessionId(0, session);
    auto tracker = asyncRequestFastLogin(0, session.c_str());
    ASSERT_EQ(API_OK, tracker->waitForResult()) << " Failed to establish a login/session for accout " << 0;
    ASSERT_NO_FATAL_FAILURE(fetchnodes(0));

    // since the node was deleted, path is irrelevant
    //sync.reset(megaApi[0]->getSyncByTag(tagID));
    //ASSERT_EQ(string(sync->getMegaFolder()), ("/" / basePath).u8string());

    // Remove a failing sync.
    LOG_verbose << "SyncRemoteNode :  Remove failed sync";
    ASSERT_EQ(MegaError::API_OK, synchronousRemoveSync(0, sync.get())) << "API Error removing the sync";
    sync.reset(megaApi[0]->getSyncByTag(tagID));
    ASSERT_EQ(nullptr, sync.get());

    // Wait for sync to be effectively removed.
    std::this_thread::sleep_for(std::chrono::seconds{5});

    ASSERT_NO_FATAL_FAILURE(cleanUp(this->megaApi[0].get(), basePath));
}

/**
 * @brief TEST_F SyncPersistence
 *
 * Testing configured syncs persitence
 */
TEST_F(SdkTest, SyncPersistence)
{
    // What we are going to test here:
    // - locallogut -> Syncs kept
    // - logout with setKeepSyncsAfterLogout(true) -> Syncs kept
    // - logout -> Syncs removed

    LOG_info << "___TEST SyncPersistence___";
    ASSERT_NO_FATAL_FAILURE(getAccountsForTest(1));

    fs::path basePath = "SyncPersistence";
    const auto localPath = fs::current_path() / basePath;

    ASSERT_NO_FATAL_FAILURE(cleanUp(this->megaApi[0].get(), basePath));

    // Create local directory and file.
    fs::create_directories(localPath);
    createFile((localPath / "fileTest1").u8string(), false);

    LOG_verbose << "SyncPersistence :  Creating remote folder";
    std::unique_ptr<MegaNode> remoteRootNode(megaApi[0]->getRootNode());
    ASSERT_NE(remoteRootNode.get(), nullptr);
    ASSERT_NO_FATAL_FAILURE(createFolder(0, basePath.u8string().c_str(), remoteRootNode.get())) << "Error creating remote basePath";
    std::unique_ptr<MegaNode> remoteBaseNode(megaApi[0]->getNodeByHandle(mApi[0].h));
    ASSERT_NE(remoteBaseNode.get(), nullptr);

    LOG_verbose << "SyncPersistence :  Enabling sync";
    ASSERT_EQ(MegaError::API_OK, synchronousSyncFolder(0, localPath.u8string().c_str(), remoteBaseNode.get())) << "API Error adding a new sync";
    std::unique_ptr<MegaSync> sync = waitForSyncState(megaApi[0].get(), remoteBaseNode.get(), MegaSync::SYNC_ACTIVE);
    ASSERT_TRUE(sync && sync->getState() == MegaSync::SYNC_ACTIVE);
    int tagID = sync->getTag();
    std::string remoteFolder(sync->getMegaFolder());

    // Check if a locallogout keeps the sync configured.
    std::string session = dumpSession();
    ASSERT_NO_FATAL_FAILURE(locallogout());
    auto trackerFastLogin = asyncRequestFastLogin(0, session.c_str());
    ASSERT_EQ(API_OK, trackerFastLogin->waitForResult()) << " Failed to establish a login/session for accout " << 0;
    ASSERT_NO_FATAL_FAILURE(fetchnodes(0));
    sync = waitForSyncState(megaApi[0].get(), tagID, MegaSync::SYNC_ACTIVE);
    ASSERT_TRUE(sync && sync->getState() == MegaSync::SYNC_ACTIVE);
    ASSERT_EQ(remoteFolder, string(sync->getMegaFolder()));

    // Check if a logout with setKeepSyncsAfterLogout(true) keeps the sync configured.
    megaApi[0]->setKeepSyncsAfterLogout(true);
    ASSERT_NO_FATAL_FAILURE(logout(0));
    auto trackerLogin = asyncRequestLogin(0, mApi[0].email.c_str(), mApi[0].pwd.c_str());
    ASSERT_EQ(API_OK, trackerLogin->waitForResult()) << " Failed to establish a login/session for accout " << 0;
    ASSERT_NO_FATAL_FAILURE(fetchnodes(0));
    sync = waitForSyncState(megaApi[0].get(), tagID, MegaSync::SYNC_ACTIVE);
    ASSERT_TRUE(sync && sync->getState() == MegaSync::SYNC_ACTIVE);
    ASSERT_EQ(remoteFolder, string(sync->getMegaFolder()));

    // Check if a logout with setKeepSyncsAfterLogout(false) doesn't keep the sync configured.
    megaApi[0]->setKeepSyncsAfterLogout(false);
    ASSERT_NO_FATAL_FAILURE(logout(0));
    trackerLogin = asyncRequestLogin(0, mApi[0].email.c_str(), mApi[0].pwd.c_str());
    ASSERT_EQ(API_OK, trackerLogin->waitForResult()) << " Failed to establish a login/session for accout " << 0;
    ASSERT_NO_FATAL_FAILURE(fetchnodes(0));
    sync.reset(megaApi[0]->getSyncByTag(tagID));
    ASSERT_EQ(sync, nullptr);

    ASSERT_NO_FATAL_FAILURE(cleanUp(this->megaApi[0].get(), basePath));
}

/**
 * @brief TEST_F SyncPaths
 *
 * Testing non ascii paths and symlinks
 */
TEST_F(SdkTest, SyncPaths)
{
    // What we are going to test here:
    // - Check paths with non ascii chars and check that sync works.
    // - (No WIN32) Add a sync with non canonical path and check that it works,
    //   that symlinks are not followed and that sync path collision with
    //   symlinks involved works.

    LOG_info << "___TEST SyncPaths___";
    ASSERT_NO_FATAL_FAILURE(getAccountsForTest(1));

    string basePathStr = "SyncPaths-синхронизация";
    string fileNameStr = "fileTest1-файл";

    fs::path basePath = fs::u8path(basePathStr.c_str());
    const auto localPath = fs::current_path() / basePath;
    fs::path filePath = localPath / fs::u8path(fileNameStr.c_str());
    fs::path fileDownloadPath = fs::current_path() / fs::u8path(fileNameStr.c_str());

    ASSERT_NO_FATAL_FAILURE(cleanUp(this->megaApi[0].get(), basePath));
#ifndef WIN32
    ASSERT_NO_FATAL_FAILURE(cleanUp(this->megaApi[0].get(), "symlink_1A"));
#endif
    deleteFile(fileDownloadPath.u8string());

    // Create local directories
    fs::create_directory(localPath);
#ifndef WIN32
    fs::create_directory(localPath / "level_1A");
    fs::create_directory_symlink(localPath / "level_1A", localPath / "symlink_1A");
    fs::create_directory_symlink(localPath / "level_1A", fs::current_path() / "symlink_1A");
#endif

    LOG_verbose << "SyncPaths :  Creating remote folder";
    std::unique_ptr<MegaNode> remoteRootNode(megaApi[0]->getRootNode());
    ASSERT_NE(remoteRootNode.get(), nullptr);
    ASSERT_NO_FATAL_FAILURE(createFolder(0, basePath.u8string().c_str(), remoteRootNode.get())) << "Error creating remote basePath";
    std::unique_ptr<MegaNode> remoteBaseNode(megaApi[0]->getNodeByHandle(mApi[0].h));
    ASSERT_NE(remoteBaseNode.get(), nullptr);

    LOG_verbose << "SyncPersistence :  Creating sync";
    ASSERT_EQ(MegaError::API_OK, synchronousSyncFolder(0, localPath.u8string().c_str(), remoteBaseNode.get())) << "API Error adding a new sync";
    std::unique_ptr<MegaSync> sync = waitForSyncState(megaApi[0].get(), remoteBaseNode.get(), MegaSync::SYNC_ACTIVE);
    ASSERT_TRUE(sync && sync->getState() == MegaSync::SYNC_ACTIVE);

    LOG_verbose << "SyncPersistence :  Adding a file and checking if it is synced.";
    createFile(filePath.u8string(), false);
    std::unique_ptr<MegaNode> remoteNode;
    WaitFor([this, &remoteNode, &remoteBaseNode, fileNameStr]() -> bool
    {
        remoteNode.reset(megaApi[0]->getNodeByPath(("/" + string(remoteBaseNode->getName()) + "/" + fileNameStr).c_str()));
        return (remoteNode.get() != nullptr);
    },50*1000);
    ASSERT_NE(remoteNode.get(), nullptr);
    ASSERT_EQ(MegaError::API_OK,synchronousStartDownload(0, remoteNode.get(), fileDownloadPath.u8string().c_str()));
    ASSERT_TRUE(fileexists(fileDownloadPath.u8string()));
    deleteFile(fileDownloadPath.u8string());

#ifndef WIN32
    LOG_verbose << "SyncPersistence :  Check that symlinks are not synced.";
    std::unique_ptr<MegaNode> remoteNodeSym(megaApi[0]->getNodeByPath(("/" + string(remoteBaseNode->getName()) + "/symlink_1A").c_str()));
    ASSERT_EQ(remoteNodeSym.get(), nullptr);

    {
        TestingWithLogErrorAllowanceGuard g;

        LOG_verbose << "SyncPersistence :  Check that symlinks are considered when creating a sync.";
        ASSERT_NO_FATAL_FAILURE(createFolder(0, "symlink_1A", remoteRootNode.get())) << "Error creating remote basePath";
        remoteNodeSym.reset(megaApi[0]->getNodeByHandle(mApi[0].h));
        ASSERT_NE(remoteNodeSym.get(), nullptr);
        ASSERT_EQ(MegaError::API_EFAILED, synchronousSyncFolder(0, (fs::current_path() / "symlink_1A").u8string().c_str(), remoteNodeSym.get())) << "API Error adding a new sync";
        ASSERT_EQ(MegaSync::LOCAL_PATH_SYNC_COLLISION, mApi[0].lastSyncError);
    }
    // Disable the first one, create again the one with the symlink, check that it is working and check if the first fails when enabled.
    int tagID = sync->getTag();
    ASSERT_EQ(MegaError::API_OK, synchronousDisableSync(0, tagID)) << "API Error disabling sync";
    sync = waitForSyncState(megaApi[0].get(), tagID, MegaSync::SYNC_DISABLED);
    ASSERT_TRUE(sync && sync->getState() == MegaSync::SYNC_DISABLED);

    ASSERT_EQ(MegaError::API_OK, synchronousSyncFolder(0, (fs::current_path() / "symlink_1A").u8string().c_str(), remoteNodeSym.get())) << "API Error adding a new sync";
    std::unique_ptr<MegaSync> syncSym = waitForSyncState(megaApi[0].get(), remoteNodeSym.get(), MegaSync::SYNC_ACTIVE);
    ASSERT_TRUE(syncSym && syncSym->getState() == MegaSync::SYNC_ACTIVE);

    LOG_verbose << "SyncPersistence :  Adding a file and checking if it is synced,";
    createFile((localPath / "level_1A" / fs::u8path(fileNameStr.c_str())).u8string(), false);
    WaitFor([this, &remoteNode, &remoteNodeSym, fileNameStr]() -> bool
    {
        remoteNode.reset(megaApi[0]->getNodeByPath(("/" + string(remoteNodeSym->getName()) + "/" + fileNameStr).c_str()));
        return (remoteNode.get() != nullptr);
    },50*1000);
    ASSERT_NE(remoteNode.get(), nullptr);
    ASSERT_EQ(MegaError::API_OK,synchronousStartDownload(0,remoteNode.get(),fileDownloadPath.u8string().c_str()));
    ASSERT_TRUE(fileexists(fileDownloadPath.u8string()));
    deleteFile(fileDownloadPath.u8string());

    {
        TestingWithLogErrorAllowanceGuard g;

        ASSERT_EQ(MegaError::API_EFAILED, synchronousEnableSync(0, tagID)) << "API Error enabling a sync";
        ASSERT_EQ(MegaSync::LOCAL_PATH_SYNC_COLLISION, mApi[0].lastSyncError);
    }

    ASSERT_NO_FATAL_FAILURE(cleanUp(this->megaApi[0].get(), "symlink_1A"));
#endif

    ASSERT_NO_FATAL_FAILURE(cleanUp(this->megaApi[0].get(), basePath));
}

/**
 * @brief TEST_F SyncOQTransitions
 *
 * Testing OQ Transitions
 */
TEST_F(SdkTest, SyncOQTransitions)
{

    // What we are going to test here:
    // - Online transitions: Sync is disabled when in OQ and enabled after OQ
    // - Offline transitions: Sync is disabled when in OQ and enabled after OQ
    // - Enabling a sync temporarily disabled.

    LOG_info << "___TEST SyncOQTransitions___";
    ASSERT_NO_FATAL_FAILURE(getAccountsForTest(2));

    string fileNameStr = "fileTest";

    fs::path basePath = "SyncOQTransitions";
    fs::path fillPath = "OQFolder";

    const auto localPath = fs::current_path() / basePath;
    fs::path filePath = localPath / fs::u8path(fileNameStr.c_str());

    ASSERT_NO_FATAL_FAILURE(cleanUp(this->megaApi[0].get(), basePath));
    ASSERT_NO_FATAL_FAILURE(cleanUp(this->megaApi[0].get(), fillPath));

    // Create local directory
    fs::create_directories(localPath);

    LOG_verbose << "SyncOQTransitions :  Creating remote folder";
    std::unique_ptr<MegaNode> remoteRootNode(megaApi[0]->getRootNode());
    ASSERT_NE(remoteRootNode.get(), nullptr);
    ASSERT_NO_FATAL_FAILURE(createFolder(0, basePath.u8string().c_str(), remoteRootNode.get())) << "Error creating remote basePath";
    std::unique_ptr<MegaNode> remoteBaseNode(megaApi[0]->getNodeByHandle(mApi[0].h));
    ASSERT_NE(remoteBaseNode.get(), nullptr);
    ASSERT_NO_FATAL_FAILURE(createFolder(0, fillPath.u8string().c_str(), remoteRootNode.get())) << "Error creating remote fillPath";
    std::unique_ptr<MegaNode> remoteFillNode(megaApi[0]->getNodeByHandle(mApi[0].h));
    ASSERT_NE(remoteFillNode.get(), nullptr);

    LOG_verbose << "SyncOQTransitions :  Creating sync";
    ASSERT_EQ(MegaError::API_OK, synchronousSyncFolder(0, localPath.u8string().c_str(), remoteBaseNode.get())) << "API Error adding a new sync";
    std::unique_ptr<MegaSync> sync = waitForSyncState(megaApi[0].get(), remoteBaseNode.get(), MegaSync::SYNC_ACTIVE);
    ASSERT_TRUE(sync && sync->getState() == MegaSync::SYNC_ACTIVE);
    int tagID = sync->getTag();

    LOG_verbose << "SyncOQTransitions :  Filling up storage space";
    ASSERT_NO_FATAL_FAILURE(importPublicLink(0, "https://mega.nz/file/D4AGlbqY#Ak-OW4MP7lhnQxP9nzBU1bOP45xr_7sXnIz8YYqOBUg", remoteFillNode.get()));
    std::unique_ptr<MegaNode> remote1GBFile(megaApi[0]->getNodeByHandle(mApi[0].h));

    ASSERT_NO_FATAL_FAILURE(synchronousGetSpecificAccountDetails(0, true, false, false)); // Get account size.
    ASSERT_NE(mApi[0].accountDetails, nullptr);
    int filesNeeded = int(mApi[0].accountDetails->getStorageMax() / remote1GBFile->getSize());

    for (int i=1; i < filesNeeded; i++)
    {
        ASSERT_NO_FATAL_FAILURE(copyNode(0, remote1GBFile.get(), remoteFillNode.get(), (remote1GBFile->getName() + to_string(i)).c_str()));
    }
    std::unique_ptr<MegaNode> last1GBFileNode(megaApi[0]->getChildNode(remoteFillNode.get(), (remote1GBFile->getName() + to_string(filesNeeded-1)).c_str()));

    {
        TestingWithLogErrorAllowanceGuard g;

        LOG_verbose << "SyncOQTransitions :  Check that Sync is disabled due to OQ.";
        ASSERT_NO_FATAL_FAILURE(synchronousGetSpecificAccountDetails(0, true, false, false)); // Needed to ensure we know we are in OQ
        sync = waitForSyncState(megaApi[0].get(), tagID, MegaSync::SYNC_DISABLED);
        ASSERT_TRUE(sync && sync->getState() == MegaSync::SYNC_DISABLED);
        ASSERT_EQ(MegaSync::STORAGE_OVERQUOTA, sync->getError());

        LOG_verbose << "SyncOQTransitions :  Check that Sync could not be enabled while disabled due to OQ.";
        ASSERT_EQ(MegaError::API_EFAILED, synchronousEnableSync(0,tagID))  << "API Error enabling a sync";
        ASSERT_EQ(MegaSync::STORAGE_OVERQUOTA, sync->getError());
    }

    LOG_verbose << "SyncOQTransitions :  Free up space and check that Sync is active again.";
    ASSERT_EQ(MegaError::API_OK, synchronousRemove(0, last1GBFileNode.get()));
    ASSERT_NO_FATAL_FAILURE(synchronousGetSpecificAccountDetails(0, true, false, false)); // Needed to ensure we know we are not in OQ
    sync = waitForSyncState(megaApi[0].get(), tagID, MegaSync::SYNC_ACTIVE);
    ASSERT_TRUE(sync && sync->getState() == MegaSync::SYNC_ACTIVE);

    LOG_verbose << "SyncOQTransitions :  Share big files folder with another account.";

    ASSERT_EQ(MegaError::API_OK, synchronousInviteContact(0, mApi[1].email.c_str(), "SdkTestShareKeys contact request A to B", MegaContactRequest::INVITE_ACTION_ADD));
    ASSERT_TRUE(WaitFor([this]()
    {
        return unique_ptr<MegaContactRequestList>(megaApi[1]->getIncomingContactRequests())->size() == 1;
    }, 60*1000));
    ASSERT_NO_FATAL_FAILURE(getContactRequest(1, false));
    ASSERT_EQ(MegaError::API_OK, synchronousReplyContactRequest(1, mApi[1].cr.get(), MegaContactRequest::REPLY_ACTION_ACCEPT));
    ASSERT_EQ(MegaError::API_OK, synchronousShare(0, remoteFillNode.get(), mApi[1].email.c_str(), MegaShare::ACCESS_FULL)) << "Folder sharing failed";
    ASSERT_TRUE(WaitFor([this]()
    {
        return unique_ptr<MegaShareList>(megaApi[1]->getInSharesList())->size() == 1;
    }, 60*1000));

    unique_ptr<MegaNodeList> nodeList(megaApi[1]->getInShares(megaApi[1]->getContact(mApi[0].email.c_str())));
    ASSERT_EQ(nodeList->size(), 1);
    MegaNode* inshareNode = nodeList->get(0);

    LOG_verbose << "SyncOQTransitions :  Check for transition to OQ while offline.";
    std::string session = dumpSession();
    ASSERT_NO_FATAL_FAILURE(locallogout());

    std::unique_ptr<MegaNode> remote1GBFile2nd(megaApi[1]->getChildNode(inshareNode, remote1GBFile->getName()));
    ASSERT_NO_FATAL_FAILURE(copyNode(1, remote1GBFile2nd.get(), inshareNode, (remote1GBFile2nd->getName() + to_string(filesNeeded-1)).c_str()));

    {
        TestingWithLogErrorAllowanceGuard g;

        ASSERT_NO_FATAL_FAILURE(resumeSession(session.c_str()));
        ASSERT_NO_FATAL_FAILURE(fetchnodes(0));
        ASSERT_NO_FATAL_FAILURE(synchronousGetSpecificAccountDetails(0, true, false, false)); // Needed to ensure we know we are in OQ
        sync = waitForSyncState(megaApi[0].get(), tagID, MegaSync::SYNC_DISABLED);
        ASSERT_TRUE(sync && sync->getState() == MegaSync::SYNC_DISABLED);
        ASSERT_EQ(MegaSync::STORAGE_OVERQUOTA, sync->getError());
    }

    LOG_verbose << "SyncOQTransitions :  Check for transition from OQ while offline.";
    ASSERT_NO_FATAL_FAILURE(locallogout());

    std::unique_ptr<MegaNode> toRemoveNode(megaApi[1]->getChildNode(inshareNode, (remote1GBFile->getName() + to_string(filesNeeded-1)).c_str()));
    ASSERT_EQ(API_OK, synchronousRemove(1, toRemoveNode.get()));

    ASSERT_NO_FATAL_FAILURE(resumeSession(session.c_str()));
    ASSERT_NO_FATAL_FAILURE(fetchnodes(0));
    ASSERT_NO_FATAL_FAILURE(synchronousGetSpecificAccountDetails(0, true, false, false)); // Needed to ensure we know we are no longer in OQ
    sync = waitForSyncState(megaApi[0].get(), tagID, MegaSync::SYNC_ACTIVE);
    ASSERT_TRUE(sync && sync->getState() == MegaSync::SYNC_ACTIVE);

    ASSERT_NO_FATAL_FAILURE(cleanUp(this->megaApi[0].get(), basePath));
    ASSERT_NO_FATAL_FAILURE(cleanUp(this->megaApi[0].get(), fillPath));

}

#endif
<|MERGE_RESOLUTION|>--- conflicted
+++ resolved
@@ -418,18 +418,7 @@
 
     case MegaRequest::TYPE_GET_ATTR_USER:
 
-<<<<<<< HEAD
-        if (mApi[apiIndex].lastError == API_OK &&
-            (request->getParamType() == MegaApi::USER_ATTR_BACKUP_NAMES ||
-             request->getParamType() == MegaApi::USER_ATTR_DEVICE_NAMES ||
-             request->getParamType() == MegaApi::USER_ATTR_ALIAS))
-        {
-            attributeValue = request->getName();
-        }
-        else if ( (mApi[apiIndex].lastError == API_OK) && (request->getParamType() != MegaApi::USER_ATTR_AVATAR))
-=======
         if (mApi[apiIndex].lastError == API_OK)
->>>>>>> ea13cdf2
         {
             if (request->getParamType() == MegaApi::USER_ATTR_BACKUP_NAMES ||
                 request->getParamType() == MegaApi::USER_ATTR_DEVICE_NAMES ||
