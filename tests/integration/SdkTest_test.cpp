--- conflicted
+++ resolved
@@ -4754,18 +4754,6 @@
     fs::path localtestroot = makeNewTestRoot(LOCAL_TEST_FOLDER);
     string localFolder = localtestroot.string();
     std::unique_ptr<MegaNode> rootnode{ megaApi[0]->getRootNode() };
-<<<<<<< HEAD
-    char foldername[64] = "CommandBackupPutTest";
-    ASSERT_NO_FATAL_FAILURE(createFolder(0, foldername, rootnode.get()));
-
-    MegaHandle targetNode = mApi[0].h;
-    int state = 1;
-    int subState = 3;
-
-    // setup a backup
-    int backupType = MegaApi::BACKUP_TYPE_CAMERA_UPLOADS;
-    auto err = synchronousSetBackup(0, backupType, targetNode, localFolder.get(), backupName.get(), state, subState, extraData.get());
-=======
     int backupType = BackupType::CAMERA_UPLOAD;
     string extraData = "Test Set/GetBackupname APIs";
     int state = 1;
@@ -4791,7 +4779,6 @@
     }
     mApi[0].userUpdated = false;
     auto err = synchronousSetBackup(0, backupType, targetNodes[lastIndex], localFolder.c_str(), backupNames[lastIndex].c_str(), state, subState, extraData.c_str());
->>>>>>> 9d2f88fb
     ASSERT_EQ(MegaError::API_OK, err) << "setBackup failed (error: " << err << ")";
     ASSERT_EQ(mBackupNameToBackupId.size(), numBackups) << "setBackup didn't register all the backups";
 
@@ -4850,10 +4837,7 @@
     // --- negative test cases ---
     gTestingInvalidArgs = true;
 
-<<<<<<< HEAD
-=======
     
->>>>>>> 9d2f88fb
     // register the same backup twice: should work fine
     err = synchronousSetBackup(0, backupType, targetNodes[0], localFolder.c_str(), backupNames[0].c_str(), state, subState, extraData.c_str());
     ASSERT_EQ(MegaError::API_OK, err) << "setBackup failed (error: " << err << ")";
