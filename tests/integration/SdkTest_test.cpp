/**
 * @file tests/sdk_test.cpp
 * @brief Mega SDK test file
 *
 * (c) 2015 by Mega Limited, Wellsford, New Zealand
 *
 * This file is part of the MEGA SDK - Client Access Engine.
 *
 * Applications using the MEGA API must present a valid application key
 * and comply with the the rules set forth in the Terms of Service.
 *
 * The MEGA SDK is distributed in the hope that it will be useful,
 * but WITHOUT ANY WARRANTY; without even the implied warranty of
 * MERCHANTABILITY or FITNESS FOR A PARTICULAR PURPOSE.
 *
 * @copyright Simplified (2-clause) BSD License.
 *
 * You should have received a copy of the license along with this
 * program.
 */

#include "test.h"
#include "stdfs.h"
#include "SdkTest_test.h"
#include "mega/testhooks.h"
#include "megaapi_impl.h"
#include <algorithm>

#define SSTR( x ) static_cast< const std::ostringstream & >( \
        (  std::ostringstream() << std::dec << x ) ).str()


using namespace std;


static const string APP_KEY     = "8QxzVRxD";
static const string PUBLICFILE  = "file.txt";
static const string UPFILE      = "file1.txt";
static const string DOWNFILE    = "file2.txt";
static const string EMPTYFILE   = "empty-file.txt";
static const string AVATARSRC   = "logo.png";
static const string AVATARDST   = "deleteme.png";
static const string IMAGEFILE   = "logo.png";
static const string IMAGEFILE_C = "logo.encrypted.png";
static const string THUMBNAIL   = "logo_thumbnail.png";
static const string PREVIEW     = "logo_preview.png";


MegaFileSystemAccess fileSystemAccess;

template<typename T>
class ScopedValue {
public:
    ScopedValue(T& what, T value)
      : mLastValue(std::move(what))
      , mWhat(what)
    {
        what = std::move(value);
    }

    ~ScopedValue()
    {
        mWhat = std::move(mLastValue);
    }

    MEGA_DISABLE_COPY(ScopedValue)
    MEGA_DEFAULT_MOVE(ScopedValue)

private:
    T mLastValue;
    T& mWhat;
}; // ScopedValue<T>

template<typename T>
ScopedValue<T> makeScopedValue(T& what, T value)
{
    return ScopedValue<T>(what, std::move(value));
}

#ifdef _WIN32
DWORD ThreadId()
{
    return GetCurrentThreadId();
}
#else
pthread_t ThreadId()
{
    return pthread_self();
}
#endif

#ifndef WIN32
#define DOTSLASH "./"
#else
#define DOTSLASH ".\\"
#endif

const char* cwd()
{
    // for windows and linux
    static char path[1024];
    const char* ret;
    #ifdef _WIN32
    ret = _getcwd(path, sizeof path);
    #else
    ret = getcwd(path, sizeof path);
    #endif
    assert(ret);
    return ret;
}

bool fileexists(const std::string& fn)
{
#ifdef _WIN32
    fs::path p = fs::u8path(fn);
    return fs::exists(p);
#else
    struct stat   buffer;
    return (stat(fn.c_str(), &buffer) == 0);
#endif
}

void copyFile(std::string& from, std::string& to)
{
    LocalPath f = LocalPath::fromAbsolutePath(from);
    LocalPath t = LocalPath::fromAbsolutePath(to);
    fileSystemAccess.copylocal(f, t, m_time());
}

std::string megaApiCacheFolder(int index)
{
    std::string p(cwd());
#ifdef _WIN32
    p += "\\";
#else
    p += "/";
#endif
    p += "sdk_test_mega_cache_" + to_string(index);

    if (!fileexists(p))
    {

#ifdef _WIN32
        #ifndef NDEBUG
        bool success =
        #endif
        fs::create_directory(p);
        assert(success);
#else
        mkdir(p.c_str(), S_IRWXU);
        assert(fileexists(p));
#endif

    } else
    {
        std::unique_ptr<DirAccess> da(fileSystemAccess.newdiraccess());
        auto lp = LocalPath::fromAbsolutePath(p);
        if (!da->dopen(&lp, nullptr, false))
        {
            throw std::runtime_error(
                        "Cannot open existing mega API cache folder " + p
                        + " please check permissions or delete it so a new one can be created");
        }
    }
    return p;
}

template<typename Predicate>
bool WaitFor(Predicate&& predicate, unsigned timeoutMs)
{
    unsigned sleepMs = 100;
    unsigned totalMs = 0;

    do
    {
        if (predicate()) return true;

        WaitMillisec(sleepMs);
        totalMs += sleepMs;
    }
    while (totalMs < timeoutMs);

    return false;
}

MegaApi* newMegaApi(const char *appKey, const char *basePath, const char *userAgent, unsigned workerThreadCount)
{
    return new MegaApi(appKey, basePath, userAgent, workerThreadCount);
}

enum { USERALERT_ARRIVAL_MILLISEC = 1000 };

#ifdef _WIN32
#include "mega/autocomplete.h"
#include <filesystem>
#define getcwd _getcwd
void usleep(int n)
{
    Sleep(n / 1000);
}
#endif

// helper functions and struct/classes
namespace
{

    bool buildLocalFolders(fs::path targetfolder, const string& prefix, int n, int recurselevel, int filesperfolder)
    {
        fs::path p = targetfolder / fs::u8path(prefix);
        if (!fs::create_directory(p))
            return false;

        for (int i = 0; i < filesperfolder; ++i)
        {
            string filename = "file" + to_string(i) + "_" + prefix;
            fs::path fp = p / fs::u8path(filename);
#if (__cplusplus >= 201700L)
            ofstream fs(fp/*, ios::binary*/);
#else
            ofstream fs(fp.u8string()/*, ios::binary*/);
#endif
            fs << filename;
        }

        if (recurselevel > 0)
        {
            for (int i = 0; i < n; ++i)
            {
                if (!buildLocalFolders(p, prefix + "_" + to_string(i), n, recurselevel - 1, filesperfolder))
                    return false;
            }
        }

        return true;
    }

    bool createLocalFile(fs::path path, const char *name, int byteSize = 0)
    {
        if (!name)
        {
           return false;
        }

        fs::path fp = path / fs::u8path(name);
#if (__cplusplus >= 201700L)
        ofstream fs(fp/*, ios::binary*/);
#else
        ofstream fs(fp.u8string()/*, ios::binary*/);
#endif
        if (byteSize)
        {
            fs.seekp((byteSize << 10) - 1);
        }
        fs << name;
        return true;
    }
}

std::map<size_t, std::string> gSessionIDs;

void SdkTest::SetUp()
{
    gTestingInvalidArgs = false;
}

void SdkTest::TearDown()
{
    out() << "Test done, teardown starts";
    // do some cleanup

    gTestingInvalidArgs = false;

    LOG_info << "___ Cleaning up test (TearDown()) ___";

    Cleanup();

    releaseMegaApi(1);
    releaseMegaApi(2);
    if (!megaApi.empty() && megaApi[0])
    {
        releaseMegaApi(0);
    }
    out() << "Teardown done, test exiting";
}

void SdkTest::Cleanup()
{
    out() << "Cleaning up accounts";

    deleteFile(UPFILE);
    deleteFile(DOWNFILE);
    deleteFile(PUBLICFILE);
    deleteFile(AVATARDST);

#ifdef ENABLE_SYNC
    std::vector<std::unique_ptr<RequestTracker>> delSyncTrackers;
    for (auto &m : megaApi)
    {
        if (m)
        {
            auto syncs = unique_ptr<MegaSyncList>(m->getSyncs());
            for (int i = syncs->size(); i--; )
            {
                delSyncTrackers.push_back(std::unique_ptr<RequestTracker>(new RequestTracker(m.get())));
                m->removeSync(syncs->get(i)->getBackupId(), INVALID_HANDLE, delSyncTrackers.back().get());
            }
        }
    }
    // wait for delsyncs to complete:
    for (auto& d : delSyncTrackers) d->waitForResult();
    WaitMillisec(5000);
#endif

    if (!megaApi.empty() && megaApi[0])
    {

        // Remove nodes in Cloud & Rubbish
        purgeTree(std::unique_ptr<MegaNode>{megaApi[0]->getRootNode()}.get(), false);
        purgeTree(std::unique_ptr<MegaNode>{megaApi[0]->getRubbishNode()}.get(), false);
        //        megaApi[0]->cleanRubbishBin();

        // Remove auxiliar contact
        std::unique_ptr<MegaUserList> ul{megaApi[0]->getContacts()};
        for (int i = 0; i < ul->size(); i++)
        {
            removeContact(ul->get(i)->getEmail());
        }
    }

    for (auto nApi = unsigned(megaApi.size()); nApi--; ) if (megaApi[nApi])
    {
        // Remove pending contact requests

        std::unique_ptr<MegaContactRequestList> crl{megaApi[nApi]->getOutgoingContactRequests()};
        for (int i = 0; i < crl->size(); i++)
        {
            MegaContactRequest *cr = crl->get(i);
            synchronousInviteContact(nApi, cr->getTargetEmail(), "Test cleanup removing outgoing contact request", MegaContactRequest::INVITE_ACTION_DELETE);
        }

        crl.reset(megaApi[nApi]->getIncomingContactRequests());
        for (int i = 0; i < crl->size(); i++)
        {
            MegaContactRequest *cr = crl->get(i);
            synchronousReplyContactRequest(nApi, cr, MegaContactRequest::REPLY_ACTION_DENY);
        }

    }
}

int SdkTest::getApiIndex(MegaApi* api)
{
    int apiIndex = -1;
    for (int i = int(megaApi.size()); i--; )  if (megaApi[i].get() == api) apiIndex = i;
    if (apiIndex == -1)
    {
        LOG_warn << "Instance of MegaApi not recognized";  // this can occur during MegaApi deletion due to callbacks on shutdown
    }
    return apiIndex;
}

void SdkTest::onRequestFinish(MegaApi *api, MegaRequest *request, MegaError *e)
{
    auto type = request->getType();
    if (type == MegaRequest::TYPE_DELETE)
    {
        return;
    }

    int apiIndex = getApiIndex(api);
    if (apiIndex < 0) return;
    mApi[apiIndex].lastError = e->getErrorCode();

    // there could be a race on these getting set?
    LOG_info << "lastError (by request) for MegaApi " << apiIndex << ": " << mApi[apiIndex].lastError;

    switch(type)
    {

    case MegaRequest::TYPE_GET_ATTR_USER:

        if (mApi[apiIndex].lastError == API_OK)
        {
            if (request->getParamType() == MegaApi::USER_ATTR_DEVICE_NAMES ||
                request->getParamType() == MegaApi::USER_ATTR_DRIVE_NAMES ||
                request->getParamType() == MegaApi::USER_ATTR_ALIAS)
            {
                attributeValue = request->getName() ? request->getName() : "";
            }
            else if (request->getParamType() == MegaApi::USER_ATTR_MY_BACKUPS_FOLDER)
            {
                mApi[apiIndex].lastSyncBackupId = request->getNodeHandle();
            }
            else if (request->getParamType() != MegaApi::USER_ATTR_AVATAR)
            {
                attributeValue = request->getText() ? request->getText() : "";
            }
        }

        if (request->getParamType() == MegaApi::USER_ATTR_AVATAR)
        {
            if (mApi[apiIndex].lastError == API_OK)
            {
                attributeValue = "Avatar changed";
            }

            if (mApi[apiIndex].lastError == API_ENOENT)
            {
                attributeValue = "Avatar not found";
            }
        }
        break;

#ifdef ENABLE_CHAT

    case MegaRequest::TYPE_CHAT_CREATE:
        if (mApi[apiIndex].lastError == API_OK)
        {
            MegaTextChat *chat = request->getMegaTextChatList()->get(0)->copy();

            mApi[apiIndex].chatid = chat->getHandle();
            mApi[apiIndex].chats[mApi[apiIndex].chatid].reset(chat);
        }
        break;

    case MegaRequest::TYPE_CHAT_INVITE:
        if (mApi[apiIndex].lastError == API_OK)
        {
            mApi[apiIndex].chatid = request->getNodeHandle();
            if (mApi[apiIndex].chats.find(mApi[apiIndex].chatid) != mApi[apiIndex].chats.end())
            {
                MegaTextChat *chat = mApi[apiIndex].chats[mApi[apiIndex].chatid].get();
                MegaHandle uh = request->getParentHandle();
                int priv = request->getAccess();
                unique_ptr<userpriv_vector> privsbuf{new userpriv_vector};

                const MegaTextChatPeerList *privs = chat->getPeerList();
                if (privs)
                {
                    for (int i = 0; i < privs->size(); i++)
                    {
                        if (privs->getPeerHandle(i) != uh)
                        {
                            privsbuf->push_back(userpriv_pair(privs->getPeerHandle(i), (privilege_t) privs->getPeerPrivilege(i)));
                        }
                    }
                }
                privsbuf->push_back(userpriv_pair(uh, (privilege_t) priv));
                privs = new MegaTextChatPeerListPrivate(privsbuf.get());
                chat->setPeerList(privs);
                delete privs;
            }
            else
            {
                LOG_err << "Trying to remove a peer from unknown chat";
            }
        }
        break;

    case MegaRequest::TYPE_CHAT_REMOVE:
        if (mApi[apiIndex].lastError == API_OK)
        {
            mApi[apiIndex].chatid = request->getNodeHandle();
            if (mApi[apiIndex].chats.find(mApi[apiIndex].chatid) != mApi[apiIndex].chats.end())
            {
                MegaTextChat *chat = mApi[apiIndex].chats[mApi[apiIndex].chatid].get();
                MegaHandle uh = request->getParentHandle();
                std::unique_ptr<userpriv_vector> privsbuf{new userpriv_vector};

                const MegaTextChatPeerList *privs = chat->getPeerList();
                if (privs)
                {
                    for (int i = 0; i < privs->size(); i++)
                    {
                        if (privs->getPeerHandle(i) != uh)
                        {
                            privsbuf->push_back(userpriv_pair(privs->getPeerHandle(i), (privilege_t) privs->getPeerPrivilege(i)));
                        }
                    }
                }
                privs = new MegaTextChatPeerListPrivate(privsbuf.get());
                chat->setPeerList(privs);
                delete privs;
            }
            else
            {
                LOG_err << "Trying to remove a peer from unknown chat";
            }
        }
        break;

    case MegaRequest::TYPE_CHAT_URL:
        if (mApi[apiIndex].lastError == API_OK)
        {
            chatlink.assign(request->getLink());
        }
        break;
#endif

    case MegaRequest::TYPE_CREATE_ACCOUNT:
        if (mApi[apiIndex].lastError == API_OK)
        {
            sid = request->getSessionKey();
        }
        break;

    case MegaRequest::TYPE_GET_REGISTERED_CONTACTS:
        if (mApi[apiIndex].lastError == API_OK)
        {
            stringTable.reset(request->getMegaStringTable()->copy());
        }
        break;

    case MegaRequest::TYPE_GET_COUNTRY_CALLING_CODES:
        if (mApi[apiIndex].lastError == API_OK)
        {
            stringListMap.reset(request->getMegaStringListMap()->copy());
        }
        break;

    case MegaRequest::TYPE_FETCH_TIMEZONE:
        mApi[apiIndex].tzDetails.reset(mApi[apiIndex].lastError == API_OK ? request->getMegaTimeZoneDetails()->copy() : nullptr);
        break;

    case MegaRequest::TYPE_GET_USER_EMAIL:
        if (mApi[apiIndex].lastError == API_OK)
        {
            mApi[apiIndex].email = request->getEmail();
        }
        break;

    case MegaRequest::TYPE_ACCOUNT_DETAILS:
        mApi[apiIndex].accountDetails.reset(mApi[apiIndex].lastError == API_OK ? request->getMegaAccountDetails() : nullptr);
        break;

    case MegaRequest::TYPE_BACKUP_PUT:
        mBackupId = request->getParentHandle();
        break;

    case MegaRequest::TYPE_GET_ATTR_NODE:
        if (mApi[apiIndex].lastError == API_OK)
        {
            mMegaFavNodeList.reset(request->getMegaHandleList()->copy());
        }
        break;

    case MegaRequest::TYPE_GET_PRICING:
        mApi[apiIndex].mMegaPricing.reset(mApi[apiIndex].lastError == API_OK ? request->getPricing() : nullptr);
        mApi[apiIndex].mMegaCurrency.reset(mApi[apiIndex].lastError == API_OK ? request->getCurrency() : nullptr);
            break;

    }

    // set this flag always the latest, since it is used to unlock the wait
    // for requests results, so we want data to be collected first
    mApi[apiIndex].requestFlags[request->getType()] = true;
}

void SdkTest::onTransferFinish(MegaApi* api, MegaTransfer *transfer, MegaError* e)
{
    int apiIndex = getApiIndex(api);
    if (apiIndex < 0) return;

    mApi[apiIndex].transferFlags[transfer->getType()] = true;
    mApi[apiIndex].lastError = e->getErrorCode();   // todo: change the rest of the transfer test code to use lastTransferError instead.
    mApi[apiIndex].lastTransferError = e->getErrorCode();

    // there could be a race on these getting set?
    LOG_info << "lastError (by transfer) for MegaApi " << apiIndex << ": " << mApi[apiIndex].lastError;

    onTranferFinishedCount += 1;
}

void SdkTest::onTransferUpdate(MegaApi *api, MegaTransfer *transfer)
{
    onTransferUpdate_progress = transfer->getTransferredBytes();
    onTransferUpdate_filesize = transfer->getTotalBytes();
}

void SdkTest::onAccountUpdate(MegaApi* api)
{
    int apiIndex = getApiIndex(api);
    if (apiIndex < 0) return;

    mApi[apiIndex].accountUpdated = true;
}

void SdkTest::onUsersUpdate(MegaApi* api, MegaUserList *users)
{
    int apiIndex = getApiIndex(api);
    if (apiIndex < 0) return;

    if (!users)
        return;

    for (int i = 0; i < users->size(); i++)
    {
        MegaUser *u = users->get(i);

        if (u->hasChanged(MegaUser::CHANGE_TYPE_AVATAR)
                || u->hasChanged(MegaUser::CHANGE_TYPE_FIRSTNAME)
                || u->hasChanged(MegaUser::CHANGE_TYPE_LASTNAME))
        {
            mApi[apiIndex].userUpdated = true;
        }
        else
        {
            // Contact is removed from main account
            mApi[apiIndex].requestFlags[MegaRequest::TYPE_REMOVE_CONTACT] = true;
            mApi[apiIndex].userUpdated = true;
        }
    }
}

void SdkTest::onNodesUpdate(MegaApi* api, MegaNodeList *nodes)
{
    int apiIndex = getApiIndex(api);
    if (apiIndex < 0) return;

    mApi[apiIndex].nodeUpdated = true;
}

void SdkTest::onContactRequestsUpdate(MegaApi* api, MegaContactRequestList* requests)
{
    int apiIndex = getApiIndex(api);
    if (apiIndex < 0) return;

    mApi[apiIndex].contactRequestUpdated = true;
}

#ifdef ENABLE_CHAT
void SdkTest::onChatsUpdate(MegaApi *api, MegaTextChatList *chats)
{
    int apiIndex = getApiIndex(api);
    if (apiIndex < 0) return;

    MegaTextChatList *list = NULL;
    if (chats)
    {
        list = chats->copy();
    }
    else
    {
        list = megaApi[apiIndex]->getChatList();
    }
    for (int i = 0; i < list->size(); i++)
    {
        handle chatid = list->get(i)->getHandle();
        if (mApi[apiIndex].chats.find(chatid) != mApi[apiIndex].chats.end())
        {
            mApi[apiIndex].chats[chatid].reset(list->get(i)->copy());
        }
        else
        {
            mApi[apiIndex].chats[chatid].reset(list->get(i)->copy());
        }
    }
    delete list;

    mApi[apiIndex].chatUpdated = true;
}

void SdkTest::createChat(bool group, MegaTextChatPeerList *peers, int timeout)
{
    int apiIndex = 0;
    mApi[apiIndex].requestFlags[MegaRequest::TYPE_CHAT_CREATE] = false;
    megaApi[0]->createChat(group, peers);
    waitForResponse(&mApi[apiIndex].requestFlags[MegaRequest::TYPE_CHAT_CREATE], timeout);
    if (timeout)
    {
        ASSERT_TRUE(mApi[apiIndex].requestFlags[MegaRequest::TYPE_CHAT_CREATE]) << "Chat creation not finished after " << timeout  << " seconds";
    }

    ASSERT_EQ(API_OK, mApi[apiIndex].lastError) << "Chat creation failed (error: " << mApi[apiIndex].lastError << ")";
}

#endif

void SdkTest::onEvent(MegaApi*, MegaEvent *event)
{
    std::lock_guard<std::mutex> lock{lastEventMutex};
    lastEvent.reset(event->copy());
    lastEvents.insert(event->getType());
}


void SdkTest::fetchnodes(unsigned int apiIndex, int timeout)
{
    mApi[apiIndex].requestFlags[MegaRequest::TYPE_FETCH_NODES] = false;

    mApi[apiIndex].megaApi->fetchNodes();

    ASSERT_TRUE( waitForResponse(&mApi[apiIndex].requestFlags[MegaRequest::TYPE_FETCH_NODES], timeout) )
            << "Fetchnodes failed after " << timeout  << " seconds";
    ASSERT_EQ(API_OK, mApi[apiIndex].lastError) << "Fetchnodes failed (error: " << mApi[apiIndex].lastError << ")";
}

void SdkTest::logout(unsigned int apiIndex, bool keepSyncConfigs, int timeout)
{
    mApi[apiIndex].requestFlags[MegaRequest::TYPE_LOGOUT] = false;
#ifdef ENABLE_SYNC
    mApi[apiIndex].megaApi->logout(keepSyncConfigs, this);
#else
    mApi[apiIndex].megaApi->logout(this);
#endif
    gSessionIDs[apiIndex] = "invalid";

    EXPECT_TRUE( waitForResponse(&mApi[apiIndex].requestFlags[MegaRequest::TYPE_LOGOUT], timeout) )
            << "Logout failed after " << timeout  << " seconds";

    // if the connection was closed before the response of the request was received, the result is ESID
    if (mApi[apiIndex].lastError == API_ESID) mApi[apiIndex].lastError = API_OK;

    EXPECT_EQ(API_OK, mApi[apiIndex].lastError) << "Logout failed (error: " << mApi[apiIndex].lastError << ")";
}

char* SdkTest::dumpSession()
{
    return megaApi[0]->dumpSession();
}

void SdkTest::locallogout(int timeout)
{
    auto logoutErr = doRequestLocalLogout(0);
    ASSERT_EQ(API_OK, logoutErr) << "Local logout failed (error: " << logoutErr << ")";
}

void SdkTest::resumeSession(const char *session, int timeout)
{
    int apiIndex = 0;
    ASSERT_EQ(API_OK, synchronousFastLogin(apiIndex, session, this)) << "Resume session failed (error: " << mApi[apiIndex].lastError << ")";
}

void SdkTest::purgeTree(MegaNode *p, bool depthfirst)
{
    int apiIndex = 0;
    std::unique_ptr<MegaNodeList> children{megaApi[0]->getChildren(p)};

    for (int i = 0; i < children->size(); i++)
    {
        MegaNode *n = children->get(i);

        // removing the folder removes the children anyway
        if (depthfirst && n->isFolder())
            purgeTree(n);

        string nodepath = n->getName() ? n->getName() : "<no name>";
        auto result = synchronousRemove(apiIndex, n);
        if (result == API_EEXIST || result == API_ENOENT)
        {
            LOG_warn << "node " << nodepath << " was already removed in api " << apiIndex << ", detected by error code " << result;
            result = API_OK;
        }

        ASSERT_EQ(API_OK, result) << "Remove node operation failed (error: " << mApi[apiIndex].lastError << ")";
    }
}

bool SdkTest::waitForResponse(bool *responseReceived, unsigned int timeout)
{
    timeout *= 1000000; // convert to micro-seconds
    unsigned int tWaited = 0;    // microseconds
    bool connRetried = false;
    while(!(*responseReceived))
    {
        WaitMillisec(pollingT / 1000);

        if (timeout)
        {
            tWaited += pollingT;
            if (tWaited >= timeout)
            {
                return false;   // timeout is expired
            }
            // if no response after 2 minutes...
            else if (!connRetried && tWaited > (pollingT * 240))
            {
                megaApi[0]->retryPendingConnections(true);
                if (megaApi.size() > 1 && megaApi[1] && megaApi[1]->isLoggedIn())
                {
                    megaApi[1]->retryPendingConnections(true);
                }
                connRetried = true;
            }
        }
    }

    return true;    // response is received
}

bool SdkTest::synchronousTransfer(unsigned apiIndex, int type, std::function<void()> f, unsigned int timeout)
{
    auto& flag = mApi[apiIndex].transferFlags[type];
    flag = false;
    f();
    auto result = waitForResponse(&flag, timeout);
    EXPECT_TRUE(result) << "Transfer (type " << type << ") not finished yet after " << timeout << " seconds";
    if (!result) mApi[apiIndex].lastError = -999; // local timeout
    if (!result) mApi[apiIndex].lastTransferError = -999; // local timeout    TODO: switch all transfer code to use lastTransferError .  Some still uses lastError
    return result;
}

bool SdkTest::synchronousRequest(unsigned apiIndex, int type, std::function<void()> f, unsigned int timeout)
{
    auto& flag = mApi[apiIndex].requestFlags[type];
    flag = false;
    f();
    auto result = waitForResponse(&flag, timeout);
    EXPECT_TRUE(result) << "Request (type " << type << ") failed after " << timeout << " seconds";
    if (!result) mApi[apiIndex].lastError = -999;
    return result;
}

bool SdkTest::createFile(string filename, bool largeFile)
{
    fs::path p = fs::u8path(filename);
    std::ofstream file(p,ios::out);

    if (file)
    {
        int limit = 2000;

        // create a file large enough for long upload/download times (5-10MB)
        if (largeFile)
            limit = 1000000 + rand() % 1000000;

        //limit = 5494065 / 5;

        for (int i = 0; i < limit; i++)
        {
            file << "test ";
        }

        file.close();
    }

    return file.good();
}

int64_t SdkTest::getFilesize(string filename)
{
    struct stat stat_buf;
    int rc = stat(filename.c_str(), &stat_buf);

    return rc == 0 ? int64_t(stat_buf.st_size) : int64_t(-1);
}

void SdkTest::deleteFile(string filename)
{
    fs::path p = fs::u8path(filename);
    std::error_code ignoredEc;
    fs::remove(p, ignoredEc);
}

void SdkTest::getAccountsForTest(unsigned howMany)
{
    assert(howMany > 0 && howMany <= 3);
    out() << "Test setting up for " << howMany << " accounts ";

    megaApi.resize(howMany);
    mApi.resize(howMany);

    std::vector<std::unique_ptr<RequestTracker>> trackers;
    trackers.resize(howMany);

    for (unsigned index = 0; index < howMany; ++index)
    {
        if (const char *buf = getenv(envVarAccount[index].c_str()))
        {
            mApi[index].email.assign(buf);
        }
        ASSERT_LT((size_t) 0, mApi[index].email.length()) << "Set test account " << index << " username at the environment variable $" << envVarAccount[index];

        if (const char* buf = getenv(envVarPass[index].c_str()))
        {
            mApi[index].pwd.assign(buf);
        }
        ASSERT_LT((size_t) 0, mApi[index].pwd.length()) << "Set test account " << index << " password at the environment variable $" << envVarPass[index];

        megaApi[index].reset(newMegaApi(APP_KEY.c_str(), megaApiCacheFolder(index).c_str(), USER_AGENT.c_str(), unsigned(THREADS_PER_MEGACLIENT)));
        mApi[index].megaApi = megaApi[index].get();

        // helps with restoring logging after tests that fiddle with log level
        mApi[index].megaApi->setLogLevel(MegaApi::LOG_LEVEL_MAX);

        megaApi[index]->setLoggingName(to_string(index).c_str());
        megaApi[index]->addListener(this);    // TODO: really should be per api

        if (!gResumeSessions || gSessionIDs[index].empty() || gSessionIDs[index] == "invalid")
        {
            out() << "Logging into account " << index;
            trackers[index] = asyncRequestLogin(index, mApi[index].email.c_str(), mApi[index].pwd.c_str());
        }
        else
        {
            out() << "Resuming session for account " << index;
            trackers[index] = asyncRequestFastLogin(index, gSessionIDs[index].c_str());
        }
    }

    // wait for logins to complete:
    bool anyLoginFailed = false;
    for (unsigned index = 0; index < howMany; ++index)
    {
        auto loginResult = trackers[index]->waitForResult();
        EXPECT_EQ(API_OK, loginResult) << " Failed to establish a login/session for account " << index;
        if (loginResult != API_OK) anyLoginFailed = true;
        else {
            gSessionIDs[index] = "invalid"; // default
            if (gResumeSessions && megaApi[index]->isLoggedIn() == FULLACCOUNT)
            {
                if (auto p = unique_ptr<char[]>(megaApi[index]->dumpSession()))
                {
                    gSessionIDs[index] = p.get();
                }
            }
        }
    }
    ASSERT_FALSE(anyLoginFailed);

    // perform parallel fetchnodes for each
    for (unsigned index = 0; index < howMany; ++index)
    {
        out() << "Fetching nodes for account " << index;
        trackers[index] = asyncRequestFetchnodes(index);
    }

    // wait for fetchnodes to complete:
    bool anyFetchnodesFailed = false;
    for (unsigned index = 0; index < howMany; ++index)
    {
        auto fetchnodesResult = trackers[index]->waitForResult();
        EXPECT_EQ(API_OK, fetchnodesResult) << " Failed to fetchnodes for account " << index;
        anyFetchnodesFailed = anyFetchnodesFailed || (fetchnodesResult != API_OK);
    }
    ASSERT_FALSE(anyFetchnodesFailed);

    // In case the last test exited without cleaning up (eg, debugging etc)
    Cleanup();
    out() << "Test setup done, test starts";
}

void SdkTest::releaseMegaApi(unsigned int apiIndex)
{
    if (mApi.size() <= apiIndex)
    {
        return;
    }

    assert(megaApi[apiIndex].get() == mApi[apiIndex].megaApi);
    if (mApi[apiIndex].megaApi)
    {
        if (mApi[apiIndex].megaApi->isLoggedIn())
        {
            if (!gResumeSessions)
                ASSERT_NO_FATAL_FAILURE( logout(apiIndex, false, maxTimeout) );
            else
                ASSERT_NO_FATAL_FAILURE( locallogout(apiIndex) );
        }

        megaApi[apiIndex].reset();
        mApi[apiIndex].megaApi = NULL;
    }
}

void SdkTest::inviteContact(unsigned apiIndex, string email, string message, int action)
{
    ASSERT_EQ(API_OK, synchronousInviteContact(apiIndex, email.data(), message.data(), action)) << "Contact invitation failed";
}

void SdkTest::replyContact(MegaContactRequest *cr, int action)
{
    int apiIndex = 1;
    ASSERT_EQ(API_OK, synchronousReplyContactRequest(apiIndex, cr, action)) << "Contact reply failed";
}

void SdkTest::removeContact(string email, int timeout)
{
    int apiIndex = 0;
    MegaUser *u = megaApi[apiIndex]->getContact(email.data());
    bool null_pointer = (u == NULL);
    ASSERT_FALSE(null_pointer) << "Cannot find the specified contact (" << email << ")";

    if (u->getVisibility() != MegaUser::VISIBILITY_VISIBLE)
    {
        mApi[apiIndex].userUpdated = true;  // nothing to do
        delete u;
        return;
    }

    auto result = synchronousRemoveContact(apiIndex, u);

    if (result == API_EEXIST)
    {
        LOG_warn << "Contact " << email << " was already removed in api " << apiIndex;
        result = API_OK;
    }

    ASSERT_EQ(API_OK, result) << "Contact deletion of " << email << " failed on api " << apiIndex;

    delete u;
}

void SdkTest::shareFolder(MegaNode *n, const char *email, int action, int timeout)
{
    int apiIndex = 0;
    ASSERT_EQ(API_OK, synchronousShare(apiIndex, n, email, action)) << "Folder sharing failed" << "User: " << email << " Action: " << action;
}

string SdkTest::createPublicLink(unsigned apiIndex, MegaNode *n, m_time_t expireDate, int timeout, bool isFreeAccount, bool writable, bool megaHosted)
{
    RequestTracker rt(megaApi[apiIndex].get());

    mApi[apiIndex].megaApi->exportNode(n, expireDate, writable, megaHosted, &rt);

    rt.waitForResult();

    if (!expireDate || !isFreeAccount)
    {
        EXPECT_EQ(API_OK, rt.result.load()) << "Public link creation failed (error: " << mApi[apiIndex].lastError << ")";
    }
    else
    {
        bool res = API_OK != rt.result && rt.result != -999;
        EXPECT_TRUE(res) << "Public link creation with expire time on free account (" << mApi[apiIndex].email << ") succeed, and it mustn't";
    }

    return rt.getLink();
}

MegaHandle SdkTest::importPublicLink(unsigned apiIndex, string link, MegaNode *parent)
{
    RequestTracker rt(megaApi[apiIndex].get());

    mApi[apiIndex].megaApi->importFileLink(link.data(), parent, &rt);

    EXPECT_EQ(API_OK, rt.waitForResult()) << "Public link import failed";

    return rt.getNodeHandle();
}

unique_ptr<MegaNode> SdkTest::getPublicNode(unsigned apiIndex, string link)
{
    RequestTracker rt(megaApi[apiIndex].get());

    mApi[apiIndex].megaApi->getPublicNode(link.data(), &rt);

    EXPECT_EQ(API_OK, rt.waitForResult()) << "Public link retrieval failed";

    return rt.getPublicMegaNode();
}

MegaHandle SdkTest::removePublicLink(unsigned apiIndex, MegaNode *n)
{
    RequestTracker rt(megaApi[apiIndex].get());

    mApi[apiIndex].megaApi->disableExport(n, &rt);

    EXPECT_EQ(API_OK, rt.waitForResult()) << "Public link removal failed";

    return rt.getNodeHandle();
}

void SdkTest::getContactRequest(unsigned int apiIndex, bool outgoing, int expectedSize)
{
    unique_ptr<MegaContactRequestList> crl;
    unsigned timeoutMs = 8000;

    if (outgoing)
    {
        auto predicate = [&]() {
            crl.reset(mApi[apiIndex].megaApi->getOutgoingContactRequests());
            return crl->size() == expectedSize;
        };

        ASSERT_TRUE(WaitFor(predicate, timeoutMs))
          << "Too many outgoing contact requests in account: "
          << apiIndex;
    }
    else
    {
        auto predicate = [&]() {
            crl.reset(mApi[apiIndex].megaApi->getIncomingContactRequests());
            return crl->size() == expectedSize;
        };

        ASSERT_TRUE(WaitFor(predicate, timeoutMs))
          << "Too many incoming contact requests in account: "
          << apiIndex;
    }

    if (!expectedSize) return;

    mApi[apiIndex].cr.reset(crl->get(0)->copy());
}

MegaHandle SdkTest::createFolder(unsigned int apiIndex, const char *name, MegaNode *parent, int timeout)
{
    RequestTracker tracker(megaApi[apiIndex].get());

    megaApi[apiIndex]->createFolder(name, parent, &tracker);

    if (tracker.waitForResult() != API_OK) return UNDEF;

    return tracker.request->getNodeHandle();
}

void SdkTest::getRegisteredContacts(const std::map<std::string, std::string>& contacts)
{
    int apiIndex = 0;

    auto contactsStringMap = std::unique_ptr<MegaStringMap>{MegaStringMap::createInstance()};
    for  (const auto& pair : contacts)
    {
        contactsStringMap->set(pair.first.c_str(), pair.second.c_str());
    }

    ASSERT_EQ(API_OK, synchronousGetRegisteredContacts(apiIndex, contactsStringMap.get(), this)) << "Get registered contacts failed";
}

void SdkTest::getCountryCallingCodes(const int timeout)
{
    int apiIndex = 0;
    ASSERT_EQ(API_OK, synchronousGetCountryCallingCodes(apiIndex, this)) << "Get country calling codes failed";
}

void SdkTest::setUserAttribute(int type, string value, int timeout)
{
    int apiIndex = 0;
    mApi[apiIndex].requestFlags[MegaRequest::TYPE_SET_ATTR_USER] = false;

    if (type == MegaApi::USER_ATTR_AVATAR)
    {
        megaApi[apiIndex]->setAvatar(value.empty() ? NULL : value.c_str());
    }
    else
    {
        megaApi[apiIndex]->setUserAttribute(type, value.c_str());
    }

    ASSERT_TRUE( waitForResponse(&mApi[apiIndex].requestFlags[MegaRequest::TYPE_SET_ATTR_USER], timeout) )
            << "User attribute setup not finished after " << timeout  << " seconds";
    ASSERT_EQ(API_OK, mApi[apiIndex].lastError) << "User attribute setup failed (error: " << mApi[apiIndex].lastError << ")";
}

void SdkTest::getUserAttribute(MegaUser *u, int type, int timeout, int apiIndex)
{
    mApi[apiIndex].requestFlags[MegaRequest::TYPE_GET_ATTR_USER] = false;

    int err;
    if (type == MegaApi::USER_ATTR_AVATAR)
    {
        err = synchronousGetUserAvatar(apiIndex, u, AVATARDST.data());
    }
    else
    {
        err = synchronousGetUserAttribute(apiIndex, u, type);
    }
    bool result = (err == API_OK) || (err == API_ENOENT);
    ASSERT_TRUE(result) << "User attribute retrieval failed (error: " << err << ")";
}

#ifdef __linux__
std::string exec(const char* cmd) {
    // Open pipe for reading.
    std::unique_ptr<FILE, decltype(&pclose)> pipe(popen(cmd, "r"), pclose);

    // Make sure the pipe was actually created.
    if (!pipe) throw std::runtime_error("popen() failed!");

    std::string result;

    // Read from the pipe until we hit EOF or encounter an error.
    for (std::array<char, 128> buffer; ; )
    {
        // Read from the pipe.
        auto nRead = fread(buffer.data(), 1, buffer.size(), pipe.get());

        // Were we able to extract any data?
        if (nRead > 0)
        {
            // If so, add it to our result buffer.
            result.append(buffer.data(), nRead);
        }

        // Have we extracted as much as we can?
        if (nRead < buffer.size()) break;
    }

    // Were we able to extract all of the data?
    if (feof(pipe.get()))
    {
        // Then return the result.
        return result;
    }

    // Otherwise, let the caller know we couldn't read the pipe.
    throw std::runtime_error("couldn't read all data from the pipe!");
}
#endif

void SdkTest::synchronousMediaUpload(unsigned int apiIndex, int64_t fileSize, const char* filename, const char* fileEncrypted, const char* fileOutput, const char* fileThumbnail = nullptr, const char* filePreview = nullptr)
{
    // Create a "media upload" instance
    std::unique_ptr<MegaBackgroundMediaUpload> req(MegaBackgroundMediaUpload::createInstance(megaApi[apiIndex].get()));

    // Request a media upload URL
    auto err = synchronousMediaUploadRequestURL(apiIndex, fileSize, req.get(), nullptr);
    ASSERT_EQ(API_OK, err) << "Cannot request media upload URL (error: " << err << ")";

    // Get the generated media upload URL
    std::unique_ptr<char[]> url(req->getUploadURL());
    ASSERT_NE(nullptr, url) << "Got NULL media upload URL";
    ASSERT_NE('\0', url[0]) << "Got empty media upload URL";

    // encrypt file contents and get URL suffix
    std::unique_ptr<char[]> suffix(req->encryptFile(filename, 0, &fileSize, fileEncrypted, false));
    ASSERT_NE(nullptr, suffix) << "Got NULL suffix after encryption";

    std::unique_ptr<char[]> fingreprint(megaApi[apiIndex]->getFingerprint(fileEncrypted));
    std::unique_ptr<char[]> fingreprintOrig(megaApi[apiIndex]->getFingerprint(filename));

    // PUT thumbnail and preview if params exists
    if (fileThumbnail)
    {
        ASSERT_EQ(API_OK, doPutThumbnail(apiIndex, req.get(), fileThumbnail)) << "ERROR putting thumbnail";
    }
    if (filePreview)
    {
        ASSERT_EQ(API_OK, doPutPreview(apiIndex, req.get(), filePreview)) << "ERROR putting preview";
    }

    std::unique_ptr<MegaNode> rootnode(megaApi[apiIndex]->getRootNode());

#ifdef __linux__
    string command = "curl -s --data-binary @";
    command.append(fileEncrypted).append(" ").append(url.get());
    if (suffix) command.append(suffix.get());
    auto uploadToken = exec(command.c_str());
    std::unique_ptr<char[]> base64UploadToken(megaApi[0]->binaryToBase64(uploadToken.c_str(), uploadToken.length()));

    err = synchronousMediaUploadComplete(apiIndex, req.get(), fileOutput, rootnode.get(), fingreprint.get(), fingreprintOrig.get(), base64UploadToken.get(), nullptr);

    ASSERT_EQ(API_OK, err) << "Cannot complete media upload (error: " << err << ")";
#else
    ASSERT_ANY_THROW(true) << "Not linux, cannot complete test.";
#endif

}

string runProgram(const string& command)
{
    string output;
    FILE* pPipe =
#ifdef _WIN32
        _popen(command.c_str(), "rt");
#else
        popen(command.c_str(), "r");
#endif

    if (!pPipe)
    {
        LOG_err << "Failed to run command\n" << command;
        return output;
    }

    /* Read pipe until file ends or error occurs. */

    char   psBuffer[128];
    while (fgets(psBuffer, 128, pPipe))
    {
        output += psBuffer;
    }

    /* Close pipe. */
    if (!feof(pPipe))
    {
        LOG_err << "Failed to read command output.";
    }

#ifdef _WIN32
    _pclose(pPipe);
#else
    pclose(pPipe);
#endif

    return output;
}

string getLinkFromMailbox(const string& exe,         // Python
                          const string& script,      // email_processor.py
                          const string& realAccount, // user
                          const string& realPswd,    // password for user@host.domain
                          const string& toAddr,      // user+testnewaccount@host.domain
                          const string& intent,      // confirm / delete
                          const chrono::system_clock::time_point& timeOfEmail)
{
    string command = exe + " \"" + script + "\" \"" + realAccount + "\" \"" + realPswd + "\" \"" + toAddr + "\" " + intent;
    string output;

    // Wait for the link to be sent
    constexpr int deltaMs = 10000; // 10 s interval to check for the email
    for (int i = 0; ; i += deltaMs)
    {
        WaitMillisec(deltaMs);

        // get time interval to look for emails, add some seconds to account for the connection and other delays
        const auto& attemptTime = std::chrono::system_clock::now();
        auto timeSinceEmail = std::chrono::duration_cast<std::chrono::seconds>(attemptTime - timeOfEmail).count() + 20;
        output = runProgram(command + ' ' + to_string(timeSinceEmail)); // Run Python script
        if (!output.empty() || i > 180000 / deltaMs) // 3 minute maximum wait
            break;
    }

    // Print whatever was fetched from the mailbox
    LOG_debug << "Link from email (" << intent << "):" << (output.empty() ? "[empty]" : output);

    // Validate the link
    constexpr char expectedLinkPrefix[] = "https://";
    return output.substr(0, sizeof(expectedLinkPrefix) - 1) == expectedLinkPrefix ?
           output : string();
}

string getUniqueAlias()
{
    // use n random chars
    int n = 4;
    string alias;
    auto t = std::time(nullptr);
    srand((unsigned int)t);
    for (int i = 0; i < n; ++i)
    {
        alias += static_cast<char>('a' + rand() % 26);
    }

    // add a timestamp
    auto tm = *std::localtime(&t);
    std::ostringstream oss;
    oss << std::put_time(&tm, "%Y%m%d%H%M%S");
    alias += oss.str();

    return alias;
}

///////////////////////////__ Tests using SdkTest __//////////////////////////////////

/**
 * @brief TEST_F SdkTestCreateAccount
 *
 * It tests the creation of a new account for a random user.
 *  - Create account and send confirmation link
 *  - Logout and resume the create-account process
 *  - Extract confirmation link from the mailbox
 *  - Use the link to confirm the account
 *  - Login to the new account
 *  - Request cancel account link
 *  - Extract cancel account link from the mailbox
 *  - Use the link to cancel the account
 */
TEST_F(SdkTest, SdkTestCreateAccount)
{
    LOG_info << "___TEST Create account___";

    // Make sure the new account details have been set up
    const char* bufRealEmail = getenv("MEGA_REAL_EMAIL"); // user@host.domain
    const char* bufRealPswd = getenv("MEGA_REAL_PWD"); // email password of user@host.domain
    const char* bufScript = getenv("MEGA_LINK_EXTRACT_SCRIPT"); // full path to the link extraction script
    ASSERT_TRUE(bufRealEmail && bufRealPswd && bufScript) <<
        "MEGA_REAL_EMAIL, MEGA_REAL_PWD, MEGA_LINK_EXTRACT_SCRIPT env vars must all be defined";

    // Test that Python was installed
    string pyExe = "python";
    const string pyOpt = " -V";
    const string pyExpected = "Python 3.";
    string output = runProgram(pyExe + pyOpt);  // Python -V
    if (output.substr(0, pyExpected.length()) != pyExpected)
    {
        pyExe += "3";
        output = runProgram(pyExe + pyOpt);  // Python3 -V
        ASSERT_EQ(pyExpected, output.substr(0, pyExpected.length())) << "Python 3 was not found.";
    }
    LOG_debug << "Using " << output;

    ASSERT_NO_FATAL_FAILURE(getAccountsForTest());

    const string realEmail(bufRealEmail); // user@host.domain
    auto pos = realEmail.find('@');
    const string realAccount = realEmail.substr(0, pos); // user
    const string newTestAcc = realAccount + '+' + getUniqueAlias() + realEmail.substr(pos); // user+rand20210919@host.domain
    LOG_info << "Using Mega account " << newTestAcc;
    const char* newTestPwd = "TestPswd!@#$"; // maybe this should be logged too

    // save point in time for account init
    auto timeOfEmail = std::chrono::system_clock::now();

    // Create an ephemeral session internally and send a confirmation link to email
    ASSERT_EQ(API_OK, synchronousCreateAccount(0, newTestAcc.c_str(), newTestPwd, "MyFirstname", "MyLastname"));

    // Logout from ephemeral session and resume session
    ASSERT_NO_FATAL_FAILURE( locallogout() );
    ASSERT_EQ(API_OK, synchronousResumeCreateAccount(0, sid.c_str()));

    // Get confirmation link from the email
    output = getLinkFromMailbox(pyExe, bufScript, realAccount, bufRealPswd, newTestAcc, MegaClient::confirmLinkPrefix(), timeOfEmail);
    ASSERT_FALSE(output.empty()) << "Confirmation link was not found.";

    // Use confirmation link
    ASSERT_EQ(API_OK, synchronousConfirmSignupLink(0, output.c_str(), newTestPwd));

    // Create a separate megaApi instance
    std::unique_ptr<MegaApi> testMegaApi(newMegaApi(APP_KEY.c_str(), megaApiCacheFolder((int)mApi.size()).c_str(), USER_AGENT.c_str(), unsigned(THREADS_PER_MEGACLIENT)));
    testMegaApi->setLogLevel(MegaApi::LOG_LEVEL_MAX);
    testMegaApi->setLoggingName(to_string(mApi.size()).c_str());

    // Login to the new account
    auto loginTracker = ::mega::make_unique<RequestTracker>(testMegaApi.get());
    testMegaApi->login(newTestAcc.c_str(), newTestPwd, loginTracker.get());
    ASSERT_EQ(API_OK, loginTracker->waitForResult()) << " Failed to login to account " << newTestAcc.c_str();

    // fetchnodes // needed internally to fill in user details, including email
    auto fetchnodesTracker = ::mega::make_unique<RequestTracker>(testMegaApi.get());
    testMegaApi->fetchNodes(fetchnodesTracker.get());
    ASSERT_EQ(API_OK, fetchnodesTracker->waitForResult()) << " Failed to fetchnodes for account " << newTestAcc.c_str();

    // Request cancel account link
    timeOfEmail = std::chrono::system_clock::now();
    auto cancelLinkTracker = ::mega::make_unique<RequestTracker>(testMegaApi.get());
    testMegaApi->cancelAccount(cancelLinkTracker.get());
    ASSERT_EQ(API_OK, cancelLinkTracker->waitForResult()) << " Failed to request cancel link for account " << newTestAcc.c_str();

    // Get cancel account link from the mailbox
    output = getLinkFromMailbox(pyExe, bufScript, realAccount, bufRealPswd, newTestAcc, "delete", timeOfEmail);
    ASSERT_FALSE(output.empty()) << "Cancel account link was not found.";

    // Use cancel account link
    auto useCancelLinkTracker = ::mega::make_unique<RequestTracker>(testMegaApi.get());
    testMegaApi->confirmCancelAccount(output.c_str(), newTestPwd, useCancelLinkTracker.get());
    // Allow API_ESID beside API_OK, due to the race between sc and cs channels
    ASSERT_PRED3([](int t, int v1, int v2) { return t == v1 || t == v2; }, useCancelLinkTracker->waitForResult(), API_OK, API_ESID)
        << " Failed to confirm cancel account " << newTestAcc.c_str();
}

/**
 * @brief TEST_F SdkTestCreateEphmeralPlusPlusAccount
 *
 * It tests the creation of a new account for a random user.
 *  - Create account
 *  - Check existence for Welcome pdf
 */
TEST_F(SdkTest, SdkTestCreateEphmeralPlusPlusAccount)
{
    ASSERT_NO_FATAL_FAILURE(getAccountsForTest(1));

    LOG_info << "___TEST Create ephemeral account plus plus___";

    // Create an ephemeral plus plus session internally
    synchronousCreateEphemeralAccountPlusPlus(0, "MyFirstname", "MyLastname");
    ASSERT_EQ(API_OK, mApi[0].lastError) << "Account creation failed (error: " << mApi[0].lastError << ")";

    // Wait, for 10 seconds, for the pdf to be imported
    std::unique_ptr<MegaNode> rootnode{ megaApi[0]->getRootNode() };
    constexpr int deltaMs = 200;
    for (int i = 0; i <= 10000 && !megaApi[0]->getNumChildren(rootnode.get()); i += deltaMs)
    {
        WaitMillisec(deltaMs);
    }

    // Get children of rootnode
    std::unique_ptr<MegaNodeList> children{ megaApi[0]->getChildren(rootnode.get()) };

    // Test that there is only one file, with .pdf extension
    EXPECT_EQ(megaApi[0]->getNumChildren(rootnode.get()), children->size()) << "Wrong number of child nodes";
    ASSERT_EQ(1, children->size()) << "Wrong number of children nodes found";
    const char* name = children->get(0)->getName();
    size_t len = name ? strlen(name) : 0;
    ASSERT_TRUE(len > 4 && !strcasecmp(name + len - 4, ".pdf"));
    LOG_info << "Welcome pdf: " << name;

    // Logout from ephemeral plus plus session and resume session
    ASSERT_NO_FATAL_FAILURE(locallogout());
    synchronousResumeCreateAccountEphemeralPlusPlus(0, sid.c_str());
    ASSERT_EQ(API_OK, mApi[0].lastError) << "Account creation failed after resume (error: " << mApi[0].lastError << ")";

    gSessionIDs[0] = "invalid";
}

bool veryclose(double a, double b)
{
    double diff = b - a;
    double denom = fabs(a) + fabs(b);
    if (denom == 0)
    {
        return diff == 0;
    }
    double ratio = fabs(diff / denom);
    return ratio * 1000000 < 1;
}

TEST_F(SdkTest, SdkTestKillSession)
{
    // Convenience.
    using MegaAccountSessionPtr =
      std::unique_ptr<MegaAccountSession>;

    // Make sure environment variable are restored.
    auto accounts = makeScopedValue(envVarAccount, string_vector(2, "MEGA_EMAIL"));
    auto passwords = makeScopedValue(envVarPass, string_vector(2, "MEGA_PWD"));

    // prevent reusing a session for the wrong client
    gSessionIDs[1] = "invalid";

    // Get two sessions for the same account.
    ASSERT_NO_FATAL_FAILURE(getAccountsForTest(2));

    // Confirm they really are using the same account
    unique_ptr<char[]> client0userhandle(megaApi[0]->getMyUserHandle());
    unique_ptr<char[]> client1userhandle(megaApi[1]->getMyUserHandle());
    ASSERT_EQ(string(client0userhandle.get()), string(client1userhandle.get()));

    // Make sure the sessions aren't reused.
    gSessionIDs[0] = "invalid";
    gSessionIDs[1] = "invalid";

    // Get our hands on the second client's session.
    MegaHandle sessionHandle = UNDEF;

    auto result = synchronousGetExtendedAccountDetails(1, true);
    ASSERT_EQ(result, API_OK)
      << "GetExtendedAccountDetails failed (error: "
      << result
      << ")";

    unique_ptr<char[]> client0session(dumpSession());

    int matches = 0;
    for (int i = 0; i < mApi[1].accountDetails->getNumSessions(); )
    {
        MegaAccountSessionPtr session;

        session.reset(mApi[1].accountDetails->getSession(i++));

        if (session->isAlive() && session->isCurrent())
        {
            sessionHandle = session->getHandle();
            matches += 1;
        }
    }

    if (matches > 1)
    {
        // kill the other sessions so that we succeed on the next test run
        synchronousKillSession(0, INVALID_HANDLE);
    }

    ASSERT_EQ(matches, 1) << "There were more alive+current sessions for client 1 than expected. Those should have been killed now for the next run";

    // Were we able to retrieve the second client's session handle?
    ASSERT_NE(sessionHandle, UNDEF)
      << "Unable to get second client's session handle.";

    // Kill the second client's session (via the first.)
    result = synchronousKillSession(0, sessionHandle);
    ASSERT_EQ(result, API_OK)
      << "Unable to kill second client's session (error: "
      << result
      << ")";

    // Wait for the second client to become logged out (to confirm it does).
    ASSERT_TRUE(WaitFor([&]()
                        {
                            return mApi[1].megaApi->isLoggedIn()  == 0;
                        },
                        80 * 1000));

    // Log out the primary account.
    logout(0, false, maxTimeout);
    gSessionIDs[0] = "invalid";
}

/**
 * @brief TEST_F SdkTestNodeAttributes
 *
 *
 */
TEST_F(SdkTest, SdkTestNodeAttributes)
{
    LOG_info << "___TEST Node attributes___";
    ASSERT_NO_FATAL_FAILURE(getAccountsForTest(2));

    std::unique_ptr<MegaNode> rootnode{megaApi[0]->getRootNode()};

    string filename1 = UPFILE;
    ASSERT_TRUE(createFile(filename1, false)) << "Couldn't create " << UPFILE;

    MegaHandle uploadedNode = UNDEF;
    ASSERT_EQ(API_OK, doStartUpload(0, &uploadedNode, filename1.data(), rootnode.get())) << "Cannot upload a test file";

    std::unique_ptr<MegaNode> n1(megaApi[0]->getNodeByHandle(uploadedNode));
    bool null_pointer = (n1.get() == NULL);
    ASSERT_FALSE(null_pointer) << "Cannot initialize test scenario (error: " << mApi[0].lastError << ")";


    // ___ Set invalid duration of a node ___

    gTestingInvalidArgs = true;

    ASSERT_EQ(API_EARGS, synchronousSetNodeDuration(0, n1.get(), -14)) << "Unexpected error setting invalid node duration";

    gTestingInvalidArgs = false;


    // ___ Set duration of a node ___

    ASSERT_EQ(API_OK, synchronousSetNodeDuration(0, n1.get(), 929734)) << "Cannot set node duration";


    megaApi[0]->log(2, "test postlog", __FILE__, __LINE__);

    n1.reset(megaApi[0]->getNodeByHandle(n1->getHandle()));
    ASSERT_EQ(929734, n1->getDuration()) << "Duration value does not match";


    // ___ Reset duration of a node ___

    ASSERT_EQ(API_OK, synchronousSetNodeDuration(0, n1.get(), -1)) << "Cannot reset node duration";

    n1.reset(megaApi[0]->getNodeByHandle(n1->getHandle()));
    ASSERT_EQ(-1, n1->getDuration()) << "Duration value does not match";

    // set several values that the requests will need to consolidate, some will be in the same batch
    megaApi[0]->setCustomNodeAttribute(n1.get(), "custom1", "value1");
    megaApi[0]->setCustomNodeAttribute(n1.get(), "custom1", "value12");
    megaApi[0]->setCustomNodeAttribute(n1.get(), "custom1", "value13");
    megaApi[0]->setCustomNodeAttribute(n1.get(), "custom2", "value21");
    WaitMillisec(100);
    megaApi[0]->setCustomNodeAttribute(n1.get(), "custom2", "value22");
    megaApi[0]->setCustomNodeAttribute(n1.get(), "custom2", "value23");
    megaApi[0]->setCustomNodeAttribute(n1.get(), "custom3", "value31");
    megaApi[0]->setCustomNodeAttribute(n1.get(), "custom3", "value32");
    megaApi[0]->setCustomNodeAttribute(n1.get(), "custom3", "value33");
    ASSERT_EQ(API_OK, doSetNodeDuration(0, n1.get(), 929734)) << "Cannot set node duration";
    n1.reset(megaApi[0]->getNodeByHandle(n1->getHandle()));

    ASSERT_STREQ("value13", n1->getCustomAttr("custom1"));
    ASSERT_STREQ("value23", n1->getCustomAttr("custom2"));
    ASSERT_STREQ("value33", n1->getCustomAttr("custom3"));


    // ___ Set invalid coordinates of a node (out of range) ___

    gTestingInvalidArgs = true;

    ASSERT_EQ(API_EARGS, synchronousSetNodeCoordinates(0, n1.get(), -1523421.8719987255814, +6349.54)) << "Unexpected error setting invalid node coordinates";


    // ___ Set invalid coordinates of a node (out of range) ___

    ASSERT_EQ(API_EARGS, synchronousSetNodeCoordinates(0, n1.get(), -160.8719987255814, +49.54)) << "Unexpected error setting invalid node coordinates";


    // ___ Set invalid coordinates of a node (out of range) ___

    ASSERT_EQ(API_EARGS, synchronousSetNodeCoordinates(0, n1.get(), MegaNode::INVALID_COORDINATE, +69.54)) << "Unexpected error trying to reset only one coordinate";

    gTestingInvalidArgs = false;

    // ___ Set coordinates of a node ___

    double lat = -51.8719987255814;
    double lon = +179.54;

    ASSERT_EQ(API_OK, synchronousSetNodeCoordinates(0, n1.get(), lat, lon)) << "Cannot set node coordinates";

    n1.reset(megaApi[0]->getNodeByHandle(n1->getHandle()));

    // do same conversions to lose the same precision
    int buf = int(((lat + 90) / 180) * 0xFFFFFF);
    double res = -90 + 180 * (double) buf / 0xFFFFFF;

    ASSERT_EQ(res, n1->getLatitude()) << "Latitude value does not match";

    buf = int((lon == 180) ? 0 : (lon + 180) / 360 * 0x01000000);
    res = -180 + 360 * (double) buf / 0x01000000;

    ASSERT_EQ(res, n1->getLongitude()) << "Longitude value does not match";


    // ___ Set coordinates of a node to origin (0,0) ___

    lon = 0;
    lat = 0;

    ASSERT_EQ(API_OK, synchronousSetNodeCoordinates(0, n1.get(), 0, 0)) << "Cannot set node coordinates";

    n1.reset(megaApi[0]->getNodeByHandle(n1->getHandle()));

    // do same conversions to lose the same precision
    buf = int(((lat + 90) / 180) * 0xFFFFFF);
    res = -90 + 180 * (double) buf / 0xFFFFFF;

    ASSERT_EQ(res, n1->getLatitude()) << "Latitude value does not match";
    ASSERT_EQ(lon, n1->getLongitude()) << "Longitude value does not match";


    // ___ Set coordinates of a node to border values (90,180) ___

    lat = 90;
    lon = 180;

    ASSERT_EQ(API_OK, synchronousSetNodeCoordinates(0, n1.get(), lat, lon)) << "Cannot set node coordinates";

    n1.reset(megaApi[0]->getNodeByHandle(n1->getHandle()));

    ASSERT_EQ(lat, n1->getLatitude()) << "Latitude value does not match";
    bool value_ok = ((n1->getLongitude() == lon) || (n1->getLongitude() == -lon));
    ASSERT_TRUE(value_ok) << "Longitude value does not match";


    // ___ Set coordinates of a node to border values (-90,-180) ___

    lat = -90;
    lon = -180;

    ASSERT_EQ(API_OK, synchronousSetNodeCoordinates(0, n1.get(), lat, lon)) << "Cannot set node coordinates";

    n1.reset(megaApi[0]->getNodeByHandle(n1->getHandle()));

    ASSERT_EQ(lat, n1->getLatitude()) << "Latitude value does not match";
    value_ok = ((n1->getLongitude() == lon) || (n1->getLongitude() == -lon));
    ASSERT_TRUE(value_ok) << "Longitude value does not match";


    // ___ Reset coordinates of a node ___

    lat = lon = MegaNode::INVALID_COORDINATE;

    synchronousSetNodeCoordinates(0, n1.get(), lat, lon);

    n1.reset(megaApi[0]->getNodeByHandle(n1->getHandle()));
    ASSERT_EQ(lat, n1->getLatitude()) << "Latitude value does not match";
    ASSERT_EQ(lon, n1->getLongitude()) << "Longitude value does not match";


    // ******************    also test shareable / unshareable versions:

    ASSERT_EQ(API_OK, synchronousGetSpecificAccountDetails(0, true, true, true)) << "Cannot get account details";

    // ___ set the coords  (shareable)
    lat = -51.8719987255814;
    lon = +179.54;
    ASSERT_EQ(API_OK, synchronousSetNodeCoordinates(0, n1.get(), lat, lon)) << "Cannot set node coordinates";

    // ___ get a link to the file node
    string nodelink = createPublicLink(0, n1.get(), 0, maxTimeout, mApi[0].accountDetails->getProLevel() == 0);

    // ___ import the link
    auto importHandle = importPublicLink(1, nodelink, std::unique_ptr<MegaNode>{megaApi[1]->getRootNode()}.get());
    std::unique_ptr<MegaNode> nimported{megaApi[1]->getNodeByHandle(importHandle)};

    ASSERT_TRUE(veryclose(lat, nimported->getLatitude())) << "Latitude " << n1->getLatitude() << " value does not match " << lat;
    ASSERT_TRUE(veryclose(lon, nimported->getLongitude())) << "Longitude " << n1->getLongitude() << " value does not match " << lon;

    // ___ remove the imported node, for a clean next test
    ASSERT_EQ(API_OK, synchronousRemove(1, nimported.get())) << "Cannot remove a node";


    // ___ again but unshareable this time - totally separate new node - set the coords  (unshareable)

    string filename2 = "a"+UPFILE;
    ASSERT_TRUE(createFile(filename2, false)) << "Couldn't create " << filename2;
    MegaHandle uploadedNodeHande = UNDEF;
    ASSERT_EQ(API_OK, doStartUpload(0, &uploadedNodeHande, filename2.data(), rootnode.get())) << "Cannot upload a test file";
    MegaNode *n2 = megaApi[0]->getNodeByHandle(uploadedNodeHande);
    ASSERT_NE(n2, ((void*)NULL)) << "Cannot initialize second node for scenario (error: " << mApi[0].lastError << ")";

    lat = -5 + -51.8719987255814;
    lon = -5 + +179.54;
    mApi[0].requestFlags[MegaRequest::TYPE_SET_ATTR_NODE] = false;
    megaApi[0]->setUnshareableNodeCoordinates(n2, lat, lon);
    waitForResponse(&mApi[0].requestFlags[MegaRequest::TYPE_SET_ATTR_NODE]);
    ASSERT_EQ(API_OK, mApi[0].lastError) << "Cannot set unshareable node coordinates (error: " << mApi[0].lastError << ")";

    // ___ confirm this user can read them
    MegaNode* selfread = megaApi[0]->getNodeByHandle(n2->getHandle());
    ASSERT_TRUE(veryclose(lat, selfread->getLatitude())) << "Latitude " << n2->getLatitude() << " value does not match " << lat;
    ASSERT_TRUE(veryclose(lon, selfread->getLongitude())) << "Longitude " << n2->getLongitude() << " value does not match " << lon;

    // ___ get a link to the file node
    string nodelink2 = createPublicLink(0, n2, 0, maxTimeout, mApi[0].accountDetails->getProLevel() == 0);

    // ___ import the link
    importHandle = importPublicLink(1, nodelink2, std::unique_ptr<MegaNode>{megaApi[1]->getRootNode()}.get());
    nimported = std::unique_ptr<MegaNode>{megaApi[1]->getNodeByHandle(importHandle)};

    // ___ confirm other user cannot read them
    lat = nimported->getLatitude();
    lon = nimported->getLongitude();
    ASSERT_EQ(MegaNode::INVALID_COORDINATE, lat) << "Latitude value does not match";
    ASSERT_EQ(MegaNode::INVALID_COORDINATE, lon) << "Longitude value does not match";

    // exercise all the cases for 'l' command:

    // delete existing link on node
    ASSERT_EQ(API_OK, doDisableExport(0, n2));

    // create on existing node, no link yet
    ASSERT_EQ(API_OK, doExportNode(0, n2));

    // create on existing node, with link already  (different command response)
    ASSERT_EQ(API_OK, doExportNode(0, n2));

    gTestingInvalidArgs = true;
    // create on non existent node
    ASSERT_EQ(API_EARGS, doExportNode(0, nullptr));
    gTestingInvalidArgs = false;

}


TEST_F(SdkTest, SdkTestExerciseOtherCommands)
{
    LOG_info << "___TEST SdkTestExerciseOtherCommands___";
    ASSERT_NO_FATAL_FAILURE(getAccountsForTest(2));

    /*bool HttpReqCommandPutFA::procresult(Result r)
    bool CommandGetFA::procresult(Result r)
    bool CommandAttachFA::procresult(Result r)
    bool CommandPutFileBackgroundURL::procresult(Result r)
    bool CommandPutNodes::procresult(Result r)
    bool CommandDelVersions::procresult(Result r)
    bool CommandKillSessions::procresult(Result r)
    bool CommandEnumerateQuotaItems::procresult(Result r)
    bool CommandPurchaseAddItem::procresult(Result r)
    bool CommandPurchaseCheckout::procresult(Result r)
    bool CommandPutMultipleUAVer::procresult(Result r)
    bool CommandPutUAVer::procresult(Result r)
    bool CommandDelUA::procresult(Result r)
    bool CommandSendDevCommand::procresult(Result r)
    bool CommandGetUserEmail::procresult(Result r)
    bool CommandGetMiscFlags::procresult(Result r)
    bool CommandQueryTransferQuota::procresult(Result r)
    bool CommandGetUserTransactions::procresult(Result r)
    bool CommandGetUserPurchases::procresult(Result r)
    bool CommandGetUserSessions::procresult(Result r)
    bool CommandSetMasterKey::procresult(Result r)
    bool CommandCreateEphemeralSession::procresult(Result r)
    bool CommandResumeEphemeralSession::procresult(Result r)
    bool CommandCancelSignup::procresult(Result r)
    bool CommandWhyAmIblocked::procresult(Result r)
    bool CommandSendSignupLink2::procresult(Result r)
    bool CommandConfirmSignupLink2::procresult(Result r)
    bool CommandSetKeyPair::procresult(Result r)
    bool CommandReportEvent::procresult(Result r)
    bool CommandSubmitPurchaseReceipt::procresult(Result r)
    bool CommandCreditCardStore::procresult(Result r)
    bool CommandCreditCardQuerySubscriptions::procresult(Result r)
    bool CommandCreditCardCancelSubscriptions::procresult(Result r)
    bool CommandCopySession::procresult(Result r)
    bool CommandGetPaymentMethods::procresult(Result r)
    bool CommandUserFeedbackStore::procresult(Result r)
    bool CommandSupportTicket::procresult(Result r)
    bool CommandCleanRubbishBin::procresult(Result r)
    bool CommandGetRecoveryLink::procresult(Result r)
    bool CommandQueryRecoveryLink::procresult(Result r)
    bool CommandGetPrivateKey::procresult(Result r)
    bool CommandConfirmRecoveryLink::procresult(Result r)
    bool CommandConfirmCancelLink::procresult(Result r)
    bool CommandResendVerificationEmail::procresult(Result r)
    bool CommandResetSmsVerifiedPhoneNumber::procresult(Result r)
    bool CommandValidatePassword::procresult(Result r)
    bool CommandGetEmailLink::procresult(Result r)
    bool CommandConfirmEmailLink::procresult(Result r)
    bool CommandGetVersion::procresult(Result r)
    bool CommandGetLocalSSLCertificate::procresult(Result r)
    bool CommandChatGrantAccess::procresult(Result r)
    bool CommandChatRemoveAccess::procresult(Result r)
    bool CommandChatTruncate::procresult(Result r)
    bool CommandChatSetTitle::procresult(Result r)
    bool CommandChatPresenceURL::procresult(Result r)
    bool CommandRegisterPushNotification::procresult(Result r)
    bool CommandArchiveChat::procresult(Result r)
    bool CommandSetChatRetentionTime::procresult(Result r)
    bool CommandRichLink::procresult(Result r)
    bool CommandChatLink::procresult(Result r)
    bool CommandChatLinkURL::procresult(Result r)
    bool CommandChatLinkClose::procresult(Result r)
    bool CommandChatLinkJoin::procresult(Result r)
    bool CommandGetMegaAchievements::procresult(Result r)
    bool CommandGetWelcomePDF::procresult(Result r)
    bool CommandMediaCodecs::procresult(Result r)
    bool CommandContactLinkCreate::procresult(Result r)
    bool CommandContactLinkQuery::procresult(Result r)
    bool CommandContactLinkDelete::procresult(Result r)
    bool CommandKeepMeAlive::procresult(Result r)
    bool CommandMultiFactorAuthSetup::procresult(Result r)
    bool CommandMultiFactorAuthCheck::procresult(Result r)
    bool CommandMultiFactorAuthDisable::procresult(Result r)
    bool CommandGetPSA::procresult(Result r)
    bool CommandSetLastAcknowledged::procresult(Result r)
    bool CommandSMSVerificationSend::procresult(Result r)
    bool CommandSMSVerificationCheck::procresult(Result r)
    bool CommandFolderLinkInfo::procresult(Result r)
    bool CommandBackupPut::procresult(Result r)
    bool CommandBackupPutHeartBeat::procresult(Result r)
    bool CommandBackupRemove::procresult(Result r)*/

}

/**
 * @brief TEST_F SdkTestResumeSession
 *
 * It creates a local cache, logs out of the current session and tries to resume it later.
 */
TEST_F(SdkTest, SdkTestResumeSession)
{
    LOG_info << "___TEST Resume session___";
    ASSERT_NO_FATAL_FAILURE(getAccountsForTest(2));

    unique_ptr<char[]> session(dumpSession());

    ASSERT_NO_FATAL_FAILURE( locallogout() );
    ASSERT_NO_FATAL_FAILURE( resumeSession(session.get()) );
    ASSERT_NO_FATAL_FAILURE( fetchnodes(0) );
}

/**
 * @brief TEST_F SdkTestNodeOperations
 *
 * It performs different operations with nodes, assuming the Cloud folder is empty at the beginning.
 *
 * - Create a new folder
 * - Rename a node
 * - Copy a node
 * - Get child nodes of given node
 * - Get child node by name
 * - Get node by path
 * - Get node by name
 * - Move a node
 * - Get parent node
 * - Move a node to Rubbish bin
 * - Remove a node
 */
TEST_F(SdkTest, SdkTestNodeOperations)
{
    LOG_info <<  "___TEST Node operations___";
    ASSERT_NO_FATAL_FAILURE(getAccountsForTest(2));

    // --- Create a new folder ---

    MegaNode *rootnode = megaApi[0]->getRootNode();
    char name1[64] = "New folder";

    auto nh = createFolder(0, name1, rootnode);
    ASSERT_NE(nh, UNDEF);

    // --- Rename a node ---

    MegaNode *n1 = megaApi[0]->getNodeByHandle(nh);
    strcpy(name1, "Folder renamed");

    ASSERT_EQ(API_OK, doRenameNode(0, n1, name1));

    // --- Copy a node ---

    MegaNode *n2;
    char name2[64] = "Folder copy";

    MegaHandle nodeCopiedHandle = UNDEF;
    ASSERT_EQ(API_OK, doCopyNode(0, &nodeCopiedHandle, n1, rootnode, name2)) << "Cannot create a copy of a node";
    n2 = megaApi[0]->getNodeByHandle(nodeCopiedHandle);


    // --- Get child nodes ---

    MegaNodeList *children;
    children = megaApi[0]->getChildren(rootnode);

    EXPECT_EQ(megaApi[0]->getNumChildren(rootnode), children->size()) << "Wrong number of child nodes";
    ASSERT_LE(2, children->size()) << "Wrong number of children nodes found";
    EXPECT_STREQ(name2, children->get(0)->getName()) << "Wrong name of child node"; // "Folder copy"
    EXPECT_STREQ(name1, children->get(1)->getName()) << "Wrong name of child node"; // "Folder rename"

    delete children;


    // --- Get child node by name ---

    MegaNode *n3;
    n3 = megaApi[0]->getChildNode(rootnode, name2);

    bool null_pointer = (n3 == NULL);
    EXPECT_FALSE(null_pointer) << "Child node by name not found";
//    ASSERT_EQ(n2->getHandle(), n3->getHandle());  This test may fail due to multiple nodes with the same name


    // --- Get node by path ---

    char path[128] = "/Folder copy";
    MegaNode *n4;
    n4 = megaApi[0]->getNodeByPath(path);

    null_pointer = (n4 == NULL);
    EXPECT_FALSE(null_pointer) << "Node by path not found";


    // --- Search for a node ---
    MegaNodeList *nlist;
    nlist = megaApi[0]->search(rootnode, "copy");

    ASSERT_EQ(1, nlist->size());
    EXPECT_EQ(n4->getHandle(), nlist->get(0)->getHandle()) << "Search node by pattern failed";

    delete nlist;


    // --- Move a node ---
    ASSERT_EQ(API_OK, doMoveNode(0, nullptr, n1, n2)) << "Cannot move node";


    // --- Get parent node ---

    MegaNode *n5;
    n5 = megaApi[0]->getParentNode(n1);

    ASSERT_EQ(n2->getHandle(), n5->getHandle()) << "Wrong parent node";


    // --- Send to Rubbish bin ---
    ASSERT_EQ(API_OK, doMoveNode(0, nullptr, n2, megaApi[0]->getRubbishNode())) << "Cannot move node to Rubbish bin";


    // --- Remove a node ---
    ASSERT_EQ(API_OK, synchronousRemove(0, n2)) << "Cannot remove a node";

    delete rootnode;
    delete n1;
    delete n2;
    delete n3;
    delete n4;
    delete n5;
}

/**
 * @brief TEST_F SdkTestTransfers
 *
 * It performs different operations related to transfers in both directions: up and down.
 *
 * - Starts an upload transfer and cancel it
 * - Starts an upload transfer, pause it, resume it and complete it
 * - Get node by fingerprint
 * - Get size of a node
 * - Download a file
 */
TEST_F(SdkTest, SdkTestTransfers)
{
    LOG_info << "___TEST Transfers___";
    ASSERT_NO_FATAL_FAILURE(getAccountsForTest(2));

    LOG_info << cwd();

    MegaNode *rootnode = megaApi[0]->getRootNode();
    string filename1 = UPFILE;
    ASSERT_TRUE(createFile(filename1)) << "Couldn't create " << filename1;


    // --- Cancel a transfer ---

    mApi[0].requestFlags[MegaRequest::TYPE_CANCEL_TRANSFERS] = false;
    megaApi[0]->startUpload(filename1.data(), rootnode);
    megaApi[0]->cancelTransfers(MegaTransfer::TYPE_UPLOAD);
    ASSERT_TRUE( waitForResponse(&mApi[0].requestFlags[MegaRequest::TYPE_CANCEL_TRANSFERS]) )
            << "Cancellation of transfers failed after " << maxTimeout << " seconds";
    EXPECT_EQ(API_OK, mApi[0].lastError) << "Transfer cancellation failed (error: " << mApi[0].lastError << ")";


    // --- Upload a file (part 1) ---

    TransferTracker tt(megaApi[0].get());
    megaApi[0]->startUpload(filename1.data(), rootnode, &tt);
    // do not wait yet for completion

    // --- Pause a transfer ---

    mApi[0].requestFlags[MegaRequest::TYPE_PAUSE_TRANSFERS] = false;
    megaApi[0]->pauseTransfers(true, MegaTransfer::TYPE_UPLOAD);
    ASSERT_TRUE( waitForResponse(&mApi[0].requestFlags[MegaRequest::TYPE_PAUSE_TRANSFERS]) )
            << "Pause of transfers failed after " << maxTimeout << " seconds";
    EXPECT_EQ(API_OK, mApi[0].lastError) << "Cannot pause transfer (error: " << mApi[0].lastError << ")";
    EXPECT_TRUE(megaApi[0]->areTransfersPaused(MegaTransfer::TYPE_UPLOAD)) << "Upload transfer not paused";


    // --- Resume a transfer ---

    mApi[0].requestFlags[MegaRequest::TYPE_PAUSE_TRANSFERS] = false;
    megaApi[0]->pauseTransfers(false, MegaTransfer::TYPE_UPLOAD);
    ASSERT_TRUE( waitForResponse(&mApi[0].requestFlags[MegaRequest::TYPE_PAUSE_TRANSFERS]) )
            << "Resumption of transfers after pause has failed after " << maxTimeout << " seconds";
    EXPECT_EQ(API_OK, mApi[0].lastError) << "Cannot resume transfer (error: " << mApi[0].lastError << ")";
    EXPECT_FALSE(megaApi[0]->areTransfersPaused(MegaTransfer::TYPE_UPLOAD)) << "Upload transfer not resumed";


    // --- Upload a file (part 2) ---

    ASSERT_EQ(API_OK,tt.waitForResult()) << "Cannot upload file (error: " << mApi[0].lastError << ")";

    MegaNode *n1 = megaApi[0]->getNodeByHandle(tt.resultNodeHandle);
    bool null_pointer = (n1 == NULL);

    ASSERT_FALSE(null_pointer) << "Cannot upload file (error: " << mApi[0].lastError << ")";
    ASSERT_STREQ(filename1.data(), n1->getName()) << "Uploaded file with wrong name (error: " << mApi[0].lastError << ")";


    ASSERT_EQ(API_OK, doSetFileVersionsOption(0, false));  // false = not disabled

    // Upload a file over an existing one to make a version
    {
        ofstream f(filename1);
        f << "edited";
    }

    ASSERT_EQ(API_OK, doStartUpload(0, nullptr, filename1.c_str(), rootnode));

    // Upload a file over an existing one to make a version
    {
        ofstream f(filename1);
        f << "edited2";
    }

    ASSERT_EQ(API_OK, doStartUpload(0, nullptr, filename1.c_str(), rootnode));

    // copy a node with versions to a new name (exercises the multi node putndoes_result)
    MegaNode* nodeToCopy1 = megaApi[0]->getNodeByPath(("/" + filename1).c_str());
    ASSERT_EQ(API_OK, doCopyNode(0, nullptr, nodeToCopy1, rootnode, "some_other_name"));

    // put original filename1 back
    fs::remove(filename1);
    ASSERT_TRUE(createFile(filename1)) << "Couldn't create " << filename1;
    ASSERT_EQ(API_OK, doStartUpload(0, nullptr, filename1.c_str(), rootnode));
    n1 = megaApi[0]->getNodeByPath(("/" + filename1).c_str());

    // --- Get node by fingerprint (needs to be a file, not a folder) ---

    std::unique_ptr<char[]> fingerprint{megaApi[0]->getFingerprint(n1)};
    MegaNode *n2 = megaApi[0]->getNodeByFingerprint(fingerprint.get());

    null_pointer = (n2 == NULL);
    EXPECT_FALSE(null_pointer) << "Node by fingerprint not found";
//    ASSERT_EQ(n2->getHandle(), n4->getHandle());  This test may fail due to multiple nodes with the same name

    // --- Get the size of a file ---

    int64_t filesize = getFilesize(filename1);
    int64_t nodesize = megaApi[0]->getSize(n2);
    EXPECT_EQ(filesize, nodesize) << "Wrong size of uploaded file";


    // --- Download a file ---

    string filename2 = DOTSLASH + DOWNFILE;

    mApi[0].transferFlags[MegaTransfer::TYPE_DOWNLOAD] = false;
    megaApi[0]->startDownload(n2, filename2.c_str());
    ASSERT_TRUE( waitForResponse(&mApi[0].transferFlags[MegaTransfer::TYPE_DOWNLOAD], 600) )
            << "Download transfer failed after " << maxTimeout << " seconds";
    ASSERT_EQ(API_OK, mApi[0].lastError) << "Cannot download the file (error: " << mApi[0].lastError << ")";

    MegaNode *n3 = megaApi[0]->getNodeByHandle(n2->getHandle());
    null_pointer = (n3 == NULL);

    ASSERT_FALSE(null_pointer) << "Cannot download node";
    ASSERT_EQ(n2->getHandle(), n3->getHandle()) << "Cannot download node (error: " << mApi[0].lastError << ")";


    // --- Upload a 0-bytes file ---

    string filename3 = EMPTYFILE;
    FILE *fp = fopen(filename3.c_str(), "w");
    fclose(fp);

    MegaHandle uploadedNodeHande = UNDEF;
    ASSERT_EQ(API_OK, doStartUpload(0, &uploadedNodeHande, filename3.c_str(), rootnode)) << "Cannot upload a test file";

    MegaNode *n4 = megaApi[0]->getNodeByHandle(uploadedNodeHande);
    null_pointer = (n4 == NULL);

    ASSERT_FALSE(null_pointer) << "Cannot upload file (error: " << mApi[0].lastError << ")";
    ASSERT_STREQ(filename3.data(), n4->getName()) << "Uploaded file with wrong name (error: " << mApi[0].lastError << ")";


    // --- Download a 0-byte file ---

    filename3 = DOTSLASH +  EMPTYFILE;

    mApi[0].transferFlags[MegaTransfer::TYPE_DOWNLOAD] = false;
    megaApi[0]->startDownload(n4, filename3.c_str());
    ASSERT_TRUE( waitForResponse(&mApi[0].transferFlags[MegaTransfer::TYPE_DOWNLOAD], 600) )
            << "Download 0-byte file failed after " << maxTimeout << " seconds";
    ASSERT_EQ(API_OK, mApi[0].lastError) << "Cannot download the file (error: " << mApi[0].lastError << ")";

    MegaNode *n5 = megaApi[0]->getNodeByHandle(n4->getHandle());
    null_pointer = (n5 == NULL);

    ASSERT_FALSE(null_pointer) << "Cannot download node";
    ASSERT_EQ(n4->getHandle(), n5->getHandle()) << "Cannot download node (error: " << mApi[0].lastError << ")";


    delete rootnode;
    delete n1;
    delete n2;
    delete n3;
    delete n4;
    delete n5;
}

/**
 * @brief TEST_F SdkTestContacts
 *
 * Creates an auxiliar 'MegaApi' object to interact with the main MEGA account.
 *
 * - Invite a contact
 * = Ignore the invitation
 * - Delete the invitation
 *
 * - Invite a contact
 * = Deny the invitation
 *
 * - Invite a contact
 * = Accept the invitation
 *
 * - Modify firstname
 * = Check firstname of a contact
 * = Set master key as exported
 * = Get preferred language
 * - Load avatar
 * = Check avatar of a contact
 * - Delete avatar
 * = Check non-existing avatar of a contact
 *
 * - Remove contact
 *
 * TODO:
 * - Invite a contact not registered in MEGA yet (requires validation of account)
 * - Remind an existing invitation (requires 2 weeks wait)
 */
TEST_F(SdkTest, SdkTestContacts)
{
    LOG_info << "___TEST Contacts___";
    ASSERT_NO_FATAL_FAILURE(getAccountsForTest(2));


    // --- Check my email and the email of the contact ---

    EXPECT_STRCASEEQ(mApi[0].email.data(), std::unique_ptr<char[]>{megaApi[0]->getMyEmail()}.get());
    EXPECT_STRCASEEQ(mApi[1].email.data(), std::unique_ptr<char[]>{megaApi[1]->getMyEmail()}.get());


    // --- Send a new contact request ---

    string message = "Hi contact. This is a testing message";

    mApi[0].contactRequestUpdated = mApi[1].contactRequestUpdated = false;
    ASSERT_NO_FATAL_FAILURE( inviteContact(0, mApi[1].email, message, MegaContactRequest::INVITE_ACTION_ADD) );
    // if there were too many invitations within a short period of time, the invitation can be rejected by
    // the API with `API_EOVERQUOTA = -17` as counter spamming meassure (+500 invites in the last 50 days)


    // --- Check the sent contact request ---

    ASSERT_TRUE( waitForResponse(&mApi[0].contactRequestUpdated) )   // at the source side (main account)
            << "Contact request update not received after " << maxTimeout << " seconds";

    ASSERT_NO_FATAL_FAILURE( getContactRequest(0, true) );

    ASSERT_STREQ(message.data(), mApi[0].cr->getSourceMessage()) << "Message sent is corrupted";
    ASSERT_STRCASEEQ(mApi[0].email.data(), mApi[0].cr->getSourceEmail()) << "Wrong source email";
    ASSERT_STRCASEEQ(mApi[1].email.data(), mApi[0].cr->getTargetEmail()) << "Wrong target email";
    ASSERT_EQ(MegaContactRequest::STATUS_UNRESOLVED, mApi[0].cr->getStatus()) << "Wrong contact request status";
    ASSERT_TRUE(mApi[0].cr->isOutgoing()) << "Wrong direction of the contact request";

    mApi[0].cr.reset();


    // --- Check received contact request ---

    ASSERT_TRUE( waitForResponse(&mApi[1].contactRequestUpdated) )   // at the target side (auxiliar account)
            << "Contact request update not received after " << maxTimeout << " seconds";

    ASSERT_NO_FATAL_FAILURE( getContactRequest(1, false) );

    // There isn't message when a user invites the same user too many times, to avoid spamming
    if (mApi[1].cr->getSourceMessage())
    {
        ASSERT_STREQ(message.data(), mApi[1].cr->getSourceMessage()) << "Message received is corrupted";
    }
    ASSERT_STRCASEEQ(mApi[0].email.data(), mApi[1].cr->getSourceEmail()) << "Wrong source email";
    ASSERT_STREQ(NULL, mApi[1].cr->getTargetEmail()) << "Wrong target email";    // NULL according to MegaApi documentation
    ASSERT_EQ(MegaContactRequest::STATUS_UNRESOLVED, mApi[1].cr->getStatus()) << "Wrong contact request status";
    ASSERT_FALSE(mApi[1].cr->isOutgoing()) << "Wrong direction of the contact request";

    mApi[1].cr.reset();


    // --- Ignore received contact request ---

    ASSERT_NO_FATAL_FAILURE( getContactRequest(1, false) );

    mApi[1].contactRequestUpdated = false;
    ASSERT_NO_FATAL_FAILURE( replyContact(mApi[1].cr.get(), MegaContactRequest::REPLY_ACTION_IGNORE) );
    ASSERT_TRUE( waitForResponse(&mApi[1].contactRequestUpdated) )   // at the target side (auxiliar account)
            << "Contact request update not received after " << maxTimeout << " seconds";

    // Ignoring a PCR does not generate actionpackets for the account sending the invitation

    mApi[1].cr.reset();

    ASSERT_NO_FATAL_FAILURE( getContactRequest(1, false, 0) );
    mApi[1].cr.reset();


    // --- Cancel the invitation ---

    message = "I don't wanna be your contact anymore";

    mApi[0].contactRequestUpdated = false;
    ASSERT_NO_FATAL_FAILURE( inviteContact(0, mApi[1].email, message, MegaContactRequest::INVITE_ACTION_DELETE) );
    ASSERT_TRUE( waitForResponse(&mApi[0].contactRequestUpdated) )   // at the target side (auxiliar account), where the deletion is checked
            << "Contact request update not received after " << maxTimeout << " seconds";

    ASSERT_NO_FATAL_FAILURE( getContactRequest(0, true, 0) );
    mApi[0].cr.reset();


    // --- Remind a contact invitation (cannot until 2 weeks after invitation/last reminder) ---

//    mApi[1].contactRequestUpdated = false;
//    megaApi->inviteContact(mApi[1].email.data(), message.data(), MegaContactRequest::INVITE_ACTION_REMIND);
//    waitForResponse(&mApi[1].contactRequestUpdated, 0);    // only at auxiliar account, where the deletion is checked

//    ASSERT_TRUE(mApi[1].contactRequestUpdated) << "Contact invitation reminder not received after " << timeout  << " seconds";


    // --- Invite a new contact (again) ---

    mApi[1].contactRequestUpdated = false;
    ASSERT_NO_FATAL_FAILURE( inviteContact(0, mApi[1].email, message, MegaContactRequest::INVITE_ACTION_ADD) );
    ASSERT_TRUE( waitForResponse(&mApi[1].contactRequestUpdated) )   // at the target side (auxiliar account)
            << "Contact request creation not received after " << maxTimeout << " seconds";


    // --- Deny a contact invitation ---

    ASSERT_NO_FATAL_FAILURE( getContactRequest(1, false) );

    mApi[0].contactRequestUpdated = mApi[1].contactRequestUpdated = false;
    ASSERT_NO_FATAL_FAILURE( replyContact(mApi[1].cr.get(), MegaContactRequest::REPLY_ACTION_DENY) );
    ASSERT_TRUE( waitForResponse(&mApi[1].contactRequestUpdated) )   // at the target side (auxiliar account)
            << "Contact request creation not received after " << maxTimeout << " seconds";
    ASSERT_TRUE( waitForResponse(&mApi[0].contactRequestUpdated) )   // at the source side (main account)
            << "Contact request creation not received after " << maxTimeout << " seconds";

    mApi[1].cr.reset();

    ASSERT_NO_FATAL_FAILURE( getContactRequest(0, true, 0) );
    mApi[0].cr.reset();

    ASSERT_NO_FATAL_FAILURE( getContactRequest(1, false, 0) );
    mApi[1].cr.reset();


    // --- Invite a new contact (again) ---

    mApi[1].contactRequestUpdated = false;
    ASSERT_NO_FATAL_FAILURE( inviteContact(0, mApi[1].email, message, MegaContactRequest::INVITE_ACTION_ADD) );
    ASSERT_TRUE( waitForResponse(&mApi[1].contactRequestUpdated) )   // at the target side (auxiliar account)
            << "Contact request creation not received after " << maxTimeout << " seconds";


    // --- Accept a contact invitation ---

    ASSERT_NO_FATAL_FAILURE( getContactRequest(1, false) );

    mApi[0].contactRequestUpdated = mApi[1].contactRequestUpdated = false;
    ASSERT_NO_FATAL_FAILURE( replyContact(mApi[1].cr.get(), MegaContactRequest::REPLY_ACTION_ACCEPT) );
    ASSERT_TRUE( waitForResponse(&mApi[0].contactRequestUpdated) )   // at the target side (main account)
            << "Contact request creation not received after " << maxTimeout << " seconds";
    ASSERT_TRUE( waitForResponse(&mApi[1].contactRequestUpdated) )   // at the target side (auxiliar account)
            << "Contact request creation not received after " << maxTimeout << " seconds";

    mApi[1].cr.reset();

    ASSERT_NO_FATAL_FAILURE( getContactRequest(0, true, 0) );
    mApi[0].cr.reset();

    ASSERT_NO_FATAL_FAILURE( getContactRequest(1, false, 0) );
    mApi[1].cr.reset();


    // --- Modify firstname ---

    string firstname = "My firstname";

    mApi[1].userUpdated = false;
    ASSERT_NO_FATAL_FAILURE( setUserAttribute(MegaApi::USER_ATTR_FIRSTNAME, firstname));
    ASSERT_TRUE( waitForResponse(&mApi[1].userUpdated) )   // at the target side (auxiliar account)
            << "User attribute update not received after " << maxTimeout << " seconds";


    // --- Check firstname of a contact

    MegaUser *u = megaApi[0]->getMyUser();

    bool null_pointer = (u == NULL);
    ASSERT_FALSE(null_pointer) << "Cannot find the MegaUser for email: " << mApi[0].email;

    ASSERT_NO_FATAL_FAILURE( getUserAttribute(u, MegaApi::USER_ATTR_FIRSTNAME));
    ASSERT_EQ( firstname, attributeValue) << "Firstname is wrong";

    delete u;


    // --- Set master key already as exported

    u = megaApi[0]->getMyUser();

    mApi[0].requestFlags[MegaRequest::TYPE_SET_ATTR_USER] = false;
    megaApi[0]->masterKeyExported();
    ASSERT_TRUE( waitForResponse(&mApi[0].requestFlags[MegaRequest::TYPE_SET_ATTR_USER]) );

    ASSERT_NO_FATAL_FAILURE( getUserAttribute(u, MegaApi::USER_ATTR_PWD_REMINDER, maxTimeout, 0));
    string pwdReminder = attributeValue;
    size_t offset = pwdReminder.find(':');
    offset = pwdReminder.find(':', offset+1);
    ASSERT_EQ( pwdReminder.at(offset+1), '1' ) << "Password reminder attribute not updated";

    delete u;


    // --- Get language preference

    u = megaApi[0]->getMyUser();

    string langCode = "es";
    ASSERT_NO_FATAL_FAILURE( setUserAttribute(MegaApi::USER_ATTR_LANGUAGE, langCode));
    ASSERT_NO_FATAL_FAILURE( getUserAttribute(u, MegaApi::USER_ATTR_LANGUAGE, maxTimeout, 0));
    string language = attributeValue;
    ASSERT_TRUE(!strcmp(langCode.c_str(), language.c_str())) << "Language code is wrong";

    delete u;


    // --- Load avatar ---

    ASSERT_TRUE(fileexists(AVATARSRC)) <<  "File " +AVATARSRC+ " is needed in folder " << cwd();

    mApi[1].userUpdated = false;
    ASSERT_NO_FATAL_FAILURE( setUserAttribute(MegaApi::USER_ATTR_AVATAR, AVATARSRC));
    ASSERT_TRUE( waitForResponse(&mApi[1].userUpdated) )   // at the target side (auxiliar account)
            << "User attribute update not received after " << maxTimeout << " seconds";


    // --- Get avatar of a contact ---

    u = megaApi[0]->getMyUser();

    null_pointer = (u == NULL);
    ASSERT_FALSE(null_pointer) << "Cannot find the MegaUser for email: " << mApi[0].email;

    attributeValue = "";

    ASSERT_NO_FATAL_FAILURE( getUserAttribute(u, MegaApi::USER_ATTR_AVATAR));
    ASSERT_STREQ( "Avatar changed", attributeValue.data()) << "Failed to change avatar";

    int64_t filesizeSrc = getFilesize(AVATARSRC);
    int64_t filesizeDst = getFilesize(AVATARDST);
    ASSERT_EQ(filesizeDst, filesizeSrc) << "Received avatar differs from uploaded avatar";

    delete u;


    // --- Delete avatar ---

    mApi[1].userUpdated = false;
    ASSERT_NO_FATAL_FAILURE( setUserAttribute(MegaApi::USER_ATTR_AVATAR, ""));
    ASSERT_TRUE( waitForResponse(&mApi[1].userUpdated) )   // at the target side (auxiliar account)
            << "User attribute update not received after " << maxTimeout << " seconds";


    // --- Get non-existing avatar of a contact ---

    u = megaApi[0]->getMyUser();

    null_pointer = (u == NULL);
    ASSERT_FALSE(null_pointer) << "Cannot find the MegaUser for email: " << mApi[0].email;

    attributeValue = "";

    ASSERT_NO_FATAL_FAILURE( getUserAttribute(u, MegaApi::USER_ATTR_AVATAR));
    ASSERT_STREQ("Avatar not found", attributeValue.data()) << "Failed to remove avatar";

    delete u;


    // --- Delete an existing contact ---

    mApi[0].userUpdated = false;
    ASSERT_NO_FATAL_FAILURE( removeContact(mApi[1].email) );
    ASSERT_TRUE( waitForResponse(&mApi[0].userUpdated) )   // at the target side (main account)
            << "User attribute update not received after " << maxTimeout << " seconds";

    u = megaApi[0]->getContact(mApi[1].email.data());
    null_pointer = (u == NULL);

    ASSERT_FALSE(null_pointer) << "Cannot find the MegaUser for email: " << mApi[1].email;
    ASSERT_EQ(MegaUser::VISIBILITY_HIDDEN, u->getVisibility()) << "New contact is still visible";

    delete u;
}

bool SdkTest::checkAlert(int apiIndex, const string& title, const string& path)
{
    bool ok = false;
    for (int i = 0; !ok && i < 10; ++i)
    {

        MegaUserAlertList* list = mApi[apiIndex].megaApi->getUserAlerts();
        if (list->size() > 0)
        {
            MegaUserAlert* a = list->get(list->size() - 1);
            ok = title == a->getTitle() && path == a->getPath() && !ISUNDEF(a->getNodeHandle());

            if (!ok && i == 9)
            {
                EXPECT_STREQ(title.c_str(), a->getTitle());
                EXPECT_STREQ(path.c_str(), a->getPath());
                EXPECT_NE(a->getNodeHandle(), UNDEF);
            }
        }
        delete list;

        if (!ok)
        {
            LOG_info << "Waiting some more for the alert";
            WaitMillisec(USERALERT_ARRIVAL_MILLISEC);
        }
    }
    return ok;
}

bool SdkTest::checkAlert(int apiIndex, const string& title, handle h, int n)
{
    bool ok = false;
    for (int i = 0; !ok && i < 10; ++i)
    {

        MegaUserAlertList* list = megaApi[apiIndex]->getUserAlerts();
        if (list->size() > 0)
        {
            MegaUserAlert* a = list->get(list->size() - 1);
            ok = title == a->getTitle() && a->getNodeHandle() == h && a->getNumber(0) == n;

            if (!ok && i == 9)
            {
                EXPECT_STREQ(a->getTitle(), title.c_str());
                EXPECT_EQ(a->getNodeHandle(), h);
                EXPECT_EQ(a->getNumber(0), n); // 0 for number of folders
            }
        }
        delete list;

        if (!ok)
        {
            LOG_info << "Waiting some more for the alert";
            WaitMillisec(USERALERT_ARRIVAL_MILLISEC);
        }
    }
    return ok;
}

/**
 * @brief TEST_F SdkTestShares
 *
 * Initialize a test scenario by:
 *
 * - Creating/uploading some folders/files to share
 * - Creating a new contact to share to
 *
 * Performs different operations related to sharing:
 *
 * - Share a folder with an existing contact
 * - Check the correctness of the outgoing share
 * - Check the reception and correctness of the incoming share
 * - Move a shared file (not owned) to Rubbish bin
 * - Modify the access level
 * - Revoke the access to the share
 * - Share a folder with a non registered email
 * - Check the correctness of the pending outgoing share
 * - Create a file public link
 * - Import a file public link
 * - Get a node from a file public link
 * - Remove a public link
 * - Create a folder public link
 */
TEST_F(SdkTest, SdkTestShares)
{
    LOG_info << "___TEST Shares___";
    ASSERT_NO_FATAL_FAILURE(getAccountsForTest(2));

    MegaShareList *sl;
    MegaShare *s;
    MegaNodeList *nl;
    MegaNode *n;
    MegaNode *n1;

    // Initialize a test scenario : create some folders/files to share

    // Create some nodes to share
    //  |--Shared-folder
    //    |--subfolder
    //      |--file.txt
    //    |--file.txt

    std::unique_ptr<MegaNode> rootnode{megaApi[0]->getRootNode()};
    char foldername1[64] = "Shared-folder";
    MegaHandle hfolder1 = createFolder(0, foldername1, rootnode.get());
    ASSERT_NE(hfolder1, UNDEF);

    n1 = megaApi[0]->getNodeByHandle(hfolder1);
    ASSERT_NE(n1, nullptr);

    char foldername2[64] = "subfolder";
    MegaHandle hfolder2 = createFolder(0, foldername2, std::unique_ptr<MegaNode>{megaApi[0]->getNodeByHandle(hfolder1)}.get());
    ASSERT_NE(hfolder2, UNDEF);

    MegaHandle hfile1 = UNDEF;

    // not a large file since don't need to test transfers here
    ASSERT_TRUE(createFile(PUBLICFILE.data(), false)) << "Couldn't create " << PUBLICFILE.data();

    ASSERT_EQ(API_OK,doStartUpload(0, &hfile1, PUBLICFILE.data(), std::unique_ptr<MegaNode>{megaApi[0]->getNodeByHandle(hfolder1)}.get())) << "Cannot upload a test file";

    MegaHandle hfile2 = UNDEF;
    ASSERT_EQ(API_OK,doStartUpload(0, &hfile2, PUBLICFILE.data(), std::unique_ptr<MegaNode>{megaApi[0]->getNodeByHandle(hfolder2)}.get())) << "Cannot upload a second test file";


    // --- Download authorized node from another account ---

    MegaNode *nNoAuth = megaApi[0]->getNodeByHandle(hfile1);

    int transferError = doStartDownload(1, nNoAuth, "unauthorized_node");

    bool hasFailed = (transferError != API_OK);
    ASSERT_TRUE(hasFailed) << "Download of node without authorization successful! (it should fail): " << transferError;

    MegaNode *nAuth = megaApi[0]->authorizeNode(nNoAuth);

    // make sure target download file doesn't already exist:
    deleteFile("authorized_node");

    transferError = doStartDownload(1, nAuth, "authorized_node");
    ASSERT_EQ(API_OK, transferError) << "Cannot download authorized node (error: " << mApi[1].lastError << ")";

    delete nNoAuth;
    delete nAuth;

    // Initialize a test scenario: create a new contact to share to

    string message = "Hi contact. Let's share some stuff";

    mApi[1].contactRequestUpdated = false;
    ASSERT_NO_FATAL_FAILURE( inviteContact(0, mApi[1].email, message, MegaContactRequest::INVITE_ACTION_ADD) );
    ASSERT_TRUE( waitForResponse(&mApi[1].contactRequestUpdated) )   // at the target side (auxiliar account)
            << "Contact request creation not received after " << maxTimeout << " seconds";


    ASSERT_NO_FATAL_FAILURE( getContactRequest(1, false) );

    mApi[0].contactRequestUpdated = mApi[1].contactRequestUpdated = false;
    ASSERT_NO_FATAL_FAILURE( replyContact(mApi[1].cr.get(), MegaContactRequest::REPLY_ACTION_ACCEPT) );
    ASSERT_TRUE( waitForResponse(&mApi[1].contactRequestUpdated) )   // at the target side (auxiliar account)
            << "Contact request creation not received after " << maxTimeout << " seconds";
    ASSERT_TRUE( waitForResponse(&mApi[0].contactRequestUpdated) )   // at the source side (main account)
            << "Contact request creation not received after " << maxTimeout << " seconds";

    mApi[1].cr.reset();


    // --- Create a new outgoing share ---

    mApi[0].nodeUpdated = mApi[1].nodeUpdated = false;
    ASSERT_NO_FATAL_FAILURE( shareFolder(n1, mApi[1].email.data(), MegaShare::ACCESS_FULL) );
    ASSERT_TRUE( waitForResponse(&mApi[0].nodeUpdated) )   // at the target side (main account)
            << "Node update not received after " << maxTimeout << " seconds";
    ASSERT_TRUE( waitForResponse(&mApi[1].nodeUpdated) )   // at the target side (auxiliar account)
            << "Node update not received after " << maxTimeout << " seconds";


    // --- Check the outgoing share ---

    sl = megaApi[0]->getOutShares();
    ASSERT_EQ(1, sl->size()) << "Outgoing share failed";
    s = sl->get(0);

    n1 = megaApi[0]->getNodeByHandle(hfolder1);    // get an updated version of the node

    ASSERT_EQ(MegaShare::ACCESS_FULL, s->getAccess()) << "Wrong access level of outgoing share";
    ASSERT_EQ(hfolder1, s->getNodeHandle()) << "Wrong node handle of outgoing share";
    ASSERT_STREQ(mApi[1].email.data(), s->getUser()) << "Wrong email address of outgoing share";
    ASSERT_TRUE(n1->isShared()) << "Wrong sharing information at outgoing share";
    ASSERT_TRUE(n1->isOutShare()) << "Wrong sharing information at outgoing share";

    delete sl;


    // --- Check the incoming share ---

    sl = megaApi[1]->getInSharesList();
    ASSERT_EQ(1, sl->size()) << "Incoming share not received in auxiliar account";

    nl = megaApi[1]->getInShares(megaApi[1]->getContact(mApi[0].email.data()));
    ASSERT_EQ(1, nl->size()) << "Incoming share not received in auxiliar account";
    n = nl->get(0);

    ASSERT_EQ(hfolder1, n->getHandle()) << "Wrong node handle of incoming share";
    ASSERT_STREQ(foldername1, n->getName()) << "Wrong folder name of incoming share";
    ASSERT_EQ(API_OK, megaApi[1]->checkAccess(n, MegaShare::ACCESS_FULL).getErrorCode()) << "Wrong access level of incoming share";
    ASSERT_TRUE(n->isInShare()) << "Wrong sharing information at incoming share";
    ASSERT_TRUE(n->isShared()) << "Wrong sharing information at incoming share";

    // --- Move shared file (not owned) to Rubbish bin ---
    MegaHandle movedNodeHandle = UNDEF;
    ASSERT_EQ(API_OK, doMoveNode(1, &movedNodeHandle, megaApi[0]->getNodeByHandle(hfile2), megaApi[1]->getRubbishNode())) << "Moving shared file (not owned) to Rubbish bin failed";

    // --- Test that file in Rubbish bin can be restored ---
    MegaNode* nodeMovedFile = megaApi[1]->getNodeByHandle(movedNodeHandle);  // Different handle! the node must have been copied due to differing accounts
    ASSERT_EQ(nodeMovedFile->getRestoreHandle(), hfolder2) << "Incorrect restore handle for file in Rubbish Bin";

    delete nl;

    // check the corresponding user alert
    ASSERT_TRUE(checkAlert(1, "New shared folder from " + mApi[0].email, mApi[0].email + ":Shared-folder"));

    // add a folder under the share
    char foldernameA[64] = "dummyname1";
    char foldernameB[64] = "dummyname2";

    ASSERT_NE(createFolder(0, foldernameA, std::unique_ptr<MegaNode>{megaApi[0]->getNodeByHandle(hfolder2)}.get()), UNDEF);
    ASSERT_NE(createFolder(0, foldernameB, std::unique_ptr<MegaNode>{megaApi[0]->getNodeByHandle(hfolder2)}.get()), UNDEF);

    // check the corresponding user alert
    ASSERT_TRUE(checkAlert(1, mApi[0].email + " added 2 folders", std::unique_ptr<MegaNode>{megaApi[0]->getNodeByHandle(hfolder2)}->getHandle(), 2));

    // --- Modify the access level of an outgoing share ---

    mApi[0].nodeUpdated = mApi[1].nodeUpdated = false;
    ASSERT_NO_FATAL_FAILURE( shareFolder(megaApi[0]->getNodeByHandle(hfolder1), mApi[1].email.data(), MegaShare::ACCESS_READWRITE) );
    ASSERT_TRUE( waitForResponse(&mApi[0].nodeUpdated) )   // at the target side (main account)
            << "Node update not received after " << maxTimeout << " seconds";
    ASSERT_TRUE( waitForResponse(&mApi[1].nodeUpdated) )   // at the target side (auxiliar account)
            << "Node update not received after " << maxTimeout << " seconds";

    nl = megaApi[1]->getInShares(megaApi[1]->getContact(mApi[0].email.data()));
    ASSERT_EQ(1, nl->size()) << "Incoming share not received in auxiliar account";
    n = nl->get(0);

    ASSERT_EQ(API_OK, megaApi[1]->checkAccess(n, MegaShare::ACCESS_READWRITE).getErrorCode()) << "Wrong access level of incoming share";

    delete nl;


    // --- Revoke access to an outgoing share ---

    mApi[0].nodeUpdated = mApi[1].nodeUpdated = false;
    ASSERT_NO_FATAL_FAILURE( shareFolder(n1, mApi[1].email.data(), MegaShare::ACCESS_UNKNOWN) );
    ASSERT_TRUE( waitForResponse(&mApi[0].nodeUpdated) )   // at the target side (main account)
            << "Node update not received after " << maxTimeout << " seconds";
    ASSERT_TRUE( waitForResponse(&mApi[1].nodeUpdated) )   // at the target side (auxiliar account)
            << "Node update not received after " << maxTimeout << " seconds";

    delete sl;
    sl = megaApi[0]->getOutShares();
    ASSERT_EQ(0, sl->size()) << "Outgoing share revocation failed";
    delete sl;

    nl = megaApi[1]->getInShares(megaApi[1]->getContact(mApi[0].email.data()));
    ASSERT_EQ(0, nl->size()) << "Incoming share revocation failed";
    delete nl;

    // check the corresponding user alert
    {
        MegaUserAlertList* list = megaApi[1]->getUserAlerts();
        ASSERT_TRUE(list->size() > 0);
        MegaUserAlert* a = list->get(list->size() - 1);
        ASSERT_STREQ(a->getTitle(), ("Access to folders shared by " + mApi[0].email + " was removed").c_str());
        ASSERT_STREQ(a->getPath(), (mApi[0].email + ":Shared-folder").c_str());
        ASSERT_NE(a->getNodeHandle(), UNDEF);
        delete list;
    }

    // --- Get pending outgoing shares ---

    char emailfake[64];
    srand(unsigned(time(NULL)));
    sprintf(emailfake, "%d@nonexistingdomain.com", rand()%1000000);
    // carefull, antispam rejects too many tries without response for the same address

    n = megaApi[0]->getNodeByHandle(hfolder2);

    mApi[0].contactRequestUpdated = false;
    mApi[0].nodeUpdated = false;
    ASSERT_NO_FATAL_FAILURE( shareFolder(n, emailfake, MegaShare::ACCESS_FULL) );
    ASSERT_TRUE( waitForResponse(&mApi[0].nodeUpdated) )   // at the target side (main account)
            << "Node update not received after " << maxTimeout << " seconds";
    ASSERT_TRUE( waitForResponse(&mApi[0].contactRequestUpdated) )   // at the target side (main account)
            << "Contact request update not received after " << maxTimeout << " seconds";

    sl = megaApi[0]->getPendingOutShares(n);   delete n;
    ASSERT_EQ(1, sl->size()) << "Pending outgoing share failed";
    s = sl->get(0);
    n = megaApi[0]->getNodeByHandle(s->getNodeHandle());

//    ASSERT_STREQ(emailfake, s->getUser()) << "Wrong email address of outgoing share"; User is not created yet
    ASSERT_FALSE(n->isShared()) << "Node is already shared, must be pending";
    ASSERT_FALSE(n->isOutShare()) << "Node is already shared, must be pending";
    ASSERT_FALSE(n->isInShare()) << "Node is already shared, must be pending";

    delete sl;
    delete n;


    // --- Create a file public link ---

    ASSERT_EQ(API_OK, synchronousGetSpecificAccountDetails(0, true, true, true)) << "Cannot get account details";

    std::unique_ptr<MegaNode> nfile1{megaApi[0]->getNodeByHandle(hfile1)};

    string nodelink3 = createPublicLink(0, nfile1.get(), 0, maxTimeout, mApi[0].accountDetails->getProLevel() == 0);
    // The created link is stored in this->link at onRequestFinish()

    // Get a fresh snapshot of the node and check it's actually exported
    nfile1 = std::unique_ptr<MegaNode>{megaApi[0]->getNodeByHandle(hfile1)};
    ASSERT_TRUE(nfile1->isExported()) << "Node is not exported, must be exported";
    ASSERT_FALSE(nfile1->isTakenDown()) << "Public link is taken down, it mustn't";

    // Regenerate the same link should not trigger a new request
    nfile1 = std::unique_ptr<MegaNode>{megaApi[0]->getNodeByHandle(hfile1)};
    string nodelink4 = createPublicLink(0, nfile1.get(), 0, maxTimeout, mApi[0].accountDetails->getProLevel() == 0);
    ASSERT_STREQ(nodelink3.c_str(), nodelink4.c_str()) << "Wrong public link after link update";


    // Try to update the expiration time of an existing link (only for PRO accounts are allowed, otherwise -11
    string nodelinkN = createPublicLink(0, nfile1.get(), m_time() + 30*86400, maxTimeout, mApi[0].accountDetails->getProLevel() == 0);
    nfile1 = std::unique_ptr<MegaNode>{megaApi[0]->getNodeByHandle(hfile1)};
    if (mApi[0].accountDetails->getProLevel() == 0)
    {
        ASSERT_EQ(0, nfile1->getExpirationTime()) << "Expiration time successfully set, when it shouldn't";
    }
    ASSERT_FALSE(nfile1->isExpired()) << "Public link is expired, it mustn't";


    // --- Import a file public link ---

    auto importHandle = importPublicLink(0, nodelink4, rootnode.get());

    MegaNode *nimported = megaApi[0]->getNodeByHandle(importHandle);

    ASSERT_STREQ(nfile1->getName(), nimported->getName()) << "Imported file with wrong name";
    ASSERT_EQ(rootnode->getHandle(), nimported->getParentHandle()) << "Imported file in wrong path";


    // --- Get node from file public link ---

    auto nodeUP = getPublicNode(1, nodelink4);

    ASSERT_TRUE(nodeUP && nodeUP->isPublic()) << "Cannot get a node from public link";


    // --- Remove a public link ---

    MegaHandle removedLinkHandle = removePublicLink(0, nfile1.get());

    nfile1 = std::unique_ptr<MegaNode>{megaApi[0]->getNodeByHandle(removedLinkHandle)};
    ASSERT_FALSE(nfile1->isPublic()) << "Public link removal failed (still public)";

    delete nimported;


    // --- Create a folder public link ---

    MegaNode *nfolder1 = megaApi[0]->getNodeByHandle(hfolder1);

    string nodelink5 = createPublicLink(0, nfolder1, 0, maxTimeout, mApi[0].accountDetails->getProLevel() == 0);
    // The created link is stored in this->link at onRequestFinish()

    delete nfolder1;

    // Get a fresh snapshot of the node and check it's actually exported
    nfolder1 = megaApi[0]->getNodeByHandle(hfolder1);
    ASSERT_TRUE(nfolder1->isExported()) << "Node is not exported, must be exported";
    ASSERT_FALSE(nfolder1->isTakenDown()) << "Public link is taken down, it mustn't";

    delete nfolder1;

    nfolder1 = megaApi[0]->getNodeByHandle(hfolder1);
    ASSERT_STREQ(nodelink5.c_str(), nfolder1->getPublicLink()) << "Wrong public link from MegaNode";

    // Regenerate the same link should not trigger a new request
    string nodelink6 = createPublicLink(0, nfolder1, 0, maxTimeout, mApi[0].accountDetails->getProLevel() == 0);
    ASSERT_STREQ(nodelink5.c_str(), nodelink6.c_str()) << "Wrong public link after link update";

    delete nfolder1;

}


TEST_F(SdkTest, SdkTestShareKeys)
{
    LOG_info << "___TEST ShareKeys___";
    ASSERT_NO_FATAL_FAILURE(getAccountsForTest(3));

    // Three user scenario, with nested shares and new nodes created that need keys to be shared to the other users.
    // User A creates folder and shares it with user B
    // User A creates folders / subfolder and shares it with user C
    // When user C adds files to subfolder, does B receive the keys ?

    unique_ptr<MegaNode> rootnodeA(megaApi[0]->getRootNode());
    unique_ptr<MegaNode> rootnodeB(megaApi[1]->getRootNode());
    unique_ptr<MegaNode> rootnodeC(megaApi[2]->getRootNode());

    ASSERT_TRUE(rootnodeA &&rootnodeB &&rootnodeC);

    auto nh = createFolder(0, "share-folder-A", rootnodeA.get());
    ASSERT_NE(nh, UNDEF);
    unique_ptr<MegaNode> shareFolderA(megaApi[0]->getNodeByHandle(nh));
    ASSERT_TRUE(!!shareFolderA);

    nh = createFolder(0, "sub-folder-A", shareFolderA.get());
    ASSERT_NE(nh, UNDEF);
    unique_ptr<MegaNode> subFolderA(megaApi[0]->getNodeByHandle(nh));
    ASSERT_TRUE(!!subFolderA);

    // Initialize a test scenario: create a new contact to share to

    ASSERT_EQ(API_OK, synchronousInviteContact(0, mApi[1].email.c_str(), "SdkTestShareKeys contact request A to B", MegaContactRequest::INVITE_ACTION_ADD));
    ASSERT_EQ(API_OK, synchronousInviteContact(0, mApi[2].email.c_str(), "SdkTestShareKeys contact request A to C", MegaContactRequest::INVITE_ACTION_ADD));

    ASSERT_TRUE(WaitFor([this]() {return unique_ptr<MegaContactRequestList>(megaApi[1]->getIncomingContactRequests())->size() == 1
                                      && unique_ptr<MegaContactRequestList>(megaApi[2]->getIncomingContactRequests())->size() == 1;}, 60000));
    ASSERT_NO_FATAL_FAILURE(getContactRequest(1, false));
    ASSERT_NO_FATAL_FAILURE(getContactRequest(2, false));


    ASSERT_EQ(API_OK, synchronousReplyContactRequest(1, mApi[1].cr.get(), MegaContactRequest::REPLY_ACTION_ACCEPT));
    ASSERT_EQ(API_OK, synchronousReplyContactRequest(2, mApi[2].cr.get(), MegaContactRequest::REPLY_ACTION_ACCEPT));

    WaitMillisec(3000);

    ASSERT_EQ(API_OK, synchronousShare(0, shareFolderA.get(), mApi[1].email.c_str(), MegaShare::ACCESS_READ));
    ASSERT_EQ(API_OK, synchronousShare(0, subFolderA.get(), mApi[2].email.c_str(), MegaShare::ACCESS_FULL));

    ASSERT_TRUE(WaitFor([this]() { return unique_ptr<MegaShareList>(megaApi[1]->getInSharesList())->size() == 1
                           && unique_ptr<MegaShareList>(megaApi[2]->getInSharesList())->size() == 1; }, 60000));

    unique_ptr<MegaNodeList> nl1(megaApi[1]->getInShares(megaApi[1]->getContact(mApi[0].email.c_str())));
    unique_ptr<MegaNodeList> nl2(megaApi[2]->getInShares(megaApi[2]->getContact(mApi[0].email.c_str())));

    ASSERT_EQ(1, nl1->size());
    ASSERT_EQ(1, nl2->size());

    MegaNode* receivedShareNodeB = nl1->get(0);
    MegaNode* receivedShareNodeC = nl2->get(0);

    ASSERT_NE(createFolder(2, "folderByC1", receivedShareNodeC), UNDEF);
    ASSERT_NE(createFolder(2, "folderByC2", receivedShareNodeC), UNDEF);

    ASSERT_TRUE(WaitFor([this, &subFolderA]() { unique_ptr<MegaNodeList> aView(megaApi[0]->getChildren(subFolderA.get()));
                                   return aView->size() == 2; }, 60000));

    WaitMillisec(10000);  // make it shorter once we do actually get the keys (seems to need a bug fix)

    // can A see the added folders?

    unique_ptr<MegaNodeList> aView(megaApi[0]->getChildren(subFolderA.get()));
    ASSERT_EQ(2, aView->size());
    ASSERT_STREQ(aView->get(0)->getName(), "folderByC1");
    ASSERT_STREQ(aView->get(1)->getName(), "folderByC2");

    // Can B see the added folders?
    unique_ptr<MegaNodeList> bView(megaApi[1]->getChildren(receivedShareNodeB));
    ASSERT_EQ(1, bView->size());
    ASSERT_STREQ(bView->get(0)->getName(), "sub-folder-A");
    unique_ptr<MegaNodeList> bView2(megaApi[1]->getChildren(bView->get(0)));
    ASSERT_EQ(2, bView2->size());
    ASSERT_STREQ(bView2->get(0)->getName(), "NO_KEY");  // TODO: This is technically not correct but a current side effect of avoiding going back to the servers frequently - to be fixed soon.  For now choose the value that matches production
    ASSERT_STREQ(bView2->get(1)->getName(), "NO_KEY");
}

string localpathToUtf8Leaf(const LocalPath& itemlocalname)
{
    return itemlocalname.leafName().toPath();
}

LocalPath fspathToLocal(const fs::path& p)
{
    string path(p.u8string());
    return LocalPath::fromAbsolutePath(path);
}


// TODO: SDK-1505
#ifndef __APPLE__
TEST_F(SdkTest, SdkTestFolderIteration)
#else
TEST_F(SdkTest, DISABLED_SdkTestFolderIteration)
#endif
{
    ASSERT_NO_FATAL_FAILURE(getAccountsForTest(2));

    for (int testcombination = 0; testcombination < 2; testcombination++)
    {
        bool openWithNameOrUseFileAccess = testcombination == 0;

        error_code ec;
        if (fs::exists("test_SdkTestFolderIteration"))
        {
            fs::remove_all("test_SdkTestFolderIteration", ec);
            ASSERT_TRUE(!ec) << "could not remove old test folder";
        }

        fs::create_directory("test_SdkTestFolderIteration", ec);
        ASSERT_TRUE(!ec) << "could not create test folder";

        fs::path iteratePath = fs::current_path() / "test_SdkTestFolderIteration";

        // make a directory
        fs::create_directory(iteratePath / "folder");

        // make a file
        {
            ofstream f( (iteratePath / "file.txt").u8string().c_str());
            f << "file content";
        }

        // make some content to test the glob flag
        {
            fs::create_directory(iteratePath / "glob1folder");
            fs::create_directory(iteratePath / "glob2folder");
            ofstream f1( (iteratePath / "glob1file.txt").u8string().c_str());
            ofstream f2( (iteratePath / "glob2file.txt").u8string().c_str());
            f1 << "file content";
            f2 << "file content";
        }
        unsigned glob_entries = 4;

        // make a symlink to a folder (not recoginised by our dnext() on windows currently)
        fs::create_directory_symlink(iteratePath / "folder", iteratePath / "folderlink", ec);
        ASSERT_TRUE(!ec) << "could not create folder symlink";

        // make a symlinnk to a file
        fs::create_symlink(iteratePath / "file.txt", iteratePath / "filelink.txt", ec);
        ASSERT_TRUE(!ec) << "could not create folder symlink";

        // note on windows:  symlinks are excluded by skipAttributes for FILE_ATTRIBUTE_REPARSE_POINT (also see https://docs.microsoft.com/en-us/windows/win32/fileio/determining-whether-a-directory-is-a-volume-mount-point)

        struct FileAccessFields
        {
            m_off_t size = -2;
            m_time_t mtime = 2;
            handle fsid = 3;
            bool fsidvalid = false;
            nodetype_t type = nodetype_t::TYPE_UNKNOWN;
            bool mIsSymLink = false;
            bool retry = false;
            int errorcode = -998;

            FileAccessFields() = default;

            FileAccessFields(const FileAccess& f)
            {
                size = f.size;
                mtime = f.mtime;
                fsid = f.fsid;
                fsidvalid = f.fsidvalid;
                type = f.type;
                mIsSymLink = f.mIsSymLink;
                retry = f.retry;
                errorcode = f.errorcode;
            }
            bool operator == (const FileAccessFields& f) const
            {
                if (size != f.size) { EXPECT_EQ(size, f.size); return false; }
                if (mtime != f.mtime) { EXPECT_EQ(mtime, f.mtime); return false; }

                if (!mIsSymLink)
                {
                    // do we need fsid to be correct for symlink?  Seems on mac plain vs iterated differ
                    if (fsid != f.fsid) { EXPECT_EQ(fsid, f.fsid); return false; }
                }

                if (fsidvalid != f.fsidvalid) { EXPECT_EQ(fsidvalid, f.fsidvalid); return false; }
                if (type != f.type) { EXPECT_EQ(type, f.type); return false; }
                if (mIsSymLink != f.mIsSymLink) { EXPECT_EQ(mIsSymLink, f.mIsSymLink); return false; }
                if (retry != f.retry) { EXPECT_EQ(retry, f.retry); return false; }
                if (errorcode != f.errorcode) { EXPECT_EQ(errorcode, f.errorcode); return false; }
                return true;
            }
        };

        // capture results from the ways of gettnig the file info
        std::map<std::string, FileAccessFields > plain_fopen;
        std::map<std::string, FileAccessFields > iterate_fopen;
        std::map<std::string, FileAccessFields > plain_follow_fopen;
        std::map<std::string, FileAccessFields > iterate_follow_fopen;

        auto fsa = makeFsAccess();
        auto localdir = fspathToLocal(iteratePath);

        std::unique_ptr<FileAccess> fopen_directory(fsa->newfileaccess(false));  // false = don't follow symlinks
        ASSERT_TRUE(fopen_directory->fopen(localdir, true, false));

        // now open and iterate the directory, not following symlinks (either by name or fopen'd directory)
        std::unique_ptr<DirAccess> da(fsa->newdiraccess());
        if (da->dopen(openWithNameOrUseFileAccess ? &localdir : NULL, openWithNameOrUseFileAccess ? NULL : fopen_directory.get(), false))
        {
            nodetype_t type;
            LocalPath itemlocalname;
            while (da->dnext(localdir, itemlocalname, false, &type))
            {
                string leafNameUtf8 = localpathToUtf8Leaf(itemlocalname);

                std::unique_ptr<FileAccess> plain_fopen_fa(fsa->newfileaccess(false));
                std::unique_ptr<FileAccess> iterate_fopen_fa(fsa->newfileaccess(false));

                LocalPath localpath = localdir;
                localpath.appendWithSeparator(itemlocalname, true);

                ASSERT_TRUE(plain_fopen_fa->fopen(localpath, true, false));
                plain_fopen[leafNameUtf8] = *plain_fopen_fa;

                ASSERT_TRUE(iterate_fopen_fa->fopen(localpath, true, false, da.get()));
                iterate_fopen[leafNameUtf8] = *iterate_fopen_fa;
            }
        }

        std::unique_ptr<FileAccess> fopen_directory2(fsa->newfileaccess(true));  // true = follow symlinks
        ASSERT_TRUE(fopen_directory2->fopen(localdir, true, false));

        // now open and iterate the directory, following symlinks (either by name or fopen'd directory)
        std::unique_ptr<DirAccess> da_follow(fsa->newdiraccess());
        if (da_follow->dopen(openWithNameOrUseFileAccess ? &localdir : NULL, openWithNameOrUseFileAccess ? NULL : fopen_directory2.get(), false))
        {
            nodetype_t type;
            LocalPath itemlocalname;
            while (da_follow->dnext(localdir, itemlocalname, true, &type))
            {
                string leafNameUtf8 = localpathToUtf8Leaf(itemlocalname);

                std::unique_ptr<FileAccess> plain_follow_fopen_fa(fsa->newfileaccess(true));
                std::unique_ptr<FileAccess> iterate_follow_fopen_fa(fsa->newfileaccess(true));

                LocalPath localpath = localdir;
                localpath.appendWithSeparator(itemlocalname, true);

                ASSERT_TRUE(plain_follow_fopen_fa->fopen(localpath, true, false));
                plain_follow_fopen[leafNameUtf8] = *plain_follow_fopen_fa;

                ASSERT_TRUE(iterate_follow_fopen_fa->fopen(localpath, true, false, da_follow.get()));
                iterate_follow_fopen[leafNameUtf8] = *iterate_follow_fopen_fa;
            }
        }

    #ifdef WIN32
        std::set<std::string> plain_names { "folder", "file.txt" }; // currently on windows, any type of symlink is ignored when iterating directories
        std::set<std::string> follow_names { "folder", "file.txt"};
    #else
        std::set<std::string> plain_names { "folder", "file.txt" };
        std::set<std::string> follow_names { "folder", "file.txt", "folderlink", "filelink.txt" };
    #endif

        ASSERT_EQ(plain_fopen.size(), plain_names.size() + glob_entries);
        ASSERT_EQ(iterate_fopen.size(), plain_names.size() + glob_entries);
        ASSERT_EQ(plain_follow_fopen.size(), follow_names.size() + glob_entries);
        ASSERT_EQ(iterate_follow_fopen.size(), follow_names.size() + glob_entries);

        for (auto& name : follow_names)
        {
            bool expected_non_follow = plain_names.find(name) != plain_names.end();
            bool issymlink = name.find("link") != string::npos;

            if (expected_non_follow)
            {
                ASSERT_TRUE(plain_fopen.find(name) != plain_fopen.end()) << name;
                ASSERT_TRUE(iterate_fopen.find(name) != iterate_fopen.end()) << name;

                auto& plain = plain_fopen[name];
                auto& iterate = iterate_fopen[name];

                ASSERT_EQ(plain, iterate)  << name;
                ASSERT_TRUE(plain.mIsSymLink == issymlink);
            }

            ASSERT_TRUE(plain_follow_fopen.find(name) != plain_follow_fopen.end()) << name;
            ASSERT_TRUE(iterate_follow_fopen.find(name) != iterate_follow_fopen.end()) << name;

            auto& plain_follow = plain_follow_fopen[name];
            auto& iterate_follow = iterate_follow_fopen[name];

            ASSERT_EQ(plain_follow, iterate_follow) << name;
            ASSERT_TRUE(plain_follow.mIsSymLink == issymlink);
        }

        //ASSERT_EQ(plain_fopen["folder"].size, 0);  size field is not set for folders
        ASSERT_EQ(plain_fopen["folder"].type, FOLDERNODE);
        ASSERT_EQ(plain_fopen["folder"].fsidvalid, true);
        ASSERT_EQ(plain_fopen["folder"].mIsSymLink, false);

        ASSERT_EQ(plain_fopen["file.txt"].size, 12);
        ASSERT_EQ(plain_fopen["file.txt"].fsidvalid, true);
        ASSERT_EQ(plain_fopen["file.txt"].type, FILENODE);
        ASSERT_EQ(plain_fopen["file.txt"].mIsSymLink, false);

// on windows and mac and linux, without the follow flag on, directory iteration does not report symlinks (currently)
//
//        //ASSERT_EQ(plain_fopen["folder"].size, 0);  size field is not set for folders
//        ASSERT_EQ(plain_fopen["folderlink"].type, FOLDERNODE);
//        ASSERT_EQ(plain_fopen["folderlink"].fsidvalid, true);
//        ASSERT_EQ(plain_fopen["folderlink"].mIsSymLink, true);
//
//        ASSERT_EQ(plain_fopen["filelink.txt"].size, 12);
//        ASSERT_EQ(plain_fopen["filelink.txt"].fsidvalid, true);
//        ASSERT_EQ(plain_fopen["filelink.txt"].type, FILENODE);
//        ASSERT_EQ(plain_fopen["filelink.txt"].mIsSymLink, true);
//
        ASSERT_TRUE(plain_fopen.find("folderlink") == plain_fopen.end());
        ASSERT_TRUE(plain_fopen.find("filelink.txt") == plain_fopen.end());

        // check the glob flag
        auto localdirGlob = fspathToLocal(iteratePath / "glob1*");
        std::unique_ptr<DirAccess> da2(fsa->newdiraccess());
        if (da2->dopen(&localdirGlob, NULL, true))
        {
            nodetype_t type;
            LocalPath itemlocalname;
            set<string> remainingExpected { "glob1folder", "glob1file.txt" };
            while (da2->dnext(localdir, itemlocalname, true, &type))
            {
                string leafNameUtf8 = localpathToUtf8Leaf(itemlocalname);
                ASSERT_EQ(leafNameUtf8.substr(0, 5), string("glob1"));
                ASSERT_TRUE(remainingExpected.find(leafNameUtf8) != remainingExpected.end());
                remainingExpected.erase(leafNameUtf8);
            }
            ASSERT_EQ(remainingExpected.size(), 0u);
        }

    }
}



/**
* @brief TEST_F SdkTestConsoleAutocomplete
*
* Run various tests confirming the console autocomplete will work as expected
*
*/
#ifdef _WIN32

bool cmp(const autocomplete::CompletionState& c, std::vector<std::string>& s)
{
    bool result = true;
    if (c.completions.size() != s.size())
    {
        result = false;
    }
    else
    {
        std::sort(s.begin(), s.end());
        for (size_t i = c.completions.size(); i--; )
        {
            if (c.completions[i].s != s[i])
            {
                result = false;
                break;
            }
        }
    }
    if (!result)
    {
        for (size_t i = 0; i < c.completions.size() || i < s.size(); ++i)
        {
            out() << (i < s.size() ? s[i] : "") << "/" << (i < c.completions.size() ? c.completions[i].s : "");
        }
    }
    return result;
}

TEST_F(SdkTest, SdkTestConsoleAutocomplete)
{
    ASSERT_NO_FATAL_FAILURE(getAccountsForTest(2));
    using namespace autocomplete;

    {
        std::unique_ptr<Either> p(new Either);
        p->Add(sequence(text("cd")));
        p->Add(sequence(text("lcd")));
        p->Add(sequence(text("ls"), opt(flag("-R"))));
        p->Add(sequence(text("lls"), opt(flag("-R")), param("folder")));
        ACN syntax(std::move(p));

        {
            auto r = autoComplete("", 0, syntax, false);
            std::vector<std::string> e{ "cd", "lcd", "ls", "lls" };
            ASSERT_TRUE(cmp(r, e));
        }

        {
            auto r = autoComplete("l", 1, syntax, false);
            std::vector<std::string> e{ "lcd", "ls", "lls" };
            ASSERT_TRUE(cmp(r, e));
        }

        {
            auto r = autoComplete("ll", 2, syntax, false);
            std::vector<std::string> e{ "lls" };
            ASSERT_TRUE(cmp(r, e));
        }

        {
            auto r = autoComplete("lls", 3, syntax, false);
            std::vector<std::string> e{ "lls" };
            ASSERT_TRUE(cmp(r, e));
        }

        {
            auto r = autoComplete("lls ", 4, syntax, false);
            std::vector<std::string> e{ "<folder>" };
            ASSERT_TRUE(cmp(r, e));
        }

        {
            auto r = autoComplete("lls -", 5, syntax, false);
            std::vector<std::string> e{ "-R" };
            ASSERT_TRUE(cmp(r, e));
        }

        {
            auto r = autoComplete("x", 1, syntax, false);
            std::vector<std::string> e{};
            ASSERT_TRUE(cmp(r, e));
        }

        {
            auto r = autoComplete("x ", 2, syntax, false);
            std::vector<std::string> e{};
            ASSERT_TRUE(cmp(r, e));
        }
    }

    ::mega::NodeHandle megaCurDir;

    MegaApiImpl* impl = *((MegaApiImpl**)(((char*)megaApi[0].get()) + sizeof(*megaApi[0].get())) - 1); //megaApi[0]->pImpl;
    MegaClient* client = impl->getMegaClient();


    std::unique_ptr<Either> p(new Either);
    p->Add(sequence(text("cd")));
    p->Add(sequence(text("lcd")));
    p->Add(sequence(text("ls"), opt(flag("-R")), opt(ACN(new MegaFS(true, true, client, &megaCurDir, "")))));
    p->Add(sequence(text("lls"), opt(flag("-R")), opt(ACN(new LocalFS(true, true, "")))));
    ACN syntax(std::move(p));

    error_code e;
    fs::remove_all("test_autocomplete_files", e);

    fs::create_directory("test_autocomplete_files");
    fs::path old_cwd = fs::current_path();
    fs::current_path("test_autocomplete_files");

    fs::create_directory("dir1");
    fs::create_directory("dir1\\sub11");
    fs::create_directory("dir1\\sub12");
    fs::create_directory("dir2");
    fs::create_directory("dir2\\sub21");
    fs::create_directory("dir2\\sub22");
    fs::create_directory("dir2a");
    fs::create_directory("dir2a\\dir space");
    fs::create_directory("dir2a\\dir space\\next");
    fs::create_directory("dir2a\\dir space2");
    fs::create_directory("dir2a\\nospace");

    {
        auto r = autoComplete("ls -R", 5, syntax, false);
        std::vector<std::string> e{"-R"};
        ASSERT_TRUE(cmp(r, e));
    }

    // dos style file completion, local fs
    CompletionTextOut s;

    {
        auto r = autoComplete("lls ", 4, syntax, false);
        std::vector<std::string> e{ "dir1", "dir2", "dir2a" };
        ASSERT_TRUE(cmp(r, e));
        applyCompletion(r, true, 100, s);
        ASSERT_EQ(r.line, "lls dir1");
    }

    {
        auto r = autoComplete("lls di", 6, syntax, false);
        std::vector<std::string> e{ "dir1", "dir2", "dir2a" };
        ASSERT_TRUE(cmp(r, e));
    }

    {
        auto r = autoComplete("lls dir2", 8, syntax, false);
        std::vector<std::string> e{ "dir2", "dir2a" };
        ASSERT_TRUE(cmp(r, e));
    }

    {
        auto r = autoComplete("lls dir2a", 9, syntax, false);
        std::vector<std::string> e{ "dir2a" };
        ASSERT_TRUE(cmp(r, e));
    }

    {
        auto r = autoComplete("lls dir2 something after", 8, syntax, false);
        std::vector<std::string> e{ "dir2", "dir2a" };
        ASSERT_TRUE(cmp(r, e));
    }

    {
        auto r = autoComplete("lls dir2something immeditely after", 8, syntax, false);
        std::vector<std::string> e{ "dir2", "dir2a" };
        ASSERT_TRUE(cmp(r, e));
    }

    {
        auto r = autoComplete("lls dir2\\", 9, syntax, false);
        std::vector<std::string> e{ "dir2\\sub21", "dir2\\sub22" };
        ASSERT_TRUE(cmp(r, e));
    }

    {
        auto r = autoComplete("lls dir2\\.\\", 11, syntax, false);
        std::vector<std::string> e{ "dir2\\.\\sub21", "dir2\\.\\sub22" };
        ASSERT_TRUE(cmp(r, e));
    }

    {
        auto r = autoComplete("lls dir2\\..", 11, syntax, false);
        std::vector<std::string> e{ "dir2\\.." };
        ASSERT_TRUE(cmp(r, e));
    }

    {
        auto r = autoComplete("lls dir2\\..\\", 12, syntax, false);
        std::vector<std::string> e{ "dir2\\..\\dir1", "dir2\\..\\dir2", "dir2\\..\\dir2a" };
        ASSERT_TRUE(cmp(r, e));
        applyCompletion(r, true, 100, s);
        ASSERT_EQ(r.line, "lls dir2\\..\\dir1");
        applyCompletion(r, true, 100, s);
        ASSERT_EQ(r.line, "lls dir2\\..\\dir2");
        applyCompletion(r, true, 100, s);
        ASSERT_EQ(r.line, "lls dir2\\..\\dir2a");
        applyCompletion(r, true, 100, s);
        ASSERT_EQ(r.line, "lls dir2\\..\\dir1");
        applyCompletion(r, false, 100, s);
        ASSERT_EQ(r.line, "lls dir2\\..\\dir2a");
        applyCompletion(r, false, 100, s);
        ASSERT_EQ(r.line, "lls dir2\\..\\dir2");
    }

    {
        auto r = autoComplete("lls dir2a\\", 10, syntax, false);
        applyCompletion(r, false, 100, s);
        ASSERT_EQ(r.line, "lls dir2a\\nospace");
        applyCompletion(r, false, 100, s);
        ASSERT_EQ(r.line, "lls \"dir2a\\dir space2\"");
        applyCompletion(r, false, 100, s);
        ASSERT_EQ(r.line, "lls \"dir2a\\dir space\"");
        applyCompletion(r, false, 100, s);
        ASSERT_EQ(r.line, "lls dir2a\\nospace");
    }

    {
        auto r = autoComplete("lls \"dir\"1\\", 11, syntax, false);
        applyCompletion(r, true, 100, s);
        ASSERT_EQ(r.line, "lls \"dir1\\sub11\"");
    }

    {
        auto r = autoComplete("lls dir1\\\"..\\dir2\\\"", std::string::npos, syntax, false);
        applyCompletion(r, true, 100, s);
        ASSERT_EQ(r.line, "lls \"dir1\\..\\dir2\\sub21\"");
    }

    {
        auto r = autoComplete("lls c:\\prog", std::string::npos, syntax, false);
        applyCompletion(r, true, 100, s);
        ASSERT_EQ(r.line, "lls \"c:\\Program Files\"");
        applyCompletion(r, true, 100, s);
        ASSERT_EQ(r.line, "lls \"c:\\Program Files (x86)\"");
    }

    {
        auto r = autoComplete("lls \"c:\\program files \"", std::string::npos, syntax, false);
        applyCompletion(r, true, 100, s);
        ASSERT_EQ(r.line, "lls \"c:\\Program Files (x86)\"");
    }

    // unix style completions, local fs

    {
        auto r = autoComplete("lls ", 4, syntax, true);
        std::vector<std::string> e{ "dir1\\", "dir2\\", "dir2a\\" };
        ASSERT_TRUE(cmp(r, e));
        applyCompletion(r, true, 100, s);
        ASSERT_EQ(r.line, "lls dir");
    }

    {
        auto r = autoComplete("lls di", 6, syntax, true);
        std::vector<std::string> e{ "dir1\\", "dir2\\", "dir2a\\" };
        ASSERT_TRUE(cmp(r, e));
        applyCompletion(r, true, 100, s);
        ASSERT_EQ(r.line, "lls dir");
    }

    {
        auto r = autoComplete("lls dir2", 8, syntax, true);
        std::vector<std::string> e{ "dir2\\", "dir2a\\" };
        ASSERT_TRUE(cmp(r, e));
        applyCompletion(r, true, 100, s);
        ASSERT_EQ(r.line, "lls dir2");
    }

    {
        auto r = autoComplete("lls dir2a", 9, syntax, true);
        std::vector<std::string> e{ "dir2a\\" };
        ASSERT_TRUE(cmp(r, e));
        applyCompletion(r, true, 100, s);
        ASSERT_EQ(r.line, "lls dir2a\\");
    }

    {
        auto r = autoComplete("lls dir2 something after", 8, syntax, true);
        std::vector<std::string> e{ "dir2\\", "dir2a\\" };
        ASSERT_TRUE(cmp(r, e));
        applyCompletion(r, true, 100, s);
        ASSERT_EQ(r.line, "lls dir2 something after");
    }

    {
        auto r = autoComplete("lls dir2asomething immediately after", 9, syntax, true);
        std::vector<std::string> e{ "dir2a\\" };
        ASSERT_TRUE(cmp(r, e));
        applyCompletion(r, true, 100, s);
        ASSERT_EQ(r.line, "lls dir2a\\something immediately after");
    }

    {
        auto r = autoComplete("lls dir2\\", 9, syntax, true);
        std::vector<std::string> e{ "dir2\\sub21\\", "dir2\\sub22\\" };
        ASSERT_TRUE(cmp(r, e));
        applyCompletion(r, true, 100, s);
        ASSERT_EQ(r.line, "lls dir2\\sub2");
        auto rr = autoComplete("lls dir2\\sub22", 14, syntax, true);
        applyCompletion(rr, true, 100, s);
        ASSERT_EQ(rr.line, "lls dir2\\sub22\\");
    }

    {
        auto r = autoComplete("lls dir2\\.\\", 11, syntax, true);
        std::vector<std::string> e{ "dir2\\.\\sub21\\", "dir2\\.\\sub22\\" };
        ASSERT_TRUE(cmp(r, e));
        applyCompletion(r, true, 100, s);
        ASSERT_EQ(r.line, "lls dir2\\.\\sub2");
    }

    {
        auto r = autoComplete("lls dir2\\..", 11, syntax, true);
        std::vector<std::string> e{ "dir2\\..\\" };
        ASSERT_TRUE(cmp(r, e));
        applyCompletion(r, true, 100, s);
        ASSERT_EQ(r.line, "lls dir2\\..\\");
    }

    {
        auto r = autoComplete("lls dir2\\..\\", 12, syntax, true);
        std::vector<std::string> e{ "dir2\\..\\dir1\\", "dir2\\..\\dir2\\", "dir2\\..\\dir2a\\" };
        ASSERT_TRUE(cmp(r, e));
        applyCompletion(r, true, 100, s);
        ASSERT_EQ(r.line, "lls dir2\\..\\dir");
    }

    {
        auto r = autoComplete("lls dir2\\..\\", 12, syntax, true);
        std::vector<std::string> e{ "dir2\\..\\dir1\\", "dir2\\..\\dir2\\", "dir2\\..\\dir2a\\" };
        ASSERT_TRUE(cmp(r, e));
        applyCompletion(r, true, 100, s);
        ASSERT_EQ(r.line, "lls dir2\\..\\dir");
    }

    {
        auto r = autoComplete("lls dir2a\\d", 11, syntax, true);
        applyCompletion(r, true, 100, s);
        ASSERT_EQ(r.line, "lls \"dir2a\\dir space\"");
        auto rr = autoComplete("lls \"dir2a\\dir space\"\\", std::string::npos, syntax, false);
        applyCompletion(rr, true, 100, s);
        ASSERT_EQ(rr.line, "lls \"dir2a\\dir space\\next\"");
    }

    {
        auto r = autoComplete("lls \"dir\"1\\", std::string::npos, syntax, true);
        applyCompletion(r, true, 100, s);
        ASSERT_EQ(r.line, "lls \"dir1\\sub1\"");
    }

    {
        auto r = autoComplete("lls dir1\\\"..\\dir2\\\"", std::string::npos, syntax, true);
        applyCompletion(r, true, 100, s);
        ASSERT_EQ(r.line, "lls \"dir1\\..\\dir2\\sub2\"");
    }

    {
        auto r = autoComplete("lls c:\\prog", std::string::npos, syntax, true);
        applyCompletion(r, true, 100, s);
        ASSERT_EQ(r.line, "lls c:\\program");
    }

    {
        auto r = autoComplete("lls \"c:\\program files \"", std::string::npos, syntax, true);
        applyCompletion(r, true, 100, s);
        ASSERT_EQ(r.line, "lls \"c:\\program files (x86)\\\"");
    }

    {
        auto r = autoComplete("lls 'c:\\program files '", std::string::npos, syntax, true);
        applyCompletion(r, true, 100, s);
        ASSERT_EQ(r.line, "lls 'c:\\program files (x86)\\'");
    }

    // mega dir setup

    MegaNode *rootnode = megaApi[0]->getRootNode();
    auto nh = createFolder(0, "test_autocomplete_megafs", rootnode);
    ASSERT_NE(nh, UNDEF);
    MegaNode *n0 = megaApi[0]->getNodeByHandle(nh);

    megaCurDir = NodeHandle().set6byte(nh);

    nh = createFolder(0, "dir1", n0);
    ASSERT_NE(nh, UNDEF);
    MegaNode *n1 = megaApi[0]->getNodeByHandle(nh);
    ASSERT_NE(createFolder(0, "sub11", n1), UNDEF);
    ASSERT_NE(createFolder(0, "sub12", n1), UNDEF);

    nh = createFolder(0, "dir2", n0);
    ASSERT_NE(nh, UNDEF);
    MegaNode *n2 = megaApi[0]->getNodeByHandle(nh);
    ASSERT_NE(createFolder(0, "sub21", n2), UNDEF);
    ASSERT_NE(createFolder(0, "sub22", n2), UNDEF);

    nh = createFolder(0, "dir2a", n0);
    ASSERT_NE(nh, UNDEF);
    MegaNode *n3 = megaApi[0]->getNodeByHandle(nh);

    nh = createFolder(0, "dir space", n3);
    ASSERT_NE(nh, UNDEF);

    MegaNode *n31 = megaApi[0]->getNodeByHandle(nh);

    ASSERT_NE(createFolder(0, "dir space2", n3), UNDEF);
    ASSERT_NE(createFolder(0, "nospace", n3), UNDEF);
    ASSERT_NE(createFolder(0, "next", n31), UNDEF);


    // dos style mega FS completions

    {
        auto r = autoComplete("ls ", std::string::npos, syntax, false);
        std::vector<std::string> e{ "dir1", "dir2", "dir2a" };
        ASSERT_TRUE(cmp(r, e));
        applyCompletion(r, true, 100, s);
        ASSERT_EQ(r.line, "ls dir1");
    }

    {
        auto r = autoComplete("ls di", std::string::npos, syntax, false);
        std::vector<std::string> e{ "dir1", "dir2", "dir2a" };
        ASSERT_TRUE(cmp(r, e));
    }

    {
        auto r = autoComplete("ls dir2", std::string::npos, syntax, false);
        std::vector<std::string> e{ "dir2", "dir2a" };
        ASSERT_TRUE(cmp(r, e));
    }

    {
        auto r = autoComplete("ls dir2a", std::string::npos, syntax, false);
        std::vector<std::string> e{ "dir2a" };
        ASSERT_TRUE(cmp(r, e));
    }

    {
        auto r = autoComplete("ls dir2 something after", 7, syntax, false);
        std::vector<std::string> e{ "dir2", "dir2a" };
        ASSERT_TRUE(cmp(r, e));
    }

    {
        auto r = autoComplete("ls dir2something immeditely after", 7, syntax, false);
        std::vector<std::string> e{ "dir2", "dir2a" };
        ASSERT_TRUE(cmp(r, e));
    }

    {
        auto r = autoComplete("ls dir2/", std::string::npos, syntax, false);
        std::vector<std::string> e{ "dir2/sub21", "dir2/sub22" };
        ASSERT_TRUE(cmp(r, e));
    }

    {
        auto r = autoComplete("ls dir2/./", std::string::npos, syntax, false);
        std::vector<std::string> e{ "dir2/./sub21", "dir2/./sub22" };
        ASSERT_TRUE(cmp(r, e));
    }

    {
        auto r = autoComplete("ls dir2/..", std::string::npos, syntax, false);
        std::vector<std::string> e{ "dir2/.." };
        ASSERT_TRUE(cmp(r, e));
    }

    {
        auto r = autoComplete("ls dir2/../", std::string::npos, syntax, false);
        std::vector<std::string> e{ "dir2/../dir1", "dir2/../dir2", "dir2/../dir2a" };
        ASSERT_TRUE(cmp(r, e));
        applyCompletion(r, true, 100, s);
        ASSERT_EQ(r.line, "ls dir2/../dir1");
        applyCompletion(r, true, 100, s);
        ASSERT_EQ(r.line, "ls dir2/../dir2");
        applyCompletion(r, true, 100, s);
        ASSERT_EQ(r.line, "ls dir2/../dir2a");
        applyCompletion(r, true, 100, s);
        ASSERT_EQ(r.line, "ls dir2/../dir1");
        applyCompletion(r, false, 100, s);
        ASSERT_EQ(r.line, "ls dir2/../dir2a");
        applyCompletion(r, false, 100, s);
        ASSERT_EQ(r.line, "ls dir2/../dir2");
    }

    {
        auto r = autoComplete("ls dir2a/", std::string::npos, syntax, false);
        applyCompletion(r, false, 100, s);
        ASSERT_EQ(r.line, "ls dir2a/nospace");
        applyCompletion(r, false, 100, s);
        ASSERT_EQ(r.line, "ls \"dir2a/dir space2\"");
        applyCompletion(r, false, 100, s);
        ASSERT_EQ(r.line, "ls \"dir2a/dir space\"");
        applyCompletion(r, false, 100, s);
        ASSERT_EQ(r.line, "ls dir2a/nospace");
    }

    {
        auto r = autoComplete("ls \"dir\"1/", std::string::npos, syntax, false);
        applyCompletion(r, true, 100, s);
        ASSERT_EQ(r.line, "ls \"dir1/sub11\"");
    }

    {
        auto r = autoComplete("ls dir1/\"../dir2/\"", std::string::npos, syntax, false);
        applyCompletion(r, true, 100, s);
        ASSERT_EQ(r.line, "ls \"dir1/../dir2/sub21\"");
    }

    {
        auto r = autoComplete("ls /test_autocomplete_meg", std::string::npos, syntax, false);
        applyCompletion(r, true, 100, s);
        ASSERT_EQ(r.line, "ls /test_autocomplete_megafs");
    }

    // unix style mega FS completions

    {
        auto r = autoComplete("ls ", std::string::npos, syntax, true);
        std::vector<std::string> e{ "dir1/", "dir2/", "dir2a/" };
        ASSERT_TRUE(cmp(r, e));
        applyCompletion(r, true, 100, s);
        ASSERT_EQ(r.line, "ls dir");
    }

    {
        auto r = autoComplete("ls di", std::string::npos, syntax, true);
        std::vector<std::string> e{ "dir1/", "dir2/", "dir2a/" };
        ASSERT_TRUE(cmp(r, e));
        applyCompletion(r, true, 100, s);
        ASSERT_EQ(r.line, "ls dir");
    }

    {
        auto r = autoComplete("ls dir2", std::string::npos, syntax, true);
        std::vector<std::string> e{ "dir2/", "dir2a/" };
        ASSERT_TRUE(cmp(r, e));
        applyCompletion(r, true, 100, s);
        ASSERT_EQ(r.line, "ls dir2");
    }

    {
        auto r = autoComplete("ls dir2a", std::string::npos, syntax, true);
        std::vector<std::string> e{ "dir2a/" };
        ASSERT_TRUE(cmp(r, e));
        applyCompletion(r, true, 100, s);
        ASSERT_EQ(r.line, "ls dir2a/");
    }

    {
        auto r = autoComplete("ls dir2 something after", 7, syntax, true);
        std::vector<std::string> e{ "dir2/", "dir2a/" };
        ASSERT_TRUE(cmp(r, e));
        applyCompletion(r, true, 100, s);
        ASSERT_EQ(r.line, "ls dir2 something after");
    }

    {
        auto r = autoComplete("ls dir2asomething immediately after", 8, syntax, true);
        std::vector<std::string> e{ "dir2a/" };
        ASSERT_TRUE(cmp(r, e));
        applyCompletion(r, true, 100, s);
        ASSERT_EQ(r.line, "ls dir2a/something immediately after");
    }

    {
        auto r = autoComplete("ls dir2/", std::string::npos, syntax, true);
        std::vector<std::string> e{ "dir2/sub21/", "dir2/sub22/" };
        ASSERT_TRUE(cmp(r, e));
        applyCompletion(r, true, 100, s);
        ASSERT_EQ(r.line, "ls dir2/sub2");
        auto rr = autoComplete("ls dir2/sub22", std::string::npos, syntax, true);
        applyCompletion(rr, true, 100, s);
        ASSERT_EQ(rr.line, "ls dir2/sub22/");
    }

    {
        auto r = autoComplete("ls dir2/./", std::string::npos, syntax, true);
        std::vector<std::string> e{ "dir2/./sub21/", "dir2/./sub22/" };
        ASSERT_TRUE(cmp(r, e));
        applyCompletion(r, true, 100, s);
        ASSERT_EQ(r.line, "ls dir2/./sub2");
    }

    {
        auto r = autoComplete("ls dir2/..", std::string::npos, syntax, true);
        std::vector<std::string> e{ "dir2/../" };
        ASSERT_TRUE(cmp(r, e));
        applyCompletion(r, true, 100, s);
        ASSERT_EQ(r.line, "ls dir2/../");
    }

    {
        auto r = autoComplete("ls dir2/../", std::string::npos, syntax, true);
        std::vector<std::string> e{ "dir2/../dir1/", "dir2/../dir2/", "dir2/../dir2a/" };
        ASSERT_TRUE(cmp(r, e));
        applyCompletion(r, true, 100, s);
        ASSERT_EQ(r.line, "ls dir2/../dir");
    }

    {
        auto r = autoComplete("ls dir2/../", std::string::npos, syntax, true);
        std::vector<std::string> e{ "dir2/../dir1/", "dir2/../dir2/", "dir2/../dir2a/" };
        ASSERT_TRUE(cmp(r, e));
        applyCompletion(r, true, 100, s);
        ASSERT_EQ(r.line, "ls dir2/../dir");
    }

    {
        auto r = autoComplete("ls dir2a/d", std::string::npos, syntax, true);
        applyCompletion(r, true, 100, s);
        ASSERT_EQ(r.line, "ls \"dir2a/dir space\"");
        auto rr = autoComplete("ls \"dir2a/dir space\"/", std::string::npos, syntax, false);
        applyCompletion(rr, true, 100, s);
        ASSERT_EQ(rr.line, "ls \"dir2a/dir space/next\"");
    }

    {
        auto r = autoComplete("ls \"dir\"1/", std::string::npos, syntax, true);
        applyCompletion(r, true, 100, s);
        ASSERT_EQ(r.line, "ls \"dir1/sub1\"");
    }

    {
        auto r = autoComplete("ls dir1/\"../dir2/\"", std::string::npos, syntax, true);
        applyCompletion(r, true, 100, s);
        ASSERT_EQ(r.line, "ls \"dir1/../dir2/sub2\"");
    }

    {
        auto r = autoComplete("ls /test_autocomplete_meg", std::string::npos, syntax, true);
        applyCompletion(r, true, 100, s);
        ASSERT_EQ(r.line, "ls /test_autocomplete_megafs/");
        r = autoComplete(r.line + "dir2a", std::string::npos, syntax, true);
        applyCompletion(r, true, 100, s);
        ASSERT_EQ(r.line, "ls /test_autocomplete_megafs/dir2a/");
        r = autoComplete(r.line + "d", std::string::npos, syntax, true);
        applyCompletion(r, true, 100, s);
        ASSERT_EQ(r.line, "ls \"/test_autocomplete_megafs/dir2a/dir space\"");
    }

    fs::current_path(old_cwd);

}
#endif

#ifdef ENABLE_CHAT

/**
 * @brief TEST_F SdkTestChat
 *
 * Initialize a test scenario by:
 *
 * - Setting a new contact to chat with
 *
 * Performs different operations related to chats:
 *
 * - Fetch the list of available chats
 * - Create a group chat
 * - Remove a peer from the chat
 * - Invite a contact to a chat
 * - Get the user-specific URL for the chat
 * - Update permissions of an existing peer in a chat
 */
TEST_F(SdkTest, SdkTestChat)
{
    LOG_info << "___TEST Chat___";
    ASSERT_NO_FATAL_FAILURE(getAccountsForTest(2));

    // --- Send a new contact request ---

    string message = "Hi contact. This is a testing message";

    mApi[1].contactRequestUpdated = false;
    ASSERT_NO_FATAL_FAILURE( inviteContact(0, mApi[1].email, message, MegaContactRequest::INVITE_ACTION_ADD) );
    ASSERT_TRUE( waitForResponse(&mApi[1].contactRequestUpdated) )   // at the target side (auxiliar account)
            << "Contact request update not received after " << maxTimeout << " seconds";
    // if there were too many invitations within a short period of time, the invitation can be rejected by
    // the API with `API_EOVERQUOTA = -17` as counter spamming meassure (+500 invites in the last 50 days)

    // --- Accept a contact invitation ---

    ASSERT_NO_FATAL_FAILURE( getContactRequest(1, false) );

    mApi[0].contactRequestUpdated = mApi[1].contactRequestUpdated = false;
    ASSERT_NO_FATAL_FAILURE( replyContact(mApi[1].cr.get(), MegaContactRequest::REPLY_ACTION_ACCEPT) );
    ASSERT_TRUE( waitForResponse(&mApi[1].contactRequestUpdated) )   // at the target side (auxiliar account)
            << "Contact request update not received after " << maxTimeout << " seconds";
    ASSERT_TRUE( waitForResponse(&mApi[0].contactRequestUpdated) )   // at the target side (main account)
            << "Contact request update not received after " << maxTimeout << " seconds";

    mApi[1].cr.reset();


    // --- Check list of available chats --- (fetch is done at SetUp())

    size_t numChats = mApi[0].chats.size();      // permanent chats cannot be deleted, so they're kept forever


    // --- Create a group chat ---

    MegaTextChatPeerList *peers;
    handle h;
    bool group;

    h = megaApi[1]->getMyUser()->getHandle();
    peers = MegaTextChatPeerList::createInstance();//new MegaTextChatPeerListPrivate();
    peers->addPeer(h, PRIV_STANDARD);
    group = true;

    mApi[1].chatUpdated = false;
    mApi[0].requestFlags[MegaRequest::TYPE_CHAT_CREATE] = false;
    ASSERT_NO_FATAL_FAILURE( createChat(group, peers) );
    ASSERT_TRUE( waitForResponse(&mApi[0].requestFlags[MegaRequest::TYPE_CHAT_CREATE]) )
            << "Cannot create a new chat";
    ASSERT_EQ(API_OK, mApi[0].lastError) << "Chat creation failed (error: " << mApi[0].lastError << ")";
    ASSERT_TRUE( waitForResponse(&mApi[1].chatUpdated ))   // at the target side (auxiliar account)
            << "Chat update not received after " << maxTimeout << " seconds";

    MegaHandle chatid = mApi[0].chatid;   // set at onRequestFinish() of chat creation request

    delete peers;

    // check the new chat information
    ASSERT_EQ(mApi[0].chats.size(), ++numChats) << "Unexpected received number of chats";
    ASSERT_TRUE(mApi[1].chatUpdated) << "The peer didn't receive notification of the chat creation";


    // --- Remove a peer from the chat ---

    mApi[1].chatUpdated = false;
    mApi[0].requestFlags[MegaRequest::TYPE_CHAT_REMOVE] = false;
    megaApi[0]->removeFromChat(chatid, h);
    ASSERT_TRUE( waitForResponse(&mApi[0].requestFlags[MegaRequest::TYPE_CHAT_REMOVE]) )
            << "Chat remove failed after " << maxTimeout << " seconds";
    ASSERT_EQ(API_OK, mApi[0].lastError) << "Removal of chat peer failed (error: " << mApi[0].lastError << ")";
    int numpeers = mApi[0].chats[chatid]->getPeerList() ? mApi[0].chats[chatid]->getPeerList()->size() : 0;
    ASSERT_EQ(numpeers, 0) << "Wrong number of peers in the list of peers";
    ASSERT_TRUE( waitForResponse(&mApi[1].chatUpdated) )   // at the target side (auxiliar account)
            << "Didn't receive notification of the peer removal after " << maxTimeout << " seconds";


    // --- Invite a contact to a chat ---

    mApi[1].chatUpdated = false;
    mApi[0].requestFlags[MegaRequest::TYPE_CHAT_INVITE] = false;
    megaApi[0]->inviteToChat(chatid, h, PRIV_STANDARD);
    ASSERT_TRUE( waitForResponse(&mApi[0].requestFlags[MegaRequest::TYPE_CHAT_INVITE]) )
            << "Chat invitation failed after " << maxTimeout << " seconds";
    ASSERT_EQ(API_OK, mApi[0].lastError) << "Invitation of chat peer failed (error: " << mApi[0].lastError << ")";
    numpeers = mApi[0].chats[chatid]->getPeerList() ? mApi[0].chats[chatid]->getPeerList()->size() : 0;
    ASSERT_EQ(numpeers, 1) << "Wrong number of peers in the list of peers";
    ASSERT_TRUE( waitForResponse(&mApi[1].chatUpdated) )   // at the target side (auxiliar account)
            << "The peer didn't receive notification of the invitation after " << maxTimeout << " seconds";


    // --- Get the user-specific URL for the chat ---

    mApi[0].requestFlags[MegaRequest::TYPE_CHAT_URL] = false;
    megaApi[0]->getUrlChat(chatid);
    ASSERT_TRUE( waitForResponse(&mApi[0].requestFlags[MegaRequest::TYPE_CHAT_URL]) )
            << "Retrieval of chat URL failed after " << maxTimeout << " seconds";
    ASSERT_EQ(API_OK, mApi[0].lastError) << "Retrieval of chat URL failed (error: " << mApi[0].lastError << ")";


    // --- Update Permissions of an existing peer in the chat

    mApi[1].chatUpdated = false;
    mApi[0].requestFlags[MegaRequest::TYPE_CHAT_UPDATE_PERMISSIONS] = false;
    megaApi[0]->updateChatPermissions(chatid, h, PRIV_RO);
    ASSERT_TRUE( waitForResponse(&mApi[0].requestFlags[MegaRequest::TYPE_CHAT_UPDATE_PERMISSIONS]) )
            << "Update chat permissions failed after " << maxTimeout << " seconds";
    ASSERT_EQ(API_OK, mApi[0].lastError) << "Update of chat permissions failed (error: " << mApi[0].lastError << ")";
    ASSERT_TRUE( waitForResponse(&mApi[1].chatUpdated) )   // at the target side (auxiliar account)
            << "The peer didn't receive notification of the invitation after " << maxTimeout << " seconds";

}
#endif

class myMIS : public MegaInputStream
{
public:
    int64_t size;
    ifstream ifs;

    myMIS(const char* filename)
        : ifs(filename, ios::binary)
    {
        ifs.seekg(0, ios::end);
        size = ifs.tellg();
        ifs.seekg(0, ios::beg);
    }
    virtual int64_t getSize() { return size; }

    virtual bool read(char *buffer, size_t size) {
        if (buffer)
        {
            ifs.read(buffer, size);
        }
        else
        {
            ifs.seekg(size, ios::cur);
        }
        return !ifs.fail();
    }
};


TEST_F(SdkTest, SdkTestFingerprint)
{
    LOG_info << "___TEST fingerprint stream/file___";
    ASSERT_NO_FATAL_FAILURE(getAccountsForTest(2));

    int filesizes[] = { 10, 100, 1000, 10000, 100000, 10000000 };
    string expected[] = {
        "DAQoBAMCAQQDAgEEAwAAAAAAAAQAypo7",
        "DAWQjMO2LBXoNwH_agtF8CX73QQAypo7",
        "EAugDFlhW_VTCMboWWFb9VMIxugQAypo7",
        "EAhAnWCqOGBx0gGOWe7N6wznWRAQAypo7",
        "GA6CGAQFLOwb40BGchttx22PvhZ5gQAypo7",
        "GA4CWmAdW1TwQ-bddEIKTmSDv0b2QQAypo7",
    };

    auto fsa = makeFsAccess();
    string name = "testfile";
    LocalPath localname = LocalPath::fromAbsolutePath(name);

    int value = 0x01020304;
    for (int i = sizeof filesizes / sizeof filesizes[0]; i--; )
    {
        {
            ofstream ofs(name.c_str(), ios::binary);
            char s[8192];
            ofs.rdbuf()->pubsetbuf(s, sizeof s);
            for (auto j = filesizes[i] / sizeof(value); j-- ; ) ofs.write((char*)&value, sizeof(value));
            ofs.write((char*)&value, filesizes[i] % sizeof(value));
        }

        fsa->setmtimelocal(localname, 1000000000);

        string streamfp, filefp;
        {
            m_time_t mtime = 0;
            {
                auto nfa = fsa->newfileaccess();
                nfa->fopen(localname);
                mtime = nfa->mtime;
            }

            myMIS mis(name.c_str());
            streamfp.assign(megaApi[0]->getFingerprint(&mis, mtime));
        }

        filefp = megaApi[0]->getFingerprint(name.c_str());

        ASSERT_EQ(streamfp, filefp);
        ASSERT_EQ(streamfp, expected[i]);
    }
}


static void incrementFilename(string& s)
{
    if (s.size() > 2)
    {
        if (isdigit(s[s.size() - 2]) | !isdigit(s[s.size() - 1]))
        {
            s += "00";
        }
        else
        {
            s[s.size() - 1] = static_cast<string::value_type>(s[s.size()-1] + 1);
            if (s[s.size() - 1] > '9')
            {
                s[s.size() - 1] = static_cast<string::value_type>(s[s.size()-1] - 1);
                s[s.size() - 2] = static_cast<string::value_type>(s[s.size()-2] + 1);
            }
        }
    }
}

struct second_timer
{
    m_time_t t;
    m_time_t pause_t;
    second_timer() { t = m_time(); }
    void reset () { t = m_time(); }
    void pause() { pause_t = m_time(); }
    void resume() { t += m_time() - pause_t; }
    size_t elapsed() { return size_t(m_time() - t); }
};

namespace mega
{
    class DebugTestHook
    {
    public:
        static int countdownToOverquota;
        static int countdownTo404;
        static int countdownTo403;
        static int countdownToTimeout;
        static bool isRaid;
        static bool isRaidKnown;

        static void onSetIsRaid_morechunks(::mega::RaidBufferManager* tbm)
        {

            unsigned oldvalue = tbm->raidLinesPerChunk;
            tbm->raidLinesPerChunk /= 4;
            LOG_info << "adjusted raidlinesPerChunk from " << oldvalue << " to " << tbm->raidLinesPerChunk;
        }

        static bool  onHttpReqPost509(HttpReq* req)
        {
            if (req->type == REQ_BINARY)
            {
                if (countdownToOverquota-- == 0) {
                    req->httpstatus = 509;
                    req->timeleft = 30;  // in seconds
                    req->status = REQ_FAILURE;

                    LOG_info << "SIMULATING HTTP GET 509 OVERQUOTA";
                    return true;
                }
            }
            return false;
        }

        static bool  onHttpReqPost404Or403(HttpReq* req)
        {
            if (req->type == REQ_BINARY)
            {
                if (countdownTo404-- == 0) {
                    req->httpstatus = 404;
                    req->status = REQ_FAILURE;

                    LOG_info << "SIMULATING HTTP GET 404";
                    return true;
                }
                if (countdownTo403-- == 0) {
                    req->httpstatus = 403;
                    req->status = REQ_FAILURE;

                    LOG_info << "SIMULATING HTTP GET 403";
                    return true;
                }
            }
            return false;
        }


        static bool  onHttpReqPostTimeout(HttpReq* req)
        {
            if (req->type == REQ_BINARY)
            {
                if (countdownToTimeout-- == 0) {
                    req->lastdata = Waiter::ds;
                    req->status = REQ_INFLIGHT;

                    LOG_info << "SIMULATING HTTP TIMEOUT (timeout period begins now)";
                    return true;
                }
            }
            return false;
        }

        static void onSetIsRaid(::mega::RaidBufferManager* tbm)
        {
            isRaid = tbm->isRaid();
            isRaidKnown = true;
        }

        static bool resetForTests()
        {
#ifdef MEGASDK_DEBUG_TEST_HOOKS_ENABLED
            globalMegaTestHooks = MegaTestHooks(); // remove any callbacks set in other tests
            countdownToOverquota = 3;
            countdownTo404 = 5;
            countdownTo403 = 10;
            countdownToTimeout = 15;
            isRaid = false;
            isRaidKnown = false;
            return true;
#else
            return false;
#endif
        }

        static void onSetIsRaid_smallchunks10(::mega::RaidBufferManager* tbm)
        {
            tbm->raidLinesPerChunk = 10;
        }

    };

    int DebugTestHook::countdownToOverquota = 3;
    bool DebugTestHook::isRaid = false;
    bool DebugTestHook::isRaidKnown = false;
    int DebugTestHook::countdownTo404 = 5;
    int DebugTestHook::countdownTo403 = 10;
    int DebugTestHook::countdownToTimeout = 15;

}


/**
* @brief TEST_F SdkTestCloudraidTransfers
*
* - Download our well-known cloudraid file with standard settings
* - Download our well-known cloudraid file, but this time with small chunk sizes and periodically pausing and unpausing
* - Download our well-known cloudraid file, but this time with small chunk sizes and periodically destrying the megaApi object, then recreating and Resuming (with session token)
*
*/

#ifdef DEBUG
TEST_F(SdkTest, SdkTestCloudraidTransfers)
{
    LOG_info << "___TEST Cloudraid transfers___";
    ASSERT_NO_FATAL_FAILURE(getAccountsForTest(2));

    ASSERT_TRUE(DebugTestHook::resetForTests()) << "SDK test hooks are not enabled in release mode";

    MegaNode *rootnode = megaApi[0]->getRootNode();

    auto importHandle = importPublicLink(0, MegaClient::MEGAURL+"/#!zAJnUTYD!8YE5dXrnIEJ47NdDfFEvqtOefhuDMphyae0KY5zrhns", rootnode);
    MegaHandle imported_file_handle = importHandle;

    MegaNode *nimported = megaApi[0]->getNodeByHandle(imported_file_handle);


    string filename = DOTSLASH "cloudraid_downloaded_file.sdktest";
    deleteFile(filename.c_str());

    // plain cloudraid download
    mApi[0].transferFlags[MegaTransfer::TYPE_DOWNLOAD] = false;
    megaApi[0]->startDownload(nimported, filename.c_str());
    ASSERT_TRUE(waitForResponse(&mApi[0].transferFlags[MegaTransfer::TYPE_DOWNLOAD], 600))
        << "Download cloudraid transfer failed after " << maxTimeout << " seconds";
    ASSERT_EQ(API_OK, mApi[0].lastError) << "Cannot download the cloudraid file (error: " << mApi[0].lastError << ")";


    // cloudraid download with periodic pause and resume

    incrementFilename(filename);
    deleteFile(filename.c_str());

    // smaller chunk sizes so we can get plenty of pauses
    #ifdef MEGASDK_DEBUG_TEST_HOOKS_ENABLED
    globalMegaTestHooks.onSetIsRaid = ::mega::DebugTestHook::onSetIsRaid_morechunks;
    #endif

    // plain cloudraid download
    {
        onTransferUpdate_progress = 0;
        onTransferUpdate_filesize = 0;
        mApi[0].transferFlags[MegaTransfer::TYPE_DOWNLOAD] = false;
        megaApi[0]->startDownload(nimported, filename.c_str());

        m_off_t lastprogress = 0, pausecount = 0;
        second_timer t;
        while (t.elapsed() < 60 && (onTransferUpdate_filesize == 0 || onTransferUpdate_progress < onTransferUpdate_filesize))
        {
            if (onTransferUpdate_progress > lastprogress)
            {
                megaApi[0]->pauseTransfers(true);
                pausecount += 1;
                WaitMillisec(100);
                megaApi[0]->pauseTransfers(false);
                lastprogress = onTransferUpdate_progress;
            }
            WaitMillisec(100);
        }
        ASSERT_LT(t.elapsed(), 60u) << "timed out downloading cloudraid file";
        ASSERT_GE(onTransferUpdate_filesize, 0u);
        ASSERT_TRUE(onTransferUpdate_progress == onTransferUpdate_filesize);
        ASSERT_GE(pausecount, 3);
        ASSERT_TRUE(waitForResponse(&mApi[0].transferFlags[MegaTransfer::TYPE_DOWNLOAD], 30))<< "Download cloudraid transfer with pauses failed";
        ASSERT_EQ(API_OK, mApi[0].lastError) << "Cannot download the cloudraid file (error: " << mApi[0].lastError << ")";
    }


    incrementFilename(filename);
    deleteFile(filename.c_str());

    // cloudraid download with periodic full exit and resume from session ID
    // plain cloudraid download
    {
        megaApi[0]->setMaxDownloadSpeed(32 * 1024 * 1024 * 8 / 30); // should take 30 seconds, not counting exit/resume session
        mApi[0].transferFlags[MegaTransfer::TYPE_DOWNLOAD] = false;
        megaApi[0]->startDownload(nimported, filename.c_str());

        std::string sessionId = megaApi[0]->dumpSession();

        onTransferUpdate_progress = 0;// updated in callbacks
        onTransferUpdate_filesize = 0;
        m_off_t lastprogress = 0;
        unsigned exitresumecount = 0;
        second_timer t;
        auto initialOnTranferFinishedCount = onTranferFinishedCount;
        auto lastOnTranferFinishedCount = onTranferFinishedCount;
        while (t.elapsed() < 180 && onTranferFinishedCount < initialOnTranferFinishedCount + 2)
        {
            if (onTranferFinishedCount > lastOnTranferFinishedCount)
            {
                t.reset();
                lastOnTranferFinishedCount = onTranferFinishedCount;
                deleteFile(filename.c_str());
                onTransferUpdate_progress = 0;
                onTransferUpdate_filesize = 0;
                lastprogress = 0;
                mApi[0].transferFlags[MegaTransfer::TYPE_DOWNLOAD] = false;
                megaApi[0]->startDownload(nimported, filename.c_str());
            }
            else if (onTransferUpdate_progress > lastprogress + onTransferUpdate_filesize/10 )
            {
                if (exitresumecount < 3*(onTranferFinishedCount - initialOnTranferFinishedCount + 1))
                {
                    megaApi[0].reset();
                    exitresumecount += 1;
                    WaitMillisec(100);

                    megaApi[0].reset(newMegaApi(APP_KEY.c_str(), megaApiCacheFolder(0).c_str(), USER_AGENT.c_str(), unsigned(THREADS_PER_MEGACLIENT)));
                    mApi[0].megaApi = megaApi[0].get();
                    megaApi[0]->addListener(this);
                    megaApi[0]->setMaxDownloadSpeed(32 * 1024 * 1024 * 8 / 30); // should take 30 seconds, not counting exit/resume session

                    t.pause();
                    ASSERT_NO_FATAL_FAILURE(resumeSession(sessionId.c_str()));
                    ASSERT_NO_FATAL_FAILURE(fetchnodes(0));
                    t.resume();

                    lastprogress = onTransferUpdate_progress;
                }
            }
            WaitMillisec(1);
        }
        ASSERT_EQ(onTransferUpdate_progress, onTransferUpdate_filesize);
        ASSERT_EQ(initialOnTranferFinishedCount + 2, onTranferFinishedCount);
        ASSERT_GE(exitresumecount, 6u);
        ASSERT_TRUE(waitForResponse(&mApi[0].transferFlags[MegaTransfer::TYPE_DOWNLOAD], 1)) << "Download cloudraid transfer with pauses failed";
        ASSERT_EQ(API_OK, mApi[0].lastError) << "Cannot download the cloudraid file (error: " << mApi[0].lastError << ")";
    }

    ASSERT_TRUE(DebugTestHook::resetForTests()) << "SDK test hooks are not enabled in release mode";
}
#endif


/**
* @brief TEST_F SdkTestCloudraidTransferWithConnectionFailures
*
* Download a cloudraid file but with a connection failing with http errors 404 and 403.   The download should recover from the problems in 5 channel mode
*
*/

#ifdef DEBUG
TEST_F(SdkTest, SdkTestCloudraidTransferWithConnectionFailures)
{
    LOG_info << "___TEST Cloudraid transfers___";
    ASSERT_NO_FATAL_FAILURE(getAccountsForTest(2));

    ASSERT_TRUE(DebugTestHook::resetForTests()) << "SDK test hooks are not enabled in release mode";

    std::unique_ptr<MegaNode> rootnode{megaApi[0]->getRootNode()};

    auto importHandle = importPublicLink(0, MegaClient::MEGAURL+"/#!zAJnUTYD!8YE5dXrnIEJ47NdDfFEvqtOefhuDMphyae0KY5zrhns", rootnode.get());
    std::unique_ptr<MegaNode> nimported{megaApi[0]->getNodeByHandle(importHandle)};


    string filename = DOTSLASH "cloudraid_downloaded_file.sdktest";
    deleteFile(filename.c_str());

    // set up for 404 and 403 errors
    // smaller chunk sizes so we can get plenty of pauses
    DebugTestHook::countdownTo404 = 5;
    DebugTestHook::countdownTo403 = 12;
#ifdef MEGASDK_DEBUG_TEST_HOOKS_ENABLED
    globalMegaTestHooks.onHttpReqPost = DebugTestHook::onHttpReqPost404Or403;
    globalMegaTestHooks.onSetIsRaid = DebugTestHook::onSetIsRaid_morechunks;
#endif

    // plain cloudraid download
    {
        onTransferUpdate_progress = 0;
        onTransferUpdate_filesize = 0;
        mApi[0].transferFlags[MegaTransfer::TYPE_DOWNLOAD] = false;
        megaApi[0]->startDownload(nimported.get(), filename.c_str());

        ASSERT_TRUE(waitForResponse(&mApi[0].transferFlags[MegaTransfer::TYPE_DOWNLOAD], 180)) << "Cloudraid download with 404 and 403 errors time out (180 seconds)";
        ASSERT_EQ(API_OK, mApi[0].lastError) << "Cannot download the cloudraid file (error: " << mApi[0].lastError << ")";
        ASSERT_GE(onTransferUpdate_filesize, 0u);
        ASSERT_TRUE(onTransferUpdate_progress == onTransferUpdate_filesize);
        ASSERT_LT(DebugTestHook::countdownTo404, 0);
        ASSERT_LT(DebugTestHook::countdownTo403, 0);
    }


    ASSERT_TRUE(DebugTestHook::resetForTests()) << "SDK test hooks are not enabled in release mode";
}
#endif


/**
* @brief TEST_F SdkTestCloudraidTransferWithConnectionFailures
*
* Download a cloudraid file but with a connection failing with http errors 404 and 403.   The download should recover from the problems in 5 channel mode
*
*/

#ifdef DEBUG
TEST_F(SdkTest, SdkTestCloudraidTransferWithSingleChannelTimeouts)
{
    LOG_info << "___TEST Cloudraid transfers___";
    ASSERT_NO_FATAL_FAILURE(getAccountsForTest(2));

    ASSERT_TRUE(DebugTestHook::resetForTests()) << "SDK test hooks are not enabled in release mode";

    std::unique_ptr<MegaNode> rootnode{megaApi[0]->getRootNode()};

    auto importHandle = importPublicLink(0, MegaClient::MEGAURL+"/#!zAJnUTYD!8YE5dXrnIEJ47NdDfFEvqtOefhuDMphyae0KY5zrhns", rootnode.get());
    std::unique_ptr<MegaNode> nimported{megaApi[0]->getNodeByHandle(importHandle)};


    string filename = DOTSLASH "cloudraid_downloaded_file.sdktest";
    deleteFile(filename.c_str());

    // set up for 404 and 403 errors
    // smaller chunk sizes so we can get plenty of pauses
    DebugTestHook::countdownToTimeout = 15;
#ifdef MEGASDK_DEBUG_TEST_HOOKS_ENABLED
    globalMegaTestHooks.onHttpReqPost = DebugTestHook::onHttpReqPostTimeout;
    globalMegaTestHooks.onSetIsRaid = DebugTestHook::onSetIsRaid_morechunks;
#endif

    // plain cloudraid download
    {
        onTransferUpdate_progress = 0;
        onTransferUpdate_filesize = 0;
        mApi[0].transferFlags[MegaTransfer::TYPE_DOWNLOAD] = false;
        megaApi[0]->startDownload(nimported.get(), filename.c_str());

        ASSERT_TRUE(waitForResponse(&mApi[0].transferFlags[MegaTransfer::TYPE_DOWNLOAD], 180)) << "Cloudraid download with timeout errors timed out (180 seconds)";
        ASSERT_EQ(API_OK, mApi[0].lastError) << "Cannot download the cloudraid file (error: " << mApi[0].lastError << ")";
        ASSERT_GE(onTransferUpdate_filesize, 0u);
        ASSERT_EQ(onTransferUpdate_progress, onTransferUpdate_filesize);
        ASSERT_LT(DebugTestHook::countdownToTimeout, 0);
    }
    ASSERT_TRUE(DebugTestHook::resetForTests()) << "SDK test hooks are not enabled in release mode";
}
#endif



/**
* @brief TEST_F SdkTestOverquotaNonCloudraid
*
* Induces a simulated overquota error during a conventional download.  Confirms the download stops, pauses, and resumes.
*
*/

#ifdef DEBUG
TEST_F(SdkTest, SdkTestOverquotaNonCloudraid)
{
    LOG_info << "___TEST SdkTestOverquotaNonCloudraid";
    ASSERT_NO_FATAL_FAILURE(getAccountsForTest(2));

    //for (int i = 0; i < 1000; ++i) {
    ASSERT_TRUE(DebugTestHook::resetForTests()) << "SDK test hooks are not enabled in release mode";

    // make a file to download, and upload so we can pull it down
    std::unique_ptr<MegaNode> rootnode{megaApi[0]->getRootNode()};
    deleteFile(UPFILE);
    ASSERT_TRUE(createFile(UPFILE, true)) << "Couldn't create " << UPFILE;

    MegaHandle uploadedNodeHandle = UNDEF;
    ASSERT_EQ(API_OK, doStartUpload(0, &uploadedNodeHandle, UPFILE.c_str(), rootnode.get())) << "Upload transfer failed";
    std::unique_ptr<MegaNode> n1{megaApi[0]->getNodeByHandle(uploadedNodeHandle)};
    ASSERT_NE(n1.get(), ((::mega::MegaNode *)NULL));

    // set up to simulate 509 error
    DebugTestHook::isRaid = false;
    DebugTestHook::isRaidKnown = false;
    DebugTestHook::countdownToOverquota = 3;
    #ifdef MEGASDK_DEBUG_TEST_HOOKS_ENABLED
    globalMegaTestHooks.onHttpReqPost = DebugTestHook::onHttpReqPost509;
    globalMegaTestHooks.onSetIsRaid = DebugTestHook::onSetIsRaid;
    #endif

    // download - we should see a 30 second pause for 509 processing in the middle
    string filename2 = DOTSLASH + DOWNFILE;
    deleteFile(filename2);
    mApi[0].transferFlags[MegaTransfer::TYPE_DOWNLOAD] = false;
    megaApi[0]->startDownload(n1.get(), filename2.c_str());

    // get to 30 sec pause point
    second_timer t;
    while (t.elapsed() < 30 && DebugTestHook::countdownToOverquota >= 0)
    {
        WaitMillisec(1000);
    }
    ASSERT_TRUE(DebugTestHook::isRaidKnown);
    ASSERT_FALSE(DebugTestHook::isRaid);

    // ok so now we should see no more http requests sent for 30 seconds. Test 20 for reliable testing
    int originalcount = DebugTestHook::countdownToOverquota;
    second_timer t2;
    while (t2.elapsed() < 20)
    {
        WaitMillisec(1000);
    }
    ASSERT_TRUE(DebugTestHook::countdownToOverquota == originalcount);

    // Now wait for the file to finish

    ASSERT_TRUE(waitForResponse(&mApi[0].transferFlags[MegaTransfer::TYPE_DOWNLOAD], 600))
        << "Download transfer failed after " << maxTimeout << " seconds";
    ASSERT_EQ(API_OK, mApi[0].lastError) << "Cannot download the file (error: " << mApi[0].lastError << ")";

    ASSERT_LT(DebugTestHook::countdownToOverquota, 0);
    ASSERT_LT(DebugTestHook::countdownToOverquota, originalcount);  // there should have been more http activity after the wait

    ASSERT_TRUE(DebugTestHook::resetForTests()) << "SDK test hooks are not enabled in release mode";

    //cout << "Passed round " << i; }

}
#endif


/**
* @brief TEST_F SdkTestOverquotaNonCloudraid
*
* use the hooks to simulate an overquota condition while running a raid download transfer, and check the handling
*
*/

#ifdef DEBUG
TEST_F(SdkTest, SdkTestOverquotaCloudraid)
{
    LOG_info << "___TEST SdkTestOverquotaCloudraid";
    ASSERT_NO_FATAL_FAILURE(getAccountsForTest(2));

    ASSERT_TRUE(DebugTestHook::resetForTests()) << "SDK test hooks are not enabled in release mode";

    auto importHandle = importPublicLink(0, MegaClient::MEGAURL+"/#!zAJnUTYD!8YE5dXrnIEJ47NdDfFEvqtOefhuDMphyae0KY5zrhns", megaApi[0]->getRootNode());
    MegaNode *nimported = megaApi[0]->getNodeByHandle(importHandle);

    // set up to simulate 509 error
    DebugTestHook::isRaid = false;
    DebugTestHook::isRaidKnown = false;
    DebugTestHook::countdownToOverquota = 8;
    #ifdef MEGASDK_DEBUG_TEST_HOOKS_ENABLED
    globalMegaTestHooks.onHttpReqPost = DebugTestHook::onHttpReqPost509;
    globalMegaTestHooks.onSetIsRaid = DebugTestHook::onSetIsRaid;
    #endif

    // download - we should see a 30 second pause for 509 processing in the middle
    string filename2 = DOTSLASH + DOWNFILE;
    deleteFile(filename2);
    mApi[0].transferFlags[MegaTransfer::TYPE_DOWNLOAD] = false;
    megaApi[0]->startDownload(nimported, filename2.c_str());

    // get to 30 sec pause point
    second_timer t;
    while (t.elapsed() < 30 && DebugTestHook::countdownToOverquota >= 0)
    {
        WaitMillisec(1000);
    }
    ASSERT_TRUE(DebugTestHook::isRaidKnown);
    ASSERT_TRUE(DebugTestHook::isRaid);

    // ok so now we should see no more http requests sent for 30 seconds.  Test 20 for reliablilty
    int originalcount = DebugTestHook::countdownToOverquota;
    second_timer t2;
    while (t2.elapsed() < 20)
    {
        WaitMillisec(1000);
    }
    ASSERT_EQ(DebugTestHook::countdownToOverquota, originalcount);

    // Now wait for the file to finish

    ASSERT_TRUE(waitForResponse(&mApi[0].transferFlags[MegaTransfer::TYPE_DOWNLOAD], 600))
        << "Download transfer failed after " << maxTimeout << " seconds";
    ASSERT_EQ(API_OK, mApi[0].lastError) << "Cannot download the file (error: " << mApi[0].lastError << ")";

    ASSERT_LT(DebugTestHook::countdownToOverquota, 0);
    ASSERT_LT(DebugTestHook::countdownToOverquota, originalcount);  // there should have been more http activity after the wait

    ASSERT_TRUE(DebugTestHook::resetForTests()) << "SDK test hooks are not enabled in release mode";
}
#endif


struct CheckStreamedFile_MegaTransferListener : public MegaTransferListener
{
    typedef ::mega::byte byte;

    size_t reserved;
    size_t receiveBufPos;
    size_t file_start_offset;
    byte* receiveBuf;
    bool completedSuccessfully;
    bool completedUnsuccessfully;
    MegaError* completedUnsuccessfullyError;
    byte* compareDecryptedData;
    bool comparedEqual;


    CheckStreamedFile_MegaTransferListener(size_t receiveStartPoint, size_t receiveSizeExpected, byte* fileCompareData)
        : reserved(0)
        , receiveBufPos(0)
        , file_start_offset(0)
        , receiveBuf(NULL)
        , completedSuccessfully(false)
        , completedUnsuccessfully(false)
        , completedUnsuccessfullyError(NULL)
        , compareDecryptedData(fileCompareData)
        , comparedEqual(true)
    {
        file_start_offset = receiveStartPoint;
        reserved = receiveSizeExpected;
        receiveBuf = new byte[reserved];
        compareDecryptedData = fileCompareData;
    }

    ~CheckStreamedFile_MegaTransferListener()
    {
        delete[] receiveBuf;
    }

    void onTransferStart(MegaApi *api, MegaTransfer *transfer) override
    {
    }
    void onTransferFinish(MegaApi* api, MegaTransfer *transfer, MegaError* error) override
    {
        if (error && error->getErrorCode() != API_OK)
        {
            ((error->getErrorCode() == API_EARGS && reserved == 0) ? completedSuccessfully : completedUnsuccessfully) = true;
            completedUnsuccessfullyError = error->copy();
        }
        else
        {
            if (0 != memcmp(receiveBuf, compareDecryptedData + file_start_offset, receiveBufPos))
                comparedEqual = false;
            completedSuccessfully = true;
        }
    }
    void onTransferUpdate(MegaApi *api, MegaTransfer *transfer) override
    {
    }
    void onTransferTemporaryError(MegaApi *api, MegaTransfer * /*transfer*/, MegaError* error) override
    {
        ostringstream msg;
        msg << "onTransferTemporaryError: " << (error ? error->getErrorString() : "NULL");
        api->log(MegaApi::LOG_LEVEL_WARNING, msg.str().c_str());
    }
    bool onTransferData(MegaApi *api, MegaTransfer *transfer, char *buffer, size_t size) override
    {
        assert(receiveBufPos + size <= reserved);
        memcpy(receiveBuf + receiveBufPos, buffer, size);
        receiveBufPos += size;

        if (0 != memcmp(receiveBuf, compareDecryptedData + file_start_offset, receiveBufPos))
            comparedEqual = false;

        return true;
    }
};


CheckStreamedFile_MegaTransferListener* StreamRaidFilePart(MegaApi* megaApi, m_off_t start, m_off_t end, bool raid, bool smallpieces, MegaNode* raidFileNode, MegaNode*nonRaidFileNode, ::mega::byte* filecomparedata)
{
    assert(raidFileNode && nonRaidFileNode);
    LOG_info << "stream test ---------------------------------------------------" << start << " to " << end << "(len " << end - start << ") " << (raid ? " RAID " : " non-raid ") << (raid ? (smallpieces ? " smallpieces " : "normalpieces") : "");

#ifdef MEGASDK_DEBUG_TEST_HOOKS_ENABLED
    globalMegaTestHooks.onSetIsRaid = smallpieces ? &DebugTestHook::onSetIsRaid_smallchunks10 : NULL;
#endif

    CheckStreamedFile_MegaTransferListener* p = new CheckStreamedFile_MegaTransferListener(size_t(start), size_t(end - start), filecomparedata);
    megaApi->setStreamingMinimumRate(0);
    megaApi->startStreaming(raid ? raidFileNode : nonRaidFileNode, start, end - start, p);
    return p;
}



/**
* @brief TEST_F SdkCloudraidStreamingSoakTest
*
* Stream random portions of the well-known file for 10 minutes, while randomly varying
*       raid / non-raid
*       front/end/middle  (especial attention to first and last raidlines, and varying start/end within a raidline)
*       large piece / small piece
*       small raid chunk sizes (so small pieces of file don't just load in one request per connection) / normal sizes
*
*/


TEST_F(SdkTest, SdkCloudraidStreamingSoakTest)
{
    LOG_info << "___TEST SdkCloudraidStreamingSoakTest";
    ASSERT_NO_FATAL_FAILURE(getAccountsForTest(2));

#ifdef MEGASDK_DEBUG_TEST_HOOKS_ENABLED
    ASSERT_TRUE(DebugTestHook::resetForTests()) << "SDK test hooks are not enabled in release mode";
#endif

    // ensure we have our standard raid test file
    auto importHandle = importPublicLink(0, MegaClient::MEGAURL+"/#!zAJnUTYD!8YE5dXrnIEJ47NdDfFEvqtOefhuDMphyae0KY5zrhns", std::unique_ptr<MegaNode>{megaApi[0]->getRootNode()}.get());
    MegaNode *nimported = megaApi[0]->getNodeByHandle(importHandle);

    MegaNode *rootnode = megaApi[0]->getRootNode();

    // get the file, and upload as non-raid
    string filename2 = DOTSLASH + DOWNFILE;
    deleteFile(filename2);

    mApi[0].transferFlags[MegaTransfer::TYPE_DOWNLOAD] = false;
    megaApi[0]->startDownload(nimported, filename2.c_str());
    ASSERT_TRUE(waitForResponse(&mApi[0].transferFlags[MegaTransfer::TYPE_DOWNLOAD])) << "Setup transfer failed after " << maxTimeout << " seconds";
    ASSERT_EQ(API_OK, mApi[0].lastError) << "Cannot download the initial file (error: " << mApi[0].lastError << ")";

    char raidchar = 0;
    char nonraidchar = 'M';

    string filename3 = filename2;
    incrementFilename(filename3);
    filename3 += ".neverseenbefore";
    deleteFile(filename3);
    copyFile(filename2, filename3);
    {
        fstream fs(filename3.c_str(), ios::in | ios::out | ios::binary);
        raidchar = (char)fs.get();
        fs.seekg(0);
        fs.put('M');  // we have to edit the file before upload, as Mega is too clever and will skip actual upload otherwise
        fs.flush();
    }

    // actual upload
    MegaHandle uploadedNodeHandle = UNDEF;
    ASSERT_EQ(API_OK, doStartUpload(0, &uploadedNodeHandle, filename3.data(), rootnode)) << "Cannot upload a test file";

    MegaNode *nonRaidNode = megaApi[0]->getNodeByHandle(uploadedNodeHandle);

    int64_t filesize = getFilesize(filename2);
    std::ifstream compareDecryptedFile(filename2.c_str(), ios::binary);
    std::vector<::mega::byte> compareDecryptedData(static_cast<size_t>(filesize));
    compareDecryptedFile.read((char*)compareDecryptedData.data(), filesize);

    m_time_t starttime = m_time();
    int seconds_to_test_for = 60; //gRunningInCI ? 60 : 60 * 10;

    // ok loop for 10 minutes  (one munite under jenkins)
    srand(unsigned(starttime));
    int randomRunsDone = 0;
    m_off_t randomRunsBytes = 0;
    for (; m_time() - starttime < seconds_to_test_for; ++randomRunsDone)
    {

        int testtype = rand() % 10;
        int smallpieces = rand() % 2;
        int nonraid = rand() % 4 == 1;

        compareDecryptedData[0] = ::mega::byte(nonraid ? nonraidchar : raidchar);

        m_off_t start = 0, end = 0;

        if (testtype < 3)  // front of file
        {
            start = std::max<int>(0, rand() % 5 * 10240 - 1024);
            end = start + rand() % 5 * 10240;
        }
        else if (testtype == 3)  // within 1, 2, or 3 raidlines
        {
            start = std::max<int>(0, rand() % 5 * 10240 - 1024);
            end = start + rand() % (3 * RAIDLINE);
        }
        else if (testtype < 8) // end of file
        {
            end = std::min<m_off_t>(32620740, 32620740 + RAIDLINE - rand() % (2 * RAIDLINE));
            start = end - rand() % 5 * 10240;
        }
        else if (testtype == 8) // 0 size [seems this is not allowed at intermediate layer now - EARGS]
        {
            start = rand() % 32620740;
            end = start;
        }
        else // decent piece of the file
        {
            int pieceSize = 50000; //gRunningInCI ? 50000 : 5000000;
            start = rand() % pieceSize;
            int n = pieceSize / (smallpieces ? 100 : 1);
            end = start + n + rand() % n;
        }

        // seems 0 size not allowed now - make sure we get at least 1 byte
        if (start == end)
        {
            if (start > 0) start -= 1;
            else end += 1;
        }
        randomRunsBytes += end - start;

        LOG_info << "beginning stream test, " << start << " to " << end << "(len " << end - start << ") " << (nonraid ? " non-raid " : " RAID ") << (!nonraid ? (smallpieces ? " smallpieces " : "normalpieces") : "");

        CheckStreamedFile_MegaTransferListener* p = StreamRaidFilePart(megaApi[0].get(), start, end, !nonraid, smallpieces, nimported, nonRaidNode, compareDecryptedData.data());

        for (unsigned i = 0; p->comparedEqual; ++i)
        {
            WaitMillisec(100);
            if (p->completedUnsuccessfully)
            {
                ASSERT_FALSE(p->completedUnsuccessfully) << " on random run " << randomRunsDone << ", download failed: " << start << " to " << end << ", "
                    << (nonraid?"nonraid":"raid") <<  ", " << (smallpieces?"small pieces":"normal size pieces")
                    << ", reported error: " << (p->completedUnsuccessfullyError ? p->completedUnsuccessfullyError->getErrorCode() : 0)
                    << " " << (p->completedUnsuccessfullyError ? p->completedUnsuccessfullyError->getErrorString() : "NULL");
                break;
            }
            else if (p->completedSuccessfully)
            {
                break;
            }
            else if (i > maxTimeout * 10)
            {
                ASSERT_TRUE(i <= maxTimeout * 10) << "download took too long, more than " << maxTimeout << " seconds.  Is the free transfer quota exhausted?";
                break;
            }
        }
        ASSERT_TRUE(p->comparedEqual);

        delete p;

    }

    ASSERT_GT(randomRunsDone, 10 /*(gRunningInCI ? 10 : 100)*/ );

    ostringstream msg;
    msg << "Streaming test downloaded " << randomRunsDone << " samples of the file from random places and sizes, " << randomRunsBytes << " bytes total";
    megaApi[0]->log(MegaApi::LOG_LEVEL_DEBUG, msg.str().c_str());

    delete nimported;
    delete nonRaidNode;
    delete rootnode;

#ifdef MEGASDK_DEBUG_TEST_HOOKS_ENABLED
    ASSERT_TRUE(DebugTestHook::resetForTests()) << "SDK test hooks are not enabled in release mode";
#endif
}

TEST_F(SdkTest, SdkRecentsTest)
{
    LOG_info << "___TEST SdkRecentsTest___";
    ASSERT_NO_FATAL_FAILURE(getAccountsForTest(2));

    MegaNode *rootnode = megaApi[0]->getRootNode();

    deleteFile(UPFILE);
    deleteFile(DOWNFILE);

    string filename1 = UPFILE;
    ASSERT_TRUE(createFile(filename1, false)) << "Couldn't create " << filename1;
    auto err = doStartUpload(0, nullptr, filename1.c_str(), rootnode);
    ASSERT_EQ(API_OK, err) << "Cannot upload a test file (error: " << err << ")";
    WaitMillisec(1000);

    ofstream f(filename1);
    f << "update";
    f.close();

    err = doStartUpload(0, nullptr, filename1.c_str(), rootnode);
    ASSERT_EQ(API_OK, err) << "Cannot upload an updated test file (error: " << err << ")";
    WaitMillisec(1000);

    synchronousCatchup(0);

    string filename2 = DOWNFILE;
    ASSERT_TRUE(createFile(filename2, false)) << "Couldn't create " << filename2;

    err = doStartUpload(0, nullptr, filename2.c_str(), rootnode);
    ASSERT_EQ(API_OK, err) << "Cannot upload a test file2 (error: " << err << ")";
    WaitMillisec(1000);

    ofstream f2(filename2);
    f2 << "update";
    f2.close();

    err = doStartUpload(0, nullptr, filename2.c_str(), rootnode);
    ASSERT_EQ(API_OK, err) << "Cannot upload an updated test file2 (error: " << err << ")";

    synchronousCatchup(0);


    std::unique_ptr<MegaRecentActionBucketList> buckets{megaApi[0]->getRecentActions(1, 10)};

    ostringstream logMsg;
    for (int i = 0; i < buckets->size(); ++i)
    {
        logMsg << "bucket " << to_string(i);
        megaApi[0]->log(MegaApi::LOG_LEVEL_INFO, logMsg.str().c_str());
        auto bucket = buckets->get(i);
        for (int j = 0; j < buckets->get(i)->getNodes()->size(); ++j)
        {
            auto node = bucket->getNodes()->get(j);
            logMsg << node->getName() << " " << node->getCreationTime() << " " << bucket->getTimestamp() << " " << bucket->getParentHandle() << " " << bucket->isUpdate() << " " << bucket->isMedia();
            megaApi[0]->log(MegaApi::LOG_LEVEL_DEBUG, logMsg.str().c_str());
        }
    }

    ASSERT_TRUE(buckets != nullptr);
    ASSERT_TRUE(buckets->size() > 0);
    ASSERT_TRUE(buckets->get(0)->getNodes()->size() > 1);
    ASSERT_EQ(DOWNFILE, string(buckets->get(0)->getNodes()->get(0)->getName()));
    ASSERT_EQ(UPFILE, string(buckets->get(0)->getNodes()->get(1)->getName()));
}

TEST_F(SdkTest, SdkHttpReqCommandPutFATest)
{
    LOG_info << "___TEST SdkHttpReqCommandPutFATest___";
    ASSERT_NO_FATAL_FAILURE(getAccountsForTest(1));

    // SCENARIO 1: Upload image file and check thumbnail and preview
    std::unique_ptr<MegaNode> rootnode(megaApi[0]->getRootNode());
    MegaHandle uploadResultHandle = UNDEF;
    ASSERT_EQ(API_OK, doStartUpload(0, &uploadResultHandle, IMAGEFILE.c_str(), rootnode.get()));

    std::unique_ptr<MegaNode> n1(megaApi[0]->getNodeByHandle(uploadResultHandle));
    ASSERT_NE(n1, nullptr);
    ASSERT_STREQ(IMAGEFILE.c_str(), n1->getName()) << "Uploaded file with wrong name (error: " << mApi[0].lastError << ")";

    // Get the thumbnail of the uploaded image
    std::string thumbnailPath = "logo_thumbnail.png";
    ASSERT_EQ(API_OK, doGetThumbnail(0, n1.get(), thumbnailPath.c_str()));

    // Get the preview of the uploaded image
    std::string previewPath = "logo_preview.png";
    ASSERT_EQ(API_OK, doGetPreview(0, n1.get(), previewPath.c_str()));

    // SCENARIO 2: Request FA upload URLs (thumbnail and preview)
    int64_t fileSize_thumbnail = 2295;
    int64_t fileSize_preview = 2376;

    // Request a thumbnail upload URL
    std::string thumbnailURL;
    ASSERT_EQ(API_OK, doGetThumbnailUploadURL(0, thumbnailURL, n1->getHandle(), fileSize_thumbnail, true)) << "Cannot request thumbnail upload URL";
    ASSERT_FALSE(thumbnailURL.empty()) << "Got empty thumbnail upload URL";

    // Request a preview upload URL
    std::string previewURL;
    ASSERT_EQ(API_OK, doGetPreviewUploadURL(0, previewURL, n1->getHandle(), fileSize_preview, true)) << "Cannot request preview upload URL";
    ASSERT_FALSE(previewURL.empty()) << "Got empty preview upload URL";
}

#ifdef __linux__

// synchronousMediaUpload has only been properly written for linux.  todo: implement properly for win/mac

TEST_F(SdkTest, SdkMediaImageUploadTest)
{
    LOG_info << "___TEST MediaUploadRequestURL___";
    ASSERT_NO_FATAL_FAILURE(getAccountsForTest(1));

    unsigned int apiIndex = 0;
    int64_t fileSize = 1304;
    const char* outputImage = "newlogo.png";
    synchronousMediaUpload(apiIndex, fileSize, IMAGEFILE.c_str(), IMAGEFILE_C.c_str(), outputImage, THUMBNAIL.c_str(), PREVIEW.c_str());

}

TEST_F(SdkTest, SdkMediaUploadTest)
{
    LOG_info << "___TEST MediaUploadRequestURL___";
    ASSERT_NO_FATAL_FAILURE(getAccountsForTest(1));

    unsigned int apiIndex = 0;
    int64_t fileSize = 10000;
    string filename = UPFILE;
    ASSERT_TRUE(createFile(filename, false)) << "Couldnt create " << filename;
    const char* outputFile = "newfile.txt";
    synchronousMediaUpload(apiIndex, fileSize, filename.c_str(), DOWNFILE.c_str(), outputFile);

}
#endif

TEST_F(SdkTest, SdkGetPricing)
{
    ASSERT_NO_FATAL_FAILURE(getAccountsForTest(1));
    LOG_info << "___TEST GetPricing___";

    auto err = synchronousGetPricing(0);
    ASSERT_TRUE(err == API_OK) << "Get pricing failed (error: " << err << ")";

    ASSERT_TRUE(strcmp(mApi[0].mMegaCurrency->getCurrencyName(), "EUR") == 0) << "Unexpected currency";
}

TEST_F(SdkTest, SdkGetBanners)
{
    ASSERT_NO_FATAL_FAILURE(getAccountsForTest(1));
    LOG_info << "___TEST GetBanners___";

    auto err = synchronousGetBanners(0);
    ASSERT_TRUE(err == API_OK || err == API_ENOENT) << "Get banners failed (error: " << err << ")";
}

TEST_F(SdkTest, SdkBackupFolder)
{
    ASSERT_NO_FATAL_FAILURE(getAccountsForTest(1));
    LOG_info << "___TEST BackupFolder___";

<<<<<<< HEAD
    // create My Backups folder
    syncTestMyBackupsRemoteFolder(0);

    // get timestamp
    struct tm tms;
    char timestamp[32];
    strftime(timestamp, sizeof timestamp, "%Y%m%d%H%M%S", m_localtime(m_time(), &tms));

=======
>>>>>>> e2c777d6
    // look for Device Name attr
    string deviceName;
    if (synchronousGetDeviceName(0) == API_OK && !attributeValue.empty())
    {
        deviceName = attributeValue;
    }
    else
    {
        deviceName = string("Jenkins ") + timestamp;
        synchronousSetDeviceName(0, deviceName.c_str());

        // make sure Device Name attr was set
        int err = synchronousGetDeviceName(0);
        ASSERT_TRUE(err == API_OK) << "Getting device name attr failed (error: " << err << ")";
        ASSERT_EQ(deviceName, attributeValue) << "Getting device name attr failed (wrong value)";
    }

#ifdef ENABLE_SYNC
    // create My Backups folder
    syncTestMyBackupsRemoteFolder(0);
    MegaHandle mh = mApi[0].lastSyncBackupId;

    // Create a test root directory
    fs::path localBasePath = makeNewTestRoot();

    // request to backup a folder
    fs::path localFolderPath = localBasePath / "LocalBackedUpFolder";
    fs::create_directories(localFolderPath);
    const string backupNameStr = string("RemoteBackupFolder_") + timestamp;
    const char* backupName = backupNameStr.c_str();
    MegaHandle newSyncRootNodeHandle = UNDEF;
    int err = synchronousSyncFolder(0, &newSyncRootNodeHandle, MegaSync::TYPE_BACKUP, localFolderPath.u8string().c_str(), backupName, INVALID_HANDLE, nullptr);
    ASSERT_TRUE(err == API_OK) << "Backup folder failed (error: " << err << ")";

    // verify node attribute
    std::unique_ptr<MegaNode> backupNode(megaApi[0]->getNodeByHandle(newSyncRootNodeHandle));
    const char* deviceIdFromNode = backupNode->getDeviceId();
    ASSERT_TRUE(!deviceIdFromNode || !*deviceIdFromNode);

    // Verify that the remote path was created as expected
    unique_ptr<char[]> myBackupsFolder{ megaApi[0]->getNodePathByNodeHandle(mh) };
    string expectedRemotePath = string(myBackupsFolder.get()) + '/' + deviceName + '/' + backupName;
    unique_ptr<char[]> actualRemotePath{ megaApi[0]->getNodePathByNodeHandle(newSyncRootNodeHandle) };
    ASSERT_EQ(expectedRemotePath, actualRemotePath.get()) << "Wrong remote path for backup";

    // Verify that the sync was added
    unique_ptr<MegaSyncList> allSyncs{ megaApi[0]->getSyncs() };
    ASSERT_TRUE(allSyncs && allSyncs->size()) << "API reports 0 Sync instances";
    bool found = false;
    for (int i = 0; i < allSyncs->size(); ++i)
    {
        MegaSync* megaSync = allSyncs->get(i);
        if (megaSync->getType() == MegaSync::TYPE_BACKUP &&
            megaSync->getMegaHandle() == newSyncRootNodeHandle &&
            !strcmp(megaSync->getName(), backupName) &&
            !strcmp(megaSync->getLastKnownMegaFolder(), actualRemotePath.get()))
        {
            found = true;
            break;
        }
    }
    ASSERT_EQ(found, true) << "Sync instance could not be found";

    // Verify sync after logout / login
    string session = dumpSession();
    locallogout();
    auto tracker = asyncRequestFastLogin(0, session.c_str());
    ASSERT_EQ(API_OK, tracker->waitForResult()) << " Failed to establish a login/session for account " << 0;
    fetchnodes(0, maxTimeout); // auto-resumes one active backup
    // Verify the sync again
    allSyncs.reset(megaApi[0]->getSyncs());
    ASSERT_TRUE(allSyncs && allSyncs->size()) << "API reports 0 Sync instances, after relogin";
    found = false;
    for (int i = 0; i < allSyncs->size(); ++i)
    {
        MegaSync* megaSync = allSyncs->get(i);
        if (megaSync->getType() == MegaSync::TYPE_BACKUP &&
            megaSync->getMegaHandle() == newSyncRootNodeHandle &&
            !strcmp(megaSync->getName(), backupName) &&
            !strcmp(megaSync->getLastKnownMegaFolder(), actualRemotePath.get()))
        {
            found = true;
            break;
        }
    }
    ASSERT_EQ(found, true) << "Sync instance could not be found, after logout & login";

    // Remove registered backup
    RequestTracker removeTracker(megaApi[0].get());
    megaApi[0]->removeSync(allSyncs->get(0)->getBackupId(), INVALID_HANDLE, &removeTracker);
    ASSERT_EQ(API_OK, removeTracker.waitForResult());

    allSyncs.reset(megaApi[0]->getSyncs());
    ASSERT_TRUE(!allSyncs || !allSyncs->size()) << "Registered backup was not removed";

    // Request to backup another folder
    // this time, the remote folder structure is already there
    fs::path localFolderPath2 = localBasePath / "LocalBackedUpFolder2";
    fs::create_directories(localFolderPath2);
    const string backupName2Str = string("RemoteBackupFolder2_") + timestamp;
    const char* backupName2 = backupName2Str.c_str();
    err = synchronousSyncFolder(0, nullptr, MegaSync::TYPE_BACKUP, localFolderPath2.u8string().c_str(), backupName2, INVALID_HANDLE, nullptr);
    ASSERT_TRUE(err == API_OK) << "Backup folder 2 failed (error: " << err << ")";
    allSyncs.reset(megaApi[0]->getSyncs());
    ASSERT_TRUE(allSyncs && allSyncs->size() == 1) << "Sync not found for second backup";

    // Create remote folder to be used as destination when removing second backup
    std::unique_ptr<MegaNode> remoteRootNode(megaApi[0]->getRootNode());
    auto nhrb = createFolder(0, "DestinationOfRemovedBackup", remoteRootNode.get());
    ASSERT_NE(nhrb, UNDEF) << "Error creating remote DestinationOfRemovedBackup";
    std::unique_ptr<MegaNode> remoteDestNode(megaApi[0]->getNodeByHandle(nhrb));
    ASSERT_NE(remoteDestNode.get(), nullptr) << "Error getting remote node of DestinationOfRemovedBackup";
    std::unique_ptr<MegaNodeList> destChildren(megaApi[0]->getChildren(remoteDestNode.get()));
    ASSERT_TRUE(!destChildren || !destChildren->size());

    // Remove second backup, using the option to move the contents rather than delete them
    RequestTracker removeTracker2(megaApi[0].get());
    megaApi[0]->removeSync(allSyncs->get(0)->getBackupId(), nhrb, &removeTracker2);
    ASSERT_EQ(API_OK, removeTracker2.waitForResult());
    allSyncs.reset(megaApi[0]->getSyncs());
    ASSERT_TRUE(!allSyncs || !allSyncs->size()) << "Sync not removed for second backup";
    destChildren.reset(megaApi[0]->getChildren(remoteDestNode.get()));
    ASSERT_TRUE(destChildren && destChildren->size() == 1);
    ASSERT_STREQ(destChildren->get(0)->getName(), backupName2);

#endif
}

TEST_F(SdkTest, SdkSimpleCommands)
{
    ASSERT_NO_FATAL_FAILURE(getAccountsForTest(1));
    LOG_info << "___TEST SimpleCommands___";

    // fetchTimeZone() test
    auto err = synchronousFetchTimeZone(0);
    ASSERT_EQ(API_OK, err) << "Fetch time zone failed (error: " << err << ")";
    ASSERT_TRUE(mApi[0].tzDetails && mApi[0].tzDetails->getNumTimeZones()) << "Invalid Time Zone details"; // some simple validation

    // getMiscFlags() -- not logged in
    logout(0, false, maxTimeout);
    gSessionIDs[0] = "invalid";
    err = synchronousGetMiscFlags(0);
    ASSERT_EQ(API_OK, err) << "Get misc flags failed (error: " << err << ")";

    // getUserEmail() test
    ASSERT_NO_FATAL_FAILURE(getAccountsForTest(1));
    std::unique_ptr<MegaUser> user(megaApi[0]->getMyUser());
    ASSERT_TRUE(!!user); // some simple validation

    err = synchronousGetUserEmail(0, user->getHandle());
    ASSERT_EQ(API_OK, err) << "Get user email failed (error: " << err << ")";
    ASSERT_NE(mApi[0].email.find('@'), std::string::npos); // some simple validation

    // cleanRubbishBin() test (accept both success and already empty statuses)
    err = synchronousCleanRubbishBin(0);
    ASSERT_TRUE(err == API_OK || err == API_ENOENT) << "Clean rubbish bin failed (error: " << err << ")";

    // getMiscFlags() -- not logged in
    logout(0, false, maxTimeout);
    gSessionIDs[0] = "invalid";
    err = synchronousGetMiscFlags(0);
    ASSERT_EQ(API_OK, err) << "Get misc flags failed (error: " << err << ")";
}

TEST_F(SdkTest, SdkHeartbeatCommands)
{
    ASSERT_NO_FATAL_FAILURE(getAccountsForTest(1));
    LOG_info << "___TEST HeartbeatCommands___";
    std::vector<std::pair<string, MegaHandle>> backupNameToBackupId;

    // setbackup test
    fs::path localtestroot = makeNewTestRoot();
    string localFolder = localtestroot.string();
    std::unique_ptr<MegaNode> rootnode{ megaApi[0]->getRootNode() };
    int backupType = BackupType::CAMERA_UPLOAD;
    int state = 1;
    int subState = 3;

    size_t numBackups = 3;
    vector<string> backupNames {"/SdkBackupNamesTest1", "/SdkBackupNamesTest2", "/SdkBackupNamesTest3" };
    vector<string> folderNames {"CommandBackupPutTest1", "CommandBackupPutTest2", "CommandBackupPutTest3" };
    vector<MegaHandle> targetNodes;

    // create remote folders for each backup
    for (size_t i = 0; i < numBackups; i++)
    {
        auto h = createFolder(0, folderNames[i].c_str(), rootnode.get());
        ASSERT_NE(h, UNDEF);
        targetNodes.push_back(h);
    }

    // set all backups, only wait for completion of the third one
    size_t lastIndex = numBackups - 1;
    for (size_t i = 0; i < lastIndex; i++)
    {
        megaApi[0]->setBackup(backupType, targetNodes[i], localFolder.c_str(), backupNames[i].c_str(), state, subState,
            new OneShotListener([&](MegaError& e, MegaRequest& r) {
                if (e.getErrorCode() == API_OK)
                {
                    backupNameToBackupId.emplace_back(r.getName(), r.getParentHandle());
                }
            }));
    }

    auto err = synchronousSetBackup(0,
        [&](MegaError& e, MegaRequest& r) {
            if (e.getErrorCode() == API_OK)
            {
                backupNameToBackupId.emplace_back(r.getName(), r.getParentHandle());
            }
        },
        backupType, targetNodes[lastIndex], localFolder.c_str(), backupNames[lastIndex].c_str(), state, subState);

    ASSERT_EQ(API_OK, err) << "setBackup failed (error: " << err << ")";
    ASSERT_EQ(backupNameToBackupId.size(), numBackups) << "setBackup didn't register all the backups";

    // update backup
    err = synchronousUpdateBackup(0, mBackupId, MegaApi::BACKUP_TYPE_INVALID, UNDEF, nullptr, nullptr, -1, -1);
    ASSERT_EQ(API_OK, err) << "updateBackup failed (error: " << err << ")";

    // now remove all backups, only wait for completion of the third one
    // (automatically updates the user's attribute, removing the entry for the backup id)
    for (size_t i = 0; i < lastIndex; i++)
    {
        megaApi[0]->removeBackup(backupNameToBackupId[i].second);
    }
    synchronousRemoveBackup(0, backupNameToBackupId[lastIndex].second);

    // add a backup again
    err = synchronousSetBackup(0,
            [&](MegaError& e, MegaRequest& r) {
                if (e.getErrorCode() == API_OK) backupNameToBackupId.emplace_back(r.getName(), r.getParentHandle());
            },
            backupType, targetNodes[0], localFolder.c_str(), backupNames[0].c_str(), state, subState);
    ASSERT_EQ(API_OK, err) << "setBackup failed (error: " << err << ")";

    // check heartbeat
    err = synchronousSendBackupHeartbeat(0, mBackupId, 1, 10, 1, 1, 0, targetNodes[0]);
    ASSERT_EQ(API_OK, err) << "sendBackupHeartbeat failed (error: " << err << ")";


    // --- negative test cases ---
    gTestingInvalidArgs = true;

    // register the same backup twice: should work fine
    err = synchronousSetBackup(0,
        [&](MegaError& e, MegaRequest& r) {
            if (e.getErrorCode() == API_OK) backupNameToBackupId.emplace_back(r.getName(), r.getParentHandle());
        },
        backupType, targetNodes[0], localFolder.c_str(), backupNames[0].c_str(), state, subState);

    ASSERT_EQ(API_OK, err) << "setBackup failed (error: " << err << ")";

    // update a removed backup: should throw an error
    err = synchronousRemoveBackup(0, mBackupId, nullptr);
    ASSERT_EQ(API_OK, err) << "removeBackup failed (error: " << err << ")";
    err = synchronousUpdateBackup(0, mBackupId, BackupType::INVALID, UNDEF, nullptr, nullptr, -1, -1);
    ASSERT_EQ(API_ENOENT, err) << "updateBackup for deleted backup should have produced ENOENT but got error: " << err;

    // We can't test this, as reviewer wants an assert to fire for EARGS
    //// create a backup with a big status: should report an error
    //err = synchronousSetBackup(0,
    //        nullptr,
    //        backupType, targetNodes[0], localFolder.c_str(), backupNames[0].c_str(), 255/*state*/, subState);
    //ASSERT_NE(API_OK, err) << "setBackup failed (error: " << err << ")";

    gTestingInvalidArgs = false;
}

TEST_F(SdkTest, SdkFavouriteNodes)
{
    ASSERT_NO_FATAL_FAILURE(getAccountsForTest(1));
    LOG_info << "___TEST SDKFavourites___";

    unique_ptr<MegaNode> rootnodeA(megaApi[0]->getRootNode());

    ASSERT_TRUE(rootnodeA);

    auto nh = createFolder(0, "folder-A", rootnodeA.get());
    ASSERT_NE(nh, UNDEF);
    unique_ptr<MegaNode> folderA(megaApi[0]->getNodeByHandle(nh));
    ASSERT_TRUE(!!folderA);

    nh = createFolder(0, "sub-folder-A", folderA.get());
    ASSERT_NE(nh, UNDEF);
    unique_ptr<MegaNode> subFolderA(megaApi[0]->getNodeByHandle(nh));
    ASSERT_TRUE(!!subFolderA);

    string filename1 = UPFILE;
    ASSERT_TRUE(createFile(filename1, false)) << "Couldn't create " << filename1;

    MegaHandle h = UNDEF;
    ASSERT_EQ(API_OK, doStartUpload(0, &h, filename1.data(), subFolderA.get())) << "Cannot upload a test file";
    std::unique_ptr<MegaNode> n1(megaApi[0]->getNodeByHandle(h));
    bool null_pointer = (n1.get() == nullptr);
    ASSERT_FALSE(null_pointer) << "Cannot initialize test scenario (error: " << mApi[0].lastError << ")";

    auto err = synchronousSetNodeFavourite(0, subFolderA.get(), true);
    err = synchronousSetNodeFavourite(0, n1.get(), true);

    err = synchronousGetFavourites(0, subFolderA.get(), 0);
    ASSERT_EQ(API_OK, err) << "synchronousGetFavourites (error: " << err << ")";
    ASSERT_EQ(mMegaFavNodeList->size(), 2u) << "synchronousGetFavourites failed...";
    err = synchronousGetFavourites(0, nullptr, 1);
    ASSERT_EQ(mMegaFavNodeList->size(), 1u) << "synchronousGetFavourites failed...";
    unique_ptr<MegaNode> favNode(megaApi[0]->getNodeByHandle(mMegaFavNodeList->get(0)));
    ASSERT_EQ(favNode->getName(), UPFILE) << "synchronousGetFavourites failed with node passed nullptr";
}

TEST_F(SdkTest, DISABLED_SdkDeviceNames)
{
    ASSERT_NO_FATAL_FAILURE(getAccountsForTest(1));
    LOG_info << "___TEST SdkDeviceNames___";

    // test setter/getter
    string deviceName = "SdkDeviceNamesTest";
    auto err = synchronousSetDeviceName(0, deviceName.c_str());
    ASSERT_EQ(API_OK, err) << "setDeviceName failed (error: " << err << ")";
    err = synchronousGetDeviceName(0);
    ASSERT_EQ(API_OK, err) << "getDeviceName failed (error: " << err << ")";
    ASSERT_EQ(attributeValue, deviceName) << "getDeviceName returned incorrect value";
}


#ifdef ENABLE_SYNC
TEST_F(SdkTest, SdkExternalDriveFolder)
{
    ASSERT_NO_FATAL_FAILURE(getAccountsForTest(1));
    LOG_info << "___TEST SdkExternalDriveFolder___";

    // dummy path to drive
    fs::path basePath = makeNewTestRoot();
    fs::path pathToDrive = basePath / "ExtDrive";
    fs::create_directory(pathToDrive);

    // drive name
    string driveName = "SdkExternalDriveTest_";
    char today[50];
    auto rawtime = time(NULL);
    strftime(today, sizeof today, "%Y-%m-%d_%H:%M:%S", localtime(&rawtime));
    driveName += today;

    // set drive name
    const string& pathToDriveStr = pathToDrive.u8string();
    auto err = synchronousSetDriveName(0, pathToDriveStr.c_str(), driveName.c_str());
    ASSERT_EQ(API_OK, err) << "setDriveName failed (error: " << err << ")";

    // get drive name
    err = synchronousGetDriveName(0, pathToDriveStr.c_str());
    ASSERT_EQ(API_OK, err) << "getDriveName failed (error: " << err << ")";
    ASSERT_EQ(attributeValue, driveName) << "getDriveName returned incorrect value";

    // create My Backups folder
    syncTestMyBackupsRemoteFolder(0);
    MegaHandle mh = mApi[0].lastSyncBackupId;

    // add backup
    string bkpName = "Bkp";
    const fs::path& pathToBkp = pathToDrive / bkpName;
    fs::create_directory(pathToBkp);
    const string& pathToBkpStr = pathToBkp.u8string();
    MegaHandle backupFolderHandle = UNDEF;
    err = synchronousSyncFolder(0, &backupFolderHandle, MegaSync::SyncType::TYPE_BACKUP, pathToBkpStr.c_str(), nullptr, INVALID_HANDLE, pathToDriveStr.c_str());
    ASSERT_EQ(API_OK, err) << "sync folder failed (error: " << err << ")";
    auto backupId = mApi[0].lastSyncBackupId;

    // Verify that the remote path was created as expected
    unique_ptr<char[]> myBackupsFolder{ megaApi[0]->getNodePathByNodeHandle(mh) };
    string expectedRemotePath = string(myBackupsFolder.get()) + '/' + driveName + '/' + bkpName;
    unique_ptr<char[]> actualRemotePath{ megaApi[0]->getNodePathByNodeHandle(backupFolderHandle) };
    ASSERT_EQ(expectedRemotePath, actualRemotePath.get()) << "Wrong remote path for backup";

    // disable backup
    std::unique_ptr<MegaNode> backupNode(megaApi[0]->getNodeByHandle(backupFolderHandle));
    err = synchronousDisableSync(0, backupNode.get());
    ASSERT_EQ(API_OK, err) << "Disable sync failed (error: " << err << ")";

    // remove backup
    err = synchronousRemoveSync(0, backupId);
    ASSERT_EQ(MegaError::API_OK, err) << "Remove sync failed (error: " << err << ")";

    // reset DriveName value, before a future test
    err = synchronousSetDriveName(0, pathToDriveStr.c_str(), "");
    ASSERT_EQ(API_OK, err) << "setDriveName failed when resetting (error: " << err << ")";

    // attempt to get drive name (after being deleted)
    err = synchronousGetDriveName(0, pathToDriveStr.c_str());
    ASSERT_EQ(API_ENOENT, err) << "getDriveName not failed as it should (error: " << err << ")";
}
#endif

void SdkTest::syncTestMyBackupsRemoteFolder(unsigned apiIdx)
{
    mApi[apiIdx].lastSyncBackupId = UNDEF;
//    mApi[apiIdx].h = UNDEF;
    int err = synchronousGetUserAttribute(apiIdx, MegaApi::USER_ATTR_MY_BACKUPS_FOLDER);
    EXPECT_TRUE(err == MegaError::API_OK
                || err == MegaError::API_ENOENT) << "Failed to get USER_ATTR_MY_BACKUPS_FOLDER";

    if (mApi[apiIdx].lastSyncBackupId == UNDEF)
//    if (mApi[apiIdx].h == UNDEF)
    {
        const char* folderName = "My Backups";

        mApi[apiIdx].userUpdated = false;
        int err = synchronousSetMyBackupsFolder(apiIdx, folderName);
        EXPECT_EQ(err, MegaError::API_OK) << "Failed to set backups folder to " << folderName;
        EXPECT_TRUE(waitForResponse(&mApi[apiIdx].userUpdated)) << "User attribute update not received after " << maxTimeout << " seconds";

        unique_ptr<MegaUser> myUser(megaApi[apiIdx]->getMyUser());
        err = synchronousGetUserAttribute(apiIdx, myUser.get(), MegaApi::USER_ATTR_MY_BACKUPS_FOLDER);
        EXPECT_EQ(err, MegaError::API_OK) << "Failed to get user attribute USER_ATTR_MY_BACKUPS_FOLDER";
    }

    EXPECT_NE(mApi[apiIdx].lastSyncBackupId, UNDEF);
    unique_ptr<MegaNode> n(megaApi[apiIdx]->getNodeByHandle(mApi[apiIdx].lastSyncBackupId));
//    EXPECT_NE(mApi[apiIdx].h, UNDEF);
//    unique_ptr<MegaNode> n(megaApi[apiIdx]->getNodeByHandle(mApi[apiIdx].h));
    EXPECT_NE(n, nullptr);
}

TEST_F(SdkTest, DISABLED_SdkUserAlias)
{
    ASSERT_NO_FATAL_FAILURE(getAccountsForTest(1));
    LOG_info << "___TEST SdkUserAlias___";

    // setup
    MegaHandle uh = UNDEF;
    if (auto u = megaApi[0]->getMyUser())
    {
        uh = u->getHandle();
    }
    else
    {
        ASSERT_TRUE(false) << "Cannot find the MegaUser for email: " << mApi[0].email;
    }

    if (uh == UNDEF)
    {
        ASSERT_TRUE(false) << "failed to get user handle for email:" << mApi[0].email;
    }

    // test setter/getter
    string alias = "UserAliasTest";
    auto err = synchronousSetUserAlias(0, uh, Base64::btoa(alias).c_str());
    ASSERT_EQ(API_OK, err) << "setUserAlias failed (error: " << err << ")";
    err = synchronousGetUserAlias(0, uh);
    ASSERT_EQ(API_OK, err) << "getUserAlias failed (error: " << err << ")";
    ASSERT_EQ(attributeValue, alias) << "getUserAlias returned incorrect value";
}

TEST_F(SdkTest, SdkGetCountryCallingCodes)
{
    LOG_info << "___TEST SdkGetCountryCallingCodes___";
    ASSERT_NO_FATAL_FAILURE(getAccountsForTest(2));

    getCountryCallingCodes();
    ASSERT_NE(nullptr, stringListMap);
    ASSERT_GT(stringListMap->size(), 0);
    // sanity check a few country codes
    const MegaStringList* const nz = stringListMap->get("NZ");
    ASSERT_NE(nullptr, nz);
    ASSERT_EQ(1, nz->size());
    ASSERT_EQ(0, strcmp("64", nz->get(0)));
    const MegaStringList* const de = stringListMap->get("DE");
    ASSERT_NE(nullptr, de);
    ASSERT_EQ(1, de->size());
    ASSERT_EQ(0, strcmp("49", de->get(0)));
}

TEST_F(SdkTest, SdkGetRegisteredContacts)
{
    LOG_info << "___TEST SdkGetRegisteredContacts___";
    ASSERT_NO_FATAL_FAILURE(getAccountsForTest(2));

    const std::string js1 = "+0000000010";
    const std::string js2 = "+0000000011";
    const std::map<std::string, std::string> contacts{
        {js1, "John Smith"}, // sms verified
        {js2, "John Smith"}, // sms verified
        {"+640", "John Smith"}, // not sms verified
    };
    getRegisteredContacts(contacts);
    ASSERT_NE(nullptr, stringTable);
    ASSERT_EQ(2, stringTable->size());

    // repacking and sorting result
    using row_t = std::tuple<std::string, std::string, std::string>;
    std::vector<row_t> table;
    for (int i = 0; i < stringTable->size(); ++i)
    {
        const MegaStringList* const stringList = stringTable->get(i);
        ASSERT_EQ(3, stringList->size());
        table.emplace_back(stringList->get(0), stringList->get(1), stringList->get(2));
    }

    std::sort(table.begin(), table.end(), [](const row_t& lhs, const row_t& rhs)
                                          {
                                              return std::get<0>(lhs) < std::get<0>(rhs);
                                          });

    // Check johnsmith1
    ASSERT_EQ(js1, std::get<0>(table[0])); // eud
    ASSERT_GT(std::get<1>(table[0]).size(), 0u); // id
    ASSERT_EQ(js1, std::get<2>(table[0])); // ud

    // Check johnsmith2
    ASSERT_EQ(js2, std::get<0>(table[1])); // eud
    ASSERT_GT(std::get<1>(table[1]).size(), 0u); // id
    ASSERT_EQ(js2, std::get<2>(table[1])); // ud
}

TEST_F(SdkTest, DISABLED_invalidFileNames)
{
    LOG_info << "___TEST invalidFileNames___";
    ASSERT_NO_FATAL_FAILURE(getAccountsForTest(2));

    auto aux = LocalPath::fromAbsolutePath(fs::current_path().u8string());

#if defined (__linux__) || defined (__ANDROID__)
    if (fileSystemAccess.getlocalfstype(aux) == FS_EXT)
    {
        // Escape set of characters and check if it's the expected one
        const char *name = megaApi[0]->escapeFsIncompatible("!\"#$%&'()*+,-./:;<=>?@[\\]^_`{|}~", fs::current_path().c_str());
        ASSERT_TRUE (!strcmp(name, "!\"#$%&'()*+,-.%2f:;<=>?@[\\]^_`{|}~"));
        delete [] name;

        // Unescape set of characters and check if it's the expected one
        name = megaApi[0]->unescapeFsIncompatible("%21%22%23%24%25%26%27%28%29%2a%2b%2c%2d"
                                                            "%2e%2f%30%31%32%33%34%35%36%37"
                                                            "%38%39%3a%3b%3c%3d%3e%3f%40%5b"
                                                            "%5c%5d%5e%5f%60%7b%7c%7d%7e",
                                                            fs::current_path().c_str());

        ASSERT_TRUE(!strcmp(name, "%21%22%23%24%25%26%27%28%29%2a%2b%2c%2d%2e"
                                  "/%30%31%32%33%34%35%36%37%38%39%3a%3b%3c%3d%3e"
                                  "%3f%40%5b%5c%5d%5e%5f%60%7b%7c%7d%7e"));
        delete [] name;
    }
#elif defined  (__APPLE__) || defined (USE_IOS)
    if (fileSystemAccess.getlocalfstype(aux) == FS_APFS
            || fileSystemAccess.getlocalfstype(aux) == FS_HFS)
    {
        // Escape set of characters and check if it's the expected one
        const char *name = megaApi[0]->escapeFsIncompatible("!\"#$%&'()*+,-./:;<=>?@[\\]^_`{|}~", fs::current_path().c_str());
        ASSERT_TRUE (!strcmp(name, "!\"#$%&'()*+,-./%3a;<=>?@[\\]^_`{|}~"));
        delete [] name;

        // Unescape set of characters and check if it's the expected one
        name = megaApi[0]->unescapeFsIncompatible("%21%22%23%24%25%26%27%28%29%2a%2b%2c%2d"
                                                            "%2e%2f%30%31%32%33%34%35%36%37"
                                                            "%38%39%3a%3b%3c%3d%3e%3f%40%5b"
                                                            "%5c%5d%5e%5f%60%7b%7c%7d%7e",
                                                            fs::current_path().c_str());

        ASSERT_TRUE(!strcmp(name, "%21%22%23%24%25%26%27%28%29%2a%2b%2c%2d%2e"
                                  "%2f%30%31%32%33%34%35%36%37%38%39:%3b%3c%3d%3e"
                                  "%3f%40%5b%5c%5d%5e%5f%60%7b%7c%7d%7e"));
        delete [] name;
    }
#elif defined(_WIN32) || defined(_WIN64)
    if (fileSystemAccess.getlocalfstype(aux) == FS_NTFS)
    {
        // Escape set of characters and check if it's the expected one
        const char *name = megaApi[0]->escapeFsIncompatible("!\"#$%&'()*+,-./:;<=>?@[\\]^_`{|}~", fs::current_path().u8string().c_str());
        ASSERT_TRUE (!strcmp(name, "!%22#$%&'()%2a+,-.%2f%3a;%3c=%3e%3f@[%5c]^_`{%7c}~"));
        delete [] name;

        // Unescape set of characters and check if it's the expected one
        name = megaApi[0]->unescapeFsIncompatible("%21%22%23%24%25%26%27%28%29%2a%2b%2c%2d"
                                                            "%2e%2f%30%31%32%33%34%35%36%37"
                                                            "%38%39%3a%3b%3c%3d%3e%3f%40%5b"
                                                            "%5c%5d%5e%5f%60%7b%7c%7d%7e",
                                                            fs::current_path().u8string().c_str());

        ASSERT_TRUE(!strcmp(name, "%21\"%23%24%25%26%27%28%29*%2b%2c%2d"
                                  "%2e/%30%31%32%33%34%35%36%37"
                                  "%38%39:%3b<%3d>?%40%5b"
                                  "\\%5d%5e%5f%60%7b|%7d%7e"));

        delete [] name;
    }
#endif

    // Maps filename unescaped (original) to filename escaped (expected result): f%2ff => f/f
    std::unique_ptr<MegaStringMap> fileNamesStringMap = std::unique_ptr<MegaStringMap>{MegaStringMap::createInstance()};
    fs::path uploadPath = fs::current_path() / "upload_invalid_filenames";
    if (fs::exists(uploadPath))
    {
        fs::remove_all(uploadPath);
    }
    fs::create_directories(uploadPath);

    for (int i = 0x01; i <= 0xA0; i++)
    {
        // skip [0-9] [A-Z] [a-z]
        if ((i >= 0x30 && i <= 0x39)
                || (i >= 0x41 && i <= 0x5A)
                || (i >= 0x61 && i <= 0x7A))
        {
            continue;
        }

        // Create file with unescaped character ex: f%5cf
        char unescapedName[6];
        sprintf(unescapedName, "f%%%02xf", i);
        if (createLocalFile(uploadPath, unescapedName))
        {
            const char *unescapedFileName = megaApi[0]->unescapeFsIncompatible(unescapedName, uploadPath.u8string().c_str());
            fileNamesStringMap->set(unescapedName, unescapedFileName);
            delete [] unescapedFileName;
        }

        // Create another file with the original character if supported f\f
        if ((i >= 0x01 && i <= 0x20)
                || (i >= 0x7F && i <= 0xA0))
        {
            // Skip control characters
            continue;
        }

        char escapedName[4];
        sprintf(escapedName, "f%cf", i);
        const char *escapedFileName = megaApi[0]->escapeFsIncompatible(escapedName, uploadPath.u8string().c_str());
        if (escapedFileName && !strcmp(escapedName, escapedFileName))
        {
            // Only create those files with supported characters, those ones that need unescaping
            // has been created above
            if (createLocalFile(uploadPath, escapedName))
            {
                const char * unescapedFileName = megaApi[0]->unescapeFsIncompatible(escapedName, uploadPath.u8string().c_str());
                fileNamesStringMap->set(escapedName, unescapedFileName);
                delete [] unescapedFileName;
            }
        }
        delete [] escapedFileName;
    }

    TransferTracker uploadListener(megaApi[0].get());
    megaApi[0]->startUpload(uploadPath.u8string().c_str(), std::unique_ptr<MegaNode>{megaApi[0]->getRootNode()}.get(), &uploadListener);
    ASSERT_EQ(API_OK, uploadListener.waitForResult());

    ::mega::unique_ptr <MegaNode> n(megaApi[0]->getNodeByPath("/upload_invalid_filenames"));
    ASSERT_TRUE(n.get());
    ::mega::unique_ptr <MegaNode> authNode(megaApi[0]->authorizeNode(n.get()));
    ASSERT_TRUE(authNode.get());
    MegaNodeList *children(authNode->getChildren());
    ASSERT_TRUE(children && children->size());

    for (int i = 0; i < children->size(); i++)
    {
        MegaNode *child = children->get(i);
        const char *uploadedName = child->getName();
        const char *uploadedNameEscaped = megaApi[0]->escapeFsIncompatible(child->getName(), uploadPath.u8string().c_str());
        const char *expectedName = fileNamesStringMap->get(uploadedNameEscaped);
        delete [] uploadedNameEscaped;

        // Conditions to check if uploaded fileName is correct:
        // 1) Escaped uploaded filename must be found in fileNamesStringMap (original filename found)
        // 2) Uploaded filename must be equal than the expected value (original filename unescaped)
        ASSERT_TRUE (uploadedName && expectedName && !strcmp(uploadedName, expectedName));
    }

    // Download files
    fs::path downloadPath = fs::current_path() / "download_invalid_filenames";
    if (fs::exists(downloadPath))
    {
        fs::remove_all(downloadPath);
    }
    fs::create_directories(downloadPath);
    TransferTracker downloadListener(megaApi[0].get());
    megaApi[0]->startDownload(authNode.get(), downloadPath.u8string().c_str(), &downloadListener);
    ASSERT_EQ(API_OK, downloadListener.waitForResult());

    for (fs::directory_iterator itpath (downloadPath); itpath != fs::directory_iterator(); ++itpath)
    {
        std::string downloadedName = itpath->path().filename().u8string();
        if (!downloadedName.compare(".") || !downloadedName.compare(".."))
        {
            continue;
        }

        // Conditions to check if downloaded fileName is correct:
        // download filename must be found in fileNamesStringMap (original filename found)
        ASSERT_TRUE(fileNamesStringMap->get(downloadedName.c_str()));
    }

#ifdef WIN32
    // double check a few well known paths
    ASSERT_EQ(fileSystemAccess.getlocalfstype(LocalPath::fromAbsolutePath("c:")), FS_NTFS);
    ASSERT_EQ(fileSystemAccess.getlocalfstype(LocalPath::fromAbsolutePath("c:\\")), FS_NTFS);
    ASSERT_EQ(fileSystemAccess.getlocalfstype(LocalPath::fromAbsolutePath("C:\\")), FS_NTFS);
    ASSERT_EQ(fileSystemAccess.getlocalfstype(LocalPath::fromAbsolutePath("C:\\Program Files")), FS_NTFS);
    ASSERT_EQ(fileSystemAccess.getlocalfstype(LocalPath::fromAbsolutePath("c:\\Program Files\\Windows NT")), FS_NTFS);
#endif

}

TEST_F(SdkTest, RecursiveUploadWithLogout)
{
    LOG_info << "___TEST RecursiveUploadWithLogout___";
    ASSERT_NO_FATAL_FAILURE(getAccountsForTest(1));

    // this one used to cause a double-delete

    // make new folders (and files) in the local filesystem - approx 90
    fs::path p = fs::current_path() / "uploadme_mega_auto_test_sdk";
    if (fs::exists(p))
    {
        fs::remove_all(p);
    }
    fs::create_directories(p);
    ASSERT_TRUE(buildLocalFolders(p.u8string().c_str(), "newkid", 3, 2, 10));

    // start uploading
    // uploadListener may have to live after this function exits if the logout test below fails
    auto uploadListener = std::make_shared<TransferTracker>(megaApi[0].get());
    uploadListener->selfDeleteOnFinalCallback = uploadListener;

    megaApi[0]->startUpload(p.u8string().c_str(), std::unique_ptr<MegaNode>{megaApi[0]->getRootNode()}.get(), uploadListener.get());
    WaitMillisec(500);

    // logout while the upload (which consists of many transfers) is ongoing
    gSessionIDs[0].clear();
#ifdef ENABLE_SYNC
    ASSERT_EQ(API_OK, doRequestLogout(0, false));
#else
    ASSERT_EQ(API_OK, doRequestLogout(0));
#endif
    gSessionIDs[0] = "invalid";

    int result = uploadListener->waitForResult();
    ASSERT_TRUE(result == API_EACCESS || result == API_EINCOMPLETE);
}

TEST_F(SdkTest, RecursiveDownloadWithLogout)
{
    LOG_info << "___TEST RecursiveDownloadWithLogout";
    ASSERT_NO_FATAL_FAILURE(getAccountsForTest(2));

    // this one used to cause a double-delete

    // make new folders (and files) in the local filesystem - approx 130 - we must upload in order to have something to download
    fs::path uploadpath = fs::current_path() / "uploadme_mega_auto_test_sdk";
    fs::path downloadpath = fs::current_path() / "downloadme_mega_auto_test_sdk";

    std::error_code ec;
    fs::remove_all(uploadpath, ec);
    fs::remove_all(downloadpath, ec);
    ASSERT_TRUE(!fs::exists(uploadpath));
    ASSERT_TRUE(!fs::exists(downloadpath));
    fs::create_directories(uploadpath);
    fs::create_directories(downloadpath);

    ASSERT_TRUE(buildLocalFolders(uploadpath.u8string().c_str(), "newkid", 3, 2, 10));

    // upload all of those
    TransferTracker uploadListener(megaApi[0].get());
    megaApi[0]->startUpload(uploadpath.u8string().c_str(), std::unique_ptr<MegaNode>{megaApi[0]->getRootNode()}.get(), &uploadListener);
    ASSERT_EQ(API_OK, uploadListener.waitForResult());

    // ok now try the download
    TransferTracker downloadListener(megaApi[0].get());
    megaApi[0]->startDownload(megaApi[0]->getNodeByPath("/uploadme_mega_auto_test_sdk"), downloadpath.u8string().c_str(), &downloadListener);
    WaitMillisec(1000);
    ASSERT_TRUE(downloadListener.started);
    ASSERT_TRUE(!downloadListener.finished);

    // logout while the download (which consists of many transfers) is ongoing

#ifdef ENABLE_SYNC
    ASSERT_EQ(API_OK, doRequestLogout(0, false));
#else
    ASSERT_EQ(API_OK, doRequestLogout(0));
#endif
    gSessionIDs[0] = "invalid";

    int result = downloadListener.waitForResult();
    ASSERT_TRUE(result == API_EACCESS || result == API_EINCOMPLETE);
    fs::remove_all(uploadpath, ec);
    fs::remove_all(downloadpath, ec);
}

#ifdef ENABLE_SYNC

void cleanUp(::mega::MegaApi* megaApi, const fs::path &basePath)
{

    RequestTracker removeTracker(megaApi);
    megaApi->removeSyncs(INVALID_HANDLE, &removeTracker);
    ASSERT_EQ(API_OK, removeTracker.waitForResult());

    std::unique_ptr<MegaNode> baseNode{megaApi->getNodeByPath(("/" + basePath.u8string()).c_str())};
    if (baseNode)
    {
        RequestTracker removeTracker(megaApi);
        megaApi->remove(baseNode.get(), &removeTracker);
        ASSERT_EQ(API_OK, removeTracker.waitForResult());
    }

    std::unique_ptr<MegaNode> binNode{megaApi->getNodeByPath("//bin")};
    if (binNode)
    {
        unique_ptr<MegaNodeList> cs(megaApi->getChildren(binNode.get()));
        for (int i = 0; i < (cs ? cs->size() : 0); ++i)
        {
            RequestTracker removeTracker(megaApi);
            megaApi->remove(cs->get(i), &removeTracker);
            ASSERT_EQ(API_OK, removeTracker.waitForResult());
        }
    }

    std::error_code ignoredEc;
    fs::remove_all(basePath, ignoredEc);

}

std::unique_ptr<::mega::MegaSync> waitForSyncState(::mega::MegaApi* megaApi, ::mega::MegaNode* remoteNode, bool enabled, bool active, MegaSync::Error err)
{
    std::unique_ptr<MegaSync> sync;
    WaitFor([&megaApi, &remoteNode, &sync, enabled, active, err]() -> bool
    {
        sync.reset(megaApi->getSyncByNode(remoteNode));
        return (sync && sync->isEnabled() == enabled && sync->isActive() == active && sync->getError() == err);
    }, 30*1000);

    if (sync && sync->isEnabled() == enabled && sync->isActive() == active && sync->getError() == err)
    {
        if (!sync)
        {
            LOG_debug << "sync is now null";
        }
        return sync;
    }
    else
    {
        return nullptr; // signal that the sync never reached the expected/required state
    }
}

std::unique_ptr<::mega::MegaSync> waitForSyncState(::mega::MegaApi* megaApi, handle backupID, bool enabled, bool active, MegaSync::Error err)
{
    std::unique_ptr<MegaSync> sync;
    WaitFor([&megaApi, backupID, &sync, enabled, active, err]() -> bool
    {
        sync.reset(megaApi->getSyncByBackupId(backupID));
        return (sync && sync->isEnabled() == enabled && sync->isActive() == active && sync->getError() == err);
    }, 30*1000);

    if (sync && sync->isEnabled() == enabled && sync->isActive() == active && sync->getError() == err)
    {
        return sync;
    }
    else
    {
        return nullptr; // signal that the sync never reached the expected/required state
    }
}


TEST_F(SdkTest, SyncBasicOperations)
{
    // What we are going to test here:
    // - add syncs
    // - add sync that fails
    // - disable a sync
    // - disable a sync that fails
    // - disable a disabled sync
    // - Enable a sync
    // - Enable a sync that fails
    // - Enable an enabled sync
    // - Remove a sync
    // - Remove a sync that doesn't exist
    // - Remove a removed sync

    LOG_info << "___TEST SyncBasicOperations___";
    ASSERT_NO_FATAL_FAILURE(getAccountsForTest(1));

    fs::path basePath = "SyncBasicOperations";
    std::string syncFolder1 = "sync1";
    std::string syncFolder2 = "sync2";
    std::string syncFolder3 = "sync3";
    fs::path basePath1 = basePath / syncFolder1;
    fs::path basePath2 = basePath / syncFolder2;
    fs::path basePath3 = basePath / syncFolder3;
    const auto localPath1 = fs::current_path() / basePath1;
    const auto localPath2 = fs::current_path() / basePath2;
    const auto localPath3 = fs::current_path() / basePath3;

    ASSERT_NO_FATAL_FAILURE(cleanUp(this->megaApi[0].get(), basePath));

    // Create local directories and a files.
    fs::create_directories(localPath1);
    ASSERT_TRUE(createFile((localPath1 / "fileTest1").u8string(), false));
    fs::create_directories(localPath2);
    ASSERT_TRUE(createFile((localPath2 / "fileTest2").u8string(), false));
    fs::create_directories(localPath3);

    LOG_verbose << "SyncBasicOperations :  Creating the remote folders to be synced to.";
    std::unique_ptr<MegaNode> remoteRootNode(megaApi[0]->getRootNode());
    ASSERT_NE(remoteRootNode.get(), nullptr);
    // Sync 1
    auto nh = createFolder(0, syncFolder1.c_str(), remoteRootNode.get());
    ASSERT_NE(nh, UNDEF) << "Error creating remote folders";
    std::unique_ptr<MegaNode> remoteBaseNode1(megaApi[0]->getNodeByHandle(nh));
    ASSERT_NE(remoteBaseNode1.get(), nullptr);
    // Sync 2
    nh = createFolder(0, syncFolder2.c_str(), remoteRootNode.get());
    ASSERT_NE(nh, UNDEF) << "Error creating remote folders";
    std::unique_ptr<MegaNode> remoteBaseNode2(megaApi[0]->getNodeByHandle(nh));
    ASSERT_NE(remoteBaseNode2.get(), nullptr);
    // Sync 3
    nh = createFolder(0, syncFolder3.c_str(), remoteRootNode.get());
    ASSERT_NE(nh, UNDEF) << "Error creating remote folders";
    std::unique_ptr<MegaNode> remoteBaseNode3(megaApi[0]->getNodeByHandle(nh));
    ASSERT_NE(remoteBaseNode3.get(), nullptr);

    LOG_verbose << "SyncRemoveRemoteNode :  Add syncs";
    // Sync 1
    const auto& lp1 = localPath1.u8string();
    ASSERT_EQ(API_OK, synchronousSyncFolder(0, nullptr, MegaSync::TYPE_TWOWAY, lp1.c_str(), nullptr, remoteBaseNode1->getHandle(), nullptr)) << "API Error adding a new sync";
    ASSERT_EQ(MegaSync::NO_SYNC_ERROR, mApi[0].lastSyncError);
    std::unique_ptr<MegaSync> sync = waitForSyncState(megaApi[0].get(), remoteBaseNode1.get(), true, true, MegaSync::NO_SYNC_ERROR);
    ASSERT_TRUE(sync && sync->isActive());
    ASSERT_EQ(MegaSync::NO_SYNC_ERROR, sync->getError());
    // Sync2
    const auto& lp2 = localPath2.u8string();
    ASSERT_EQ(API_OK, synchronousSyncFolder(0, nullptr, MegaSync::TYPE_TWOWAY, lp2.c_str(), nullptr, remoteBaseNode2->getHandle(), nullptr)) << "API Error adding a new sync";
    ASSERT_EQ(MegaSync::NO_SYNC_ERROR, mApi[0].lastSyncError);
    std::unique_ptr<MegaSync> sync2 = waitForSyncState(megaApi[0].get(), remoteBaseNode2.get(), true, true, MegaSync::NO_SYNC_ERROR);
    ASSERT_TRUE(sync2 && sync2->isActive());
    ASSERT_EQ(MegaSync::NO_SYNC_ERROR, sync->getError());

    LOG_verbose << "SyncRemoveRemoteNode :  Add syncs that fail";
    {
        TestingWithLogErrorAllowanceGuard g;
        const auto& lp3 = localPath3.u8string();
        ASSERT_EQ(API_EEXIST, synchronousSyncFolder(0, nullptr, MegaSync::TYPE_TWOWAY, lp3.c_str(), nullptr, remoteBaseNode1->getHandle(), nullptr)); // Remote node is currently synced.
        ASSERT_EQ(MegaSync::ACTIVE_SYNC_BELOW_PATH, mApi[0].lastSyncError);
        ASSERT_EQ(API_EEXIST, synchronousSyncFolder(0, nullptr, MegaSync::TYPE_TWOWAY, lp3.c_str(), nullptr, remoteBaseNode2->getHandle(), nullptr)); // Remote node is currently synced.
        ASSERT_EQ(MegaSync::ACTIVE_SYNC_BELOW_PATH, mApi[0].lastSyncError);
        const auto& lp4 = (localPath3 / fs::path("xxxyyyzzz")).u8string();
        ASSERT_EQ(API_ENOENT, synchronousSyncFolder(0, nullptr, MegaSync::TYPE_TWOWAY, lp4.c_str(), nullptr, remoteBaseNode3->getHandle(), nullptr)); // Local resource doesn't exists.
        ASSERT_EQ(MegaSync::LOCAL_PATH_UNAVAILABLE, mApi[0].lastSyncError);
    }

    LOG_verbose << "SyncRemoveRemoteNode :  Disable a sync";
    // Sync 1
    handle backupId = sync->getBackupId();
    ASSERT_EQ(API_OK, synchronousDisableSync(0, backupId));
    sync = waitForSyncState(megaApi[0].get(), remoteBaseNode1.get(), false, false, MegaSync::NO_SYNC_ERROR);
    ASSERT_TRUE(sync && !sync->isEnabled());
    ASSERT_EQ(MegaSync::NO_SYNC_ERROR, sync->getError());

    //  Sync 2
    ASSERT_EQ(API_OK, synchronousDisableSync(0, sync2.get()));
    sync2 = waitForSyncState(megaApi[0].get(), remoteBaseNode2.get(), false, false, MegaSync::NO_SYNC_ERROR);
    ASSERT_TRUE(sync2 && !sync2->isEnabled());
    ASSERT_EQ(MegaSync::NO_SYNC_ERROR, sync->getError());

    LOG_verbose << "SyncRemoveRemoteNode :  Disable disabled syncs";
    ASSERT_EQ(API_OK, synchronousDisableSync(0, sync.get())); // Currently disabled.
    ASSERT_EQ(API_OK, synchronousDisableSync(0, backupId)); // Currently disabled.
    ASSERT_EQ(API_OK, synchronousDisableSync(0, remoteBaseNode1.get())); // Currently disabled.

    LOG_verbose << "SyncRemoveRemoteNode :  Enable Syncs";
    // Sync 1
    ASSERT_EQ(API_OK, synchronousEnableSync(0, backupId));
    ASSERT_EQ(MegaSync::NO_SYNC_ERROR, mApi[0].lastSyncError);
    sync = waitForSyncState(megaApi[0].get(), remoteBaseNode1.get(), true, true, MegaSync::NO_SYNC_ERROR);
    ASSERT_TRUE(sync && sync->isActive());
    // Sync 2
    ASSERT_EQ(API_OK, synchronousEnableSync(0, sync2.get()));
    ASSERT_EQ(MegaSync::NO_SYNC_ERROR, mApi[0].lastSyncError);
    sync2 = waitForSyncState(megaApi[0].get(), remoteBaseNode2.get(), true, true, MegaSync::NO_SYNC_ERROR);
    ASSERT_TRUE(sync2 && sync2->isActive());

    LOG_verbose << "SyncRemoveRemoteNode :  Enable syncs that fail";
    {
        TestingWithLogErrorAllowanceGuard g;

        ASSERT_EQ(API_ENOENT, synchronousEnableSync(0, 999999)); // Hope it doesn't exist.
        ASSERT_EQ(MegaSync::UNKNOWN_ERROR, mApi[0].lastSyncError); // MegaApi.h specifies that this contains the error code (not the tag)
        ASSERT_EQ(API_EEXIST, synchronousEnableSync(0, sync2.get())); // Currently enabled.
        ASSERT_EQ(MegaSync::NO_SYNC_ERROR, mApi[0].lastSyncError);  // since the sync is active, we should see its real state, and it should not have had any error code stored in it
    }

    LOG_verbose << "SyncRemoveRemoteNode :  Remove Syncs";
    // Sync 1
    ASSERT_EQ(API_OK, synchronousRemoveSync(0, backupId)) << "API Error removing the sync";
    sync.reset(megaApi[0]->getSyncByNode(remoteBaseNode1.get()));
    ASSERT_EQ(nullptr, sync.get());
    // Sync 2
    ASSERT_EQ(API_OK, synchronousRemoveSync(0, sync2 ? sync2->getBackupId() : INVALID_HANDLE)) << "API Error removing the sync";
//    ASSERT_EQ(API_OK, synchronousRemoveSync(0, sync2.get())) << "API Error removing the sync";
    // Keep sync2 not updated. Will be used later to test another removal attemp using a non-updated object.

    LOG_verbose << "SyncRemoveRemoteNode :  Remove Syncs that fail";
    {
        TestingWithLogErrorAllowanceGuard g;

        ASSERT_EQ(API_ENOENT, synchronousRemoveSync(0, 9999999)); // Hope id doesn't exist
        ASSERT_EQ(API_ENOENT, synchronousRemoveSync(0, backupId)); // currently removed.
        ASSERT_EQ(API_EARGS, synchronousRemoveSync(0, sync ? sync->getBackupId() : INVALID_HANDLE)); // currently removed.
        // Wait for sync to be effectively removed.
        std::this_thread::sleep_for(std::chrono::seconds{5});
        ASSERT_EQ(API_ENOENT, synchronousRemoveSync(0, sync2 ? sync2->getBackupId() : INVALID_HANDLE)); // currently removed.
    }

    ASSERT_NO_FATAL_FAILURE(cleanUp(this->megaApi[0].get(), basePath));
}



struct SyncListener : MegaListener
{
    // make sure callbacks are consistent - added() first, nothing after deleted(), etc.

    // map by tag for now, should be backupId when that is available

    enum syncstate_t { nonexistent, added, enabled, disabled, deleted};

    std::map<handle, syncstate_t> stateMap;

    syncstate_t& state(MegaSync* sync)
    {
        if (stateMap.find(sync->getBackupId()) == stateMap.end())
        {
            stateMap[sync->getBackupId()] = nonexistent;
        }
        return stateMap[sync->getBackupId()];
    }

    std::vector<std::string> mErrors;

    bool anyErrors = false;

    bool hasAnyErrors()
    {
        for (auto &s: mErrors)
        {
            out() << "SyncListener error: " << s;
        }
        return anyErrors;
    }

    void check(bool b, std::string e = std::string())
    {
        if (!b)
        {
            anyErrors = true;
            if (!e.empty())
            {
                mErrors.push_back(e);
                out() << "SyncListener added error: " << e;
            }
        }
    }

    void clear()
    {
        // session was logged out (locally)
        stateMap.clear();
    }

    void onSyncFileStateChanged(MegaApi* api, MegaSync* sync, std::string* localPath, int newState) override
    {
        // probably too frequent to output
        //out() << "onSyncFileStateChanged " << sync << newState;
    }

    void onSyncAdded(MegaApi* api, MegaSync* sync, int additionState) override
    {
        out() << "onSyncAdded " << toHandle(sync->getBackupId());
        check(sync->getBackupId() != UNDEF, "sync added with undef backup Id");

        check(state(sync) == nonexistent);
        state(sync) = added;
    }

    void onSyncDisabled(MegaApi* api, MegaSync* sync) override
    {
        out() << "onSyncDisabled " << toHandle(sync->getBackupId());
        check(!sync->isEnabled(), "sync enabled at onSyncDisabled");
        check(!sync->isActive(), "sync active at onSyncDisabled");
        check(state(sync) == enabled || state(sync) == added);
        state(sync) = disabled;
    }

    // "onSyncStarted" would be more accurate?
    void onSyncEnabled(MegaApi* api, MegaSync* sync) override
    {
        out() << "onSyncEnabled " << toHandle(sync->getBackupId());
        check(sync->isEnabled(), "sync disabled at onSyncEnabled");
        check(sync->isActive(), "sync not active at onSyncEnabled");
        check(state(sync) == disabled || state(sync) == added);
        state(sync) = enabled;
    }

    void onSyncDeleted(MegaApi* api, MegaSync* sync) override
    {
        out() << "onSyncDeleted " << toHandle(sync->getBackupId());
        check(state(sync) == disabled || state(sync) == added || state(sync) == enabled);
        state(sync) = nonexistent;
    }

    void onSyncStateChanged(MegaApi* api, MegaSync* sync) override
    {
        out() << "onSyncStateChanged " << toHandle(sync->getBackupId());

        check(sync->getBackupId() != UNDEF, "onSyncStateChanged with undef backup Id");

        // MegaApi doco says: "Notice that adding a sync will not cause onSyncStateChanged to be called."
        // And also: "for changes that imply other callbacks, expect that the SDK
        // will call onSyncStateChanged first, so that you can update your model only using this one."
        check(state(sync) != nonexistent);
    }

    void onGlobalSyncStateChanged(MegaApi* api) override
    {
        // just too frequent for out() really
        //out() << "onGlobalSyncStateChanged ";
    }
};

struct MegaListenerDeregisterer
{
    // register the listener on constructions
    // deregister on destruction (ie, whenever we exit the function - we may exit early if a test fails

    MegaApi* api = nullptr;
    MegaListener* listener;


    MegaListenerDeregisterer(MegaApi* a, SyncListener* l)
        : api(a), listener(l)
    {
        api->addListener(listener);
    }
    ~MegaListenerDeregisterer()
    {
        api->removeListener(listener);
    }
};


TEST_F(SdkTest, SyncResumptionAfterFetchNodes)
{
    LOG_info << "___TEST SyncResumptionAfterFetchNodes___";
    ASSERT_NO_FATAL_FAILURE(getAccountsForTest(2));

    // This test has several issues:
    // 1. Remote nodes may not be committed to the sctable database in time for fetchnodes which
    //    then fails adding syncs because the remotes are missing. For this reason we wait until
    //    we receive the EVENT_COMMIT_DB event after transferring the nodes.
    // 2. Syncs are deleted some time later leading to error messages (like local fingerprint mismatch)
    //    if we don't wait for long enough after we get called back. A sync only gets flagged but
    //    is deleted later.

    const std::string session = dumpSession();

    const fs::path basePath = "SyncResumptionAfterFetchNodes";
    const auto sync1Path = fs::current_path() / basePath / "sync1"; // stays active
    const auto sync2Path = fs::current_path() / basePath / "sync2"; // will be made inactive
    const auto sync3Path = fs::current_path() / basePath / "sync3"; // will be deleted
    const auto sync4Path = fs::current_path() / basePath / "sync4"; // stays active

    ASSERT_NO_FATAL_FAILURE(cleanUp(this->megaApi[0].get(), basePath));

    SyncListener syncListener0, syncListener1;
    MegaListenerDeregisterer mld1(megaApi[0].get(), &syncListener0), mld2(megaApi[1].get(), &syncListener1);

    fs::create_directories(sync1Path);
    fs::create_directories(sync2Path);
    fs::create_directories(sync3Path);
    fs::create_directories(sync4Path);

    resetlastEvent();

    // transfer the folder and its subfolders
    TransferTracker uploadListener(megaApi[0].get());
    megaApi[0]->startUpload(basePath.u8string().c_str(), megaApi[0]->getRootNode(), &uploadListener);
    ASSERT_EQ(API_OK, uploadListener.waitForResult());

    // loop until we get a commit to the sctable to ensure we cached the new remote nodes
    ASSERT_TRUE(WaitFor([&](){ return lastEventsContains(MegaEvent::EVENT_COMMIT_DB); }, 10000));

    auto megaNode = [this, &basePath](const std::string& p)
    {
        const auto path = "/" + basePath.u8string() + "/" + p;
        return std::unique_ptr<MegaNode>{megaApi[0]->getNodeByPath(path.c_str())};
    };

    auto syncFolder = [this, &megaNode](const fs::path& p) -> handle
    {
        RequestTracker syncTracker(megaApi[0].get());
        auto node = megaNode(p.filename().u8string());
        megaApi[0]->syncFolder(MegaSync::TYPE_TWOWAY, p.u8string().c_str(), nullptr, node ? node->getHandle() : INVALID_HANDLE, nullptr, &syncTracker);
        EXPECT_EQ(API_OK, syncTracker.waitForResult());

        return syncTracker.request->getParentHandle();
    };

    auto disableSync = [this, &megaNode](const fs::path& p)
    {
        RequestTracker syncTracker(megaApi[0].get());
        auto node = megaNode(p.filename().u8string());
        megaApi[0]->disableSync(node.get(), &syncTracker);
        ASSERT_EQ(API_OK, syncTracker.waitForResult());
    };

    auto disableSyncByBackupId = [this](handle backupId)
    {
        RequestTracker syncTracker(megaApi[0].get());
        megaApi[0]->disableSync(backupId, &syncTracker);
        ASSERT_EQ(API_OK, syncTracker.waitForResult());
    };

    auto resumeSync = [this](handle backupId)
    {
        RequestTracker syncTracker(megaApi[0].get());
        megaApi[0]->enableSync(backupId, &syncTracker);
        ASSERT_EQ(API_OK, syncTracker.waitForResult());
    };

    auto removeSync = [this](handle backupId)
    {
        RequestTracker syncTracker(megaApi[0].get());
        megaApi[0]->removeSync(backupId, INVALID_HANDLE, &syncTracker);
        ASSERT_EQ(API_OK, syncTracker.waitForResult());
    };

    auto checkSyncOK = [this, &megaNode](const fs::path& p)
    {
        auto node = megaNode(p.filename().u8string());
        //return std::unique_ptr<MegaSync>{megaApi[0]->getSyncByNode(node.get())} != nullptr; //disabled syncs are not OK but foundable

        LOG_verbose << "checkSyncOK " << p.filename().u8string() << " node found: " << bool(node);

        std::unique_ptr<MegaSync> sync{megaApi[0]->getSyncByNode(node.get())};

        LOG_verbose << "checkSyncOK " << p.filename().u8string() << " sync found: " << bool(sync);

        if (!sync) return false;

        LOG_verbose << "checkSyncOK " << p.filename().u8string() << " sync is: " << sync->getLocalFolder();


        LOG_verbose << "checkSyncOK " << p.filename().u8string() << " enabled: " << sync->isEnabled();

        return sync->isEnabled();

    };

    auto checkSyncDisabled = [this, &megaNode](const fs::path& p)
    {
        auto node = megaNode(p.filename().u8string());
        std::unique_ptr<MegaSync> sync{megaApi[0]->getSyncByNode(node.get())};
        if (!sync) return false;
        return !sync->isEnabled();
    };


    auto reloginViaSession = [this, &session, &syncListener0]()
    {
        locallogout();  // only logs out 0
        syncListener0.clear();

        //loginBySessionId(0, session);
        auto tracker = asyncRequestFastLogin(0, session.c_str());
        ASSERT_EQ(API_OK, tracker->waitForResult()) << " Failed to establish a login/session for account " << 0;
    };

    LOG_verbose << " SyncResumptionAfterFetchNodes : syncying folders";

    handle backupId1 = syncFolder(sync1Path);  (void)backupId1;
    handle backupId2 = syncFolder(sync2Path);
    handle backupId3 = syncFolder(sync3Path);  (void)backupId3;
    handle backupId4 = syncFolder(sync4Path);  (void)backupId4;

    ASSERT_TRUE(checkSyncOK(sync1Path));
    ASSERT_TRUE(checkSyncOK(sync2Path));
    ASSERT_TRUE(checkSyncOK(sync3Path));
    ASSERT_TRUE(checkSyncOK(sync4Path));

    LOG_verbose << " SyncResumptionAfterFetchNodes : disabling sync by path";
    disableSync(sync2Path);
    LOG_verbose << " SyncResumptionAfterFetchNodes : disabling sync by tag";
    disableSyncByBackupId(backupId4);
    LOG_verbose << " SyncResumptionAfterFetchNodes : removing sync";
    removeSync(backupId3);

    // wait for the sync removals to actually take place
    std::this_thread::sleep_for(std::chrono::seconds{3});

    ASSERT_TRUE(checkSyncOK(sync1Path));
    ASSERT_TRUE(checkSyncDisabled(sync2Path));
    ASSERT_FALSE(checkSyncOK(sync3Path));
    ASSERT_TRUE(checkSyncDisabled(sync4Path));

    reloginViaSession();

    ASSERT_FALSE(checkSyncOK(sync1Path));
    ASSERT_FALSE(checkSyncOK(sync2Path));
    ASSERT_FALSE(checkSyncOK(sync3Path));
    ASSERT_FALSE(checkSyncOK(sync4Path));

    fetchnodes(0, maxTimeout); // auto-resumes two active syncs

    ASSERT_TRUE(checkSyncOK(sync1Path));
    ASSERT_FALSE(checkSyncOK(sync2Path));
    ASSERT_TRUE(checkSyncDisabled(sync2Path));
    ASSERT_FALSE(checkSyncOK(sync3Path));
    ASSERT_FALSE(checkSyncOK(sync4Path));
    ASSERT_TRUE(checkSyncDisabled(sync4Path));

    // check if we can still resume manually
    LOG_verbose << " SyncResumptionAfterFetchNodes : resuming syncs";
    resumeSync(backupId2);
    resumeSync(backupId4);

    ASSERT_TRUE(checkSyncOK(sync1Path));
    ASSERT_TRUE(checkSyncOK(sync2Path));
    ASSERT_FALSE(checkSyncOK(sync3Path));
    ASSERT_TRUE(checkSyncOK(sync4Path));

    // check if resumeSync re-activated the sync
    reloginViaSession();

    ASSERT_FALSE(checkSyncOK(sync1Path));
    ASSERT_FALSE(checkSyncOK(sync2Path));
    ASSERT_FALSE(checkSyncOK(sync3Path));
    ASSERT_FALSE(checkSyncOK(sync4Path));

    fetchnodes(0, maxTimeout); // auto-resumes three active syncs

    ASSERT_TRUE(checkSyncOK(sync1Path));
    ASSERT_TRUE(checkSyncOK(sync2Path));
    ASSERT_FALSE(checkSyncOK(sync3Path));
    ASSERT_TRUE(checkSyncOK(sync4Path));

    LOG_verbose << " SyncResumptionAfterFetchNodes : removing syncs";
    removeSync(backupId1);
    removeSync(backupId2);
    removeSync(backupId4);

    // wait for the sync removals to actually take place
    std::this_thread::sleep_for(std::chrono::seconds{5});

    ASSERT_FALSE(syncListener0.hasAnyErrors());
    ASSERT_FALSE(syncListener1.hasAnyErrors());

    ASSERT_NO_FATAL_FAILURE(cleanUp(this->megaApi[0].get(), basePath));
}

/**
 * @brief TEST_F SyncRemoteNode
 *
 * Testing remote node rename, move and remove.
 */
TEST_F(SdkTest, SyncRemoteNode)
{

    // What we are going to test here:
    // - rename remote -> Sync Fail
    // - move remote -> Sync fail
    // - remove remote -> Sync fail
    // - remove a failing sync

    LOG_info << "___TEST SyncRemoteNode___";
    ASSERT_NO_FATAL_FAILURE(getAccountsForTest(1));

    fs::path basePath = "SyncRemoteNode";
    const auto localPath = fs::current_path() / basePath;

    ASSERT_NO_FATAL_FAILURE(cleanUp(this->megaApi[0].get(), basePath));

    // Create local directory and file.
    fs::create_directories(localPath);
    ASSERT_TRUE(createFile((localPath / "fileTest1").u8string(), false));

    LOG_verbose << "SyncRemoteNode :  Creating remote folder";
    std::unique_ptr<MegaNode> remoteRootNode(megaApi[0]->getRootNode());
    ASSERT_NE(remoteRootNode.get(), nullptr);
    auto nh = createFolder(0, basePath.u8string().c_str(), remoteRootNode.get());
    ASSERT_NE(nh, UNDEF) << "Error creating remote basePath";
    std::unique_ptr<MegaNode> remoteBaseNode(megaApi[0]->getNodeByHandle(nh));
    ASSERT_NE(remoteBaseNode.get(), nullptr);

    LOG_verbose << "SyncRemoteNode :  Enabling sync";
    ASSERT_EQ(API_OK, synchronousSyncFolder(0, nullptr, MegaSync::TYPE_TWOWAY, localPath.u8string().c_str(), nullptr, remoteBaseNode->getHandle(), nullptr)) << "API Error adding a new sync";
    std::unique_ptr<MegaSync> sync = waitForSyncState(megaApi[0].get(), remoteBaseNode.get(), true, true, MegaSync::NO_SYNC_ERROR);
    ASSERT_TRUE(sync && sync->isActive());
    handle backupId = sync->getBackupId();

    {
        TestingWithLogErrorAllowanceGuard g;

        // Rename remote folder --> Sync fail
        LOG_verbose << "SyncRemoteNode :  Rename remote node with sync active.";
        std::string basePathRenamed = "SyncRemoteNodeRenamed";
        ASSERT_EQ(API_OK, doRenameNode(0, remoteBaseNode.get(), basePathRenamed.c_str()));
        sync = waitForSyncState(megaApi[0].get(), backupId, false, false, MegaSync::REMOTE_PATH_HAS_CHANGED);
        ASSERT_TRUE(sync && !sync->isEnabled() && !sync->isActive());
        ASSERT_EQ(MegaSync::REMOTE_PATH_HAS_CHANGED, sync->getError());

        LOG_verbose << "SyncRemoteNode :  Restoring remote folder name.";
        ASSERT_EQ(API_OK, doRenameNode(0, remoteBaseNode.get(), basePath.u8string().c_str()));
        ASSERT_NE(remoteBaseNode.get(), nullptr);
        sync = waitForSyncState(megaApi[0].get(), backupId, false, false, MegaSync::REMOTE_PATH_HAS_CHANGED);
        ASSERT_TRUE(sync && !sync->isEnabled() && !sync->isActive());
        ASSERT_EQ(MegaSync::REMOTE_PATH_HAS_CHANGED, sync->getError());
    }

    LOG_verbose << "SyncRemoteNode :  Enabling sync again.";
    ASSERT_EQ(API_OK, synchronousEnableSync(0, backupId)) << "API Error enabling the sync";
    sync = waitForSyncState(megaApi[0].get(), remoteBaseNode.get(), true, true, MegaSync::NO_SYNC_ERROR);
    ASSERT_TRUE(sync && sync->isActive());
    ASSERT_EQ(MegaSync::NO_SYNC_ERROR, sync->getError());

    // Move remote folder --> Sync fail

    LOG_verbose << "SyncRemoteNode :  Creating secondary folder";
    std::string movedBasePath = basePath.u8string() + "Moved";
    nh = createFolder(0, movedBasePath.c_str(), remoteRootNode.get());
    ASSERT_NE(nh, UNDEF) << "Error creating remote movedBasePath";
    std::unique_ptr<MegaNode> remoteMoveNodeParent(megaApi[0]->getNodeByHandle(nh));
    ASSERT_NE(remoteMoveNodeParent.get(), nullptr);

    {
        TestingWithLogErrorAllowanceGuard g;
        LOG_verbose << "SyncRemoteNode :  Move remote node with sync active to the secondary folder.";
        ASSERT_EQ(API_OK, doMoveNode(0, nullptr, remoteBaseNode.get(), remoteMoveNodeParent.get()));
        sync = waitForSyncState(megaApi[0].get(), backupId, false, false, MegaSync::REMOTE_PATH_HAS_CHANGED);
        ASSERT_TRUE(sync && !sync->isEnabled() && !sync->isActive());
        ASSERT_EQ(MegaSync::REMOTE_PATH_HAS_CHANGED, sync->getError());

        LOG_verbose << "SyncRemoteNode :  Moving back the remote node.";
        ASSERT_EQ(API_OK, doMoveNode(0, nullptr, remoteBaseNode.get(), remoteRootNode.get()));

        WaitMillisec(1000);

        ASSERT_NE(remoteBaseNode.get(), nullptr);
        sync = waitForSyncState(megaApi[0].get(), backupId, false, false, MegaSync::REMOTE_PATH_HAS_CHANGED);
        ASSERT_TRUE(sync && !sync->isEnabled() && !sync->isActive());
        ASSERT_EQ(MegaSync::REMOTE_PATH_HAS_CHANGED, sync->getError());
    }


    LOG_verbose << "SyncRemoteNode :  Enabling sync again.";
    ASSERT_EQ(API_OK, synchronousEnableSync(0, backupId)) << "API Error enabling the sync";

    WaitMillisec(1000);

    sync = waitForSyncState(megaApi[0].get(), remoteBaseNode.get(), true, true, MegaSync::NO_SYNC_ERROR);
    ASSERT_TRUE(sync && sync->isActive());
    ASSERT_EQ(MegaSync::NO_SYNC_ERROR, sync->getError());


    // Rename remote folder --> Sync fail
    {
        TestingWithLogErrorAllowanceGuard g;
        LOG_verbose << "SyncRemoteNode :  Rename remote node.";
        std::string renamedBasePath = basePath.u8string() + "Renamed";
        ASSERT_EQ(API_OK, doRenameNode(0, remoteBaseNode.get(), renamedBasePath.c_str()));
        sync = waitForSyncState(megaApi[0].get(), backupId, false, false, MegaSync::REMOTE_PATH_HAS_CHANGED);
        ASSERT_TRUE(sync && !sync->isEnabled() && !sync->isActive());
        ASSERT_EQ(MegaSync::REMOTE_PATH_HAS_CHANGED, sync->getError());

        LOG_verbose << "SyncRemoteNode :  Renaming back the remote node.";
        ASSERT_EQ(API_OK, doRenameNode(0, remoteBaseNode.get(), basePath.u8string().c_str()));

        WaitMillisec(1000);

        ASSERT_NE(remoteBaseNode.get(), nullptr);
        sync = waitForSyncState(megaApi[0].get(), backupId, false, false, MegaSync::REMOTE_PATH_HAS_CHANGED);
        ASSERT_TRUE(sync && !sync->isEnabled() && !sync->isActive());

        unique_ptr<char[]> pathFromNode{ megaApi[0]->getNodePath(remoteBaseNode.get()) };
        string actualPath{ pathFromNode.get() };
        string pathFromSync(sync->getLastKnownMegaFolder());
        ASSERT_EQ(actualPath, pathFromSync) << "Wrong updated path";

        ASSERT_EQ(MegaSync::REMOTE_PATH_HAS_CHANGED, sync->getError()); //the error stays until re-enabled
    }

    LOG_verbose << "SyncRemoteNode :  Enabling sync again.";
    ASSERT_EQ(API_OK, synchronousEnableSync(0, backupId)) << "API Error enabling the sync";
    sync = waitForSyncState(megaApi[0].get(), remoteBaseNode.get(), true, true, MegaSync::NO_SYNC_ERROR);
    ASSERT_TRUE(sync && sync->isActive());
    ASSERT_EQ(MegaSync::NO_SYNC_ERROR, sync->getError());


    {
        TestingWithLogErrorAllowanceGuard g;
        // Remove remote folder --> Sync fail
        LOG_verbose << "SyncRemoteNode :  Removing remote node with sync active.";
        ASSERT_EQ(API_OK, doDeleteNode(0, remoteBaseNode.get()));                                //  <--- remote node deleted!!
        sync = waitForSyncState(megaApi[0].get(), backupId, false, false, MegaSync::REMOTE_NODE_NOT_FOUND);
        ASSERT_TRUE(sync && !sync->isEnabled() && !sync->isActive());
        ASSERT_EQ(MegaSync::REMOTE_NODE_NOT_FOUND, sync->getError());

        LOG_verbose << "SyncRemoteNode :  Recreating remote folder.";
        nh = createFolder(0, basePath.u8string().c_str(), remoteRootNode.get());

        WaitMillisec(1000);

        ASSERT_NE(nh, UNDEF) << "Error creating remote basePath";
        remoteBaseNode.reset(megaApi[0]->getNodeByHandle(nh));
        ASSERT_NE(remoteBaseNode.get(), nullptr);
        sync = waitForSyncState(megaApi[0].get(), backupId, false, false, MegaSync::REMOTE_NODE_NOT_FOUND);
        ASSERT_TRUE(sync && !sync->isEnabled() && !sync->isActive());
        ASSERT_EQ(MegaSync::REMOTE_NODE_NOT_FOUND, sync->getError());
    }

    {
        TestingWithLogErrorAllowanceGuard g;
        LOG_verbose << "SyncRemoteNode :  Enabling sync again.";
        ASSERT_EQ(API_ENOENT, synchronousEnableSync(0, backupId)) << "API Error enabling the sync";  //  <--- remote node has been deleted, we should not be able to resume!!
    }
    //sync = waitForSyncState(megaApi[0].get(), remoteBaseNode.get(), true, true, MegaSync::NO_SYNC_ERROR);
    //ASSERT_TRUE(sync && sync->isActive());
    //ASSERT_EQ(MegaSync::NO_SYNC_ERROR, sync->getError());

    //{
    //    TestingWithLogErrorAllowanceGuard g;

    //    // Check if a locallogout keeps the sync configuration if the remote is removed.
    //    LOG_verbose << "SyncRemoteNode :  Removing remote node with sync active.";
    //    ASSERT_NO_FATAL_FAILURE(deleteNode(0, remoteBaseNode.get())) << "Error deleting remote basePath";;
    //    sync = waitForSyncState(megaApi[0].get(), tagID, MegaSync::SYNC_FAILED);
    //    ASSERT_TRUE(sync && !sync->isEnabled() && !sync->isActive());
    //    ASSERT_EQ(MegaSync::REMOTE_NODE_NOT_FOUND, sync->getError());
    //}

    std::string session = dumpSession();
    ASSERT_NO_FATAL_FAILURE(locallogout());
    //loginBySessionId(0, session);
    auto tracker = asyncRequestFastLogin(0, session.c_str());
    ASSERT_EQ(API_OK, tracker->waitForResult()) << " Failed to establish a login/session for account " << 0;
    ASSERT_NO_FATAL_FAILURE(fetchnodes(0));

    // since the node was deleted, path is irrelevant
    //sync.reset(megaApi[0]->getSyncByBackupId(tagID));
    //ASSERT_EQ(string(sync->getLastKnownMegaFolder()), ("/" / basePath).u8string());

    // Remove a failing sync.
    LOG_verbose << "SyncRemoteNode :  Remove failed sync";
    ASSERT_EQ(API_OK, synchronousRemoveSync(0, sync->getBackupId())) << "API Error removing the sync";
    sync.reset(megaApi[0]->getSyncByBackupId(backupId));
    ASSERT_EQ(nullptr, sync.get());

    // Wait for sync to be effectively removed.
    std::this_thread::sleep_for(std::chrono::seconds{5});

    ASSERT_NO_FATAL_FAILURE(cleanUp(this->megaApi[0].get(), basePath));
}

/**
 * @brief TEST_F SyncPersistence
 *
 * Testing configured syncs persitence
 */
TEST_F(SdkTest, SyncPersistence)
{
    // What we are going to test here:
    // - locallogut -> Syncs kept
    // - logout with setKeepSyncsAfterLogout(true) -> Syncs kept
    // - logout -> Syncs removed

    LOG_info << "___TEST SyncPersistence___";
    ASSERT_NO_FATAL_FAILURE(getAccountsForTest(1));

    // Make sure session ID is invalidated.
    gSessionIDs[0] = "invalid";

    fs::path basePath = "SyncPersistence";
    const auto localPath = fs::current_path() / basePath;

    ASSERT_NO_FATAL_FAILURE(cleanUp(this->megaApi[0].get(), basePath));

    // Create local directory and file.
    fs::create_directories(localPath);
    ASSERT_TRUE(createFile((localPath / "fileTest1").u8string(), false));

    LOG_verbose << "SyncPersistence :  Creating remote folder";
    std::unique_ptr<MegaNode> remoteRootNode(megaApi[0]->getRootNode());
    ASSERT_NE(remoteRootNode.get(), nullptr);

    resetlastEvent();

    auto nh = createFolder(0, basePath.u8string().c_str(), remoteRootNode.get());
    ASSERT_NE(nh, UNDEF) << "Error creating remote basePath";
    std::unique_ptr<MegaNode> remoteBaseNode(megaApi[0]->getNodeByHandle(nh));
    ASSERT_NE(remoteBaseNode.get(), nullptr);

    // make sure there are no outstanding cs requests in case
    // "Postponing DB commit until cs requests finish"
    // means our Sync's cloud Node is not in the db
    ASSERT_TRUE(WaitFor([&](){ return lastEventsContains(MegaEvent::EVENT_COMMIT_DB); }, 10000));


    LOG_verbose << "SyncPersistence :  Enabling sync";
    ASSERT_EQ(API_OK, synchronousSyncFolder(0, nullptr, MegaSync::TYPE_TWOWAY, localPath.u8string().c_str(), nullptr, remoteBaseNode->getHandle(), nullptr)) << "API Error adding a new sync";
    std::unique_ptr<MegaSync> sync = waitForSyncState(megaApi[0].get(), remoteBaseNode.get(), true, true, MegaSync::NO_SYNC_ERROR);
    ASSERT_TRUE(sync && sync->isActive());
    handle backupId = sync->getBackupId();
    std::string remoteFolder(sync->getLastKnownMegaFolder());

    // Check if a locallogout keeps the sync configured.
    std::string session = dumpSession();
    ASSERT_NO_FATAL_FAILURE(locallogout());
    auto trackerFastLogin = asyncRequestFastLogin(0, session.c_str());
    ASSERT_EQ(API_OK, trackerFastLogin->waitForResult()) << " Failed to establish a login/session for account " << 0;

    resetlastEvent();
    ASSERT_NO_FATAL_FAILURE(fetchnodes(0));

    // wait for the event that says all syncs (if any) have been reloaded
    ASSERT_TRUE(WaitFor([&](){ return lastEventsContains(MegaEvent::EVENT_SYNCS_RESTORED); }, 10000));

    sync = waitForSyncState(megaApi[0].get(), backupId, true, true, MegaSync::NO_SYNC_ERROR);
    ASSERT_TRUE(sync && sync->isActive());
    ASSERT_EQ(remoteFolder, string(sync->getLastKnownMegaFolder()));

    // Check if a logout with keepSyncsAfterLogout keeps the sync configured.
    ASSERT_NO_FATAL_FAILURE(logout(0, true, maxTimeout));
    gSessionIDs[0] = "invalid";
    auto trackerLogin = asyncRequestLogin(0, mApi[0].email.c_str(), mApi[0].pwd.c_str());
    ASSERT_EQ(API_OK, trackerLogin->waitForResult()) << " Failed to establish a login/session for account " << 0;
    ASSERT_NO_FATAL_FAILURE(fetchnodes(0));
    sync = waitForSyncState(megaApi[0].get(), backupId, false, false, MegaSync::LOGGED_OUT);
    ASSERT_TRUE(sync && !sync->isActive());
    ASSERT_EQ(remoteFolder, string(sync->getLastKnownMegaFolder()));

    // Check if a logout without keepSyncsAfterLogout doesn't keep the sync configured.
    ASSERT_NO_FATAL_FAILURE(logout(0, false, maxTimeout));
    gSessionIDs[0] = "invalid";
    trackerLogin = asyncRequestLogin(0, mApi[0].email.c_str(), mApi[0].pwd.c_str());
    ASSERT_EQ(API_OK, trackerLogin->waitForResult()) << " Failed to establish a login/session for account " << 0;
    ASSERT_NO_FATAL_FAILURE(fetchnodes(0));
    sync.reset(megaApi[0]->getSyncByBackupId(backupId));
    ASSERT_EQ(sync, nullptr);

    ASSERT_NO_FATAL_FAILURE(cleanUp(this->megaApi[0].get(), basePath));
}

/**
 * @brief TEST_F SyncPaths
 *
 * Testing non ascii paths and symlinks
 */
TEST_F(SdkTest, SyncPaths)
{
    // What we are going to test here:
    // - Check paths with non ascii chars and check that sync works.
    // - (No WIN32) Add a sync with non canonical path and check that it works,
    //   that symlinks are not followed and that sync path collision with
    //   symlinks involved works.

    LOG_info << "___TEST SyncPaths___";
    ASSERT_NO_FATAL_FAILURE(getAccountsForTest(1));

    string basePathStr = "SyncPaths-синхронизация";
    string fileNameStr = "fileTest1-файл";

    fs::path basePath = fs::u8path(basePathStr.c_str());
    const auto localPath = fs::current_path() / basePath;
    fs::path filePath = localPath / fs::u8path(fileNameStr.c_str());
    fs::path fileDownloadPath = fs::current_path() / fs::u8path(fileNameStr.c_str());

    ASSERT_NO_FATAL_FAILURE(cleanUp(this->megaApi[0].get(), basePath));
#ifndef WIN32
    ASSERT_NO_FATAL_FAILURE(cleanUp(this->megaApi[0].get(), "symlink_1A"));
#endif
    deleteFile(fileDownloadPath.u8string());

    // Create local directories
    fs::create_directory(localPath);
#ifndef WIN32
    fs::create_directory(localPath / "level_1A");
    fs::create_directory_symlink(localPath / "level_1A", localPath / "symlink_1A");
    fs::create_directory_symlink(localPath / "level_1A", fs::current_path() / "symlink_1A");
#endif

    LOG_verbose << "SyncPaths :  Creating remote folder";
    std::unique_ptr<MegaNode> remoteRootNode(megaApi[0]->getRootNode());
    ASSERT_NE(remoteRootNode.get(), nullptr);
    auto nh = createFolder(0, basePath.u8string().c_str(), remoteRootNode.get());
    ASSERT_NE(nh, UNDEF) << "Error creating remote basePath";
    std::unique_ptr<MegaNode> remoteBaseNode(megaApi[0]->getNodeByHandle(nh));
    ASSERT_NE(remoteBaseNode.get(), nullptr);

    LOG_verbose << "SyncPersistence :  Creating sync";
    ASSERT_EQ(API_OK, synchronousSyncFolder(0, nullptr, MegaSync::TYPE_TWOWAY, localPath.u8string().c_str(), nullptr, remoteBaseNode->getHandle(), nullptr)) << "API Error adding a new sync";
    std::unique_ptr<MegaSync> sync = waitForSyncState(megaApi[0].get(), remoteBaseNode.get(), true, true, MegaSync::NO_SYNC_ERROR);
    ASSERT_TRUE(sync && sync->isActive());

    LOG_verbose << "SyncPersistence :  Adding a file and checking if it is synced: " << filePath.u8string();
    ASSERT_TRUE(createFile(filePath.u8string(), false)) << "Couldnt create " << filePath.u8string();
    std::unique_ptr<MegaNode> remoteNode;
    WaitFor([this, &remoteNode, &remoteBaseNode, fileNameStr]() -> bool
    {
        remoteNode.reset(megaApi[0]->getNodeByPath(("/" + string(remoteBaseNode->getName()) + "/" + fileNameStr).c_str()));
        return (remoteNode.get() != nullptr);
    },50*1000);
    ASSERT_NE(remoteNode.get(), nullptr);
    ASSERT_EQ(API_OK, doStartDownload(0, remoteNode.get(), fileDownloadPath.u8string().c_str()));
    ASSERT_TRUE(fileexists(fileDownloadPath.u8string()));
    deleteFile(fileDownloadPath.u8string());

#if !defined(WIN32) && !defined(__APPLE__)
    LOG_verbose << "SyncPersistence :  Check that symlinks are not synced.";
    std::unique_ptr<MegaNode> remoteNodeSym(megaApi[0]->getNodeByPath(("/" + string(remoteBaseNode->getName()) + "/symlink_1A").c_str()));
    ASSERT_EQ(remoteNodeSym.get(), nullptr);

    {
        TestingWithLogErrorAllowanceGuard g;

        LOG_verbose << "SyncPersistence :  Check that symlinks are considered when creating a sync.";
        nh = createFolder(0, "symlink_1A", remoteRootNode.get());
        ASSERT_NE(nh, UNDEF) << "Error creating remote basePath";
        remoteNodeSym.reset(megaApi[0]->getNodeByHandle(nh));
        ASSERT_NE(remoteNodeSym.get(), nullptr);
        ASSERT_EQ(API_EARGS, synchronousSyncFolder(0, nullptr, MegaSync::TYPE_TWOWAY, (fs::current_path() / "symlink_1A").u8string().c_str(), nullptr, remoteNodeSym->getHandle(), nullptr)) << "API Error adding a new sync";
        ASSERT_EQ(MegaSync::LOCAL_PATH_SYNC_COLLISION, mApi[0].lastSyncError);
    }
    // Disable the first one, create again the one with the symlink, check that it is working and check if the first fails when enabled.
    auto tagID = sync->getBackupId();
    ASSERT_EQ(API_OK, synchronousDisableSync(0, tagID)) << "API Error disabling sync";
    sync = waitForSyncState(megaApi[0].get(), tagID, false, false, MegaSync::NO_SYNC_ERROR);
    ASSERT_TRUE(sync && !sync->isEnabled());

    ASSERT_EQ(API_OK, synchronousSyncFolder(0, nullptr, MegaSync::TYPE_TWOWAY, (fs::current_path() / "symlink_1A").u8string().c_str(), nullptr, remoteNodeSym->getHandle(), nullptr)) << "API Error adding a new sync";
    std::unique_ptr<MegaSync> syncSym = waitForSyncState(megaApi[0].get(), remoteNodeSym.get(), true, true, MegaSync::NO_SYNC_ERROR);
    ASSERT_TRUE(syncSym && syncSym->isActive());

    LOG_verbose << "SyncPersistence :  Adding a file and checking if it is synced,";
    ASSERT_TRUE(createFile((localPath / "level_1A" / fs::u8path(fileNameStr.c_str())).u8string(), false));
    WaitFor([this, &remoteNode, &remoteNodeSym, fileNameStr]() -> bool
    {
        remoteNode.reset(megaApi[0]->getNodeByPath(("/" + string(remoteNodeSym->getName()) + "/" + fileNameStr).c_str()));
        return (remoteNode.get() != nullptr);
    },50*1000);
    ASSERT_NE(remoteNode.get(), nullptr);
    ASSERT_EQ(API_OK, doStartDownload(0,remoteNode.get(),fileDownloadPath.u8string().c_str()));
    ASSERT_TRUE(fileexists(fileDownloadPath.u8string()));
    deleteFile(fileDownloadPath.u8string());

    {
        TestingWithLogErrorAllowanceGuard g;

        ASSERT_EQ(API_EARGS, synchronousEnableSync(0, tagID)) << "API Error enabling a sync";
        ASSERT_EQ(MegaSync::LOCAL_PATH_SYNC_COLLISION, mApi[0].lastSyncError);
    }

    ASSERT_NO_FATAL_FAILURE(cleanUp(this->megaApi[0].get(), "symlink_1A"));
#endif

    ASSERT_NO_FATAL_FAILURE(cleanUp(this->megaApi[0].get(), basePath));
}

/**
 * @brief TEST_F SyncOQTransitions
 *
 * Testing OQ Transitions
 */
TEST_F(SdkTest, SyncOQTransitions)
{

    // What we are going to test here:
    // - Online transitions: Sync is disabled when in OQ and enabled after OQ
    // - Offline transitions: Sync is disabled when in OQ and enabled after OQ
    // - Enabling a sync temporarily disabled.

    LOG_info << "___TEST SyncOQTransitions___";
    ASSERT_NO_FATAL_FAILURE(getAccountsForTest(2));

    string fileNameStr = "fileTest";

    fs::path basePath = "SyncOQTransitions";
    fs::path fillPath = "OQFolder";

    const auto localPath = fs::current_path() / basePath;
    fs::path filePath = localPath / fs::u8path(fileNameStr.c_str());

    ASSERT_NO_FATAL_FAILURE(cleanUp(this->megaApi[0].get(), basePath));
    ASSERT_NO_FATAL_FAILURE(cleanUp(this->megaApi[0].get(), fillPath));

    // Create local directory
    fs::create_directories(localPath);

    LOG_verbose << "SyncOQTransitions :  Creating remote folder";
    std::unique_ptr<MegaNode> remoteRootNode(megaApi[0]->getRootNode());
    ASSERT_NE(remoteRootNode.get(), nullptr);
    auto nh = createFolder(0, basePath.u8string().c_str(), remoteRootNode.get());
    ASSERT_NE(nh, UNDEF) << "Error creating remote basePath";
    std::unique_ptr<MegaNode> remoteBaseNode(megaApi[0]->getNodeByHandle(nh));
    ASSERT_NE(remoteBaseNode.get(), nullptr);
    nh = createFolder(0, fillPath.u8string().c_str(), remoteRootNode.get());
    ASSERT_NE(nh, UNDEF) << "Error creating remote fillPath";
    std::unique_ptr<MegaNode> remoteFillNode(megaApi[0]->getNodeByHandle(nh));
    ASSERT_NE(remoteFillNode.get(), nullptr);

    LOG_verbose << "SyncOQTransitions :  Creating sync";
    ASSERT_EQ(API_OK, synchronousSyncFolder(0, nullptr, MegaSync::TYPE_TWOWAY, localPath.u8string().c_str(), nullptr, remoteBaseNode->getHandle(), nullptr)) << "API Error adding a new sync";
    std::unique_ptr<MegaSync> sync = waitForSyncState(megaApi[0].get(), remoteBaseNode.get(), true, true, MegaSync::NO_SYNC_ERROR);
    ASSERT_TRUE(sync && sync->isActive());
    handle backupId = sync->getBackupId();

    LOG_verbose << "SyncOQTransitions :  Filling up storage space";
    auto importHandle = importPublicLink(0, MegaClient::MEGAURL+"/file/D4AGlbqY#Ak-OW4MP7lhnQxP9nzBU1bOP45xr_7sXnIz8YYqOBUg", remoteFillNode.get());
    std::unique_ptr<MegaNode> remote1GBFile(megaApi[0]->getNodeByHandle(importHandle));

    ASSERT_NO_FATAL_FAILURE(synchronousGetSpecificAccountDetails(0, true, false, false)); // Get account size.
    ASSERT_NE(mApi[0].accountDetails, nullptr);
    int filesNeeded = int(mApi[0].accountDetails->getStorageMax() / remote1GBFile->getSize());

    for (int i=1; i < filesNeeded; i++)
    {
        ASSERT_EQ(API_OK, doCopyNode(0, nullptr, remote1GBFile.get(), remoteFillNode.get(), (remote1GBFile->getName() + to_string(i)).c_str()));
    }
    std::unique_ptr<MegaNode> last1GBFileNode(megaApi[0]->getChildNode(remoteFillNode.get(), (remote1GBFile->getName() + to_string(filesNeeded-1)).c_str()));

    {
        TestingWithLogErrorAllowanceGuard g;

        LOG_verbose << "SyncOQTransitions :  Check that Sync is disabled due to OQ.";
        ASSERT_NO_FATAL_FAILURE(synchronousGetSpecificAccountDetails(0, true, false, false)); // Needed to ensure we know we are in OQ
        sync = waitForSyncState(megaApi[0].get(), backupId, false, false, MegaSync::STORAGE_OVERQUOTA);
        ASSERT_TRUE(sync && !sync->isEnabled() && !sync->isActive());
        ASSERT_EQ(MegaSync::STORAGE_OVERQUOTA, sync->getError());

        LOG_verbose << "SyncOQTransitions :  Check that Sync could not be enabled while disabled due to OQ.";
        ASSERT_EQ(API_EFAILED, synchronousEnableSync(0, backupId))  << "API Error enabling a sync";
        sync = waitForSyncState(megaApi[0].get(), backupId, false, false, MegaSync::STORAGE_OVERQUOTA);  // fresh snapshot of sync state
        ASSERT_TRUE(sync && !sync->isEnabled() && !sync->isActive());
        ASSERT_EQ(MegaSync::STORAGE_OVERQUOTA, sync->getError());
    }

    LOG_verbose << "SyncOQTransitions :  Free up space and check that Sync is not active again.";
    ASSERT_EQ(API_OK, synchronousRemove(0, last1GBFileNode.get()));
    ASSERT_NO_FATAL_FAILURE(synchronousGetSpecificAccountDetails(0, true, false, false)); // Needed to ensure we know we are not in OQ
    sync = waitForSyncState(megaApi[0].get(), backupId, false, false, MegaSync::STORAGE_OVERQUOTA);  // of course the error stays as OverQuota.  Sync still not re-enabled.
    ASSERT_TRUE(sync && !sync->isEnabled() && !sync->isActive());

    LOG_verbose << "SyncOQTransitions :  Share big files folder with another account.";

    ASSERT_EQ(API_OK, synchronousInviteContact(0, mApi[1].email.c_str(), "SdkTestShareKeys contact request A to B", MegaContactRequest::INVITE_ACTION_ADD));
    ASSERT_TRUE(WaitFor([this]()
    {
        return unique_ptr<MegaContactRequestList>(megaApi[1]->getIncomingContactRequests())->size() == 1;
    }, 60*1000));
    ASSERT_NO_FATAL_FAILURE(getContactRequest(1, false));
    ASSERT_EQ(API_OK, synchronousReplyContactRequest(1, mApi[1].cr.get(), MegaContactRequest::REPLY_ACTION_ACCEPT));
    ASSERT_EQ(API_OK, synchronousShare(0, remoteFillNode.get(), mApi[1].email.c_str(), MegaShare::ACCESS_FULL)) << "Folder sharing failed";
    ASSERT_TRUE(WaitFor([this]()
    {
        return unique_ptr<MegaShareList>(megaApi[1]->getInSharesList())->size() == 1;
    }, 60*1000));

    unique_ptr<MegaNodeList> nodeList(megaApi[1]->getInShares(megaApi[1]->getContact(mApi[0].email.c_str())));
    ASSERT_EQ(nodeList->size(), 1);
    MegaNode* inshareNode = nodeList->get(0);

    LOG_verbose << "SyncOQTransitions :  Check for transition to OQ while offline.";
    std::string session = dumpSession();
    ASSERT_NO_FATAL_FAILURE(locallogout());

    std::unique_ptr<MegaNode> remote1GBFile2nd(megaApi[1]->getChildNode(inshareNode, remote1GBFile->getName()));
    ASSERT_EQ(API_OK, doCopyNode(1, nullptr, remote1GBFile2nd.get(), inshareNode, (remote1GBFile2nd->getName() + to_string(filesNeeded-1)).c_str()));

    {
        TestingWithLogErrorAllowanceGuard g;

        ASSERT_NO_FATAL_FAILURE(resumeSession(session.c_str()));   // sync not actually resumed here though (though it would be if it was still enabled)
        ASSERT_NO_FATAL_FAILURE(fetchnodes(0));
        ASSERT_NO_FATAL_FAILURE(synchronousGetSpecificAccountDetails(0, true, false, false)); // Needed to ensure we know we are in OQ
        sync = waitForSyncState(megaApi[0].get(), backupId, false, false, MegaSync::STORAGE_OVERQUOTA);
        ASSERT_TRUE(sync && !sync->isEnabled() && !sync->isActive());
        ASSERT_EQ(MegaSync::STORAGE_OVERQUOTA, sync->getError());
    }

    LOG_verbose << "SyncOQTransitions :  Check for transition from OQ while offline.";
    ASSERT_NO_FATAL_FAILURE(locallogout());

    std::unique_ptr<MegaNode> toRemoveNode(megaApi[1]->getChildNode(inshareNode, (remote1GBFile->getName() + to_string(filesNeeded-1)).c_str()));
    ASSERT_EQ(API_OK, synchronousRemove(1, toRemoveNode.get()));

    ASSERT_NO_FATAL_FAILURE(resumeSession(session.c_str()));
    ASSERT_NO_FATAL_FAILURE(fetchnodes(0));
    ASSERT_NO_FATAL_FAILURE(synchronousGetSpecificAccountDetails(0, true, false, false)); // Needed to ensure we know we are no longer in OQ
    sync = waitForSyncState(megaApi[0].get(), backupId, false, false, MegaSync::STORAGE_OVERQUOTA);
    ASSERT_TRUE(sync && !sync->isEnabled() && !sync->isActive());

    ASSERT_NO_FATAL_FAILURE(cleanUp(this->megaApi[0].get(), basePath));
    ASSERT_NO_FATAL_FAILURE(cleanUp(this->megaApi[0].get(), fillPath));
}

/**
 * @brief TEST_F StressTestSDKInstancesOverWritableFolders
 *
 * Testing multiple SDK instances working in parallel
 */

// dgw: This test will consistently fail on Linux unless we raise the
//      maximum number of open file descriptors.
//
//      This is necessary as a great many PosixWaiters are created for each
//      API object. Each waiter requires us to create a pipe pair.
//
//      As such, we quickly exhaust the default limit on descriptors.
//
//      If we raise the limit, the test will run but will still encounter
//      other limits, say memory exhaustion.
TEST_F(SdkTest, DISABLED_StressTestSDKInstancesOverWritableFoldersOverWritableFolders)
{
    // What we are going to test here:
    // - Creating multiple writable folders
    // - Login and fetch nodes in separated MegaApi instances
    //   and hence in multiple SDK instances running in parallel.

    LOG_info << "___TEST StressTestSDKInstancesOverWritableFolders___";
    ASSERT_NO_FATAL_FAILURE(getAccountsForTest(1));

    std::string baseFolder = "StressTestSDKInstancesOverWritableFoldersFolder";

    int numFolders = 90;

    ASSERT_NO_FATAL_FAILURE(cleanUp(this->megaApi[0].get(), baseFolder));

    LOG_verbose << "StressTestSDKInstancesOverWritableFolders :  Creating remote folder";
    std::unique_ptr<MegaNode> remoteRootNode(megaApi[0]->getRootNode());
    ASSERT_NE(remoteRootNode.get(), nullptr);
    auto nh = createFolder(0, baseFolder.c_str(), remoteRootNode.get());
    ASSERT_NE(nh, UNDEF) << "Error creating remote basePath";
    std::unique_ptr<MegaNode> remoteBaseNode(megaApi[0]->getNodeByHandle(nh));
    ASSERT_NE(remoteBaseNode.get(), nullptr);

    // create subfolders ...
    for (int index = 0 ; index < numFolders; index++ )
    {
        string subFolderPath = string("subfolder_").append(SSTR(index));
        nh = createFolder(0, subFolderPath.c_str(), remoteBaseNode.get());
        ASSERT_NE(nh, UNDEF) << "Error creating remote subfolder";
        std::unique_ptr<MegaNode> remoteSubFolderNode(megaApi[0]->getNodeByHandle(nh));
        ASSERT_NE(remoteSubFolderNode.get(), nullptr);

        // ... with a file in it
        string filename1 = UPFILE;
        ASSERT_TRUE(createFile(filename1, false)) << "Couldnt create " << filename1;
        ASSERT_EQ(API_OK, doStartUpload(0, nullptr, filename1.data(), remoteSubFolderNode.get())) << "Cannot upload a test file";
    }

    auto howMany = numFolders;

    std::vector<std::unique_ptr<RequestTracker>> trackers;
    trackers.resize(howMany);

    std::vector<std::unique_ptr<MegaApi>> exportedFolderApis;
    exportedFolderApis.resize(howMany);

    std::vector<std::string> exportedLinks;
    exportedLinks.resize(howMany);

    std::vector<std::string> authKeys;
    authKeys.resize(howMany);

    // export subfolders
    for (int index = 0 ; index < howMany; index++ )
    {
        string subFolderPath = string("subfolder_").append(SSTR(index));
        std::unique_ptr<MegaNode> remoteSubFolderNode(megaApi[0]->getNodeByPath(subFolderPath.c_str(), remoteBaseNode.get()));
        ASSERT_NE(remoteSubFolderNode.get(), nullptr);

        // ___ get a link to the file node
        string nodelink = createPublicLink(0, remoteSubFolderNode.get(), 0, 0, false/*mApi[0].accountDetails->getProLevel() == 0)*/, true/*writable*/);
        // The created link is stored in this->link at onRequestFinish()
        LOG_verbose << "StressTestSDKInstancesOverWritableFolders : " << subFolderPath << " link = " << nodelink;

        exportedLinks[index] = nodelink;

        std::unique_ptr<MegaNode> nexported(megaApi[0]->getNodeByHandle(remoteSubFolderNode->getHandle()));
        ASSERT_NE(nexported.get(), nullptr);

        if (nexported)
        {
            if (nexported->getWritableLinkAuthKey())
            {
                string authKey(nexported->getWritableLinkAuthKey());
                ASSERT_FALSE(authKey.empty());
                authKeys[index] = authKey;
            }
        }
    }

    // create apis to exported folders
    for (int index = 0 ; index < howMany; index++ )
    {
        exportedFolderApis[index].reset(
            newMegaApi(APP_KEY.c_str(),
                       megaApiCacheFolder(index + 10).c_str(),
                       USER_AGENT.c_str(),
                       static_cast<unsigned>(THREADS_PER_MEGACLIENT)));

        // reduce log level to something beareable
        exportedFolderApis[index]->setLogLevel(MegaApi::LOG_LEVEL_WARNING);
    }

    // login to exported folders
    for (int index = 0 ; index < howMany; index++ )
    {
        string nodelink = exportedLinks[index];
        string authKey = authKeys[index];

        out() << "login to exported folder " << index;
        trackers[index] = asyncRequestLoginToFolder(exportedFolderApis[index].get(), nodelink.c_str(), authKey.c_str());
    }

    // wait for login to complete:
    for (int index = 0; index < howMany; ++index)
    {
        ASSERT_EQ(API_OK, trackers[index]->waitForResult()) << " Failed to fetchnodes for accout " << index;
    }

    // perform parallel fetchnodes for each
    for (int index = 0; index < howMany; ++index)
    {
        out() << "Fetching nodes for account " << index;
        trackers[index] = asyncRequestFetchnodes(exportedFolderApis[index].get());
    }

    // wait for fetchnodes to complete:
    for (int index = 0; index < howMany; ++index)
    {
        ASSERT_EQ(API_OK, trackers[index]->waitForResult()) << " Failed to fetchnodes for accout " << index;
    }

    // In case the last test exited without cleaning up (eg, debugging etc)
    Cleanup();
}

/**
 * @brief TEST_F StressTestSDKInstancesOverWritableFolders
 *
 * Testing multiple SDK instances working in parallel
 */
TEST_F(SdkTest, WritableFolderSessionResumption)
{
    // What we are going to test here:
    // - Creating multiple writable folders
    // - Login and fetch nodes in separated MegaApi instances
    //   and hence in multiple SDK instances running in parallel.

    LOG_info << "___TEST WritableFolderSessionResumption___";
    ASSERT_NO_FATAL_FAILURE(getAccountsForTest(1));

    std::string baseFolder = "WritableFolderSessionResumption";

    unsigned numFolders = 1;

    ASSERT_NO_FATAL_FAILURE(cleanUp(this->megaApi[0].get(), baseFolder));

    LOG_verbose << "WritableFolderSessionResumption :  Creating remote folder";
    std::unique_ptr<MegaNode> remoteRootNode(megaApi[0]->getRootNode());
    ASSERT_NE(remoteRootNode.get(), nullptr);
    auto nh = createFolder(0, baseFolder.c_str(), remoteRootNode.get());
    ASSERT_NE(nh, UNDEF) << "Error creating remote basePath";
    std::unique_ptr<MegaNode> remoteBaseNode(megaApi[0]->getNodeByHandle(nh));
    ASSERT_NE(remoteBaseNode.get(), nullptr);

    // create subfolders ...
    for (unsigned index = 0 ; index < numFolders; index++ )
    {
        string subFolderPath = string("subfolder_").append(SSTR(index));
        nh = createFolder(0, subFolderPath.c_str(), remoteBaseNode.get());
        ASSERT_NE(nh, UNDEF) << "Error creating remote subfolder";
        std::unique_ptr<MegaNode> remoteSubFolderNode(megaApi[0]->getNodeByHandle(nh));
        ASSERT_NE(remoteSubFolderNode.get(), nullptr);

        // ... with a file in it
        string filename1 = UPFILE;
        ASSERT_TRUE(createFile(filename1, false)) << "Couldnt create " << filename1;
        ASSERT_EQ(API_OK, doStartUpload(0, nullptr, filename1.data(), remoteSubFolderNode.get())) << "Cannot upload a test file";
    }

    auto howMany = numFolders;

    std::vector<std::unique_ptr<RequestTracker>> trackers;
    trackers.resize(howMany);

    std::vector<std::unique_ptr<MegaApi>> exportedFolderApis;
    exportedFolderApis.resize(howMany);

    std::vector<std::string> exportedLinks;
    exportedLinks.resize(howMany);

    std::vector<std::string> authKeys;
    authKeys.resize(howMany);

    std::vector<std::string> sessions;
    sessions.resize(howMany);

    // export subfolders
    for (unsigned index = 0 ; index < howMany; index++ )
    {
        string subFolderPath = string("subfolder_").append(SSTR(index));
        std::unique_ptr<MegaNode> remoteSubFolderNode(megaApi[0]->getNodeByPath(subFolderPath.c_str(), remoteBaseNode.get()));
        ASSERT_NE(remoteSubFolderNode.get(), nullptr);

        // ___ get a link to the file node
        string nodelink = createPublicLink(0, remoteSubFolderNode.get(), 0, 0, false/*mApi[0].accountDetails->getProLevel() == 0)*/, true/*writable*/);
        // The created link is stored in this->link at onRequestFinish()
        LOG_verbose << "WritableFolderSessionResumption : " << subFolderPath << " link = " << nodelink;

        exportedLinks[index] = nodelink;

        std::unique_ptr<MegaNode> nexported(megaApi[0]->getNodeByHandle(remoteSubFolderNode->getHandle()));
        ASSERT_NE(nexported.get(), nullptr);

        if (nexported)
        {
            if (nexported->getWritableLinkAuthKey())
            {
                string authKey(nexported->getWritableLinkAuthKey());
                ASSERT_FALSE(authKey.empty());
                authKeys[index] = authKey;
            }
        }
    }

    ASSERT_NO_FATAL_FAILURE( logout(0, false, maxTimeout) );
    gSessionIDs[0] = "invalid";

    // create apis to exported folders
    for (unsigned index = 0 ; index < howMany; index++ )
    {
        exportedFolderApis[index].reset(
            newMegaApi(APP_KEY.c_str(),
                       megaApiCacheFolder(static_cast<int>(index) + 10).c_str(),
                       USER_AGENT.c_str(),
                       static_cast<unsigned>(THREADS_PER_MEGACLIENT)));

        // reduce log level to something beareable
        exportedFolderApis[index]->setLogLevel(MegaApi::LOG_LEVEL_WARNING);
    }

    // login to exported folders
    for (unsigned index = 0 ; index < howMany; index++ )
    {
        string nodelink = exportedLinks[index];
        string authKey = authKeys[index];

        out() << logTime() << "login to exported folder " << index;
        trackers[index] = asyncRequestLoginToFolder(exportedFolderApis[index].get(), nodelink.c_str(), authKey.c_str());
    }

    // wait for login to complete:
    for (unsigned index = 0; index < howMany; ++index)
    {
        ASSERT_EQ(API_OK, trackers[index]->waitForResult()) << " Failed to fetchnodes for account " << index;
    }

    // perform parallel fetchnodes for each
    for (unsigned index = 0; index < howMany; ++index)
    {
        out() << logTime() << "Fetching nodes for account " << index;
        trackers[index] = asyncRequestFetchnodes(exportedFolderApis[index].get());
    }

    // wait for fetchnodes to complete:
    for (unsigned index = 0; index < howMany; ++index)
    {
        ASSERT_EQ(API_OK, trackers[index]->waitForResult()) << " Failed to fetchnodes for account " << index;
    }

    // get session
    for (unsigned index = 0 ; index < howMany; index++ )
    {
        out() << logTime() << "dump session of exported folder " << index;
        sessions[index] = exportedFolderApis[index]->dumpSession();
    }

    // local logout
    for (unsigned index = 0 ; index < howMany; index++ )
    {
        out() << logTime() << "local logout of exported folder " << index;
        trackers[index] = asyncRequestLocalLogout(exportedFolderApis[index].get());

    }
    // wait for logout to complete:
    for (unsigned index = 0; index < howMany; ++index)
    {
        ASSERT_EQ(API_OK, trackers[index]->waitForResult()) << " Failed to local logout for folder " << index;
    }

    // resume session
    for (unsigned index = 0 ; index < howMany; index++ )
    {
        out() << logTime() << "fast login to exported folder " << index;
        trackers[index] = asyncRequestFastLogin(exportedFolderApis[index].get(), sessions[index].c_str());
    }
    // wait for fast login to complete:
    for (unsigned index = 0; index < howMany; ++index)
    {
        ASSERT_EQ(API_OK, trackers[index]->waitForResult()) << " Failed to fast login for folder " << index;
    }

    // perform parallel fetchnodes for each
    for (unsigned index = 0; index < howMany; ++index)
    {
        out() << logTime() << "Fetching nodes for account " << index;
        trackers[index] = asyncRequestFetchnodes(exportedFolderApis[index].get());
    }

    // wait for fetchnodes to complete:
    for (unsigned index = 0; index < howMany; ++index)
    {
        ASSERT_EQ(API_OK, trackers[index]->waitForResult()) << " Failed to fetchnodes for account " << index;
    }

    // get root node to confirm all went well
    for (unsigned index = 0; index < howMany; ++index)
    {
        std::unique_ptr<MegaNode> root{exportedFolderApis[index]->getRootNode()};
        ASSERT_TRUE(root != nullptr);
    }

    // In case the last test exited without cleaning up (eg, debugging etc)
    Cleanup();
}

/**
 * @brief TEST_F SdkTargetOverwriteTest
 *
 * Testing to upload a file into an inshare with read only privileges.
 * API must put node into rubbish bin, instead of fail putnodes with API_EACCESS
 */
TEST_F(SdkTest, SdkTargetOverwriteTest)
{
    LOG_info << "___TEST SdkTargetOverwriteTest___";
    ASSERT_NO_FATAL_FAILURE(getAccountsForTest(2));

    //--- Add secondary account as contact ---
    string message = "Hi contact. Let's share some stuff";
    mApi[1].contactRequestUpdated = false;
    ASSERT_NO_FATAL_FAILURE( inviteContact(0, mApi[1].email, message, MegaContactRequest::INVITE_ACTION_ADD) );
    ASSERT_TRUE( waitForResponse(&mApi[1].contactRequestUpdated) )   // at the target side (auxiliar account)
            << "Contact request creation not received after " << maxTimeout << " seconds";

    ASSERT_NO_FATAL_FAILURE( getContactRequest(1, false) );
    mApi[0].contactRequestUpdated = mApi[1].contactRequestUpdated = false;
    ASSERT_NO_FATAL_FAILURE( replyContact(mApi[1].cr.get(), MegaContactRequest::REPLY_ACTION_ACCEPT) );
    ASSERT_TRUE( waitForResponse(&mApi[1].contactRequestUpdated) )   // at the target side (auxiliar account)
            << "Contact request creation not received after " << maxTimeout << " seconds";
    ASSERT_TRUE( waitForResponse(&mApi[0].contactRequestUpdated) )   // at the source side (main account)
            << "Contact request creation not received after " << maxTimeout << " seconds";
    mApi[1].cr.reset();

    //--- Create a new folder in cloud drive ---
    std::unique_ptr<MegaNode> rootnode{megaApi[0]->getRootNode()};
    char foldername1[64] = "Shared-folder";
    MegaHandle hfolder1 = createFolder(0, foldername1, rootnode.get());
    ASSERT_NE(hfolder1, UNDEF);
    MegaNode *n1 = megaApi[0]->getNodeByHandle(hfolder1);
    ASSERT_NE(n1, nullptr);

    // --- Create a new outgoing share ---
    mApi[0].nodeUpdated = mApi[1].nodeUpdated = false;
    ASSERT_NO_FATAL_FAILURE(shareFolder(n1, mApi[1].email.data(), MegaShare::ACCESS_READWRITE));
    ASSERT_TRUE( waitForResponse(&mApi[0].nodeUpdated) )   // at the target side (main account)
            << "Node update not received after " << maxTimeout << " seconds";
    ASSERT_TRUE( waitForResponse(&mApi[1].nodeUpdated) )   // at the target side (auxiliar account)
            << "Node update not received after " << maxTimeout << " seconds";

    MegaShareList *sl = megaApi[1]->getInSharesList(::MegaApi::ORDER_NONE);
    ASSERT_EQ(1, sl->size()) << "Incoming share not received in auxiliar account";
    MegaShare *share = sl->get(0);

    ASSERT_TRUE(share->getNodeHandle() == n1->getHandle())
            << "Wrong inshare handle: " << Base64Str<MegaClient::NODEHANDLE>(share->getNodeHandle())
            << ", expected: " << Base64Str<MegaClient::NODEHANDLE>( n1->getHandle());

    ASSERT_TRUE(share->getAccess() >=::MegaShare::ACCESS_READWRITE)
             << "Insufficient permissions: " << MegaShare::ACCESS_READWRITE  << " over created share";

    // --- Create local file and start upload from secondary account into inew InShare ---
    onTransferUpdate_progress = 0;
    onTransferUpdate_filesize = 0;
    mApi[1].transferFlags[MegaTransfer::TYPE_UPLOAD] = false;
    std::string fileName = std::to_string(time(nullptr));
    ASSERT_TRUE(createLocalFile(fs::current_path(), fileName.c_str(), 1024));
    fs::path fp = fs::current_path() / fileName;

    TransferTracker tt(megaApi[1].get());
    megaApi[1]->startUpload(fp.u8string().c_str(), n1, &tt);

    // --- Pause transfer, revoke out-share permissions for secondary account and resume transfer ---
    megaApi[1]->pauseTransfers(true);

    mApi[0].nodeUpdated = mApi[1].nodeUpdated = false;
    ASSERT_NO_FATAL_FAILURE(shareFolder(n1, mApi[1].email.data(), MegaShare::ACCESS_UNKNOWN));
    ASSERT_TRUE( waitForResponse(&mApi[0].nodeUpdated) )   // at the target side (main account)
            << "Node update not received after " << maxTimeout << " seconds";
    ASSERT_TRUE( waitForResponse(&mApi[1].nodeUpdated) )   // at the target side (auxiliar account)
            << "Node update not received after " << maxTimeout << " seconds";
    megaApi[1]->pauseTransfers(false);
    // --- Wait for transfer completion

    // in fact we get EACCESS - maybe this API feature is not migrated to live yet?
    ASSERT_EQ(API_OK, ErrorCodes(tt.waitForResult(600))) << "Upload transfer failed";

    // --- Check that node has been created in rubbish bin ---
    std::unique_ptr <MegaNode> n (mApi[1].megaApi->getNodeByHandle(tt.resultNodeHandle));
    ASSERT_TRUE(n) << "Error retrieving new created node";

    std::unique_ptr <MegaNode> rubbishNode (mApi[1].megaApi->getRubbishNode());
    ASSERT_TRUE(rubbishNode) << "Error retrieving rubbish bin node";

    ASSERT_TRUE(n->getParentHandle() == rubbishNode->getHandle())
            << "Error: new node parent handle: " << Base64Str<MegaClient::NODEHANDLE>(n->getParentHandle())
            << " doesn't match with rubbish bin node handle: " << Base64Str<MegaClient::NODEHANDLE>(rubbishNode->getHandle());

    // --- Clean rubbish bin for secondary account ---
    auto err = synchronousCleanRubbishBin(1);
    ASSERT_TRUE(err == API_OK || err == API_ENOENT) << "Clean rubbish bin failed (error: " << err << ")";
}

/**
 * @brief TEST_F SdkTestAudioFileThumbnail
 *
 * Tests extracting thumbnail for uploaded audio file.
 *
 * The file to be uploaded must exist or the test will fail.
 * If environment variable MEGA_DIR_PATH_TO_INPUT_FILES is defined, the file is expected to be in that folder. Otherwise,
 * a relative path will be checked. Currently, the relative path is dependent on the building tool
 */
#if !USE_FREEIMAGE || !USE_MEDIAINFO
TEST_F(SdkTest, DISABLED_SdkTestAudioFileThumbnail)
#else
TEST_F(SdkTest, SdkTestAudioFileThumbnail)
#endif
{
    LOG_info << "___TEST Audio File Thumbnail___";

    const char* bufPathToMp3 = getenv("MEGA_DIR_PATH_TO_INPUT_FILES"); // needs platform-specific path separators
    static const std::string AUDIO_FILENAME = "test_cover_png.mp3";

    // Attempt to get the test audio file from these locations:
    // 1. dedicated env var;
    // 2. subtree location, like the one in the repo;
    // 3. current working directory
    LocalPath mp3LP;

    if (bufPathToMp3)
    {
        mp3LP = LocalPath::fromAbsolutePath(bufPathToMp3);
        mp3LP.appendWithSeparator(LocalPath::fromRelativePath(AUDIO_FILENAME), false);
    }
    else
    {
        mp3LP.append(LocalPath::fromRelativePath("."));
        mp3LP.appendWithSeparator(LocalPath::fromRelativePath("tests"), false);
        mp3LP.appendWithSeparator(LocalPath::fromRelativePath("integration"), false);
        mp3LP.appendWithSeparator(LocalPath::fromRelativePath(AUDIO_FILENAME), false);

        if (!fileexists(mp3LP.toPath()))
            mp3LP = LocalPath::fromRelativePath(AUDIO_FILENAME);
    }

    const std::string& mp3 = mp3LP.toPath();

    ASSERT_TRUE(fileexists(mp3)) << mp3 << " file does not exist";

    ASSERT_NO_FATAL_FAILURE(getAccountsForTest());

    std::unique_ptr<MegaNode> rootnode{ megaApi[0]->getRootNode() };

    ASSERT_EQ(API_OK, doStartUpload(0, nullptr, mp3.c_str(), rootnode.get())) << "Cannot upload test file " << mp3;
    std::unique_ptr<MegaNode> node(megaApi[0]->getNodeByPath(AUDIO_FILENAME.c_str(), rootnode.get()));
    ASSERT_TRUE(node->hasPreview() && node->hasThumbnail());
}
#endif<|MERGE_RESOLUTION|>--- conflicted
+++ resolved
@@ -5076,17 +5076,11 @@
     ASSERT_NO_FATAL_FAILURE(getAccountsForTest(1));
     LOG_info << "___TEST BackupFolder___";
 
-<<<<<<< HEAD
-    // create My Backups folder
-    syncTestMyBackupsRemoteFolder(0);
-
     // get timestamp
     struct tm tms;
     char timestamp[32];
     strftime(timestamp, sizeof timestamp, "%Y%m%d%H%M%S", m_localtime(m_time(), &tms));
 
-=======
->>>>>>> e2c777d6
     // look for Device Name attr
     string deviceName;
     if (synchronousGetDeviceName(0) == API_OK && !attributeValue.empty())
