--- conflicted
+++ resolved
@@ -6178,13 +6178,8 @@
         TestingWithLogErrorAllowanceGuard g;
         // Remove remote folder --> Sync fail
         LOG_verbose << "SyncRemoteNode :  Removing remote node with sync active.";
-<<<<<<< HEAD
-        ASSERT_NO_FATAL_FAILURE(deleteNode(0, remoteBaseNode.get()));                                //  <--- remote node deleted!!
+        ASSERT_EQ(API_OK, doDeleteNode(0, remoteBaseNode.get()));                                //  <--- remote node deleted!!
         sync = waitForSyncState(megaApi[0].get(), backupId, false, false, MegaSync::REMOTE_NODE_NOT_FOUND);
-=======
-        ASSERT_EQ(API_OK, doDeleteNode(0, remoteBaseNode.get()));                                //  <--- remote node deleted!!
-        sync = waitForSyncState(megaApi[0].get(), backupId, false, false, MegaSync::REMOTE_PATH_DELETED);
->>>>>>> 45809dfd
         ASSERT_TRUE(sync && !sync->isEnabled() && !sync->isActive());
         ASSERT_EQ(MegaSync::REMOTE_NODE_NOT_FOUND, sync->getError());
 
