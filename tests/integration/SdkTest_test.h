--- conflicted
+++ resolved
@@ -420,6 +420,8 @@
     template<typename ... Args> int synchronousGetDriveName(unsigned apiIndex, Args... args) { synchronousRequest(apiIndex, MegaRequest::TYPE_GET_ATTR_USER, [this, apiIndex, args...]() { megaApi[apiIndex]->getDriveName(args...); }); return mApi[apiIndex].lastError; }
     template<typename ... Args> int synchronousSetUserAlias(unsigned apiIndex, Args... args) { synchronousRequest(apiIndex, MegaRequest::TYPE_SET_ATTR_USER, [this, apiIndex, args...]() { megaApi[apiIndex]->setUserAlias(args...); }); return mApi[apiIndex].lastError; }
     template<typename ... Args> int synchronousGetUserAlias(unsigned apiIndex, Args... args) { synchronousRequest(apiIndex, MegaRequest::TYPE_GET_ATTR_USER, [this, apiIndex, args...]() { megaApi[apiIndex]->getUserAlias(args...); }); return mApi[apiIndex].lastError; }
+    template<typename ... Args> int synchronousConfirmResetPassword(unsigned apiIndex, Args... args) { synchronousRequest(apiIndex, MegaRequest::TYPE_SET_ATTR_USER, [this, apiIndex, args...]() { megaApi[apiIndex]->confirmResetPassword(args...); }); return mApi[apiIndex].lastError; }
+    template<typename ... Args> int synchronousResetPassword(unsigned apiIndex, Args... args) { synchronousRequest(apiIndex, MegaRequest::TYPE_GET_ATTR_USER, [this, apiIndex, args...]() { megaApi[apiIndex]->resetPassword(args...); }); return mApi[apiIndex].lastError; }
 
     // *** USE THESE ONES INSTEAD ***
     // convenience functions - make a request and wait for the result via listener, return the result code.  To add new functions to call, just copy the line
@@ -527,11 +529,8 @@
     template<typename ... requestArgs> int synchronousCancelTransfers(unsigned apiIndex, requestArgs... args) { RequestTracker rt(megaApi[apiIndex].get()); megaApi[apiIndex]->cancelTransfers(args..., &rt); return rt.waitForResult(); }
     template<typename ... requestArgs> int synchronousSetUserAttribute(unsigned apiIndex, requestArgs... args) { RequestTracker rt(megaApi[apiIndex].get()); megaApi[apiIndex]->setUserAttribute(args..., &rt); return rt.waitForResult(); }
     template<typename ... requestArgs> int synchronousSetAvatar(unsigned apiIndex, requestArgs... args) { RequestTracker rt(megaApi[apiIndex].get()); megaApi[apiIndex]->setAvatar(args..., &rt); return rt.waitForResult(); }
-<<<<<<< HEAD
-=======
     template<typename ... requestArgs> int synchronousRemoveContact(unsigned apiIndex, requestArgs... args) { RequestTracker rt(megaApi[apiIndex].get()); megaApi[apiIndex]->removeContact(args..., &rt); return rt.waitForResult(); }
     template<typename ... requestArgs> int synchronousShare(unsigned apiIndex, requestArgs... args) { RequestTracker rt(megaApi[apiIndex].get()); megaApi[apiIndex]->share(args..., &rt); return rt.waitForResult(); }
->>>>>>> 1c680265
 
     // Checkup methods called from MegaApi callbacks
     void onNodesUpdateCheck(size_t apiIndex, MegaHandle target, MegaNodeList* nodes, int change, bool& flag);
