--- conflicted
+++ resolved
@@ -114,13 +114,10 @@
     return n == string::npos ? "" : p.substr(0, n-1);
 }
 
-<<<<<<< HEAD
 
 struct StandardClient;
 bool CatchupClients(StandardClient* c1, StandardClient* c2 = nullptr, StandardClient* c3 = nullptr);
 
-=======
->>>>>>> 0d283c19
 bool createFile(const fs::path &path, const void *data, const size_t data_length)
 {
 #if (__cplusplus >= 201700L)
@@ -633,36 +630,8 @@
 
 class StateCacheValidator
 {
-<<<<<<< HEAD
 public:
     StateCacheValidator() = default;
-=======
-    WAIT_CLASS waiter;
-#ifdef GFX_CLASS
-    GFX_CLASS gfx;
-#endif
-
-    string client_dbaccess_path;
-    std::unique_ptr<HttpIO> httpio;
-    std::recursive_mutex clientMutex;
-    MegaClient client;
-    std::atomic<bool> clientthreadexit{false};
-    bool fatalerror = false;
-    string clientname;
-    std::function<void()> nextfunctionMC;
-    std::function<void()> nextfunctionSC;
-    std::condition_variable functionDone;
-    std::mutex functionDoneMutex;
-    std::string salt;
-    std::set<fs::path> localFSFilesThatMayDiffer;
-
-    fs::path fsBasePath;
-
-    handle basefolderhandle = UNDEF;
-
-    enum resultprocenum { PRELOGIN, LOGIN, FETCHNODES, PUTNODES, UNLINK, MOVENODE, CATCHUP, SETATTR,
-                          COMPLETION };  // use COMPLETION when we use a completion function, rather than trying to match tags on callbacks
->>>>>>> 0d283c19
 
     // Compare a local node tree against the loaded state cache.
     bool compare(const LocalNode& root) const
@@ -716,39 +685,7 @@
         if (processed.size() != mNodeMap.size())
             return false;
 
-<<<<<<< HEAD
         return true;
-=======
-    StandardClient(const fs::path& basepath, const string& name)
-        : client_dbaccess_path(ensureDir(basepath / name))
-        , httpio(new HTTPIO_CLASS)
-        , client(this,
-                 &waiter,
-                 httpio.get(),
-                 makeFsAccess(),
-#ifdef DBACCESS_CLASS
-                 new DBACCESS_CLASS(LocalPath::fromAbsolutePath(client_dbaccess_path)),
-#else
-                 NULL,
-#endif
-#ifdef GFX_CLASS
-                 &gfx,
-#else
-                 NULL,
-#endif
-                 "N9tSBJDC",
-                 USER_AGENT.c_str(),
-                 THREADS_PER_MEGACLIENT)
-        , clientname(name)
-        , fsBasePath(basepath / fs::u8path(name))
-        , resultproc(*this)
-        , clientthread([this]() { threadloop(); })
-    {
-        client.clientname = clientname + " ";
-#ifdef GFX_CLASS
-        gfx.startProcessingThread();
-#endif
->>>>>>> 0d283c19
     }
 
     // Load a state cache from disk.
@@ -771,20 +708,12 @@
         return db && read(*db, client.key);
     }
 
-<<<<<<< HEAD
     // Translate the loaded state cache into a DOT diagram.
     string toDot() const
     {
         // No nodes? No graph.
         if (mNodeMap.empty())
             return "digraph {}\n";
-=======
-    static mutex om;
-    bool logcb = false;
-    chrono::steady_clock::time_point lastcb = std::chrono::steady_clock::now();
-
-    string lp(LocalNode* ln) { return ln->getLocalPath().toName(*client.fsaccess); }
->>>>>>> 0d283c19
 
         ostringstream ostream;
 
@@ -1008,30 +937,7 @@
         swap(children, mNodeChildMap);
         swap(nodes, mNodeMap);
 
-<<<<<<< HEAD
         return true;
-=======
-        resultproc.prepresult(COMPLETION, ++next_request_tag,
-            [&](){
-                TreeProcCopy tc;
-                client.proctree(n1, &tc, false, true);
-                tc.allocnodes();
-                client.proctree(n1, &tc, false, true);
-                tc.nn[0].parenthandle = UNDEF;
-
-                SymmCipher key;
-                AttrMap attrs;
-                string attrstring;
-                key.setkey((const ::mega::byte*)tc.nn[0].nodekey.data(), n1->type);
-                attrs = n1->attrs;
-                LocalPath::utf8_normalize(&newname);
-                attrs.map['n'] = newname;
-                attrs.getjson(&attrstring);
-                client.makeattr(&key, tc.nn[0].attrstring, attrstring.c_str());
-                client.putnodes(n2->nodeHandle(), NoVersioning, move(tc.nn), nullptr, 0, std::move(completion));
-            },
-            nullptr);
->>>>>>> 0d283c19
     }
 
     // Tracks the parent-child relationships of loaded nodes.
@@ -1084,15 +990,7 @@
         entry.emplace_back(move(f), tag, h);
     }
 
-<<<<<<< HEAD
     std::lock_guard<std::recursive_mutex> lg(client.clientMutex);
-=======
-        file->h = node.nodeHandle();
-        file->hprivate = true;
-        file->localname = LocalPath::fromAbsolutePath(destination.u8string());
-        file->name = node.displayname();
-        file->result = std::move(result);
->>>>>>> 0d283c19
 
     assert(tag > 0);
     int oldtag = client.client.reqtag;
@@ -1140,19 +1038,9 @@
 
     if (tag != entry.front().request_tag)
     {
-<<<<<<< HEAD
         out() << client.client.clientname
                 << "tag mismatch for operation completion of " << rpe << " tag " << tag << ", we expected " << entry.front().request_tag;
         return;
-=======
-        unique_ptr<File> file(new FilePut());
-
-        file->h = parent->nodeHandle();
-        file->localname = LocalPath::fromAbsolutePath(path.u8string());
-        file->name = name;
-
-        client.startxfer(PUT, file.release(), committer, false, false, false, vo);
->>>>>>> 0d283c19
     }
 
     if (entry.front().f(e))
@@ -1359,19 +1247,9 @@
 
 void StandardClient::syncupdate_local_lockretry(bool b) { if (logcb) { onCallback(); lock_guard<mutex> g(om); out() << clientname << "syncupdate_local_lockretry() " << b; }}
 
-<<<<<<< HEAD
 void StandardClient::notify_retry(dstime t, retryreason_t r)
 {
     onCallback();
-=======
-    bool syncSet(handle backupId, SyncInfo& info) const
-    {
-        SyncConfig c;
-        if (client.syncs.syncConfigByBackupId(backupId, c))
-        {
-            info.h = c.getRemoteNode();
-            info.localpath = c.getLocalPath().toPath();
->>>>>>> 0d283c19
 
     if (!logcb) return;
 
@@ -1384,13 +1262,7 @@
 {
     onCallback();
 
-<<<<<<< HEAD
     if (!logcb) return;
-=======
-        client.syncs.forEachUnifiedSync([](UnifiedSync& us){
-            out() << " ids are: " << us.mConfig.mBackupId << " with local path '" << us.mConfig.getLocalPath().toPath();
-        });
->>>>>>> 0d283c19
 
     lock_guard<mutex> guard(om);
 
@@ -1471,22 +1343,9 @@
 
     ASSERT_FALSE(user.empty());
 
-<<<<<<< HEAD
     resultproc.prepresult(PRELOGIN, ++next_request_tag,
         [&](){ client.prelogin(user.c_str()); },
         [pb](error e) { pb->set_value(!e); return true; });
-=======
-        auto config =
-          SyncConfig(LocalPath::fromAbsolutePath(sourcePath),
-                     sourcePath,
-                     targetNode->nodeHandle(),
-                     targetNode->displaypath(),
-                     0,
-                     LocalPath::fromAbsolutePath(drivePath),
-                     //string_vector(),
-                     true,
-                     SyncConfig::TYPE_BACKUP);
->>>>>>> 0d283c19
 
 }
 
@@ -1515,27 +1374,7 @@
             }
             else if (client.accountversion == 2 && !salt.empty())
             {
-<<<<<<< HEAD
                 client.login2(user.c_str(), pwd.c_str(), &salt);
-=======
-                out() << clientname << "Setting up sync from " << m->displaypath() << " to " << localpath;
-                auto syncConfig =
-                    SyncConfig(LocalPath::fromAbsolutePath(localpath.u8string()),
-                               localpath.u8string(),
-                               NodeHandle().set6byte(m->nodehandle),
-                               m->displaypath(),
-                               0,
-                               LocalPath(),
-                               //string_vector(),
-                               true,
-                               isBackup ? SyncConfig::TYPE_BACKUP : SyncConfig::TYPE_TWOWAY);
-                EXPECT_TRUE(!syncConfig.mOriginalPathOfRemoteRootNode.empty() &&
-                            syncConfig.mOriginalPathOfRemoteRootNode.front() == '/')
-                    << "syncConfig.mOriginalPathOfRemoteRootNode: " << syncConfig.mOriginalPathOfRemoteRootNode.c_str();
-
-                error e = client.addsync(syncConfig, true, addSyncCompletion, logname);
-                return !e;
->>>>>>> 0d283c19
             }
             else
             {
@@ -1808,43 +1647,11 @@
     auto promise = makeSharedPromise<bool>();
     auto future = promise->get_future();
 
-<<<<<<< HEAD
     std::atomic_int dummy(0);
     uploadFilesInTree(p, n2, dummy, std::move(promise), vo);
 
     return future.get();
 }
-=======
-        auto localpath = n->getLocalPath().toName(*client.fsaccess);
-        string n_localname = n->localname.toName(*client.fsaccess);
-        if (n_localname.size())
-        {
-            EXPECT_EQ(n->name, n_localname);
-        }
-        if (localNodesMustHaveNodes)
-        {
-            EXPECT_TRUE(n->node != nullptr);
-        }
-        if (depth && n->node)
-        {
-            EXPECT_EQ(n->node->displayname(), n->name);
-        }
-        if (depth && mn->parent)
-        {
-            EXPECT_EQ(mn->parent->type, Model::ModelNode::folder);
-            EXPECT_EQ(n->parent->type, FOLDERNODE);
-
-            string parentpath = n->parent->getLocalPath().toName(*client.fsaccess);
-            EXPECT_EQ(localpath.substr(0, parentpath.size()), parentpath);
-        }
-        if (n->node && n->parent && n->parent->node)
-        {
-            string p = n->node->displaypath();
-            string pp = n->parent->node->displaypath();
-            EXPECT_EQ(p.substr(0, pp.size()), pp);
-            EXPECT_EQ(n->parent->node, n->node->parent);
-        }
->>>>>>> 0d283c19
 
 void StandardClient::uploadFilesInTree(fs::path p, Node* n2, std::atomic<int>& inprogress, PromiseBoolSP pb, VersioningOption vo)
 {
@@ -2066,7 +1873,6 @@
             pb->set_value(!e);
         };
 
-<<<<<<< HEAD
         resultproc.prepresult(COMPLETION, ++next_request_tag,
             [&]() {
                 client.putnodes(atnode->nodeHandle(), NoVersioning, move(nodearray), nullptr, 0, std::move(completion));
@@ -2074,12 +1880,6 @@
             nullptr);
     }
 }
-=======
-    void backupIdForSyncPath(const fs::path& path, PromiseHandleSP result)
-    {
-        auto localPath = LocalPath::fromAbsolutePath(path.u8string());
-        auto id = UNDEF;
->>>>>>> 0d283c19
 
 SyncConfig StandardClient::syncConfigByBackupID(handle backupID) const
 {
@@ -2498,11 +2298,11 @@
     {
         if (n->syncedCloudNodeHandle.isUndef())
         {
-            EXPECT_TRUE(!n->syncedCloudNodeHandle.isUndef()) << "expected synced non-undef handle at localnode: " << n->localnodedisplaypath();
+            EXPECT_TRUE(!n->syncedCloudNodeHandle.isUndef()) << "expected synced non-undef handle at localnode: " << n->getLocalPath().toPath();
         }
         if (!client.nodeByHandle(n->syncedCloudNodeHandle))
         {
-            EXPECT_TRUE(!!client.nodeByHandle(n->syncedCloudNodeHandle)) << "expected synced handle that looks up node at localnode: " << n->localnodedisplaypath();;
+            EXPECT_TRUE(!!client.nodeByHandle(n->syncedCloudNodeHandle)) << "expected synced handle that looks up node at localnode: " << n->getLocalPath().toPath();
         }
     }
     Node* syncedNode = client.nodeByHandle(n->syncedCloudNodeHandle);
@@ -2961,12 +2761,7 @@
     out() << clientname << " Prelogin: " << e;
     if (!e)
     {
-<<<<<<< HEAD
         this->salt = *salt;
-=======
-        auto localDrivePath = LocalPath::fromAbsolutePath(drivePath.u8string());
-        result->set_value(client.syncs.backupOpenDrive(localDrivePath) == API_OK);
->>>>>>> 0d283c19
     }
     resultproc.processresult(PRELOGIN, e, UNDEF);
 }
@@ -3716,10 +3511,9 @@
 
 void StandardClient::wouldBeEscapedOnDownload(fs::path root, string remoteName, PromiseBoolSP result)
 {
-    auto fsAccess = client.fsaccess;
     auto localRoot = LocalPath::fromAbsolutePath(root.u8string());
-    auto type = fsAccess->getlocalfstype(localRoot);
-    auto localName = LocalPath::fromRelativeName(remoteName, *fsAccess, type);
+    auto type = client.fsaccess->getlocalfstype(localRoot);
+    auto localName = LocalPath::fromRelativeName(remoteName, *client.fsaccess, type);
 
     result->set_value(localName.toPath() != remoteName);
 }
@@ -9968,44 +9762,8 @@
     // Log callbacks.
     c.logcb = true;
 
-<<<<<<< HEAD
     // Log in client.
     ASSERT_TRUE(c.login_reset_makeremotenodes("MEGA_EMAIL", "MEGA_PWD", "s", 0, 0));
-=======
-    // Helper for generating fingerprints.
-    auto fingerprint =
-      [&c](const fs::path& fsPath) -> FileFingerprintPtr
-      {
-          // Convenience.
-          auto& fsAccess = *c.client.fsaccess;
-
-          // Needed so we can access the filesystem.
-          auto fileAccess = fsAccess.newfileaccess(false);
-
-          // Translate input path into something useful.
-          auto path = LocalPath::fromAbsolutePath(fsPath.u8string());
-
-          // Try and open file for reading.
-          if (fileAccess->fopen(path, true, false))
-          {
-              auto fingerprint = ::mega::make_unique<FileFingerprint>();
-
-              // Generate fingerprint.
-              if (fingerprint->genfingerprint(fileAccess.get()))
-              {
-                  return fingerprint;
-              }
-          }
-
-          return nullptr;
-      };
-
-    // Fingerprints for each revision.
-    vector<FileFingerprintPtr> fingerprints;
-
-    // Log client in.
-    ASSERT_TRUE(c.login_reset_makeremotenodes("MEGA_EMAIL", "MEGA_PWD", "x", 0, 0));
->>>>>>> 0d283c19
 
     // Add and start sync.
     const auto id = c.setupSync_mainthread("s", "s", true, false);
@@ -10131,14 +9889,8 @@
         // Get our hands on the sync's root handle.
         rootHandle = cb.syncSet(id).h;
 
-<<<<<<< HEAD
         // Record this client's session.
         cb.client.dumpsession(sessionID);
-=======
-        // Update path for c1.
-        config0.mLocalPath = LocalPath::fromAbsolutePath(root0.u8string());
-        config1.mLocalPath = LocalPath::fromAbsolutePath(root1.u8string());
->>>>>>> 0d283c19
 
         // Log out the client.
         cb.localLogout();
@@ -10722,32 +10474,15 @@
     // Log callbacks.
     c.logcb = true;
 
-<<<<<<< HEAD
     // Log in client.
     ASSERT_TRUE(c.login_reset_makeremotenodes("MEGA_EMAIL", "MEGA_PWD", "s", 0, 0));
-=======
-    void anomalyDetected(FilenameAnomalyType type,
-                         const LocalPath& localPath,
-                         const string& remotePath) override
-    {
-        assert(startsWith(localPath.toPath(), mLocalRoot));
-        assert(startsWith(remotePath, mRemoteRoot));
->>>>>>> 0d283c19
 
     // Add and start sync.
     auto id = c.setupSync_mainthread("s", "s", false, false);
     ASSERT_NE(id, UNDEF);
 
-<<<<<<< HEAD
     // Populate local filesystem.
     Model m;
-=======
-        auto& anomaly = mAnomalies.back();
-        anomaly.localPath = localPath.toPath().substr(mLocalRoot.size());
-        anomaly.remotePath = remotePath.substr(mRemoteRoot.size());
-        anomaly.type = type;
-    }
->>>>>>> 0d283c19
 
     m.addfile("x/d/f");
     m.addfile("x/d/g");
@@ -13290,20 +13025,7 @@
         ASSERT_TRUE(cu->login_fetchnodes("MEGA_EMAIL", "MEGA_PWD"));
         ASSERT_TRUE(cu->movenode("cdu/d/fx", "cdu"));
 
-<<<<<<< HEAD
         cu.reset();
-=======
-        SymmCipher key;
-        AttrMap attrs;
-        string attrstring;
-        key.setkey((const ::mega::byte*)tc.nn[0].nodekey.data(), n1->type);
-        attrs = n1->attrs;
-        LocalPath::utf8_normalize(&newname);
-        attrs.map['n'] = newname;
-        attrs.getjson(&attrstring);
-        client1().client.makeattr(&key, tc.nn[0].attrstring, attrstring.c_str());
-        changeClient().client.putnodes(n2->nodeHandle(), NoVersioning, move(tc.nn), nullptr, ++next_request_tag);
->>>>>>> 0d283c19
     }
 
     // Update models.
