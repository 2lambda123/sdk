/**
 * @file tests/synctests.cpp
 * @brief Mega SDK test file
 *
 * (c) 2018 by Mega Limited, Wellsford, New Zealand
 *
 * This file is part of the MEGA SDK - Client Access Engine.
 *
 * Applications using the MEGA API must present a valid application key
 * and comply with the rules set forth in the Terms of Service.
 *
 * The MEGA SDK is distributed in the hope that it will be useful,
 * but WITHOUT ANY WARRANTY; without even the implied warranty of
 * MERCHANTABILITY or FITNESS FOR A PARTICULAR PURPOSE.
 *
 * @copyright Simplified (2-clause) BSD License.
 *
 * You should have received a copy of the license along with this
 * program.
 */

// Many of these tests are still being worked on.
// The file uses some C++17 mainly for the very convenient std::filesystem library, though the main SDK must still build with C++11 (and prior)


#include "test.h"

#define DEFAULTWAIT std::chrono::seconds(20)

using namespace ::mega;
using namespace ::std;


template<typename T>
shared_promise<T> makeSharedPromise()
{
    return shared_promise<T>(new promise<T>());
}

#ifdef ENABLE_SYNC

bool suppressfiles = false;

<<<<<<< HEAD
typedef ::mega::byte byte;

// Don't use filesystem notifications.
//#define NO_FILESYSTEM_NOTIFICATIONS 1
#define SCAN_INTERVAL_SEC 600

// Don't use size filters.
=======
>>>>>>> 5c1fab1e
#define NO_SIZE_FILTER 1

bool adjustLastModificationTime(const fs::path& path, int adjustment)
{
    using std::chrono::seconds;

    std::error_code ec;

    // Retrieve the file's current modification time.
    auto current = fs::last_write_time(path, ec);

    // Bail if we couldn't retrieve the time.
    if (ec) return false;

    // Update the modification time.
    fs::last_write_time(path, current + seconds(adjustment), ec);

    // Let the caller know whether we succeeded.
    return !ec;
}

// Creates a temporary directory in the current path
fs::path makeTmpDir(const int maxTries = 1000)
{
    const auto cwd = fs::current_path();
    std::random_device dev;
    std::mt19937 prng{dev()};
    std::uniform_int_distribution<uint64_t> rand{0};
    fs::path path;
    for (int i = 0;; ++i)
    {
        std::ostringstream os;
        os << std::hex << rand(prng);
        path = cwd / os.str();
        if (fs::create_directory(path))
        {
            break;
        }
        if (i == maxTries)
        {
            throw std::runtime_error{"Couldn't create tmp dir"};
        }
    }
    return path;
}

// Copies a file while maintaining the write time.
void copyFile(const fs::path& source, const fs::path& target)
{
    assert(fs::is_regular_file(source));
    const auto tmpDir = makeTmpDir();
    const auto tmpFile = tmpDir / "copied_file";
    fs::copy_file(source, tmpFile);
    fs::last_write_time(tmpFile, fs::last_write_time(source));
    fs::rename(tmpFile, target);
    fs::remove(tmpDir);
}

string leafname(const string& p)
{
    auto n = p.find_last_of("/");
    return n == string::npos ? p : p.substr(n+1);
}

string parentpath(const string& p)
{
    auto n = p.find_last_of("/");
    return n == string::npos ? "" : p.substr(0, n-1);
}

struct StandardClient;
bool CatchupClients(StandardClient* c1, StandardClient* c2 = nullptr, StandardClient* c3 = nullptr);

bool createFile(const fs::path &path, const void *data, const size_t data_length)
{
#if (__cplusplus >= 201700L)
    ofstream ostream(path, ios::binary);
#else
    ofstream ostream(path.u8string(), ios::binary);
#endif

    LOG_verbose << "Creating local data file at " << path.u8string() << ", length " << data_length;

    ostream.write(reinterpret_cast<const char *>(data), data_length);

    return ostream.good();
}

bool createDataFile(const fs::path &path, const std::string &data)
{
    return createFile(path, data.data(), data.size());
}

bool createDataFile(const fs::path& path, const std::string& data, std::chrono::seconds delta)
{
    if (!createDataFile(path, data)) return false;

    std::error_code result;
    auto current = fs::last_write_time(path, result);

    if (result) return false;

    fs::last_write_time(path, current + delta, result);

    return !result;
}

std::string randomData(const std::size_t length)
{
    std::vector<uint8_t> data(length);

    std::generate_n(data.begin(), data.size(), [](){ return (uint8_t)std::rand(); });

    return std::string((const char*)data.data(), data.size());
}

Model::ModelNode::ModelNode(const ModelNode& other)
    : type(other.type)
    , mCloudName()
    , mFsName()
    , name(other.name)
    , content(other.content)
    , kids()
    , parent()
    , changed(other.changed)
{
    for (auto& child : other.kids)
    {
        addkid(child->clone());
    }
}

Model::ModelNode& Model::ModelNode::fsName(const string& name)
{
    return mFsName = name, *this;
}

const string& Model::ModelNode::fsName() const
{
    return mFsName.empty() ? name : mFsName;
}

Model::ModelNode& Model::ModelNode::cloudName(const string& name)
{
    return mCloudName = name, *this;
}

const string& Model::ModelNode::cloudName() const
{
    return mCloudName.empty() ? name : mCloudName;
}

void Model::ModelNode::generate(const fs::path& path, bool force)
{
    const fs::path ourPath = path / fsName();

    if (type == file)
    {
        if (changed || force)
        {
            ASSERT_TRUE(createDataFile(ourPath, content));
            changed = false;
        }
    }
    else
    {
        fs::create_directory(ourPath);

        for (auto& child : kids)
        {
            child->generate(ourPath, force);
        }
    }
}

string Model::ModelNode::path()
{
    string s;
    for (auto p = this; p; p = p->parent)
        s = "/" + p->name + s;
    return s;
}

string Model::ModelNode::fsPath()
{
    string s;
    for (auto p = this; p; p = p->parent)
        s = "/" + p->fsName() + s;
    return s;
}

Model::ModelNode* Model::ModelNode::addkid()
{
    return addkid(::mega::make_unique<ModelNode>());
}

Model::ModelNode* Model::ModelNode::addkid(unique_ptr<ModelNode>&& p)
{
    p->parent = this;
    kids.emplace_back(move(p));

    return kids.back().get();
}

bool Model::ModelNode::typematchesnodetype(nodetype_t nodetype) const
{
    switch (type)
    {
    case file: return nodetype == FILENODE;
    case folder: return nodetype == FOLDERNODE;
    }
    return false;
}

void Model::ModelNode::print(string prefix)
{
    out() << prefix << name;
    prefix.append(name).append("/");
    for (const auto &in: kids)
    {
        in->print(prefix);
    }
}

std::unique_ptr<Model::ModelNode> Model::ModelNode::clone()
{
    return ::mega::make_unique<ModelNode>(*this);
}

Model::Model()
    : root(makeModelSubfolder("root"))
{
}

Model::Model(const Model& other)
    : root(other.root->clone())
{
}

Model& Model::operator=(const Model& rhs)
{
    Model temp(rhs);

    swap(temp);

    return *this;
}

Model::ModelNode* Model::addfile(const string& path, const string& content)
{
    auto* node = addnode(path, ModelNode::file);

    node->content = content;
    node->changed = true;

    return node;
}

Model::ModelNode* Model::addfile(const string& path)
{
    return addfile(path, path);
}

Model::ModelNode* Model::addfolder(const string& path)
{
    return addnode(path, ModelNode::folder);
}

Model::ModelNode* Model::addnode(const string& path, ModelNode::nodetype type)
{
    ModelNode* child;
    ModelNode* node = root.get();
    string name;
    size_t current = 0;
    size_t end = path.size();

    while (current < end)
    {
        size_t delimiter = path.find('/', current);

        if (delimiter == path.npos)
        {
            break;
        }

        name = path.substr(current, delimiter - current);

        if (!(child = childnodebyname(node, name)))
        {
            child = node->addkid();

            child->name = name;
            child->type = ModelNode::folder;
        }

        assert(child->type == ModelNode::folder);

        current = delimiter + 1;
        node = child;
    }

    assert(current < end);

    name = path.substr(current);

    if (!(child = childnodebyname(node, name)))
    {
        child = node->addkid();

        child->name = name;
        child->type = type;
    }

    assert(child->type == type);

    return child;
}

Model::ModelNode* Model::copynode(const string& src, const string& dst)
{
    const ModelNode* source = findnode(src);
    ModelNode* destination = addnode(dst, source->type);

    destination->content = source->content;
    destination->kids.clear();

    for (auto& child : source->kids)
    {
        destination->addkid(child->clone());
    }

    return destination;
}

unique_ptr<Model::ModelNode> Model::makeModelSubfolder(const string& utf8Name)
{
    unique_ptr<ModelNode> n(new ModelNode);
    n->name = utf8Name;
    return n;
}

unique_ptr<Model::ModelNode> Model::makeModelSubfile(const string& utf8Name, string content)
{
    unique_ptr<ModelNode> n(new ModelNode);
    n->name = utf8Name;
    n->type = ModelNode::file;
    n->content = content.empty() ? utf8Name : std::move(content);
    return n;
}

unique_ptr<Model::ModelNode> Model::buildModelSubdirs(const string& prefix, int n, int recurselevel, int filesperdir)
{
    if (suppressfiles) filesperdir = 0;

    unique_ptr<ModelNode> nn = makeModelSubfolder(prefix);

    for (int i = 0; i < filesperdir; ++i)
    {
        nn->addkid(makeModelSubfile("file" + to_string(i) + "_" + prefix));
    }

    if (recurselevel > 0)
    {
        for (int i = 0; i < n; ++i)
        {
            unique_ptr<ModelNode> sn = buildModelSubdirs(prefix + "_" + to_string(i), n, recurselevel - 1, filesperdir);
            sn->parent = nn.get();
            nn->addkid(move(sn));
        }
    }
    return nn;
}

Model::ModelNode* Model::childnodebyname(ModelNode* n, const std::string& s)
{
    for (auto& m : n->kids)
    {
        if (m->name == s)
        {
            return m.get();
        }
    }
    return nullptr;
}

Model::ModelNode* Model::findnode(string path, ModelNode* startnode)
{
    ModelNode* n = startnode ? startnode : root.get();
    while (n && !path.empty())
    {
        auto pos = path.find("/");
        n = childnodebyname(n, path.substr(0, pos));
        path.erase(0, pos == string::npos ? path.size() : pos + 1);
    }
    return n;
}

unique_ptr<Model::ModelNode> Model::removenode(const string& path)
{
    ModelNode* n = findnode(path);
    if (n && n->parent)
    {
        unique_ptr<ModelNode> extracted;
        ModelNode* parent = n->parent;
        auto newend = std::remove_if(parent->kids.begin(), parent->kids.end(), [&extracted, n](unique_ptr<ModelNode>& v) { if (v.get() == n) return extracted = move(v), true; else return false; });
        parent->kids.erase(newend, parent->kids.end());
        return extracted;
    }
    return nullptr;
}

bool Model::movenode(const string& sourcepath, const string& destpath)
{
    ModelNode* source = findnode(sourcepath);
    ModelNode* dest = findnode(destpath);
    if (source && source && source->parent && dest)
    {
        auto replaced_node = removenode(destpath + "/" + source->name);

        unique_ptr<ModelNode> n;
        ModelNode* parent = source->parent;
        auto newend = std::remove_if(parent->kids.begin(), parent->kids.end(), [&n, source](unique_ptr<ModelNode>& v) { if (v.get() == source) return n = move(v), true; else return false; });
        parent->kids.erase(newend, parent->kids.end());
        if (n)
        {
            dest->addkid(move(n));
            return true;
        }
    }
    return false;
}

bool Model::movetosynctrash(const string& path, const string& syncrootpath)
{
    ModelNode* syncroot;
    if (!(syncroot = findnode(syncrootpath)))
    {
        return false;
    }

    ModelNode* trash;
    if (!(trash = childnodebyname(syncroot, DEBRISFOLDER)))
    {
        auto uniqueptr = makeModelSubfolder(DEBRISFOLDER);
        trash = uniqueptr.get();
        syncroot->addkid(move(uniqueptr));
    }

    char today[50];
    auto rawtime = time(NULL);
    strftime(today, sizeof today, "%F", localtime(&rawtime));

    ModelNode* dayfolder;
    if (!(dayfolder = findnode(today, trash)))
    {
        auto uniqueptr = makeModelSubfolder(today);
        dayfolder = uniqueptr.get();
        trash->addkid(move(uniqueptr));
    }

    if (auto uniqueptr = removenode(path))
    {
        dayfolder->addkid(move(uniqueptr));
        return true;
    }
    return false;
}

void Model::ensureLocalDebrisTmpLock(const string& syncrootpath)
{
    // if we've downloaded a file then it's put in debris/tmp initially, and there is a lock file
    if (ModelNode* syncroot = findnode(syncrootpath))
    {
        ModelNode* trash;
        if (!(trash = childnodebyname(syncroot, DEBRISFOLDER)))
        {
            auto uniqueptr = makeModelSubfolder(DEBRISFOLDER);
            trash = uniqueptr.get();
            trash->fsOnly = true;
            syncroot->addkid(move(uniqueptr));
        }

        ModelNode* tmpfolder;
        if (!(tmpfolder = findnode("tmp", trash)))
        {
            auto uniqueptr = makeModelSubfolder("tmp");
            tmpfolder = uniqueptr.get();
            trash->addkid(move(uniqueptr));
        }

        ModelNode* lockfile;
        if (!(lockfile = findnode("lock", tmpfolder)))
        {
            tmpfolder->addkid(makeModelSubfile("lock"));
        }
    }
}

bool Model::removesynctrash(const string& syncrootpath, const string& subpath)
{
    if (subpath.empty())
    {
        return removenode(syncrootpath + "/" + DEBRISFOLDER).get();
    }
    else
    {
        char today[50];
        auto rawtime = time(NULL);
        strftime(today, sizeof today, "%F", localtime(&rawtime));

        return removenode(syncrootpath + "/" + DEBRISFOLDER + "/" + today + "/" + subpath).get();
    }
}

void Model::emulate_rename(std::string nodepath, std::string newname)
{
    auto node = findnode(nodepath);
    ASSERT_TRUE(!!node);
    if (node) node->name = newname;
}

void Model::emulate_move(std::string nodepath, std::string newparentpath)
{
    auto removed = removenode(newparentpath + "/" + leafname(nodepath));

    ASSERT_TRUE(movenode(nodepath, newparentpath));
}

void Model::emulate_copy(std::string nodepath, std::string newparentpath)
{
    auto node = findnode(nodepath);
    auto newparent = findnode(newparentpath);
    ASSERT_TRUE(!!node);
    ASSERT_TRUE(!!newparent);
    newparent->addkid(node->clone());
}

void Model::emulate_rename_copy(std::string nodepath, std::string newparentpath, std::string newname)
{
    auto node = findnode(nodepath);
    auto newparent = findnode(newparentpath);
    ASSERT_TRUE(!!node);
    ASSERT_TRUE(!!newparent);
    auto newnode = node->clone();
    newnode->name = newname;
    newparent->addkid(std::move(newnode));
}

void Model::emulate_delete(std::string nodepath)
{
    auto removed = removenode(nodepath);
    // ASSERT_TRUE(!!removed);
}

void Model::generate(const fs::path& path, bool force)
{
    fs::create_directories(path);

    for (auto& child : root->kids)
    {
        child->generate(path, force);
    }
}

void Model::swap(Model& other)
{
    using std::swap;

    swap(root, other.root);
}


bool waitonresults(future<bool>* r1 = nullptr, future<bool>* r2 = nullptr, future<bool>* r3 = nullptr, future<bool>* r4 = nullptr)
{
    if (r1) r1->wait();
    if (r2) r2->wait();
    if (r3) r3->wait();
    if (r4) r4->wait();
    return (!r1 || r1->get()) && (!r2 || r2->get()) && (!r3 || r3->get()) && (!r4 || r4->get());
}

atomic<int> next_request_tag{ 1 << 30 };

class StateCacheValidator
{
public:
    StateCacheValidator() = default;

    // Compare a local node tree against the loaded state cache.
    bool compare(const LocalNode& root) const
    {
        // Tracks nodes to be compared.
        list<const LocalNode*> pending(1, &root);

        // Nodes that've been processed.
        std::set<uint32_t> processed;

        // Compare nodes against the state cache.
        while (!pending.empty())
        {
            // Get our hands on the node.
            auto& node = *pending.front();

            // Node's being processed.
            pending.pop_front();

            // Track which IDs we've processed.
            if (node.dbid)
                processed.emplace(node.dbid);

            // Does the node represent a file?
            if (node.type == FILENODE)
            {
                // Is it consistent with the cache?
                if (!matchFile(node))
                    return false;

                // No further work necessary.
                continue;
            }

            // Node represents a directory.
            //
            // Is it consistent with the cache?
            if (!matchDirectory(node))
                return false;

            // Queue children.
            for (auto& childIt : node.children)
            {
                // But only those that've been written to disk.
                if (childIt.second->dbid)
                    pending.emplace_back(childIt.second);
            }
        }

        // Have we matched all of the cache's content?
        if (processed.size() != mNodeMap.size())
            return false;

        return true;
    }

    // Load a state cache from disk.
    bool load(MegaClient& client, const string& name)
    {
        constexpr auto flags = DB_OPEN_FLAG_TRANSACTED;

        if (!client.dbaccess)
            return false;

        // Convenience.
        auto& dbAccess = *client.dbaccess;
        auto& fsAccess = *client.fsaccess;
        auto& rng = client.rng;

        // Try and open the state cache.
        DbTablePtr db(dbAccess.open(rng, fsAccess, name, flags));

        // Try and load the state cache.
        return db && read(*db, client.key);
    }

    // Translate the loaded state cache into a DOT diagram.
    string toDot() const
    {
        // No nodes? No graph.
        if (mNodeMap.empty())
            return "digraph {}\n";

        ostringstream ostream;

        // Emit DOT prologue.
        ostream << "digraph {\n";

        // Emit root node.
        ostream << "\t0 [ label=\"root\" ];\n";

        // Emit nodes.
        for (auto& i : mNodeMap)
        {
            auto& node = *i.second;

            // Node.
            ostream << "\t"
                    << node.dbid
                    << " [ label=\""
                    << node.localname.toPath()
                    << "\" ];\n";

            // Parent link.
            ostream << "\t"
                    << node.dbid
                    << " -> "
                    << node.parentID
                    << ";\n";
        }

        // Emit DOT epilogue.
        ostream << "}\n";

        return ostream.str();
    }

private:
    struct StateCacheNode
      : public LocalNodeCore
    {
        // Dummy implementation.
        bool serialize(string* destination) override
        {
            return write(*destination, parentID);
        }

        // Useful for debugging purposes.
        uint32_t parentID = 0u;
    }; // StateCacheNode

    // Convenience.
    using StateCacheNodePtr = unique_ptr<StateCacheNode>;

    // Check if a directory node is consistent with the cache.
    bool matchDirectory(const LocalNode& node) const
    {
        static const std::set<uint32_t> empty;

        assert(node.dbid || !node.parent);
        assert(node.parent || !node.dbid);

        // Are the node's attributes consistent with cache?
        if (node.parent && !matchGeneral(node))
            return false;

        // What children does this node have in the cache?
        auto* children = &empty;

        if (mNodeChildMap.count(node.dbid))
            children = &mNodeChildMap.at(node.dbid);

        // Is the node's parent-child linkage consistent with the cache?
        size_t nChildren = 0;

        for (auto& childIt : node.children)
        {
            auto& child = *childIt.second;

            // Skip children that haven't been written to disk.
            if (!child.dbid)
                continue;

            // Is the child present in the cache?
            if (!children->count(child.dbid))
                return false;

            ++nChildren;
        }

        // Is the node's child count consistent with the cache?
        if (children->size() != nChildren)
            return false;

        return true;
    }

    // Check if a file node is consistent with the cache.
    bool matchFile(const LocalNode& node) const
    {
        assert(node.dbid);
        assert(node.parent);

        // Are the node's attributes consistent with the cache?
        if (!matchGeneral(node))
            return false;

        // Convenience.
        auto& entry = *mNodeMap.at(node.dbid);

        // This attribute is only meaningful for files.
        auto& lfp = node.syncedFingerprint;
        auto& rfp = entry.syncedFingerprint;

        if (lfp.isvalid != rfp.isvalid)
            return false;

        if (lfp.isvalid && lfp != rfp)
            return false;

        return true;
    }

    // Check if a node is consistent with the cache.
    bool matchGeneral(const LocalNode& node) const
    {
        assert(node.dbid);
        assert(node.parent);

        // Is the node in the cache?
        if (!mNodeMap.count(node.dbid))
            return false;

        // Convenience.
        auto& entry = *mNodeMap.at(node.dbid);

        // Compare serialized attributes.
        if (node.type != entry.type)
            return false;

        if (node.parent->dbid != entry.parentID)
            return false;

        if (node.fsid_lastSynced != entry.fsid_lastSynced)
            return false;

        if (node.localname != entry.localname)
            return false;

        if (!node.slocalname != !entry.slocalname)
            return false;

        if (node.slocalname && *node.slocalname != *entry.slocalname)
            return false;

        if (node.syncedCloudNodeHandle != entry.syncedCloudNodeHandle)
            return false;

        return true;
    }

    // Read a state cache's contents into memory.
    bool read(DbTable& db, SymmCipher& key)
    {
        // Convenience.
        using ::mega::make_unique;
        using std::swap;

        // Parent-child relationships.
        map<uint32_t, set<uint32_t>> children;

        // Database ID of a serialized node.
        uint32_t id;

        // Serialized metadata representing a node.
        string metadata;

        // Deserialized nodes.
        map<uint32_t, StateCacheNodePtr> nodes;

        // Tracks pending parents.
        set<uint32_t> pending;

        // Make sure we're reading from the start.
        db.rewind();

        // Read and deserialize metadata from the state cache.
        while (db.next(&id, &metadata, &key))
        {
            auto node = make_unique<StateCacheNode>();

            // Try and deserialize the node.
            if (!node->read(metadata, node->parentID))
                return false;

            // Inject database ID.
            node->dbid = id;

            // Orphaned children are reunited with their parent.
            pending.erase(id);

            // Convenience.
            auto parentID = node->parentID;

            // Establish parent-child link.
            children[parentID].emplace(id);

            // Add node to the database.
            nodes.emplace(id, std::move(node));

            // Potential orphan?
            if (!parentID || !mNodeMap.count(parentID))
                continue;

            // Track potential orphans.
            pending.emplace(parentID);
        }

        // Have all children been linked?
        assert(pending.empty());

        // Swap loaded metadata into place.
        swap(children, mNodeChildMap);
        swap(nodes, mNodeMap);

        return true;
    }

    // Tracks the parent-child relationships of loaded nodes.
    map<uint32_t, set<uint32_t>> mNodeChildMap;

    // Node metadata loaded from the state cache.
    map<uint32_t, StateCacheNodePtr> mNodeMap;
}; // StateCacheValidator

void StandardClient::ResultProc::prepresult(StandardClient::resultprocenum rpe, int tag, std::function<void()>&& requestfunc, std::function<bool(error)>&& f, handle h)
{
    if (rpe != StandardClient::COMPLETION)
    {
        lock_guard<recursive_mutex> g(mtx);
        auto& entry = m[rpe];
        entry.emplace_back(move(f), tag, h);
    }

    std::lock_guard<std::recursive_mutex> lg(client.clientMutex);

    assert(tag > 0);
    int oldtag = client.client.reqtag;
    client.client.reqtag = tag;
    requestfunc();
    client.client.reqtag = oldtag;

    client.client.waiter->notify();
}

void StandardClient::ResultProc::processresult(StandardClient::resultprocenum rpe, error e, handle h)
{
    int tag = client.client.restag;
    if (tag == 0 && rpe != StandardClient::CATCHUP)
    {
        //out() << "received notification of SDK initiated operation " << rpe << " tag " << tag; // too many of those to output
        return;
    }

    if (tag < (2 << 30))
    {
        out() << "ignoring callback from SDK internal sync operation " << rpe << " tag " << tag;
        return;
    }

    lock_guard<recursive_mutex> g(mtx);
    auto& entry = m[rpe];

    if (rpe == StandardClient::CATCHUP)
    {
        while (!entry.empty())
        {
            entry.front().f(e);
            entry.pop_front();
        }
        return;
    }

    if (entry.empty())
    {
        //out() << client.client.clientname
        //      << "received notification of operation type " << rpe << " completion but we don't have a record of it.  tag: " << tag;
        return;
    }

    if (tag != entry.front().request_tag)
    {
        out() << client.client.clientname
                << "tag mismatch for operation completion of " << rpe << " tag " << tag << ", we expected " << entry.front().request_tag;
        return;
    }

    if (entry.front().f(e))
    {
        entry.pop_front();
    }
}

// thread as last member so everything else is initialised before we start it
std::thread clientthread;

string StandardClient::ensureDir(const fs::path& p)
{
    fs::create_directories(p);

    string result = p.u8string();

    if (result.back() != fs::path::preferred_separator)
    {
        result += fs::path::preferred_separator;
    }

    return result;
}

StandardClient::StandardClient(const fs::path& basepath, const string& name)
    : client_dbaccess_path(ensureDir(basepath / name))
    , httpio(new HTTPIO_CLASS)
    , client(this,
                &waiter,
                httpio.get(),
                makeFsAccess(),
#ifdef DBACCESS_CLASS
                new DBACCESS_CLASS(LocalPath::fromAbsolutePath(client_dbaccess_path)),
#else
                NULL,
#endif
#ifdef GFX_CLASS
                &gfx,
#else
                NULL,
#endif
                "N9tSBJDC",
                USER_AGENT.c_str(),
                THREADS_PER_MEGACLIENT)
    , clientname(name + " ")
    , fsBasePath(basepath / fs::u8path(name))
    , resultproc(*this)
    , clientthread([this]() { threadloop(); })
{
    client.clientname = clientname + " ";
    client.syncs.mDetailedSyncLogging = true;
#ifdef GFX_CLASS
    gfx.startProcessingThread();
#endif
}

StandardClient::~StandardClient()
{
    // shut down any syncs on the same thread, or they stall the client destruction (CancelIo instead of CancelIoEx on the WinDirNotify)
    auto result =
        thread_do<bool>([](MegaClient& mc, PromiseBoolSP result)
                        {
                            mc.logout(false);
                            result->set_value(true);
                        });

    // Make sure logout completes before we escape.
    result.get();

    clientthreadexit = true;
    waiter.notify();
    clientthread.join();
}

void StandardClient::localLogout()
{
    auto result =
        thread_do<bool>([](MegaClient& mc, PromiseBoolSP result)
                        {
                            mc.locallogout(false, true);
                            result->set_value(true);
                        });

    // Make sure logout completes before we escape.
    result.get();
}

string StandardClient::lp(LocalNode* ln) { return ln->getLocalPath().toName(*client.fsaccess); }

void StandardClient::onCallback() { lastcb = chrono::steady_clock::now(); };

void StandardClient::sync_auto_resume_result(const SyncConfig& config, bool attempted, bool hadAnError)
{
    onCallback();

    if (logcb)
    {
        lock_guard<mutex> guard(om);

        out() << clientname
                << "sync_auto_resume_result(): id: "
                << toHandle(config.mBackupId)
                << ", attempted: "
                << attempted
                << ", hadAnError: "
                << hadAnError;
    }

    if (onAutoResumeResult)
    {
        onAutoResumeResult(config, attempted, hadAnError);
    }
}

void StandardClient::syncs_restored(SyncError syncError)
{
    lock_guard<mutex> g(om);

    out() << clientname
            << "sync restore complete: "
            << SyncConfig::syncErrorToStr(syncError);

    received_syncs_restored = true;
}

void StandardClient::nodes_updated(Node** nodes, int numNodes)
{
    if (!nodes)
    {
        out() << clientname << "nodes_updated: total reset.  total node count now: " << numNodes;
        return;
    }
    if (logcb)
    {
        lock_guard<mutex> g(om);
        out() << clientname << "nodes_updated: received " << numNodes << " including " << nodes[0]->displaypath();
    }
    received_node_actionpackets = true;
    nodes_updated_cv.notify_all();
}

bool StandardClient::waitForNodesUpdated(unsigned numSeconds)
{
    mutex nodes_updated_cv_mutex;
    std::unique_lock<mutex> g(nodes_updated_cv_mutex);
    nodes_updated_cv.wait_for(g, std::chrono::seconds(numSeconds),
                                [&](){ return received_node_actionpackets; });
    return received_node_actionpackets;
}

void StandardClient::syncupdate_stateconfig(const SyncConfig& config) { onCallback(); if (logcb) { lock_guard<mutex> g(om);  out() << clientname << "syncupdate_stateconfig() " << toHandle(config.mBackupId); } }
void StandardClient::syncupdate_scanning(bool b) { if (logcb) { onCallback(); lock_guard<mutex> g(om); out() << clientname << "syncupdate_scanning()" << b; } }

void StandardClient::syncupdate_stalled(bool b)
{
    if (logcb)
    {
        onCallback();

        lock_guard<mutex> g(om);

        out() << clientname << "syncupdate_stalled()" << b;
    }

    mStallDetected.store(b);
}

void StandardClient::syncupdate_local_lockretry(bool b) { if (logcb) { onCallback(); lock_guard<mutex> g(om); out() << clientname << "syncupdate_local_lockretry() " << b; }}

void StandardClient::notify_retry(dstime t, retryreason_t r)
{
    onCallback();

    if (!logcb) return;

    lock_guard<mutex> guard(om);

    out() << clientname << " notify_retry: " << t << " " << r;
}

void StandardClient::request_error(error e)
{
    onCallback();

    if (!logcb) return;

    lock_guard<mutex> guard(om);

    out() << clientname << " request_error: " << e;
}

void StandardClient::request_response_progress(m_off_t a, m_off_t b)
{
    onCallback();

    if (!logcb) return;

    lock_guard<mutex> guard(om);

    out() << clientname << " request_response_progress: " << a << " " << b;
}

void StandardClient::threadloop()
    try
{
    while (!clientthreadexit)
    {
        int r;

        {
            std::lock_guard<std::recursive_mutex> lg(clientMutex);
            r = client.preparewait();
        }

        if (!r)
        {
            r |= client.dowait();
        }

        std::lock_guard<std::recursive_mutex> lg(clientMutex);
        r |= client.checkevents();

        {
            std::lock_guard<mutex> g(functionDoneMutex);
            if (nextfunctionMC)
            {
                nextfunctionMC();
                nextfunctionMC = nullptr;
                functionDone.notify_all();
                r |= Waiter::NEEDEXEC;
            }
            if (nextfunctionSC)
            {
                nextfunctionSC();
                nextfunctionSC = nullptr;
                functionDone.notify_all();
                r |= Waiter::NEEDEXEC;
            }
        }
        if ((r & Waiter::NEEDEXEC))
        {
            client.exec();
        }
    }

    // shut down on the same thread, otherwise any ongoing async I/O fails to complete (on windows)
    client.locallogout(false, true);

    out() << clientname << " thread exiting naturally";
}
catch (std::exception& e)
{
    out() << clientname << " thread exception, StandardClient " << clientname << " terminated: " << e.what();
}
catch (...)
{
    out() << clientname << " thread exception, StandardClient " << clientname << " terminated";
}

void StandardClient::preloginFromEnv(const string& userenv, PromiseBoolSP pb)
{
    string user = getenv(userenv.c_str());

    ASSERT_FALSE(user.empty());

    resultproc.prepresult(PRELOGIN, ++next_request_tag,
        [&](){ client.prelogin(user.c_str()); },
        [pb](error e) { pb->set_value(!e); return true; });

}

void StandardClient::loginFromEnv(const string& userenv, const string& pwdenv, PromiseBoolSP pb)
{
    string user = getenv(userenv.c_str());
    string pwd = getenv(pwdenv.c_str());

    ASSERT_FALSE(user.empty());
    ASSERT_FALSE(pwd.empty());

    ::mega::byte pwkey[SymmCipher::KEYLENGTH];

    resultproc.prepresult(LOGIN, ++next_request_tag,
        [&](){
            if (client.accountversion == 1)
            {
                if (error e = client.pw_key(pwd.c_str(), pwkey))
                {
                    ASSERT_TRUE(false) << "login error: " << e;
                }
                else
                {
                    client.login(user.c_str(), pwkey);
                }
            }
            else if (client.accountversion == 2 && !salt.empty())
            {
                client.login2(user.c_str(), pwd.c_str(), &salt);
            }
            else
            {
                ASSERT_TRUE(false) << "Login unexpected error";
            }
        },
        [pb](error e) { pb->set_value(!e); return true; });

}

void StandardClient::loginFromSession(const string& session, PromiseBoolSP pb)
{
    resultproc.prepresult(LOGIN, ++next_request_tag,
        [&](){ client.login(session); },
        [pb](error e) { pb->set_value(!e);  return true; });
}

bool StandardClient::cloudCopyTreeAs(Node* from, Node* to, string name)
{
    auto promise = makeSharedPromise<bool>();
    auto future = promise->get_future();

    cloudCopyTreeAs(from, to, std::move(name), std::move(promise));

    return future.get();
}


void StandardClient::cloudCopyTreeAs(Node* n1, Node* n2, std::string newname, PromiseBoolSP pb)
{
    auto completion = BasicPutNodesCompletion([pb](const Error& e) {
        pb->set_value(!e);
    });

    resultproc.prepresult(COMPLETION, ++next_request_tag,
        [&](){
            TreeProcCopy tc;
            client.proctree(n1, &tc, false, true);
            tc.allocnodes();
            client.proctree(n1, &tc, false, true);
            tc.nn[0].parenthandle = UNDEF;

            SymmCipher key;
            AttrMap attrs;
            string attrstring;
            key.setkey((const ::mega::byte*)tc.nn[0].nodekey.data(), n1->type);
            attrs = n1->attrs;
            LocalPath::utf8_normalize(&newname);
            attrs.map['n'] = newname;
            attrs.getjson(&attrstring);
            client.makeattr(&key, tc.nn[0].attrstring, attrstring.c_str());
            client.putnodes(n2->nodeHandle(), move(tc.nn), nullptr, 0, std::move(completion));
        },
        nullptr);
}

void StandardClient::putnodes(NodeHandle parentHandle, std::vector<NewNode>&& nodes, PromiseBoolSP pb)
{
    auto completion = BasicPutNodesCompletion([pb](const Error& e) {
        pb->set_value(!e);
    });

    resultproc.prepresult(COMPLETION,
                            ++next_request_tag,
                            [&]()
                            {
                                client.putnodes(parentHandle, std::move(nodes), nullptr, 0, std::move(completion));
                            },
                            nullptr);
}

bool StandardClient::putnodes(NodeHandle parentHandle, std::vector<NewNode>&& nodes)
{
    auto result =
        thread_do<bool>([&](StandardClient& client, PromiseBoolSP pb)
                {
                    client.putnodes(parentHandle, std::move(nodes), pb);
                });

    return result.get();
}

void StandardClient::putnodes(const string& parentPath, std::vector<NewNode>&& nodes, PromiseBoolSP result)
{
    if (auto* parent = drillchildnodebyname(gettestbasenode(), parentPath))
    {
        putnodes(parent->nodeHandle(), std::move(nodes), std::move(result));
    }
    else
    {
        result->set_value(false);
    }
}

bool StandardClient::putnodes(const string &parentPath, std::vector<NewNode>&& nodes)
{
    auto result = thread_do<bool>([&](StandardClient& client, PromiseBoolSP result) {
        client.putnodes(parentPath, std::move(nodes), std::move(result));
    });

    return result.get();
}

void StandardClient::uploadFolderTree_recurse(handle parent, handle& h, const fs::path& p, vector<NewNode>& newnodes)
{
    NewNode n;
    client.putnodes_prepareOneFolder(&n, p.filename().u8string());
    handle thishandle = n.nodehandle = h++;
    n.parenthandle = parent;
    newnodes.emplace_back(std::move(n));

    for (fs::directory_iterator i(p); i != fs::directory_iterator(); ++i)
    {
        if (fs::is_directory(*i))
        {
            uploadFolderTree_recurse(thishandle, h, *i, newnodes);
        }
    }
}

void StandardClient::uploadFolderTree(fs::path p, Node* n2, PromiseBoolSP pb)
{
    auto completion = BasicPutNodesCompletion([pb](const Error& e) {
        pb->set_value(!e);
    });

    resultproc.prepresult(COMPLETION, ++next_request_tag,
        [&](){
            vector<NewNode> newnodes;
            handle h = 1;
            uploadFolderTree_recurse(UNDEF, h, p, newnodes);
            client.putnodes(n2->nodeHandle(), move(newnodes), nullptr, 0, std::move(completion));
        },
        nullptr);
}

void StandardClient::downloadFile(const Node& node, const fs::path& destination, PromiseBoolSP result)
{
    unique_ptr<FileGet> file(new FileGet());

    file->h = node.nodeHandle();
    file->hprivate = true;
    file->setLocalname(LocalPath::fromAbsolutePath(destination.u8string()));
    file->name = node.displayname();
    file->result = std::move(result);

    reinterpret_cast<FileFingerprint&>(*file) = node;

    DBTableTransactionCommitter committer(client.tctable);
    client.startxfer(GET, file.release(), committer);
}

bool StandardClient::downloadFile(const Node& node, const fs::path& destination)
{
    auto result =
        thread_do<bool>([&](StandardClient& client, PromiseBoolSP result)
                        {
                            client.downloadFile(node, destination, result);
                        });

    return result.get();
}

bool StandardClient::uploadFolderTree(fs::path p, Node* n2)
{
    auto promise = makeSharedPromise<bool>();
    auto future = promise->get_future();

    uploadFolderTree(p, n2, std::move(promise));

    return future.get();
}

void StandardClient::uploadFile(const fs::path& path, const string& name, Node* parent, DBTableTransactionCommitter& committer)
{
    unique_ptr<File> file(new FilePut());

    file->h = parent->nodeHandle();
    file->setLocalname(LocalPath::fromAbsolutePath(path.u8string()));
    file->name = name;

    client.startxfer(PUT, file.release(), committer);
}

void StandardClient::uploadFile(const fs::path& path, const string& name, Node* parent, PromiseBoolSP pb)
{
    resultproc.prepresult(PUTNODES,
                            ++next_request_tag,
                            [&]()
                            {
                                DBTableTransactionCommitter committer(client.tctable);
                                uploadFile(path, name, parent, committer);
                            },
                            [pb](error e)
                            {
                                pb->set_value(!e);
                                return true;
                            });
}

bool StandardClient::uploadFile(const fs::path& path, const string& name, Node* parent, int timeoutSeconds)
{
    auto result =
        thread_do<bool>([&](StandardClient& client, PromiseBoolSP pb)
            {
                client.uploadFile(path, name, parent, pb);
            });

    if (result.wait_for(std::chrono::seconds(timeoutSeconds)) != std::future_status::ready)
    {
        LOG_warn << "Timed out waiting for uplaodFile";
        return false;
    }
    return result.get();
}

bool StandardClient::uploadFile(const fs::path& path, const string& name, string parentPath, int timeoutSeconds)
{
    auto result =
        thread_do<bool>([&](StandardClient& client, PromiseBoolSP pb)
            {
                Node* parent = client.client.nodeByPath(parentPath.c_str(), nullptr);
                if (!parent)
                {
                    LOG_warn << "nodeByPath found no node for parentPath " << parentPath << ", cannot call uploadFile";
                    return pb->set_value(false);
                }
                client.uploadFile(path, name, parent, pb);
            });

    if (result.wait_for(std::chrono::seconds(timeoutSeconds)) != std::future_status::ready)
    {
        LOG_warn << "Timed out waiting for uploadFile";
        return false;
    }
    return result.get();
}

bool StandardClient::uploadFile(const fs::path& path, Node* parent)
{
    return uploadFile(path, path.filename().u8string(), parent);
}

bool StandardClient::uploadFile(const fs::path& path, const string& parentPath)
{
    return uploadFile(path, path.filename().u8string(), parentPath);
}

void StandardClient::uploadFilesInTree_recurse(Node* target, const fs::path& p, std::atomic<int>& inprogress, DBTableTransactionCommitter& committer)
{
    if (fs::is_regular_file(p))
    {
        ++inprogress;
        uploadFile(p, p.filename().u8string(), target, committer);
    }
    else if (fs::is_directory(p))
    {
        if (auto newtarget = client.childnodebyname(target, p.filename().u8string().c_str()))
        {
            for (fs::directory_iterator i(p); i != fs::directory_iterator(); ++i)
            {
                uploadFilesInTree_recurse(newtarget, *i, inprogress, committer);
            }
        }
    }
}

bool StandardClient::uploadFilesInTree(fs::path p, Node* n2)
{
    auto promise = makeSharedPromise<bool>();
    auto future = promise->get_future();

    std::atomic_int dummy(0);
    uploadFilesInTree(p, n2, dummy, std::move(promise));

    return future.get();
}

void StandardClient::uploadFilesInTree(fs::path p, Node* n2, std::atomic<int>& inprogress, PromiseBoolSP pb)
{
    resultproc.prepresult(PUTNODES, ++next_request_tag,
        [&](){
            DBTableTransactionCommitter committer(client.tctable);
            uploadFilesInTree_recurse(n2, p, inprogress, committer);
        },
        [pb, &inprogress](error e)
        {
            if (!--inprogress)
                pb->set_value(true);
            return !inprogress;
        });
}

void StandardClient::fetchnodes(bool noCache, PromiseBoolSP pb)
{
    resultproc.prepresult(FETCHNODES, ++next_request_tag,
        [&](){ client.fetchnodes(noCache); },
        [this, pb](error e)
        {
            if (e)
            {
                pb->set_value(false);
            }
            else
            {
                TreeProcPrintTree tppt;
                client.proctree(client.nodeByHandle(client.rootnodes.files), &tppt);

                if (onFetchNodes)
                {
                    onFetchNodes(*this, pb);
                }
                else
                {
                    pb->set_value(true);
                }
            }
            onFetchNodes = nullptr;
            return true;
        });
}

bool StandardClient::fetchnodes(bool noCache)
{
    auto result =
        thread_do<bool>([=](StandardClient& client, PromiseBoolSP result)
                        {
                            client.fetchnodes(noCache, result);
                        });

    if (result.wait_for(std::chrono::seconds(180)) != std::future_status::ready)
    {
        LOG_warn << "Timed out waiting for fetchnodes";
        return false;
    }
    return result.get();
}

NewNode StandardClient::makeSubfolder(const string& utf8Name)
{
    NewNode newnode;
    client.putnodes_prepareOneFolder(&newnode, utf8Name);
    return newnode;
}

void StandardClient::catchup(PromiseBoolSP pb)
{
    resultproc.prepresult(CATCHUP, ++next_request_tag,
        [&](){
            client.catchup();
        },
        [pb](error e) {
            if (e)
            {
                out() << "catchup reports: " << e;
            }
            pb->set_value(!e);
            return true;
        });
}

void StandardClient::deleteTestBaseFolder(bool mayneeddeleting, PromiseBoolSP pb)
{
    if (Node* root = client.nodeByHandle(client.rootnodes.files))
    {
        if (Node* basenode = client.childnodebyname(root, "mega_test_sync", false))
        {
            if (mayneeddeleting)
            {
                auto completion = [this, pb](NodeHandle, Error e) {
                    if (e) out() << "delete of test base folder reply reports: " << e;
                    deleteTestBaseFolder(false, pb);
                };

                resultproc.prepresult(COMPLETION, ++next_request_tag,
                    [&](){ client.unlink(basenode, false, 0, std::move(completion)); },
                    nullptr);
                return;
            }
            out() << "base folder found, but not expected, failing";
            pb->set_value(false);
            return;
        }
        else
        {
            //out() << "base folder not found, wasn't present or delete successful";
            pb->set_value(true);
            return;
        }
    }
    out() << "base folder not found, as root was not found!";
    pb->set_value(false);
}

void StandardClient::ensureTestBaseFolder(bool mayneedmaking, PromiseBoolSP pb)
{
    if (Node* root = client.nodeByHandle(client.rootnodes.files))
    {
        if (Node* basenode = client.childnodebyname(root, "mega_test_sync", false))
        {
            if (basenode->type == FOLDERNODE)
            {
                basefolderhandle = basenode->nodehandle;
                //out() << clientname << " Base folder: " << Base64Str<MegaClient::NODEHANDLE>(basefolderhandle);
                //parentofinterest = Base64Str<MegaClient::NODEHANDLE>(basefolderhandle);
                pb->set_value(true);
                return;
            }
        }
        else if (mayneedmaking)
        {
            vector<NewNode> nn(1);
            nn[0] = makeSubfolder("mega_test_sync");

            auto completion = BasicPutNodesCompletion([this, pb](const Error&) {
                ensureTestBaseFolder(false, pb);
            });

            resultproc.prepresult(COMPLETION, ++next_request_tag,
                [&](){ client.putnodes(root->nodeHandle(), move(nn), nullptr, 0, std::move(completion)); },
                nullptr);

            return;
        }
    }
    pb->set_value(false);
}

NewNode* StandardClient::buildSubdirs(list<NewNode>& nodes, const string& prefix, int n, int recurselevel)
{
    nodes.emplace_back(makeSubfolder(prefix));
    auto& nn = nodes.back();
    nn.nodehandle = nodes.size();

    if (recurselevel > 0)
    {
        for (int i = 0; i < n; ++i)
        {
            buildSubdirs(nodes, prefix + "_" + to_string(i), n, recurselevel - 1)->parenthandle = nn.nodehandle;
        }
    }

    return &nn;
}

bool StandardClient::makeCloudSubdirs(const string& prefix, int depth, int fanout)
{
    auto result =
        thread_do<bool>([=](StandardClient& client, PromiseBoolSP result)
                        {
                            client.makeCloudSubdirs(prefix, depth, fanout, result);
                        });

    return result.get();
}

void StandardClient::makeCloudSubdirs(const string& prefix, int depth, int fanout, PromiseBoolSP pb, const string& atpath)
{
    assert(basefolderhandle != UNDEF);

    std::list<NewNode> nodes;
    NewNode* nn = buildSubdirs(nodes, prefix, fanout, depth);
    nn->parenthandle = UNDEF;
    nn->ovhandle = UNDEF;

    Node* atnode = client.nodebyhandle(basefolderhandle);
    if (atnode && !atpath.empty())
    {
        atnode = drillchildnodebyname(atnode, atpath);
    }
    if (!atnode)
    {
        out() << "path not found: " << atpath;
        pb->set_value(false);
    }
    else
    {
        auto nodearray = vector<NewNode>(nodes.size());
        size_t i = 0;
        for (auto n = nodes.begin(); n != nodes.end(); ++n, ++i)
        {
            nodearray[i] = std::move(*n);
        }

<<<<<<< HEAD
        auto config =
          SyncConfig(LocalPath::fromAbsolutePath(sourcePath),
                     sourcePath,
                     targetNode->nodeHandle(),
                     targetNode->displaypath(),
                     0,
                     LocalPath::fromAbsolutePath(drivePath),
                     //string_vector(),
                     true,
                     SyncConfig::TYPE_BACKUP);

        EXPECT_TRUE(!config.mOriginalPathOfRemoteRootNode.empty() &&
            config.mOriginalPathOfRemoteRootNode.front() == '/')
            << "config.mOriginalPathOfRemoteRootNode: " << config.mOriginalPathOfRemoteRootNode.c_str();

#ifdef NO_FILESYSTEM_NOTIFICATIONS
                config.mChangeDetectionMethod = CDM_PERIODIC_SCANNING;
                config.mScanIntervalSec = SCAN_INTERVAL_SEC;
#endif // NO_FILESYSTEM_NOTIFICATIONS

        // Try and add the backup.
        return client.addsync(config, true, completion, logname) == API_OK;
    }

    handle backupAdd_mainthread(const string& drivePath,
                                const string& sourcePath,
                                const string& targetPath,
                                const string& logname)
    {
        const fs::path dp = fsBasePath / fs::u8path(drivePath);
        const fs::path sp = fsBasePath / fs::u8path(sourcePath);

        fs::create_directories(dp);
        fs::create_directories(sp);

        auto result =
          thread_do<handle>(
            [&](StandardClient& client, PromiseHandleSP result)
            {
                auto completion =
                  [=](error e, SyncError, handle backupId)
                  {
                    result->set_value(backupId);
                  };

                  client.backupAdd_inthread(dp.u8string(),
                                            sp.u8string(),
                                            targetPath,
                                            std::move(completion),
                                            logname);
            });

        return result.get();
    }

    bool setupSync_inthread(const string& subfoldername, const fs::path& localpath, const bool isBackup,
        std::function<void(error, SyncError, handle)> addSyncCompletion, const string& logname)
    {
        if (Node* n = client.nodebyhandle(basefolderhandle))
        {
            if (Node* m = drillchildnodebyname(n, subfoldername))
            {
                out() << clientname << "Setting up sync from " << m->displaypath() << " to " << localpath;
                auto syncConfig =
                    SyncConfig(LocalPath::fromAbsolutePath(localpath.u8string()),
                               localpath.u8string(),
                               NodeHandle().set6byte(m->nodehandle),
                               m->displaypath(),
                               0,
                               LocalPath(),
                               //string_vector(),
                               true,
                               isBackup ? SyncConfig::TYPE_BACKUP : SyncConfig::TYPE_TWOWAY);
                EXPECT_TRUE(!syncConfig.mOriginalPathOfRemoteRootNode.empty() &&
                            syncConfig.mOriginalPathOfRemoteRootNode.front() == '/')
                    << "syncConfig.mOriginalPathOfRemoteRootNode: " << syncConfig.mOriginalPathOfRemoteRootNode.c_str();

#ifdef NO_FILESYSTEM_NOTIFICATIONS
                syncConfig.mChangeDetectionMethod = CDM_PERIODIC_SCANNING;
                syncConfig.mScanIntervalSec = SCAN_INTERVAL_SEC;
#endif // NO_FILESYSTEM_NOTIFICATIONS

                error e = client.addsync(syncConfig, true, addSyncCompletion, logname);
                return !e;
            }
        }
        assert(false);
        return false;
    }
=======
        auto completion = [pb, this](const Error& e, targettype_t, vector<NewNode>& nodes, bool) {
            lastPutnodesResultFirstHandle = nodes.empty() ? UNDEF : nodes[0].mAddedHandle;
            pb->set_value(!e);
        };
>>>>>>> 5c1fab1e

        resultproc.prepresult(COMPLETION, ++next_request_tag,
            [&]() {
                client.putnodes(atnode->nodeHandle(), move(nodearray), nullptr, 0, std::move(completion));
            },
            nullptr);
    }
}

SyncConfig StandardClient::syncConfigByBackupID(handle backupID) const
{
    SyncConfig c;
    bool found = client.syncs.syncConfigByBackupId(backupID, c);

    assert(found);

    return c;
}

bool StandardClient::syncSet(handle backupId, SyncInfo& info) const
{
    SyncConfig c;
    if (client.syncs.syncConfigByBackupId(backupId, c))
    {
        info.h = c.getRemoteNode();
        info.localpath = c.getLocalPath().toPath();
        info.remotepath = c.mOriginalPathOfRemoteRootNode; // bit of a hack

        return true;
    }

    return false;
}

StandardClient::SyncInfo StandardClient::syncSet(handle backupId)
{
    SyncInfo result;

    out() << "looking up BackupId " << toHandle(backupId);

    bool found = syncSet(backupId, result);
    assert(found);

    return result;
}

StandardClient::SyncInfo StandardClient::syncSet(handle backupId) const
{
    return const_cast<StandardClient&>(*this).syncSet(backupId);
}

Node* StandardClient::getcloudrootnode()
{
    return client.nodeByHandle(client.rootnodes.files);
}

Node* StandardClient::gettestbasenode()
{
    return client.childnodebyname(getcloudrootnode(), "mega_test_sync", false);
}

Node* StandardClient::getcloudrubbishnode()
{
    return client.nodeByHandle(client.rootnodes.rubbish);
}

Node* StandardClient::getsyncdebrisnode()
{
    return drillchildnodebyname(getcloudrubbishnode(), "SyncDebris");
}

Node* StandardClient::drillchildnodebyname(Node* n, const string& path)
{
    for (size_t p = 0; n && p < path.size(); )
    {
        auto pos = path.find("/", p);
        if (pos == string::npos) pos = path.size();
        n = client.childnodebyname(n, path.substr(p, pos - p).c_str(), false);
        p = pos == string::npos ? path.size() : pos + 1;
    }
    return n;
}

vector<Node*> StandardClient::drillchildnodesbyname(Node* n, const string& path)
{
    auto pos = path.find("/");
    if (pos == string::npos)
    {
        return client.childnodesbyname(n, path.c_str(), false);
    }
    else
    {
        vector<Node*> results, subnodes = client.childnodesbyname(n, path.c_str(), false);
        for (size_t i = subnodes.size(); i--; )
        {
            if (subnodes[i]->type != FILENODE)
            {
                vector<Node*> v = drillchildnodesbyname(subnodes[i], path.substr(pos + 1));
                results.insert(results.end(), v.begin(), v.end());
            }
        }
        return results;
    }
}

bool StandardClient::backupAdd_inthread(const string& drivePath,
                        string sourcePath,
                        const string& targetPath,
                        std::function<void(error, SyncError, handle)> completion,
                        const string& logname)
{
    auto* rootNode = client.nodebyhandle(basefolderhandle);

    // Root isn't in the cloud.
    if (!rootNode)
    {
        return false;
    }

    auto* targetNode = drillchildnodebyname(rootNode, targetPath);

    // Target path doesn't exist.
    if (!targetNode)
    {
        return false;
    }

    // Generate drive ID if necessary.
    auto id = UNDEF;
    auto result = client.readDriveId(drivePath.c_str(), id);

    if (result == API_ENOENT)
    {
        id = client.generateDriveId();
        result = client.writeDriveId(drivePath.c_str(), id);
    }

    if (result != API_OK)
    {
        completion(result, NO_SYNC_ERROR, UNDEF);
        return false;
    }

    auto config =
        SyncConfig(LocalPath::fromAbsolutePath(sourcePath),
                    sourcePath,
                    targetNode->nodeHandle(),
                    targetNode->displaypath(),
                    0,
                    LocalPath::fromAbsolutePath(drivePath),
                    //string_vector(),
                    true,
                    SyncConfig::TYPE_BACKUP);

    EXPECT_TRUE(!config.mOriginalPathOfRemoteRootNode.empty() &&
        config.mOriginalPathOfRemoteRootNode.front() == '/')
        << "config.mOriginalPathOfRemoteRootNode: " << config.mOriginalPathOfRemoteRootNode.c_str();

    // Try and add the backup.
    return client.addsync(config, true, completion, logname) == API_OK;
}

handle StandardClient::backupAdd_mainthread(const string& drivePath,
                            const string& sourcePath,
                            const string& targetPath,
                            const string& logname)
{
    const fs::path dp = fsBasePath / fs::u8path(drivePath);
    const fs::path sp = fsBasePath / fs::u8path(sourcePath);

    fs::create_directories(dp);
    fs::create_directories(sp);

    auto result =
        thread_do<handle>(
        [&](StandardClient& client, PromiseHandleSP result)
        {
            auto completion =
                [=](error e, SyncError, handle backupId)
                {
                result->set_value(backupId);
                };

                client.backupAdd_inthread(dp.u8string(),
                                        sp.u8string(),
                                        targetPath,
                                        std::move(completion),
                                        logname);
        });

    return result.get();
}

bool StandardClient::setupSync_inthread(const string& subfoldername, const fs::path& localpath, const bool isBackup,
    std::function<void(error, SyncError, handle)> addSyncCompletion, const string& logname)
{
    if (Node* n = client.nodebyhandle(basefolderhandle))
    {
        if (Node* m = drillchildnodebyname(n, subfoldername))
        {
            out() << clientname << "Setting up sync from " << m->displaypath() << " to " << localpath;
            auto syncConfig =
                SyncConfig(LocalPath::fromAbsolutePath(localpath.u8string()),
                            localpath.u8string(),
                            NodeHandle().set6byte(m->nodehandle),
                            m->displaypath(),
                            0,
                            LocalPath(),
                            //string_vector(),
                            true,
                            isBackup ? SyncConfig::TYPE_BACKUP : SyncConfig::TYPE_TWOWAY);
            EXPECT_TRUE(!syncConfig.mOriginalPathOfRemoteRootNode.empty() &&
                        syncConfig.mOriginalPathOfRemoteRootNode.front() == '/')
                << "syncConfig.mOriginalPathOfRemoteRootNode: " << syncConfig.mOriginalPathOfRemoteRootNode.c_str();

            error e = client.addsync(syncConfig, true, addSyncCompletion, logname);
            return !e;
        }
    }
    assert(false);
    return false;
}

void StandardClient::importSyncConfigs(string configs, PromiseBoolSP result)
{
    auto completion = [result](error e) { result->set_value(!e); };
    client.importSyncConfigs(configs.c_str(), std::move(completion));
}

bool StandardClient::importSyncConfigs(string configs)
{
    auto result =
        thread_do<bool>([=](StandardClient& client, PromiseBoolSP result)
                        {
                            client.importSyncConfigs(configs, result);
                        });

    return result.get();
}

string StandardClient::exportSyncConfigs()
{
    auto result =
        thread_do<string>([](MegaClient& client, PromiseStringSP result)
                        {
                            auto configs = client.syncs.exportSyncConfigs();
                            result->set_value(configs);
                        });

    return result.get();
}

bool StandardClient::delSync_inthread(handle backupId, bool keepCache)
{
    const auto handle = syncSet(backupId).h;
    bool removed = false;

    client.syncs.removeSelectedSyncs(
        [&](SyncConfig& c, Sync*)
        {
            const bool matched = c.getRemoteNode() == handle;

            removed |= matched;

            return matched;
        }, !keepCache, !keepCache, !keepCache); // in the tests we are going to resume the syncs on session resume

    return removed;
}

bool StandardClient::recursiveConfirm(Model::ModelNode* mn, Node* n, int& descendants, const string& identifier, int depth, bool& firstreported, bool expectFail, bool skipIgnoreFile)
{
    // top level names can differ so we don't check those
    if (!mn || !n) return false;

    if (depth)
    {
        if (!CloudNameLess().equal(mn->cloudName(), n->displayname()))
        {
            out() << "Node name mismatch: " << mn->path() << " " << n->displaypath();
            return false;
        }
    }

    if (!mn->typematchesnodetype(n->type))
    {
        out() << "Node type mismatch: " << mn->path() << ":" << mn->type << " " << n->displaypath() << ":" << n->type;
        return false;
    }

    if (n->type == FILENODE)
    {
        // not comparing any file versioning (for now)
        return true;
    }

    multimap<string, Model::ModelNode*, CloudNameLess> ms;
    multimap<string, Node*, CloudNameLess> ns;
    for (auto& m : mn->kids)
    {
        if (m->fsOnly)
            continue;

        if (skipIgnoreFile && m->cloudName() == IGNORE_FILE_NAME)
            continue;

        ms.emplace(m->cloudName(), m.get());
    }
    for (auto& n2 : n->children)
    {
        if (skipIgnoreFile && n2->displayname() == IGNORE_FILE_NAME)
            continue;

        ns.emplace(n2->displayname(), n2);
    }

    int matched = 0;
    vector<string> matchedlist;
    for (auto m_iter = ms.begin(); m_iter != ms.end(); )
    {
        if (!depth && m_iter->first == DEBRISFOLDER)
        {
            m_iter = ms.erase(m_iter); // todo: add checks of the remote debris folder later
            continue;
        }

        auto er = ns.equal_range(m_iter->first);
        auto next_m = m_iter;
        ++next_m;
        bool any_equal_matched = false;
        for (auto i = er.first; i != er.second; ++i)
        {
            int rdescendants = 0;
            if (recursiveConfirm(m_iter->second, i->second, rdescendants, identifier, depth+1, firstreported, expectFail, skipIgnoreFile))
            {
                ++matched;
                matchedlist.push_back(m_iter->first);
                ns.erase(i);
                ms.erase(m_iter);
                descendants += rdescendants;
                any_equal_matched = true;
                break;
            }
        }
        if (!any_equal_matched)
        {
            break;
        }
        m_iter = next_m;
    }
    if (ns.empty() && ms.empty())
    {
        descendants += matched;
        return true;
    }
    else if (!firstreported && !expectFail)
    {
        ostringstream ostream;
        firstreported = true;
        ostream << clientname << " " << identifier << " after matching " << matched << " child nodes [";
        for (auto& ml : matchedlist) ostream << ml << " ";
        ostream << "](with " << descendants << " descendants) in " << mn->path() << ", ended up with unmatched model nodes:";
        for (auto& m : ms) ostream << " " << m.first;
        ostream << " and unmatched remote nodes:";
        for (auto& i : ns) ostream << " " << i.first;
        out() << ostream.str();
        EXPECT_TRUE(false) << ostream.str();
    };
    return false;
}

auto StandardClient::equal_range_utf8EscapingCompare(multimap<string, LocalNode*, CloudNameLess>& ns, const string& cmpValue, bool unescapeValue, bool unescapeMap, bool caseInsensitive) -> std::pair<multimap<string, LocalNode*>::iterator, multimap<string, LocalNode*>::iterator>
{
    // first iter not less than cmpValue
    auto iter1 = ns.begin();
    while (iter1 != ns.end() && compareUtf(iter1->first, unescapeMap, cmpValue, unescapeValue, caseInsensitive) < 0) ++iter1;

    // second iter greater then cmpValue
    auto iter2 = iter1;
    while (iter2 != ns.end() && compareUtf(iter2->first, unescapeMap, cmpValue, unescapeValue, caseInsensitive) <= 0) ++iter2;

    return {iter1, iter2};
}

bool StandardClient::recursiveConfirm(Model::ModelNode* mn, LocalNode* n, int& descendants, const string& identifier, int depth, bool& firstreported, bool expectFail, bool skipIgnoreFile)
{
    // top level names can differ so we don't check those
    if (!mn || !n) return false;

    if (depth)
    {
        if (0 != compareUtf(mn->fsName(), true, n->localname, true, false))
        {
            out() << "LocalNode name mismatch: " << mn->fsPath() << " " << n->localname.toPath();
            return false;
        }
    }

    if (!mn->typematchesnodetype(n->type))
    {
        out() << "LocalNode type mismatch: " << mn->fsPath() << ":" << mn->type << " " << n->localname.toPath() << ":" << n->type;
        return false;
    }

    auto localpath = n->getLocalPath().toName(*client.fsaccess);
    string n_localname = n->localname.toName(*client.fsaccess);
    if (n_localname.size() && n->parent)  // the sync root node's localname contains an absolute path, not just the leaf name.  Also the filesystem sync root folder and cloud sync root folder don't have to have the same name.
    {
        //EXPECT_EQ(n->name, n_localname);
    }
    if (localNodesMustHaveNodes)
    {
        if (n->syncedCloudNodeHandle.isUndef())
        {
            EXPECT_TRUE(!n->syncedCloudNodeHandle.isUndef()) << "expected synced non-undef handle at localnode: " << n->localnodedisplaypath();
        }
        if (!client.nodeByHandle(n->syncedCloudNodeHandle))
        {
            EXPECT_TRUE(!!client.nodeByHandle(n->syncedCloudNodeHandle)) << "expected synced handle that looks up node at localnode: " << n->localnodedisplaypath();;
        }
    }
    Node* syncedNode = client.nodeByHandle(n->syncedCloudNodeHandle);
    if (depth && syncedNode)
    {
        EXPECT_TRUE(0 == compareUtf(syncedNode->displayname(), false, n->localname, true, false)) << "Localnode's associated Node vs model node name mismatch: '" << syncedNode->displayname() << "', '" << n->localname.toPath() << "'";
    }
    if (depth && mn->parent)
    {
        EXPECT_EQ(mn->parent->type, Model::ModelNode::folder);
        EXPECT_EQ(n->parent->type, FOLDERNODE);

        string parentpath = n->parent->getLocalPath().toName(*client.fsaccess);
        EXPECT_EQ(localpath.substr(0, parentpath.size()), parentpath);
    }
    Node* parentSyncedNode = n->parent ? client.nodeByHandle(n->parent->syncedCloudNodeHandle) : nullptr;
    if (syncedNode && n->parent && parentSyncedNode)
    {
        string p = syncedNode->displaypath();
        string pp = parentSyncedNode->displaypath();
        EXPECT_EQ(p.substr(0, pp.size()), pp);
        EXPECT_EQ(parentSyncedNode, syncedNode->parent);
    }

    multimap<string, Model::ModelNode*, CloudNameLess> ms;
    multimap<string, LocalNode*, CloudNameLess> ns;
    for (auto& m : mn->kids)
    {
        if (m->fsOnly)
            continue;

        if (skipIgnoreFile && m->fsName() == IGNORE_FILE_NAME)
            continue;

        ms.emplace(m->fsName(), m.get());
    }
    for (auto& n2 : n->children)
    {
        if (skipIgnoreFile && n2.second->isIgnoreFile())
            continue;

        ns.emplace(n2.second->localname.toPath(), n2.second); // todo: should LocalNodes marked as deleted actually have been removed by now?
    }

    int matched = 0;
    vector<string> matchedlist;
    for (auto m_iter = ms.begin(); m_iter != ms.end(); )
    {
        if (!depth && m_iter->first == DEBRISFOLDER)
        {
            m_iter = ms.erase(m_iter); // todo: are there LocalNodes representing the trash?
            continue;
        }

        auto er = equal_range_utf8EscapingCompare(ns, m_iter->first, true, true, isCaseInsensitive(n->sync->mFilesystemType));
        //auto er = ns.equal_range(m_iter->first);
        auto next_m = m_iter;
        ++next_m;
        bool any_equal_matched = false;
        for (auto i = er.first; i != er.second; ++i)
        {
            int rdescendants = 0;
            if (recursiveConfirm(m_iter->second, i->second, rdescendants, identifier, depth+1, firstreported, expectFail, skipIgnoreFile))
            {
                ++matched;
                matchedlist.push_back(m_iter->first);
                ns.erase(i);
                ms.erase(m_iter);
                descendants += rdescendants;
                any_equal_matched = true;
                break;
            }
        }
        if (!any_equal_matched)
        {
            break;
        }
        m_iter = next_m;
    }
    if (ns.empty() && ms.empty())
    {
        return true;
    }
    else if (!firstreported && !expectFail)
    {
        ostringstream ostream;
        firstreported = true;
        ostream << clientname << " " << identifier << " after matching " << matched << " child nodes [";
        for (auto& ml : matchedlist) ostream << ml << " ";
        ostream << "](with " << descendants << " descendants) in " << mn->path() << ", ended up with unmatched model nodes:";
        for (auto& m : ms) ostream << " " << m.first;
        ostream << " and unmatched LocalNodes:";
        for (auto& i : ns) ostream << " " << i.first;
        out() << ostream.str();
        EXPECT_TRUE(false) << ostream.str();
    };
    return false;
}


bool StandardClient::recursiveConfirm(Model::ModelNode* mn, fs::path p, int& descendants, const string& identifier, int depth, bool ignoreDebris, bool& firstreported, bool expectFail, bool skipIgnoreFile)
{
    struct Comparator
    {
        bool operator()(const string& lhs, const string& rhs) const
        {
            return compare(lhs, rhs) < 0;
        }

        int compare(const string& lhs, const string& rhs) const
        {
            return compareUtf(lhs, true, rhs, true, false);
        }
    }; // Comparator

    static Comparator comparator;

    if (!mn) return false;

    if (depth)
    {
        if (comparator.compare(p.filename().u8string(), mn->fsName()))
        {
            out() << "filesystem name mismatch: " << mn->path() << " " << p;
            return false;
        }
    }

    nodetype_t pathtype = fs::is_directory(p) ? FOLDERNODE : fs::is_regular_file(p) ? FILENODE : TYPE_UNKNOWN;
    if (!mn->typematchesnodetype(pathtype))
    {
        out() << "Path type mismatch: " << mn->path() << ":" << mn->type << " " << p.u8string() << ":" << pathtype;
        return false;
    }

    if (pathtype == FILENODE && p.filename().u8string() != "lock")
    {
        if (localFSFilesThatMayDiffer.find(p) == localFSFilesThatMayDiffer.end())
        {
            ifstream fs(p, ios::binary);
            std::vector<char> buffer;
            buffer.resize(mn->content.size() + 1024);
            fs.read(reinterpret_cast<char *>(buffer.data()), buffer.size());
            EXPECT_EQ(size_t(fs.gcount()), mn->content.size()) << " file is not expected size " << p;
            EXPECT_TRUE(!memcmp(buffer.data(), mn->content.data(), mn->content.size())) << " file data mismatch " << p;
        }
    }

    if (pathtype != FOLDERNODE)
    {
        return true;
    }

    multimap<string, Model::ModelNode*, Comparator> ms;
    multimap<string, fs::path, Comparator> ps;

    for (auto& m : mn->kids)
    {
        if (skipIgnoreFile && m->fsName() == IGNORE_FILE_NAME)
            continue;

        ms.emplace(m->fsName(), m.get());
    }

    for (fs::directory_iterator pi(p); pi != fs::directory_iterator(); ++pi)
    {
        auto name = pi->path().filename().u8string();

        if (skipIgnoreFile && name == IGNORE_FILE_NAME)
            continue;

        ps.emplace(std::move(name), pi->path());
    }

    if (ignoreDebris && depth == 0)
    {
        ms.erase(DEBRISFOLDER);
        ps.erase(DEBRISFOLDER);
    }
    else if (depth == 1 && mn->name == DEBRISFOLDER)
    {
        ms.erase("tmp");
        ps.erase("tmp");
    }
    else if (depth == 0)
    {
        // with ignore files, most tests now involve a download somewhere which means debris/tmp is created.
        // it only matters if the content of these differs, absence or empty is effectively the same
        if (ms.find(DEBRISFOLDER) == ms.end())
        {
            auto d = mn->addkid();
            d->name = DEBRISFOLDER;
            d->type = Model::ModelNode::folder;
            ms.emplace(DEBRISFOLDER, d);
        }
        if (ps.find(DEBRISFOLDER) == ps.end())
        {
            auto pdeb = p / fs::path(DEBRISFOLDER);
            fs::create_directory(pdeb);
            ps.emplace(DEBRISFOLDER, pdeb);
        }
    }

    int matched = 0;
    vector<string> matchedlist;
    for (auto m_iter = ms.begin(); m_iter != ms.end(); )
    {
        auto er = ps.equal_range(m_iter->first);
        auto next_m = m_iter;
        ++next_m;
        bool any_equal_matched = false;
        for (auto i = er.first; i != er.second; ++i)
        {
            int rdescendants = 0;
            if (recursiveConfirm(m_iter->second, i->second, rdescendants, identifier, depth+1, ignoreDebris, firstreported, expectFail, skipIgnoreFile))
            {
                ++matched;
                matchedlist.push_back(m_iter->first);
                ps.erase(i);
                ms.erase(m_iter);
                descendants += rdescendants;
                any_equal_matched = true;
                break;
            }
        }
        if (!any_equal_matched)
        {
            break;
        }
        m_iter = next_m;
    }
    //if (ps.size() == 1 && !mn->parent && ps.begin()->first == DEBRISFOLDER)
    //{
    //    ps.clear();
    //}
    if (ps.empty() && ms.empty())
    {
        return true;
    }
    else if (!firstreported && !expectFail)
    {
        ostringstream ostream;
        firstreported = true;
        ostream << clientname << " " << identifier << " after matching " << matched << " child nodes [";
        for (auto& ml : matchedlist) ostream << ml << " ";
        ostream << "](with " << descendants << " descendants) in " << mn->path() << ", ended up with unmatched model nodes:";
        for (auto& m : ms) ostream << " " << m.first;
        ostream << " and unmatched filesystem paths:";
        for (auto& i : ps) ostream << " " << i.second.filename();
        ostream << " in " << p;
        out() << ostream.str();
        EXPECT_TRUE(false) << ostream.str();
    };
    return false;
}

Sync* StandardClient::syncByBackupId(handle backupId)
{
    return client.syncs.runningSyncByBackupIdForTests(backupId);
}

bool StandardClient::setSyncPausedByBackupId(handle id, bool pause)
{
    return client.syncs.setSyncPausedByBackupId(id, pause).get();
}

void StandardClient::enableSyncByBackupId(handle id, PromiseBoolSP result, const string& logname)
{
    client.syncs.enableSyncByBackupId(id, false, false,
        [result](error e){ result->set_value(!e); }, logname);
}

bool StandardClient::enableSyncByBackupId(handle id, const string& logname)
{
    auto result =
        thread_do<bool>([=](StandardClient& client, PromiseBoolSP result)
                        {
                            client.enableSyncByBackupId(id, result, logname);
                        });

    return result.get();
}

void StandardClient::backupIdForSyncPath(const fs::path& path, PromiseHandleSP result)
{
    auto localPath = LocalPath::fromAbsolutePath(path.u8string());
    auto id = UNDEF;

    client.syncs.forEachUnifiedSync(
        [&](UnifiedSync& us)
        {
            if (us.mConfig.mLocalPath != localPath) return;
            if (id != UNDEF) return;

            id = us.mConfig.mBackupId;
        });

    result->set_value(id);
}

handle StandardClient::backupIdForSyncPath(fs::path path)
{
    auto result =
        thread_do<handle>([=](StandardClient& client, PromiseHandleSP result)
                        {
                            client.backupIdForSyncPath(path, result);
                        });

    return result.get();
}

bool StandardClient::confirmModel_mainthread(handle id, Model::ModelNode* mRoot, Node* rRoot, bool expectFail, bool skipIgnoreFile)
{
    auto result =
        thread_do<bool>(
        [=](StandardClient& client, PromiseBoolSP result)
        {
            result->set_value(client.confirmModel(id, mRoot, rRoot, expectFail, skipIgnoreFile));
        });

    return result.get();
}

bool StandardClient::confirmModel_mainthread(handle id, Model::ModelNode* mRoot, LocalNode* lRoot, bool expectFail, bool skipIgnoreFile)
{
    auto result =
        thread_do<bool>(
        [=](StandardClient& client, PromiseBoolSP result)
        {
            result->set_value(client.confirmModel(id, mRoot, lRoot, expectFail, skipIgnoreFile));
        });

    return result.get();
}

bool StandardClient::confirmModel_mainthread(handle id, Model::ModelNode* mRoot, fs::path lRoot, bool ignoreDebris, bool expectFail, bool skipIgnoreFile)
{
    auto result =
        thread_do<bool>(
        [=](StandardClient& client, PromiseBoolSP result)
        {
            result->set_value(client.confirmModel(id, mRoot, lRoot, ignoreDebris, expectFail, skipIgnoreFile));
        });

    return result.get();
}

bool StandardClient::confirmModel(handle id, Model::ModelNode* mRoot, Node* rRoot, bool expectFail, bool skipIgnoreFile)
{
    string name = "Sync " + toHandle(id);
    int descendents = 0;
    bool reported = false;

    if (!recursiveConfirm(mRoot, rRoot, descendents, name, 0, reported, expectFail, skipIgnoreFile))
    {
        out() << clientname << " syncid " << toHandle(id) << " comparison against remote nodes failed";
        return false;
    }

    return true;
}

bool StandardClient::confirmModel(handle id, Model::ModelNode* mRoot, LocalNode* lRoot, bool expectFail, bool skipIgnoreFile)
{
    string name = "Sync " + toHandle(id);
    int descendents = 0;
    bool reported = false;

    if (!recursiveConfirm(mRoot, lRoot, descendents, name, 0, reported, expectFail, skipIgnoreFile))
    {
        out() << clientname << " syncid " << toHandle(id) << " comparison against LocalNodes failed";
        return false;
    }

    return true;
}

bool StandardClient::confirmModel(handle id, Model::ModelNode* mRoot, fs::path lRoot, bool ignoreDebris, bool expectFail, bool skipIgnoreFile)
{
    string name = "Sync " + toHandle(id);
    int descendents = 0;
    bool reported = false;

    if (!recursiveConfirm(mRoot, lRoot, descendents, name, 0, ignoreDebris, reported, expectFail, skipIgnoreFile))
    {
        out() << clientname << " syncid " << toHandle(id) << " comparison against local filesystem failed";
        return false;
    }

    return true;
}

bool StandardClient::confirmModel(handle backupId, Model::ModelNode* mnode, const int confirm, const bool ignoreDebris, bool expectFail, bool skipIgnoreFile)
{
    SyncInfo si;

    if (!syncSet(backupId, si))
    {
        out() << clientname << " backupId " << toHandle(backupId) << " not found ";
        return false;
    }

    // compare model against nodes representing remote state
    if ((confirm & CONFIRM_REMOTE) && !confirmModel(backupId, mnode, client.nodeByHandle(si.h), expectFail, skipIgnoreFile))
    {
        return false;
    }

    // Get our hands on the sync.
    auto* sync = syncByBackupId(backupId);

    // compare model against LocalNodes
    if (sync)
    {
        if ((confirm & CONFIRM_LOCALNODE) && !confirmModel(backupId, mnode, sync->localroot.get(), expectFail, skipIgnoreFile))
        {
            return false;
        }
    }

    // compare model against local filesystem
    if ((confirm & CONFIRM_LOCALFS) && !confirmModel(backupId, mnode, si.localpath, ignoreDebris, expectFail, skipIgnoreFile))
    {
        return false;
    }

    // Does this sync have a state cache?
    if (!sync || sync->statecachename().empty())
        return true;

    StateCacheValidator validator;

    // Try and load the state cache.
    EXPECT_TRUE(validator.load(client, sync->statecachename()))
        << "Sync "
        << toHandle(backupId)
        << ": Unable to load state cache: "
        << sync->statecachename();

    // Does the state cache accurately reflect the LNT in memory?
    EXPECT_TRUE(validator.compare(*sync->localroot))
        << "Sync "
        << toHandle(backupId)
        << ": State cache mismatch.";

    return true;
}

void StandardClient::prelogin_result(int, string*, string* salt, error e)
{
    out() << clientname << " Prelogin: " << e;
    if (!e)
    {
        this->salt = *salt;
    }
    resultproc.processresult(PRELOGIN, e, UNDEF);
}

void StandardClient::login_result(error e)
{
    out() << clientname << " Login: " << e;
    resultproc.processresult(LOGIN, e, UNDEF);
}

void StandardClient::fetchnodes_result(const Error& e)
{
    out() << clientname << " Fetchnodes: " << e;
    resultproc.processresult(FETCHNODES, e, UNDEF);
}

bool StandardClient::setattr(Node* node, attr_map&& updates)
{
    auto result =
        thread_do<bool>(
        [=](StandardClient& client, PromiseBoolSP result) mutable
        {
            client.setattr(node, std::move(updates), result);
        });

    return result.get();
}

void StandardClient::setattr(Node* node, attr_map&& updates, PromiseBoolSP result)
{
    resultproc.prepresult(COMPLETION,
                            ++next_request_tag,
                            [=]()
                            {
                                client.setattr(node, attr_map(updates),
                                    [result](NodeHandle, error e) { result->set_value(!e); });
                            }, nullptr);
}

bool StandardClient::rename(const string& path, const string& newName)
{
    // Locate the node corresponding to the specified path.
    auto* node = drillchildnodebyname(gettestbasenode(), path);

    // Can't rename a node that doesn't exist.
    if (!node)
        return false;

    // Rename the node.
    return setattr(node, attr_map('n', newName));
}

void StandardClient::unlink_result(handle h, error e)
{
    resultproc.processresult(UNLINK, e, h);
}

void StandardClient::putnodes_result(const Error& e, targettype_t tt, vector<NewNode>& nn, bool targetOverride)
{
    resultproc.processresult(PUTNODES, e, client.restag);
}

void StandardClient::catchup_result()
{
    resultproc.processresult(CATCHUP, error(API_OK));
}

void StandardClient::disableSync(handle id, SyncError error, bool enabled, PromiseBoolSP result)
{
    client.syncs.disableSelectedSyncs(
        [id](SyncConfig& config, Sync*)
        {
            return config.mBackupId == id;
        },
        false,
        error,
        enabled,
        [result](size_t nDisabled){
            result->set_value(!!nDisabled);
        });
}

bool StandardClient::disableSync(handle id, SyncError error, bool enabled)
{
    auto result =
        thread_do<bool>([=](StandardClient& client, PromiseBoolSP result)
                        {
                            client.disableSync(id, error, enabled, result);
                        });

    return result.get();
}


void StandardClient::deleteremote(string path, bool fromroot, PromiseBoolSP pb)
{
    if (fromroot && !path.empty() && path[0] == '/') path.erase(0, 1);
    if (Node* n = drillchildnodebyname(fromroot ? getcloudrootnode() : gettestbasenode(), path))
    {
        auto completion = [pb](NodeHandle, Error e) {
            pb->set_value(!e);
        };

        resultproc.prepresult(COMPLETION, ++next_request_tag,
            [&](){ client.unlink(n, false, 0, std::move(completion)); },
            nullptr);
    }
    else
    {
        pb->set_value(false);
    }
}

bool StandardClient::deleteremote(string path, bool fromroot)
{
    return withWait<bool>([&](PromiseBoolSP result) {
        deleteremote(path, fromroot, std::move(result));
    });
}

bool StandardClient::deleteremote(Node* node)
{
    return withWait<bool>([=](PromiseBoolSP result) {
        deleteremote(node, std::move(result));
    });
}

void StandardClient::deleteremote(Node* node, PromiseBoolSP result)
{
    deleteremotenodes({node}, std::move(result));
}

bool StandardClient::deleteremotedebris()
{
    return withWait<bool>([&](PromiseBoolSP result) {
        deleteremotedebris(result);
    });
}

void StandardClient::deleteremotedebris(PromiseBoolSP result)
{
    if (auto* debris = getsyncdebrisnode())
    {
        deleteremotenodes({debris}, std::move(result));
    }
    else
    {
        result->set_value(true);
    }
}

bool StandardClient::deleteremotenode(Node* node)
{
    return withWait<bool>([&](PromiseBoolSP result) {
        deleteremotenodes({node}, std::move(result));
    });
}

void StandardClient::deleteremotenodes(vector<Node*> ns, PromiseBoolSP pb)
{
    if (ns.empty())
    {
        pb->set_value(true);
    }
    else
    {
        for (size_t i = ns.size(); i--; )
        {
            auto completion = [i, pb](NodeHandle, Error e) {
                if (!i) pb->set_value(!e);
            };

            resultproc.prepresult(COMPLETION, ++next_request_tag,
                [&](){ client.unlink(ns[i], false, 0, std::move(completion)); },
                nullptr);
        }
    }
}

bool StandardClient::movenode(string path, string newParentPath, string newName)
{
    auto promise = makeSharedPromise<bool>();
    auto future = promise->get_future();

    movenode(std::move(path),
                std::move(newName),
                std::move(newParentPath),
                std::move(promise));

    auto status = future.wait_for(DEFAULTWAIT);

    if (status != future_status::ready)
    {
        LOG_warn << "Timed out waiting for movenode";
        return false;
    }

    return future.get();
}

void StandardClient::movenode(string path, string newname, string newparentpath, PromiseBoolSP pb)
{
    Node* n = drillchildnodebyname(gettestbasenode(), path);
    Node* p = drillchildnodebyname(gettestbasenode(), newparentpath);
    if (n && p)
    {
        resultproc.prepresult(COMPLETION, ++next_request_tag,
            [pb, n, newname, p, this]()
            {
                const auto* name = newname.empty() ? nullptr : newname.c_str();

                client.rename(n, p, SYNCDEL_NONE, NodeHandle(), name,
                    [pb](NodeHandle h, Error e) { pb->set_value(!e); });
            },
            nullptr);
        return;
    }
    out() << "node or new parent not found";
    pb->set_value(false);
}

void StandardClient::movenode(handle h1, handle h2, PromiseBoolSP pb)
{
    Node* n = client.nodebyhandle(h1);
    Node* p = client.nodebyhandle(h2);
    if (n && p)
    {
        resultproc.prepresult(COMPLETION, ++next_request_tag,
            [pb, n, p, this]()
            {
                client.rename(n, p, SYNCDEL_NONE, NodeHandle(), nullptr,
                    [pb](NodeHandle h, Error e) { pb->set_value(!e); });
            },
            nullptr);
        return;
    }
    out() << "node or new parent not found by handle";
    pb->set_value(false);
}

void StandardClient::movenodetotrash(string path, PromiseBoolSP pb)
{
    Node* n = drillchildnodebyname(gettestbasenode(), path);
    Node* p = getcloudrubbishnode();
    if (n && p && n->parent)
    {
        resultproc.prepresult(COMPLETION, ++next_request_tag,
            [pb, n, p, this]()
            {
                client.rename(n, p, SYNCDEL_NONE, NodeHandle(), nullptr,
                    [pb](NodeHandle h, Error e) { pb->set_value(!e); });
            },
            nullptr);
        return;
    }
    out() << "node or rubbish or node parent not found";
    pb->set_value(false);
}

void StandardClient::exportnode(Node* n, int del, m_time_t expiry, bool writable, promise<Error>& pb)
{
    resultproc.prepresult(COMPLETION, ++next_request_tag,
        [&](){
            error e = client.exportnode(n, del, expiry, writable, client.reqtag, [&](Error e, handle, handle){ pb.set_value(e); });
            if (e)
            {
                pb.set_value(e);
            }
        }, nullptr);  // no need to match callbacks with requests when we use completion functions
}

void StandardClient::getpubliclink(Node* n, int del, m_time_t expiry, bool writable, promise<Error>& pb)
{
    resultproc.prepresult(COMPLETION, ++next_request_tag,
        [&](){ client.requestPublicLink(n, del, expiry, writable, client.reqtag, [&](Error e, handle, handle){ pb.set_value(e); }); },
        nullptr);
}


void StandardClient::waitonsyncs(chrono::seconds d)
{
    auto start = chrono::steady_clock::now();
    for (;;)
    {
        bool any_add_del = false;;

        thread_do<bool>([&any_add_del, this](StandardClient& mc, PromiseBoolSP pb)
        {
            mc.client.syncs.forEachRunningSync(false,
                [&](Sync* s)
                {
                    if (s->active() &&
                        (s->localroot->scanRequired()
                            || s->localroot->mightHaveMoves()
                            || s->localroot->syncRequired()))
                    {
                        any_add_del = true;
                    }
                });

            if (!client.transfers[GET].empty() || !client.transfers[PUT].empty())
            {
                any_add_del = true;
            }
            pb->set_value(true);
        }).get();

        if (any_add_del || debugging)
        {
            start = chrono::steady_clock::now();
        }

        if (((chrono::steady_clock::now() - start) > d) && ((chrono::steady_clock::now() - lastcb) > d))
        {
            break;
        }
        WaitMillisec(500);
    }

}

bool StandardClient::conflictsDetected(list<NameConflict>& conflicts)
{
    PromiseBoolSP pb(new promise<bool>());

    bool result = false;

    client.syncs.syncRun([&](){
        result = client.syncs.conflictsDetected(conflicts);
        pb->set_value(true);
    });

    pb->get_future().get();

    return result;
}

bool StandardClient::login_reset(bool noCache)
{
    return login_reset("MEGA_EMAIL", "MEGA_PWD", noCache);
}

bool StandardClient::login_reset(const string& user, const string& pw, bool noCache)
{
    future<bool> p1;
    p1 = thread_do<bool>([=](StandardClient& sc, PromiseBoolSP pb) { sc.preloginFromEnv(user, pb); });
    if (!waitonresults(&p1))
    {
        out() << "preloginFromEnv failed";
        return false;
    }
    p1 = thread_do<bool>([=](StandardClient& sc, PromiseBoolSP pb) { sc.loginFromEnv(user, pw, pb); });
    if (!waitonresults(&p1))
    {
        out() << "loginFromEnv failed";
        return false;
    }
    p1 = thread_do<bool>([=](StandardClient& sc, PromiseBoolSP pb) { sc.fetchnodes(noCache, pb); });
    if (!waitonresults(&p1)) {
        out() << "fetchnodes failed";
        return false;
    }
    p1 = thread_do<bool>([](StandardClient& sc, PromiseBoolSP pb) { sc.deleteTestBaseFolder(true, pb); });  // todo: do we need to wait for server response now
    if (!waitonresults(&p1)) {
        out() << "deleteTestBaseFolder failed";
        return false;
    }
    p1 = thread_do<bool>([](StandardClient& sc, PromiseBoolSP pb) { sc.ensureTestBaseFolder(true, pb); });
    if (!waitonresults(&p1)) {
        out() << "ensureTestBaseFolder failed";
        return false;
    }
    return true;
}

bool StandardClient::login_reset_makeremotenodes(const string& prefix, int depth, int fanout, bool noCache)
{
    return login_reset_makeremotenodes("MEGA_EMAIL", "MEGA_PWD", prefix, depth, fanout, noCache);
}

bool StandardClient::login_reset_makeremotenodes(const string& user, const string& pw, const string& prefix, int depth, int fanout, bool noCache)
{
    if (!login_reset(user, pw, noCache))
    {
        out() << "login_reset failed";
        return false;
    }
    future<bool> p1 = thread_do<bool>([=](StandardClient& sc, PromiseBoolSP pb) { sc.makeCloudSubdirs(prefix, depth, fanout, pb); });
    if (!waitonresults(&p1))
    {
        out() << "makeCloudSubdirs failed";
        return false;
    }
    return true;
}

void StandardClient::ensureSyncUserAttributes(PromiseBoolSP result)
{
    auto completion = [result](Error e) { result->set_value(!e); };
    client.ensureSyncUserAttributes(std::move(completion));
}

bool StandardClient::ensureSyncUserAttributes()
{
    auto result =
        thread_do<bool>([](StandardClient& client, PromiseBoolSP result)
                        {
                            client.ensureSyncUserAttributes(result);
                        });

    return result.get();
}

void StandardClient::copySyncConfig(SyncConfig config, PromiseHandleSP result)
{
    auto completion =
        [result](handle id, error e)
        {
            result->set_value(e ? UNDEF : id);
        };

    client.copySyncConfig(config, std::move(completion));
}

handle StandardClient::copySyncConfig(const SyncConfig& config)
{
    auto result =
        thread_do<handle>([=](StandardClient& client, PromiseHandleSP result)
                        {
                            client.copySyncConfig(config, result);
                        });

    return result.get();
}

bool StandardClient::login(const string& user, const string& pw)
{
    future<bool> p;
    p = thread_do<bool>([=](StandardClient& sc, PromiseBoolSP pb) { sc.preloginFromEnv(user, pb); });
    if (!waitonresults(&p)) return false;
    p = thread_do<bool>([=](StandardClient& sc, PromiseBoolSP pb) { sc.loginFromEnv(user, pw, pb); });
    return waitonresults(&p);
}

bool StandardClient::login_fetchnodes(const string& user, const string& pw, bool makeBaseFolder, bool noCache)
{
    future<bool> p2;
    p2 = thread_do<bool>([=](StandardClient& sc, PromiseBoolSP pb) { sc.preloginFromEnv(user, pb); });
    if (!waitonresults(&p2)) return false;
    p2 = thread_do<bool>([=](StandardClient& sc, PromiseBoolSP pb) { sc.loginFromEnv(user, pw, pb); });
    if (!waitonresults(&p2)) return false;
    p2 = thread_do<bool>([=](StandardClient& sc, PromiseBoolSP pb) { sc.fetchnodes(noCache, pb); });
    if (!waitonresults(&p2)) return false;
    p2 = thread_do<bool>([makeBaseFolder](StandardClient& sc, PromiseBoolSP pb) { sc.ensureTestBaseFolder(makeBaseFolder, pb); });
    if (!waitonresults(&p2)) return false;
    return true;
}

bool StandardClient::login_fetchnodes(const string& session)
{
    future<bool> p2;
    p2 = thread_do<bool>([=](StandardClient& sc, PromiseBoolSP pb) { sc.loginFromSession(session, pb); });
    if (!waitonresults(&p2)) return false;
    p2 = thread_do<bool>([](StandardClient& sc, PromiseBoolSP pb) { sc.fetchnodes(false, pb); });
    if (!waitonresults(&p2)) return false;
    p2 = thread_do<bool>([](StandardClient& sc, PromiseBoolSP pb) { sc.ensureTestBaseFolder(false, pb); });
    if (!waitonresults(&p2)) return false;
    return true;
}

//bool setupSync_mainthread(const std::string& localsyncrootfolder, const std::string& remotesyncrootfolder, handle syncid)
//{
//    //SyncConfig config{(fsBasePath / fs::u8path(localsyncrootfolder)).u8string(), drillchildnodebyname(gettestbasenode(), remotesyncrootfolder)->nodehandle, 0};
//    return setupSync_mainthread(localsyncrootfolder, remotesyncrootfolder, syncid);
//}

handle StandardClient::setupSync_mainthread(const std::string& localsyncrootfolder, const std::string& remotesyncrootfolder, bool isBackup, bool uploadIgnoreFirst)
{
    fs::path syncdir = fsBasePath / fs::u8path(localsyncrootfolder);
    fs::create_directory(syncdir);

    // put a default .megaignore in the cloud, in case we set up other syncs to this folder also (avoiding duplicates create during setup races)
    ofstream f(fsBasePath / ".megaignore");  // better not change the name or it upsets AnomalyReporter due to being outside the sync
    f.close();

    if (uploadIgnoreFirst)
    {
        EXPECT_TRUE(uploadFile(fsBasePath / ".megaignore", ".megaignore", "/mega_test_sync/" + remotesyncrootfolder));
    }
    else
    {
        CatchupClients(this);
    }

    auto fb = thread_do<handle>([=](StandardClient& mc, PromiseHandleSP pb)
        {
            mc.setupSync_inthread(remotesyncrootfolder, syncdir, isBackup,
                [pb](error e, SyncError, handle backupId)
                {
                    pb->set_value(backupId);
                }, localsyncrootfolder + " ");
        });
    return fb.get();
}

bool StandardClient::delSync_mainthread(handle backupId, bool keepCache)
{
    future<bool> fb = thread_do<bool>([=](StandardClient& mc, PromiseBoolSP pb) { pb->set_value(mc.delSync_inthread(backupId, keepCache)); });
    return fb.get();
}

bool StandardClient::confirmModel_mainthread(Model::ModelNode* mnode, handle backupId, bool ignoreDebris, int confirm, bool expectFail, bool skipIgnoreFile)
{
    return thread_do<bool>([=](StandardClient& sc, PromiseBoolSP pb) {
        pb->set_value(sc.confirmModel(backupId, mnode, confirm, ignoreDebris, expectFail, skipIgnoreFile));
    }).get();
}

bool StandardClient::match(handle id, const Model::ModelNode* source)
{
    if (!source) return false;

    auto result = thread_do<bool>([=](StandardClient& client, PromiseBoolSP result) {
        client.match(id, source, std::move(result));
    });

    return result.get();
}

void StandardClient::match(handle id, const Model::ModelNode* source, PromiseBoolSP result)
{
    SyncInfo info;

    if (!syncSet(id, info))
    {
        result->set_value(false);
        return;
    }

    const auto* destination = client.nodeByHandle(info.h);
    result->set_value(destination && match(*destination, *source));
}

bool StandardClient::waitFor(std::function<bool(StandardClient&)>&& predicate, const std::chrono::seconds &timeout)
{
    auto total = std::chrono::milliseconds(0);
    auto sleepIncrement = std::chrono::milliseconds(500);

    out() << "Waiting for predicate to match...";

    do
    {
        if (predicate(*this))
        {
            out() << "Predicate has matched!";

            return true;
        }

        std::this_thread::sleep_for(sleepIncrement);
        total += sleepIncrement;
    }
    while (total < timeout);

    out() << "Timed out waiting for predicate to match.";

    return false;
}

bool StandardClient::match(const Node& destination, const Model::ModelNode& source) const
{
    list<pair<const Node*, decltype(&source)>> pending;

    pending.emplace_back(&destination, &source);

    for ( ; !pending.empty(); pending.pop_front())
    {
        const auto& dn = *pending.front().first;
        const auto& sn = *pending.front().second;

        // Nodes must have matching types.
        if (!sn.typematchesnodetype(dn.type)) return false;

        // Files require no further processing.
        if (dn.type == FILENODE) continue;

        map<string, decltype(&dn), CloudNameLess> dc;
        map<string, decltype(&sn), CloudNameLess> sc;

        // Index children for pairing.
        for (const auto* child : dn.children)
        {
            auto result = dc.emplace(child->displayname(), child);

            // For simplicity, duplicates consistute a match failure.
            if (!result.second) return false;
        }

        for (const auto& child : sn.kids)
        {
            auto result = sc.emplace(child->cloudName(), child.get());
            if (!result.second) return false;
        }

        // Pair children.
        for (const auto& s : sc)
        {
            // Skip the debris folder if it appears in the root.
            if (&sn == &source)
            {
                if (CloudNameLess::equal(s.first, DEBRISFOLDER))
                {
                    continue;
                }
            }

            // Does this node have a pair in the destination?
            auto d = dc.find(s.first);

            // If not then there can be no match.
            if (d == dc.end()) return false;

            // Queue pair for more detailed matching.
            pending.emplace_back(d->second, s.second);

            // Consider the destination node paired.
            dc.erase(d);
        }

        // Can't have a match if we couldn't pair all destination nodes.
        if (!dc.empty()) return false;
    }

    return true;
}

bool StandardClient::backupOpenDrive(const fs::path& drivePath)
{
    auto localDrivePath = LocalPath::fromAbsolutePath(drivePath.u8string());

    error e = API_OK;
    client.syncs.syncRun([&]() {
        e = client.syncs.backupOpenDrive(localDrivePath);
    });

    return e == API_OK;
}

void StandardClient::backupOpenDrive(const fs::path& drivePath, PromiseBoolSP result)
{
    auto localDrivePath = LocalPath::fromAbsolutePath(drivePath.u8string());

    client.syncs.queueSync([=]() {
            error e = client.syncs.backupOpenDrive(localDrivePath);
            result->set_value(e == API_OK);
        });
}

void StandardClient::wouldBeEscapedOnDownload(fs::path root, string remoteName, PromiseBoolSP result)
{
    auto fsAccess = client.fsaccess;
    auto localRoot = LocalPath::fromAbsolutePath(root.u8string());
    auto type = fsAccess->getlocalfstype(localRoot);
    auto localName = LocalPath::fromRelativeName(remoteName, *fsAccess, type);

    result->set_value(localName.toPath() != remoteName);
}

<<<<<<< HEAD
        return result.get();
    }

    bool triggerFullScan(handle backupID)
    {
        return client.syncs.triggerFullScan(backupID).get();
    }
};
=======
bool StandardClient::wouldBeEscapedOnDownload(fs::path root, string remoteName)
{
    auto result =
        thread_do<bool>(
        [=](StandardClient& client, PromiseBoolSP result)
        {
            client.wouldBeEscapedOnDownload(root, remoteName, result);
        });

    return result.get();
}
>>>>>>> 5c1fab1e

using SyncWaitPredicate = std::function<bool(StandardClient&)>;

// Useful predicates.
SyncWaitPredicate SyncDisabled(handle id)
{
    return [id](StandardClient& client) {
        return client.syncByBackupId(id) == nullptr;
    };
}

SyncWaitPredicate SyncMonitoring(handle id)
{
    return [id](StandardClient& client) {
        const auto* sync = client.syncByBackupId(id);
        return sync && sync->isBackupMonitoring();
    };
}

SyncWaitPredicate SyncStallState(bool state)
{
    return [state](StandardClient& client) {
        return client.mStallDetected == state;
    };
}

struct SyncWaitResult
{
    bool syncStalled = false;
    SyncStallInfo stall;
};

bool noSyncStalled(vector<SyncWaitResult>& v)
{
    for (auto& e : v)
    {
        if (e.syncStalled) return false;
    }
    return true;
}

vector<SyncWaitResult> waitonsyncs(std::function<bool(int64_t millisecNoActivity, int64_t millisecNoSyncing)> endCondition, StandardClient* c1 = nullptr, StandardClient* c2 = nullptr, StandardClient* c3 = nullptr, StandardClient* c4 = nullptr)
{


    auto totalTimeoutStart = chrono::steady_clock::now();
    auto startNoActivity = chrono::steady_clock::now();
    auto startNoSyncing = chrono::steady_clock::now();

    vector<StandardClient*> v{ c1, c2, c3, c4 };
    vector<SyncWaitResult> result{SyncWaitResult(), SyncWaitResult(), SyncWaitResult(), SyncWaitResult()};

    for (;;)
    {
        bool any_activity = false;
        bool any_still_syncing = false;
        bool any_running_at_all = false;

        for (size_t i = v.size(); i--; ) if (v[i])
        {
            v[i]->thread_do<bool>([&](StandardClient& mc, PromiseBoolSP pb)
                {
                    result[i].syncStalled = mc.client.syncs.syncStallDetected(result[i].stall);

                    if (!result[i].syncStalled)
                    {
                        mc.client.syncs.forEachRunningSync(false,
                          [&](Sync* s)
                          {
                              any_running_at_all = true;

                              if (s->active() &&
                                  (s->localroot->scanRequired()
                                      || s->localroot->mightHaveMoves()
                                      || s->localroot->syncRequired()))
                              {
                                  any_activity = true;
                              }

                          });

                        if (!(mc.client.transferlist.transfers[GET].empty() && mc.client.transferlist.transfers[PUT].empty()))
                        {
                            any_activity = true;
                        }
                        if (mc.client.syncs.syncBusyState)
                        {
                            any_still_syncing = true;
                        }
                        if (mc.client.reqs.cmdsInflight())
                        {
                            // helps with waiting for 500s to pass
                            any_activity = true;
                        }
                    }

                    pb->set_value(true);
                }).get();
        }

        if (!any_running_at_all)
        {
            LOG_debug << " waitonsyncs finished since no non-stalled clients have any running syncs";
            return result;
        }

        if (any_activity || StandardClient::debugging)
        {
            startNoActivity = chrono::steady_clock::now();
        }
        if (any_still_syncing || StandardClient::debugging)
        {
            startNoSyncing = chrono::steady_clock::now();
        }

        auto minNoActivityTime = std::chrono::milliseconds(6 * 60 * 1000);
        auto minNoSyncingTime = std::chrono::milliseconds(6 * 60 * 1000);
        for (auto vn : v) if (vn)
        {
            auto t1 = chrono::duration_cast<chrono::milliseconds>(chrono::steady_clock::now() - startNoActivity);
            auto t2 = chrono::duration_cast<chrono::milliseconds>(chrono::steady_clock::now() - vn->lastcb);
            if (t1 < minNoActivityTime) minNoActivityTime = t1;
            if (t2 < minNoActivityTime) minNoActivityTime = t2;

            auto t3 = chrono::duration_cast<chrono::milliseconds>(chrono::steady_clock::now() - startNoSyncing);
            if (t3 < minNoSyncingTime) minNoSyncingTime = t3;
        }
        if (endCondition(minNoActivityTime.count(), minNoSyncingTime.count()))
        {
            return result;
        }

        WaitMillisec(400);

        if ((chrono::steady_clock::now() - totalTimeoutStart) > std::chrono::minutes(1))
        {
            out() << "Waiting for syncing to stop timed out at 5 minutes";
            return result;
        }
    }
}

vector<SyncWaitResult> waitonsyncs(chrono::seconds d = std::chrono::seconds(4), StandardClient* c1 = nullptr, StandardClient* c2 = nullptr, StandardClient* c3 = nullptr, StandardClient* c4 = nullptr)
{
    auto endCondition = [d](int64_t millisecNoActivity, int64_t millisecNoSyncing) {
        return std::chrono::duration_cast<chrono::milliseconds>(d).count() < millisecNoActivity
            && std::chrono::duration_cast<chrono::milliseconds>(d).count() < millisecNoSyncing;
    };

    return waitonsyncs(endCondition, c1, c2, c3, c4);
}





mutex StandardClient::om;
bool StandardClient::debugging = false;



//std::atomic<int> fileSizeCount = 20;

bool createNameFile(const fs::path &p, const string &filename)
{
    return createFile(p / fs::u8path(filename), filename.data(), filename.size());
}

bool createDataFileWithTimestamp(const fs::path &path,
                             const std::string &data,
                             const fs::file_time_type &timestamp)
{
    const bool result = createDataFile(path, data);

    if (result)
    {
        fs::last_write_time(path, timestamp);
    }

    return result;
}

bool buildLocalFolders(fs::path targetfolder, const string& prefix, int n, int recurselevel, int filesperfolder)
{
    if (suppressfiles) filesperfolder = 0;

    fs::path p = targetfolder / fs::u8path(prefix);
    if (!fs::create_directory(p))
        return false;

    for (int i = 0; i < filesperfolder; ++i)
    {
        string filename = "file" + to_string(i) + "_" + prefix;
        createNameFile(p, filename);
        //int thisSize = (++fileSizeCount)/2;
        //for (int j = 0; j < thisSize; ++j) fs << ('0' + j % 10);
    }

    if (recurselevel > 0)
    {
        for (int i = 0; i < n; ++i)
        {
            if (!buildLocalFolders(p, prefix + "_" + to_string(i), n, recurselevel - 1, filesperfolder))
                return false;
        }
    }

    return true;
}

void renameLocalFolders(fs::path targetfolder, const string& newprefix)
{
    std::list<fs::path> toRename;
    for (fs::directory_iterator i(targetfolder); i != fs::directory_iterator(); ++i)
    {
        if (fs::is_directory(i->path()))
        {
            renameLocalFolders(i->path(), newprefix);
        }
        toRename.push_back(i->path());
    }

    for (auto p : toRename)
    {
        auto newpath = p.parent_path() / (newprefix + p.filename().u8string());
        fs::rename(p, newpath);
    }
}


#ifdef __linux__
bool createSpecialFiles(fs::path targetfolder, const string& prefix, int n = 1)
{
    fs::path p = targetfolder;
    for (int i = 0; i < n; ++i)
    {
        string filename = "file" + to_string(i) + "_" + prefix;
        fs::path fp = p / fs::u8path(filename);

        int fdtmp = openat(AT_FDCWD, p.c_str(), O_RDWR|O_CLOEXEC|O_TMPFILE, 0600);
        write(fdtmp, filename.data(), filename.size());

        stringstream fdproc;
        fdproc << "/proc/self/fd/";
        fdproc << fdtmp;

        int r = linkat(AT_FDCWD, fdproc.str().c_str() , AT_FDCWD, fp.c_str(), AT_SYMLINK_FOLLOW);
        if (r)
        {
            cerr << " errno =" << errno;
            return false;
        }
        close(fdtmp);
    }
    return true;
}
#endif

class SyncFingerprintCollision
  : public ::testing::Test
{
public:
    SyncFingerprintCollision()
      : client0()
      , client1()
      , model0()
      , model1()
      , arbitraryFileLength(16384)
    {
        const fs::path root = makeNewTestRoot();

        client0 = ::mega::make_unique<StandardClient>(root, "c0");
        client1 = ::mega::make_unique<StandardClient>(root, "c1");

        client0->logcb = true;
        client1->logcb = true;
    }

    ~SyncFingerprintCollision()
    {
    }

    void SetUp() override
    {
        SimpleLogger::setLogLevel(logMax);

        ASSERT_TRUE(client0->login_reset_makeremotenodes("MEGA_EMAIL", "MEGA_PWD", "d", 1, 2));
        ASSERT_TRUE(client1->login_fetchnodes("MEGA_EMAIL", "MEGA_PWD"));
        ASSERT_EQ(client0->basefolderhandle, client1->basefolderhandle);

        model0.root->addkid(model0.buildModelSubdirs("d", 2, 1, 0));
        model1.root->addkid(model1.buildModelSubdirs("d", 2, 1, 0));

        startSyncs();
        waitOnSyncs();
        confirmModels();
    }

    void addModelFile(Model &model,
                      const std::string &directory,
                      const std::string &file,
                      const std::string &content)
    {
        auto *node = model.findnode(directory);
        ASSERT_NE(node, nullptr);

        node->addkid(model.makeModelSubfile(file, content));
    }

    void confirmModel(StandardClient &client, Model &model, handle backupId)
    {
        ASSERT_TRUE(client.confirmModel_mainthread(model.findnode("d"), backupId));
    }

    void confirmModels()
    {
        confirmModel(*client0, model0, backupId0);
        confirmModel(*client1, model1, backupId1);
    }

    const fs::path localRoot0() const
    {
        return client0->syncSet(backupId0).localpath;
    }

    const fs::path localRoot1() const
    {
        return client1->syncSet(backupId1).localpath;
    }

    void startSyncs()
    {
        backupId0 = client0->setupSync_mainthread("s0", "d", false, true);
        ASSERT_NE(backupId0, UNDEF);
        backupId1 = client1->setupSync_mainthread("s1", "d", false, false);
        ASSERT_NE(backupId1, UNDEF);
    }

    void waitOnSyncs()
    {
        waitonsyncs(chrono::seconds(4), client0.get(), client1.get());
    }

    handle backupId0 = UNDEF;
    handle backupId1 = UNDEF;

    std::unique_ptr<StandardClient> client0;
    std::unique_ptr<StandardClient> client1;
    Model model0;
    Model model1;
    const std::size_t arbitraryFileLength;
}; /* SyncFingerprintCollision */

// todo: re-enable
TEST_F(SyncFingerprintCollision, DISABLED_DifferentMacSameName)
{
    auto data0 = randomData(arbitraryFileLength);
    auto data1 = data0;
    const auto path0 = localRoot0() / "d_0" / "a";
    const auto path1 = localRoot0() / "d_1" / "a";

    // Alter MAC but leave fingerprint untouched.
    data1[0x41] = static_cast<uint8_t>(~data1[0x41]);

    ASSERT_TRUE(createDataFile(path0, data0));
    client0->triggerFullScan(backupId0);
    waitOnSyncs();

    auto result0 =
      client0->thread_do<bool>([&](StandardClient &sc, PromiseBoolSP p)
                         {
                             p->set_value(
                                 createDataFileWithTimestamp(
                                 path1,
                                 data1,
                                 fs::last_write_time(path0)));

                             client0->triggerFullScan(backupId0);
                         });

    ASSERT_TRUE(waitonresults(&result0));
    waitOnSyncs();

    addModelFile(model0, "d/d_0", "a", data0);
    addModelFile(model0, "d/d_1", "a", data1);
    addModelFile(model1, "d/d_0", "a", data0);
    addModelFile(model1, "d/d_1", "a", data0);
    model1.ensureLocalDebrisTmpLock("d");

    confirmModels();
}

TEST_F(SyncFingerprintCollision, DifferentMacDifferentName)
{
    auto data0 = randomData(arbitraryFileLength);
    auto data1 = data0;
    const auto path0 = localRoot0() / "d_0" / "a";
    const auto path1 = localRoot0() / "d_0" / "b";

    data1[0x41] = static_cast<uint8_t>(~data1[0x41]);

    ASSERT_TRUE(createDataFile(path0, data0));
    client0->triggerFullScan(backupId0);
    waitOnSyncs();

    auto result0 =
      client0->thread_do<bool>([&](StandardClient &sc, PromiseBoolSP p)
                         {
                             p->set_value(
                                 createDataFileWithTimestamp(
                                 path1,
                                 data1,
                                 fs::last_write_time(path0)));

                             client0->triggerFullScan(backupId0);
                         });

    ASSERT_TRUE(waitonresults(&result0));
    waitOnSyncs();

    addModelFile(model0, "d/d_0", "a", data0);
    addModelFile(model0, "d/d_0", "b", data1);
    addModelFile(model1, "d/d_0", "a", data0);
    addModelFile(model1, "d/d_0", "b", data1);
    model1.ensureLocalDebrisTmpLock("d");

    confirmModels();
}

TEST_F(SyncFingerprintCollision, SameMacDifferentName)
{
    auto data0 = randomData(arbitraryFileLength);
    const auto path0 = localRoot0() / "d_0" / "a";
    const auto path1 = localRoot0() / "d_0" / "b";

    ASSERT_TRUE(createDataFile(path0, data0));
    client0->triggerFullScan(backupId0);
    waitOnSyncs();

    auto result0 =
      client0->thread_do<bool>([&](StandardClient &sc, PromiseBoolSP p)
                         {
                            p->set_value(
                                 createDataFileWithTimestamp(
                                 path1,
                                 data0,
                                 fs::last_write_time(path0)));

                            client0->triggerFullScan(backupId0);
                         });

    ASSERT_TRUE(waitonresults(&result0));
    waitOnSyncs();

    addModelFile(model0, "d/d_0", "a", data0);
    addModelFile(model0, "d/d_0", "b", data0);
    addModelFile(model1, "d/d_0", "a", data0);
    addModelFile(model1, "d/d_0", "b", data0);
    model1.ensureLocalDebrisTmpLock("d");

    confirmModels();
}

class SyncTest
    : public ::testing::Test
{
public:

    // Sets up the test fixture.
    void SetUp() override
    {
        LOG_info << "____TEST SetUp: " << ::testing::UnitTest::GetInstance()->current_test_info()->name();

        SimpleLogger::setLogLevel(logMax);
    }

    // Tears down the test fixture.
    void TearDown() override
    {
        LOG_info << "____TEST TearDown: " << ::testing::UnitTest::GetInstance()->current_test_info()->name();
    }

}; // SqliteDBTest

TEST_F(SyncTest, BasicSync_DelRemoteFolder)
{
    // delete a remote folder and confirm the client sending the request and another also synced both correctly update the disk
    fs::path localtestroot = makeNewTestRoot();
    StandardClient clientA1(localtestroot, "clientA1");   // user 1 client 1
    StandardClient clientA2(localtestroot, "clientA2");   // user 1 client 2


    ASSERT_TRUE(clientA1.login_reset_makeremotenodes("MEGA_EMAIL", "MEGA_PWD", "f", 3, 3));
    ASSERT_TRUE(clientA2.login_fetchnodes("MEGA_EMAIL", "MEGA_PWD"));
    ASSERT_EQ(clientA1.basefolderhandle, clientA2.basefolderhandle);

    handle backupId1 = clientA1.setupSync_mainthread("sync1", "f", false, true);
    ASSERT_NE(backupId1, UNDEF);
    handle backupId2 = clientA2.setupSync_mainthread("sync2", "f", false, false);
    ASSERT_NE(backupId2, UNDEF);
    waitonsyncs(std::chrono::seconds(4), &clientA1, &clientA2);
    clientA1.logcb = clientA2.logcb = true;

    Model model;
    model.root->addkid(model.buildModelSubdirs("f", 3, 3, 0));

    // check everything matches (model has expected state of remote and local)
    ASSERT_TRUE(clientA1.confirmModel_mainthread(model.findnode("f"), backupId1));
    ASSERT_TRUE(clientA2.confirmModel_mainthread(model.findnode("f"), backupId2));

    // delete something remotely and let sync catch up
    future<bool> fb = clientA1.thread_do<bool>([](StandardClient& sc, PromiseBoolSP pb) { sc.deleteremote("f/f_2/f_2_1", false, pb); });
    ASSERT_TRUE(waitonresults(&fb));
    waitonsyncs(std::chrono::seconds(4), &clientA1, &clientA2);

    // check everything matches in both syncs (model has expected state of remote and local)
    ASSERT_TRUE(model.movetosynctrash("f/f_2/f_2_1", "f"));
    ASSERT_TRUE(clientA1.confirmModel_mainthread(model.findnode("f"), backupId1));
    ASSERT_TRUE(clientA2.confirmModel_mainthread(model.findnode("f"), backupId2));
}

TEST_F(SyncTest, BasicSync_DelLocalFolder)
{
    // confirm change is synced to remote, and also seen and applied in a second client that syncs the same folder
    fs::path localtestroot = makeNewTestRoot();
    StandardClient clientA1(localtestroot, "clientA1");   // user 1 client 1
    StandardClient clientA2(localtestroot, "clientA2");   // user 1 client 2

    ASSERT_TRUE(clientA1.login_reset_makeremotenodes("MEGA_EMAIL", "MEGA_PWD", "f", 3, 3));
    ASSERT_TRUE(clientA2.login_fetchnodes("MEGA_EMAIL", "MEGA_PWD"));
    ASSERT_EQ(clientA1.basefolderhandle, clientA2.basefolderhandle);

    // set up sync for A1, it should build matching local folders
    handle backupId1 = clientA1.setupSync_mainthread("sync1", "f", false, true);
    ASSERT_NE(backupId1, UNDEF);
    handle backupId2 = clientA2.setupSync_mainthread("sync2", "f", false, false);
    ASSERT_NE(backupId2, UNDEF);
    waitonsyncs(std::chrono::seconds(4), &clientA1, &clientA2);
    clientA1.logcb = clientA2.logcb = true;

    // check everything matches (model has expected state of remote and local)
    Model model;
    model.root->addkid(model.buildModelSubdirs("f", 3, 3, 0));
    ASSERT_TRUE(clientA1.confirmModel_mainthread(model.findnode("f"), backupId1));
    ASSERT_TRUE(clientA2.confirmModel_mainthread(model.findnode("f"), backupId2));

    auto checkpath = clientA1.syncSet(backupId1).localpath.u8string();
    out() << "checking paths " << checkpath;
    for(auto& p: fs::recursive_directory_iterator(TestFS::GetTestFolder()))
    {
        out() << "checking path is present: " << p.path().u8string();
    }
    // delete something in the local filesystem and see if we catch up in A1 and A2 (deleter and observer syncs)
    error_code e;
    auto nRemoved = fs::remove_all(clientA1.syncSet(backupId1).localpath / "f_2" / "f_2_1", e);
    ASSERT_TRUE(!e) << "remove failed " << (clientA1.syncSet(backupId1).localpath / "f_2" / "f_2_1").u8string() << " error " << e;
    ASSERT_GT(static_cast<unsigned int>(nRemoved), 0u) << e;

    // Trigger a full scan.
    clientA1.triggerFullScan(backupId1);

    // let them catch up
    waitonsyncs(std::chrono::seconds(4), &clientA1, &clientA2);

    // check everything matches (model has expected state of remote and local)
    ASSERT_TRUE(model.movetosynctrash("f/f_2/f_2_1", "f"));
    ASSERT_TRUE(clientA2.confirmModel_mainthread(model.findnode("f"), backupId2));
    ASSERT_TRUE(model.removesynctrash("f"));
    ASSERT_TRUE(clientA1.confirmModel_mainthread(model.findnode("f"), backupId1));
}

TEST_F(SyncTest, BasicSync_MoveLocalFolderPlain)
{
    // confirm change is synced to remote, and also seen and applied in a second client that syncs the same folder
    fs::path localtestroot = makeNewTestRoot();
    StandardClient clientA1(localtestroot, "clientA1");   // user 1 client 1
    StandardClient clientA2(localtestroot, "clientA2");   // user 1 client 2

    ASSERT_TRUE(clientA1.login_reset_makeremotenodes("MEGA_EMAIL", "MEGA_PWD", "f", 3, 3));
    ASSERT_TRUE(clientA2.login_fetchnodes("MEGA_EMAIL", "MEGA_PWD"));
    ASSERT_EQ(clientA1.basefolderhandle, clientA2.basefolderhandle);

    Model model;
    model.root->addkid(model.buildModelSubdirs("f", 3, 3, 0));

    // set up sync for A1, it should build matching local folders
    handle backupId1 = clientA1.setupSync_mainthread("sync1", "f", false, true);
    ASSERT_NE(backupId1, UNDEF);
    handle backupId2 = clientA2.setupSync_mainthread("sync2", "f", false, false);
    ASSERT_NE(backupId2, UNDEF);
    waitonsyncs(std::chrono::seconds(8), &clientA1, &clientA2);
    clientA1.logcb = clientA2.logcb = true;

    // check everything matches (model has expected state of remote and local)
    ASSERT_TRUE(clientA1.confirmModel_mainthread(model.findnode("f"), backupId1));
    ASSERT_TRUE(clientA2.confirmModel_mainthread(model.findnode("f"), backupId2));

    out() << "----- making sync change to test, now -----";
    clientA1.received_node_actionpackets = false;
    clientA2.received_node_actionpackets = false;

    // move something in the local filesystem and see if we catch up in A1 and A2 (deleter and observer syncs)
    error_code rename_error;
    fs::rename(clientA1.syncSet(backupId1).localpath / "f_2" / "f_2_1", clientA1.syncSet(backupId1).localpath / "f_2_1", rename_error);
    ASSERT_TRUE(!rename_error) << rename_error;

    // Trigger a full scan.
    clientA1.triggerFullScan(backupId1);

    // client1 should send a rename command to the API
    // both client1 and client2 should receive the corresponding actionpacket
    ASSERT_TRUE(clientA1.waitForNodesUpdated(60)) << " no actionpacket received in clientA1 for rename";
    ASSERT_TRUE(clientA2.waitForNodesUpdated(60)) << " no actionpacket received in clientA2 for rename";

    out() << "----- wait for actionpackets ended -----";

    // sync activity should not take much longer after that.
    waitonsyncs(std::chrono::seconds(4), &clientA1, &clientA2);

    // check everything matches (model has expected state of remote and local)
    ASSERT_TRUE(model.movenode("f/f_2/f_2_1", "f"));
    ASSERT_TRUE(clientA1.confirmModel_mainthread(model.findnode("f"), backupId1));
    ASSERT_TRUE(clientA2.confirmModel_mainthread(model.findnode("f"), backupId2));
}

TEST_F(SyncTest, BasicSync_MoveLocalFolderBetweenSyncs)
{
    // confirm change is synced to remote, and also seen and applied in a second client that syncs the same folder
    fs::path localtestroot = makeNewTestRoot();
    StandardClient clientA1(localtestroot, "clientA1");   // user 1 client 1
    StandardClient clientA2(localtestroot, "clientA2");   // user 1 client 2
    StandardClient clientA3(localtestroot, "clientA3");   // user 1 client 3

    ASSERT_TRUE(clientA1.login_reset_makeremotenodes("MEGA_EMAIL", "MEGA_PWD", "f", 3, 3));
    ASSERT_TRUE(clientA2.login_fetchnodes("MEGA_EMAIL", "MEGA_PWD"));
    ASSERT_TRUE(clientA3.login_fetchnodes("MEGA_EMAIL", "MEGA_PWD"));
    ASSERT_EQ(clientA1.basefolderhandle, clientA2.basefolderhandle);

    // Avoid races between clients.
    {
        auto path = clientA1.fsBasePath / ".megaignore";

        // Create bare ignore file.
        ASSERT_TRUE(createDataFile(path, "#"));

        // Upload ignore file to each sync root.
        ASSERT_TRUE(clientA1.uploadFile(path, "/mega_test_sync/f"));
        ASSERT_TRUE(clientA1.uploadFile(path, "/mega_test_sync/f/f_0"));
        ASSERT_TRUE(clientA1.uploadFile(path, "/mega_test_sync/f/f_2"));
    }

    // set up sync for A1 and A2, it should build matching local folders
    handle backupId11 = clientA1.setupSync_mainthread("sync1", "f/f_0", false, false);
    ASSERT_NE(backupId11, UNDEF);
    handle backupId12 = clientA1.setupSync_mainthread("sync2", "f/f_2", false, false);
    ASSERT_NE(backupId12, UNDEF);
    handle backupId21 = clientA2.setupSync_mainthread("syncA2_1", "f/f_0", false, false);
    ASSERT_NE(backupId21, UNDEF);
    handle backupId22 = clientA2.setupSync_mainthread("syncA2_2", "f/f_2", false, false);
    ASSERT_NE(backupId22, UNDEF);
    handle backupId31 = clientA3.setupSync_mainthread("syncA3", "f", false, false);
    ASSERT_NE(backupId31, UNDEF);
    waitonsyncs(std::chrono::seconds(4), &clientA1, &clientA2, &clientA3);
    clientA1.logcb = clientA2.logcb = clientA3.logcb = true;

    // Create models.
    Model modelF;
    Model modelF0;
    Model modelF2;

    // f
    modelF.root->addkid(modelF.buildModelSubdirs("f", 3, 3, 0));
    modelF.ensureLocalDebrisTmpLock("f");

    // f_0
    modelF0.root->addkid(modelF.findnode("f/f_0")->clone());
    modelF0.ensureLocalDebrisTmpLock("f_0");

    // f_2
    modelF2.root->addkid(modelF.findnode("f/f_2")->clone());
    modelF2.ensureLocalDebrisTmpLock("f_2");

    // check everything matches (model has expected state of remote and local)
    ASSERT_TRUE(clientA1.confirmModel_mainthread(modelF0.findnode("f_0"), backupId11));
    ASSERT_TRUE(clientA1.confirmModel_mainthread(modelF2.findnode("f_2"), backupId12));
    ASSERT_TRUE(clientA2.confirmModel_mainthread(modelF0.findnode("f_0"), backupId21));
    ASSERT_TRUE(clientA2.confirmModel_mainthread(modelF2.findnode("f_2"), backupId22));
    ASSERT_TRUE(clientA3.confirmModel_mainthread(modelF.findnode("f"), backupId31));

    LOG_debug << "----- making sync change to test, now -----";
    clientA1.received_node_actionpackets = false;
    clientA2.received_node_actionpackets = false;
    clientA3.received_node_actionpackets = false;

    // move a folder form one local synced folder to another local synced folder and see if we sync correctly and catch up in A2 and A3 (mover and observer syncs)
    error_code rename_error;
    fs::path path1 = clientA1.syncSet(backupId11).localpath / "f_0_1";
    fs::path path2 = clientA1.syncSet(backupId12).localpath / "f_2_1" / "f_2_1_0" / "f_0_1";
    fs::rename(path1, path2, rename_error);
    ASSERT_TRUE(!rename_error) << rename_error;

    // Trigger a full scan.
    clientA1.triggerFullScan(backupId11);
    clientA1.triggerFullScan(backupId12);

    // client1 should send a rename command to the API
    // both client1 and client2 should receive the corresponding actionpacket
    ASSERT_TRUE(clientA1.waitForNodesUpdated(30)) << " no actionpacket received in clientA1 for rename";
    ASSERT_TRUE(clientA2.waitForNodesUpdated(30)) << " no actionpacket received in clientA2 for rename";
    ASSERT_TRUE(clientA3.waitForNodesUpdated(30)) << " no actionpacket received in clientA3 for rename";

    // let them catch up
    waitonsyncs(std::chrono::seconds(4), &clientA1, &clientA2, &clientA3);

    // Update models.
    modelF.movenode("f/f_0/f_0_1", "f/f_2/f_2_1/f_2_1_0");
    modelF2.findnode("f_2/f_2_1/f_2_1_0")->addkid(modelF0.removenode("f_0/f_0_1"));

    // check everything matches (model has expected state of remote and local)
    ASSERT_TRUE(clientA1.confirmModel_mainthread(modelF0.findnode("f_0"), backupId11));
    ASSERT_TRUE(clientA1.confirmModel_mainthread(modelF2.findnode("f_2"), backupId12));
    ASSERT_TRUE(clientA2.confirmModel_mainthread(modelF0.findnode("f_0"), backupId21));
    ASSERT_TRUE(clientA2.confirmModel_mainthread(modelF2.findnode("f_2"), backupId22));
    ASSERT_TRUE(clientA3.confirmModel_mainthread(modelF.findnode("f"), backupId31));
}

TEST_F(SyncTest, BasicSync_RenameLocalFile)
{
    static auto TIMEOUT = std::chrono::seconds(4);

    const fs::path root = makeNewTestRoot();

    // Primary client.
    StandardClient client0(root, "c0");
    // Observer.
    StandardClient client1(root, "c1");

    // Log callbacks.
    client0.logcb = true;
    client1.logcb = true;

    // Log clients in.
    ASSERT_TRUE(client0.login_reset_makeremotenodes("MEGA_EMAIL", "MEGA_PWD", "x", 0, 0));
    ASSERT_TRUE(client1.login_fetchnodes("MEGA_EMAIL", "MEGA_PWD"));
    ASSERT_EQ(client0.basefolderhandle, client1.basefolderhandle);

    // Set up syncs.
    handle backupId0 = client0.setupSync_mainthread("s0", "x", false, true);
    ASSERT_NE(backupId0, UNDEF);
    handle backupId1 = client1.setupSync_mainthread("s1", "x", false, false);
    ASSERT_NE(backupId1, UNDEF);

    // Wait for initial sync to complete.
    waitonsyncs(TIMEOUT, &client0, &client1);

    // Add x/f.
    ASSERT_TRUE(createNameFile(client0.syncSet(backupId0).localpath, "f"));

    // Trigger full scan.
    client0.triggerFullScan(backupId0);

    // Wait for sync to complete.
    waitonsyncs(TIMEOUT, &client0, &client1);

    // Confirm model.
    Model model1, model2;
    model1.root->addkid(model1.makeModelSubfolder("x"));
    model1.findnode("x")->addkid(model1.makeModelSubfile("f"));
    model2.root->addkid(model2.makeModelSubfolder("x"));
    model2.findnode("x")->addkid(model2.makeModelSubfile("f"));
    model2.ensureLocalDebrisTmpLock("x"); // since it downloaded f (uploaded by sync 1)

    ASSERT_TRUE(client0.confirmModel_mainthread(model1.findnode("x"), backupId0));
    ASSERT_TRUE(client1.confirmModel_mainthread(model2.findnode("x"), backupId1, true));

    // Rename x/f to x/g.
    fs::rename(client0.syncSet(backupId0).localpath / "f",
               client0.syncSet(backupId0).localpath / "g");

    // Trigger full scan.
    client0.triggerFullScan(backupId0);

    // Wait for sync to complete.
    waitonsyncs(TIMEOUT, &client0, &client1);

    // Update and confirm model.
    model1.findnode("x/f")->name = "g";
    model2.findnode("x/f")->name = "g";

    ASSERT_TRUE(client0.confirmModel_mainthread(model1.findnode("x"), backupId0));
    ASSERT_TRUE(client1.confirmModel_mainthread(model2.findnode("x"), backupId1, true));
}

TEST_F(SyncTest, BasicSync_AddLocalFolder)
{
    // confirm change is synced to remote, and also seen and applied in a second client that syncs the same folder
    fs::path localtestroot = makeNewTestRoot();
    StandardClient clientA1(localtestroot, "clientA1");   // user 1 client 1
    StandardClient clientA2(localtestroot, "clientA2");   // user 1 client 2

    ASSERT_TRUE(clientA1.login_reset_makeremotenodes("MEGA_EMAIL", "MEGA_PWD", "f", 3, 3));
    ASSERT_TRUE(clientA2.login_fetchnodes("MEGA_EMAIL", "MEGA_PWD"));
    ASSERT_EQ(clientA1.basefolderhandle, clientA2.basefolderhandle);

    Model model1, model2;
    model1.root->addkid(model1.buildModelSubdirs("f", 3, 3, 0));
    model2.root->addkid(model2.buildModelSubdirs("f", 3, 3, 0));

    // set up sync for A1, it should build matching local folders
    handle backupId1 = clientA1.setupSync_mainthread("sync1", "f", false, true);
    ASSERT_NE(backupId1, UNDEF);
    handle backupId2 = clientA2.setupSync_mainthread("sync2", "f", false, false);
    ASSERT_NE(backupId2, UNDEF);
    waitonsyncs(std::chrono::seconds(4), &clientA1, &clientA2);
    clientA1.logcb = clientA2.logcb = true;

    // check everything matches (model has expected state of remote and local)
    ASSERT_TRUE(clientA1.confirmModel_mainthread(model1.findnode("f"), backupId1));
    ASSERT_TRUE(clientA2.confirmModel_mainthread(model2.findnode("f"), backupId2));

    // make new folders (and files) in the local filesystem and see if we catch up in A1 and A2 (adder and observer syncs)
    ASSERT_TRUE(buildLocalFolders(clientA1.syncSet(backupId1).localpath / "f_2", "newkid", 2, 2, 2));

    // Trigger a full scan.
    clientA1.triggerFullScan(backupId1);

    // let them catch up
    waitonsyncs(std::chrono::seconds(4), &clientA1, &clientA2);  // two minutes should be long enough to get past API_ETEMPUNAVAIL == -18 for sync2 downloading the files uploaded by sync1

    // check everything matches (model has expected state of remote and local)
    model1.findnode("f/f_2")->addkid(model1.buildModelSubdirs("newkid", 2, 2, 2));
    model2.findnode("f/f_2")->addkid(model2.buildModelSubdirs("newkid", 2, 2, 2));
    model2.ensureLocalDebrisTmpLock("f"); // since we downloaded files

    ASSERT_TRUE(clientA1.confirmModel_mainthread(model1.findnode("f"), backupId1));
    ASSERT_TRUE(clientA2.confirmModel_mainthread(model2.findnode("f"), backupId2));
}


// todo: add this test once the sync can keep up with file system notifications - at the moment
// it's too slow because we wait for the cloud before processing the next layer of files+folders.
// So if we add enough changes to exercise the notification queue, we can't check the results because
// it's far too slow at the syncing stage.
TEST_F(SyncTest, BasicSync_MassNotifyFromLocalFolderTree)
{
    // confirm change is synced to remote, and also seen and applied in a second client that syncs the same folder
    fs::path localtestroot = makeNewTestRoot();
    StandardClient clientA1(localtestroot, "clientA1");   // user 1 client 1
    //StandardClient clientA2(localtestroot, "clientA2");   // user 1 client 2

    ASSERT_TRUE(clientA1.login_reset_makeremotenodes("MEGA_EMAIL", "MEGA_PWD", "f", 0, 0));
    //ASSERT_TRUE(clientA2.login_fetchnodes("MEGA_EMAIL", "MEGA_PWD"));
    //ASSERT_EQ(clientA1.basefolderhandle, clientA2.basefolderhandle);

    // set up sync for A1, it should build matching local folders
    handle backupId1 = clientA1.setupSync_mainthread("sync1", "f", false, true);
    ASSERT_NE(backupId1, UNDEF);
    //ASSERT_TRUE(clientA2.setupSync_mainthread("sync2", "f", 2));
    waitonsyncs(std::chrono::seconds(4), &clientA1/*, &clientA2*/);
    //clientA1.logcb = clientA2.logcb = true;

    // Create a directory tree in one sync, it should be synced to the cloud and back to the other
    // Create enough files and folders that we put a strain on the notification logic: 3k entries
    ASSERT_TRUE(buildLocalFolders(clientA1.syncSet(backupId1).localpath, "initial", 0, 0, 16000));

    // Trigger a full scan.
    clientA1.triggerFullScan(backupId1);

    //waitonsyncs(std::chrono::seconds(10), &clientA1 /*, &clientA2*/);
    std::this_thread::sleep_for(std::chrono::seconds(5));

    // wait until the notify queues subside, it shouldn't take too long.  Limit of 5 minutes
    auto startTime = std::chrono::steady_clock::now();
    while (std::chrono::steady_clock::now() - startTime < std::chrono::seconds(5 * 60))
    {
        size_t remaining = 0;
        auto result0 = clientA1.thread_do<bool>([&](StandardClient &sc, PromiseBoolSP p)
        {
            remaining += sc.client.syncs.syncscanstate ? 1 : 0;

            p->set_value(true);
        });
        result0.get();
        if (!remaining) break;
        std::this_thread::sleep_for(std::chrono::seconds(1));
    }

    Model model;
    model.root->addkid(model.buildModelSubdirs("initial", 0, 0, 16000));

    clientA1.waitFor([&](StandardClient&){ return clientA1.transfersAdded.load() > 0; }, std::chrono::seconds(60));  // give it a chance to create all the nodes.

    // check everything matches (just local since it'll still be uploading files)
    clientA1.localNodesMustHaveNodes = false;
    ASSERT_TRUE(clientA1.confirmModel_mainthread(model.root.get(), backupId1, false, StandardClient::CONFIRM_LOCAL));
    //ASSERT_TRUE(clientA2.confirmModel_mainthread(model.findnode("f"), 2));

    ASSERT_GT(clientA1.transfersAdded.load(), 0u);
    clientA1.transfersAdded = 0;

    // rename all those files and folders, put a strain on the notify system again.
    // Also, no downloads (or uploads) should occur as a result of this.
 //   renameLocalFolders(clientA1.syncSet(backupId1).localpath, "renamed_");

    // let them catch up
    //waitonsyncs(std::chrono::seconds(10), &clientA1 /*, &clientA2*/);

    // rename is too slow to check, even just in localnodes, for now.

    //ASSERT_EQ(clientA1.transfersAdded.load(), 0u);

    //Model model2;
    //model2.root->addkid(model.buildModelSubdirs("renamed_initial", 0, 0, 100));

    //// check everything matches (model has expected state of remote and local)
    //ASSERT_TRUE(clientA1.confirmModel_mainthread(model2.root.get(), 1));
    ////ASSERT_TRUE(clientA2.confirmModel_mainthread(model2.findnode("f"), 2));
}



/* this one is too slow for regular testing with the current algorithm
TEST_F(SyncTest, BasicSync_MAX_NEWNODES1)
{
    // create more nodes than we can upload in one putnodes.
    // this tree is 5x5 and the algorithm ends up creating nodes one at a time so it's pretty slow (and doesn't hit MAX_NEWNODES as a result)
    fs::path localtestroot = makeNewTestRoot();
    StandardClient clientA1(localtestroot, "clientA1");   // user 1 client 1
    StandardClient clientA2(localtestroot, "clientA2");   // user 1 client 2

    ASSERT_TRUE(clientA1.login_reset_makeremotenodes("MEGA_EMAIL", "MEGA_PWD", "f", 3, 3));
    ASSERT_TRUE(clientA2.login_fetchnodes("MEGA_EMAIL", "MEGA_PWD"));
    ASSERT_EQ(clientA1.basefolderhandle, clientA2.basefolderhandle);

    Model model;
    model.root->addkid(model.buildModelSubdirs("f", 3, 3, 0));

    // set up sync for A1, it should build matching local folders
    ASSERT_TRUE(clientA1.setupSync_mainthread("sync1", "f", 1));
    ASSERT_TRUE(clientA2.setupSync_mainthread("sync2", "f", 2));
    waitonsyncs(std::chrono::seconds(4), &clientA1, &clientA2);
    clientA1.logcb = clientA2.logcb = true;

    // check everything matches (model has expected state of remote and local)
    ASSERT_TRUE(clientA1.confirmModel_mainthread(model.findnode("f"), 1));
    ASSERT_TRUE(clientA2.confirmModel_mainthread(model.findnode("f"), 2));

    // make new folders in the local filesystem and see if we catch up in A1 and A2 (adder and observer syncs)
    assert(MegaClient::MAX_NEWNODES < 3125);
    ASSERT_TRUE(buildLocalFolders(clientA1.syncSet(backupId1).localpath, "g", 5, 5, 0));  // 5^5=3125 leaf folders, 625 pre-leaf etc

    // let them catch up
    waitonsyncs(std::chrono::seconds(30), &clientA1, &clientA2);

    // check everything matches (model has expected state of remote and local)
    model.findnode("f")->addkid(model.buildModelSubdirs("g", 5, 5, 0));
    ASSERT_TRUE(clientA1.confirmModel_mainthread(model.findnode("f"), 1));
    ASSERT_TRUE(clientA2.confirmModel_mainthread(model.findnode("f"), 2));
}
*/

/* this one is too slow for regular testing with the current algorithm
TEST_F(SyncTest, BasicSync_MAX_NEWNODES2)
{
    // create more nodes than we can upload in one putnodes.
    // this tree is 5x5 and the algorithm ends up creating nodes one at a time so it's pretty slow (and doesn't hit MAX_NEWNODES as a result)
    fs::path localtestroot = makeNewTestRoot();
    StandardClient clientA1(localtestroot, "clientA1");   // user 1 client 1
    StandardClient clientA2(localtestroot, "clientA2");   // user 1 client 2

    ASSERT_TRUE(clientA1.login_reset_makeremotenodes("MEGA_EMAIL", "MEGA_PWD", "f", 3, 3));
    ASSERT_TRUE(clientA2.login_fetchnodes("MEGA_EMAIL", "MEGA_PWD"));
    ASSERT_EQ(clientA1.basefolderhandle, clientA2.basefolderhandle);

    Model model;
    model.root->addkid(model.buildModelSubdirs("f", 3, 3, 0));

    // set up sync for A1, it should build matching local folders
    ASSERT_TRUE(clientA1.setupSync_mainthread("sync1", "f", 1));
    ASSERT_TRUE(clientA2.setupSync_mainthread("sync2", "f", 2));
    waitonsyncs(std::chrono::seconds(4), &clientA1, &clientA2);
    clientA1.logcb = clientA2.logcb = true;

    // check everything matches (model has expected state of remote and local)
    ASSERT_TRUE(clientA1.confirmModel_mainthread(model.findnode("f"), 1));
    ASSERT_TRUE(clientA2.confirmModel_mainthread(model.findnode("f"), 2));

    // make new folders in the local filesystem and see if we catch up in A1 and A2 (adder and observer syncs)
    assert(MegaClient::MAX_NEWNODES < 3000);
    ASSERT_TRUE(buildLocalFolders(clientA1.syncSet(backupId1).localpath, "g", 3000, 1, 0));

    // let them catch up
    waitonsyncs(std::chrono::seconds(30), &clientA1, &clientA2);

    // check everything matches (model has expected state of remote and local)
    model.findnode("f")->addkid(model.buildModelSubdirs("g", 3000, 1, 0));
    ASSERT_TRUE(clientA1.confirmModel_mainthread(model.findnode("f"), 1));
    ASSERT_TRUE(clientA2.confirmModel_mainthread(model.findnode("f"), 2));
}
*/

TEST_F(SyncTest, BasicSync_MoveExistingIntoNewLocalFolder)
{
    // historic case:  in the local filesystem, create a new folder then move an existing file/folder into it
    fs::path localtestroot = makeNewTestRoot();
    StandardClient clientA1(localtestroot, "clientA1");   // user 1 client 1
    StandardClient clientA2(localtestroot, "clientA2");   // user 1 client 2

    ASSERT_TRUE(clientA1.login_reset_makeremotenodes("MEGA_EMAIL", "MEGA_PWD", "f", 3, 3));
    ASSERT_TRUE(clientA2.login_fetchnodes("MEGA_EMAIL", "MEGA_PWD"));
    ASSERT_EQ(clientA1.basefolderhandle, clientA2.basefolderhandle);

    Model model;
    model.root->addkid(model.buildModelSubdirs("f", 3, 3, 0));

    // set up sync for A1, it should build matching local folders
    handle backupId1 = clientA1.setupSync_mainthread("sync1", "f", false, true);
    ASSERT_NE(backupId1, UNDEF);
    handle backupId2 = clientA2.setupSync_mainthread("sync2", "f", false, false);
    ASSERT_NE(backupId2, UNDEF);
    waitonsyncs(std::chrono::seconds(4), &clientA1, &clientA2);
    clientA1.logcb = clientA2.logcb = true;

    // check everything matches (model has expected state of remote and local)
    ASSERT_TRUE(clientA1.confirmModel_mainthread(model.findnode("f"), backupId1));
    ASSERT_TRUE(clientA2.confirmModel_mainthread(model.findnode("f"), backupId2));

    // make new folder in the local filesystem
    ASSERT_TRUE(buildLocalFolders(clientA1.syncSet(backupId1).localpath, "new", 1, 0, 0));
    // move an already synced folder into it
    error_code rename_error;
    fs::path path1 = clientA1.syncSet(backupId1).localpath / "f_2"; // / "f_2_0" / "f_2_0_0";
    fs::path path2 = clientA1.syncSet(backupId1).localpath / "new" / "f_2"; // "f_2_0_0";
    fs::rename(path1, path2, rename_error);
    ASSERT_TRUE(!rename_error) << rename_error;

    // Trigger a full scan.
    clientA1.triggerFullScan(backupId1);

    // let them catch up
    waitonsyncs(std::chrono::seconds(10), &clientA1, &clientA2);

    // check everything matches (model has expected state of remote and local)
    auto f = model.makeModelSubfolder("new");
    f->addkid(model.removenode("f/f_2")); // / f_2_0 / f_2_0_0"));
    model.findnode("f")->addkid(move(f));
    ASSERT_TRUE(clientA1.confirmModel_mainthread(model.findnode("f"), backupId1));
    ASSERT_TRUE(clientA2.confirmModel_mainthread(model.findnode("f"), backupId2));
}

TEST_F(SyncTest, BasicSync_MoveSeveralExistingIntoDeepNewLocalFolders)
{
    // historic case:  in the local filesystem, create a new folder then move an existing file/folder into it
    fs::path localtestroot = makeNewTestRoot();
    StandardClient clientA1(localtestroot, "clientA1");   // user 1 client 1
    StandardClient clientA2(localtestroot, "clientA2");   // user 1 client 2

    ASSERT_TRUE(clientA1.login_reset_makeremotenodes("MEGA_EMAIL", "MEGA_PWD", "f", 3, 3));
    ASSERT_TRUE(clientA2.login_fetchnodes("MEGA_EMAIL", "MEGA_PWD"));
    ASSERT_EQ(clientA1.basefolderhandle, clientA2.basefolderhandle);

    Model model;
    model.root->addkid(model.buildModelSubdirs("f", 3, 3, 0));

    // set up sync for A1, it should build matching local folders
    handle backupId1 = clientA1.setupSync_mainthread("sync1", "f", false, true);
    ASSERT_NE(backupId1, UNDEF);
    handle backupId2 = clientA2.setupSync_mainthread("sync2", "f", false, false);
    ASSERT_NE(backupId2, UNDEF);
    waitonsyncs(std::chrono::seconds(4), &clientA1, &clientA2);
    clientA1.logcb = clientA2.logcb = true;

    // check everything matches (model has expected state of remote and local)
    ASSERT_TRUE(clientA1.confirmModel_mainthread(model.findnode("f"), backupId1));
    ASSERT_TRUE(clientA2.confirmModel_mainthread(model.findnode("f"), backupId2));

    // make new folder tree in the local filesystem
    ASSERT_TRUE(buildLocalFolders(clientA1.syncSet(backupId1).localpath, "new", 3, 3, 3));

    // move already synced folders to serveral parts of it - one under another moved folder too
    error_code rename_error;
    fs::rename(clientA1.syncSet(backupId1).localpath / "f_0", clientA1.syncSet(backupId1).localpath / "new" / "new_0" / "new_0_1" / "new_0_1_2" / "f_0", rename_error);
    ASSERT_TRUE(!rename_error) << rename_error;
    fs::rename(clientA1.syncSet(backupId1).localpath / "f_1", clientA1.syncSet(backupId1).localpath / "new" / "new_1" / "new_1_2" / "f_1", rename_error);
    ASSERT_TRUE(!rename_error) << rename_error;
    fs::rename(clientA1.syncSet(backupId1).localpath / "f_2", clientA1.syncSet(backupId1).localpath / "new" / "new_1" / "new_1_2" / "f_1" / "f_1_2" / "f_2", rename_error);
    ASSERT_TRUE(!rename_error) << rename_error;

    // Trigger a full scan.
    clientA1.triggerFullScan(backupId1);

    // let them catch up
    waitonsyncs(std::chrono::seconds(7), &clientA1, &clientA2);

    // check everything matches (model has expected state of remote and local)
    model.findnode("f")->addkid(model.buildModelSubdirs("new", 3, 3, 3));
    model.findnode("f/new/new_0/new_0_1/new_0_1_2")->addkid(model.removenode("f/f_0"));
    model.findnode("f/new/new_1/new_1_2")->addkid(model.removenode("f/f_1"));
    model.findnode("f/new/new_1/new_1_2/f_1/f_1_2")->addkid(model.removenode("f/f_2"));
    ASSERT_TRUE(clientA1.confirmModel_mainthread(model.findnode("f"), backupId1));
    model.ensureLocalDebrisTmpLock("f"); // since we downloaded files
    ASSERT_TRUE(clientA2.confirmModel_mainthread(model.findnode("f"), backupId2));
}

/* not expected to work yet
TEST_F(SyncTest, BasicSync_SyncDuplicateNames)
{
    fs::path localtestroot = makeNewTestRoot();
    StandardClient clientA1(localtestroot, "clientA1");   // user 1 client 1
    StandardClient clientA2(localtestroot, "clientA2");   // user 1 client 2

    ASSERT_TRUE(clientA1.login_reset("MEGA_EMAIL", "MEGA_PWD"));
    ASSERT_TRUE(clientA2.login_fetchnodes("MEGA_EMAIL", "MEGA_PWD"));
    ASSERT_EQ(clientA1.basefolderhandle, clientA2.basefolderhandle);


    NewNode* nodearray = new NewNode[3];
    nodearray[0] = *clientA1.makeSubfolder("samename");
    nodearray[1] = *clientA1.makeSubfolder("samename");
    nodearray[2] = *clientA1.makeSubfolder("Samename");
    clientA1.resultproc.prepresult(StandardClient::PUTNODES, [this](error e) {
    });
    clientA1.client.putnodes(clientA1.basefolderhandle, nodearray, 3);

    // set up syncs, they should build matching local folders
    ASSERT_TRUE(clientA1.setupSync_mainthread("sync1", "", 1));
    ASSERT_TRUE(clientA2.setupSync_mainthread("sync2", "", 2));
    waitonsyncs(std::chrono::seconds(4), &clientA1, &clientA2);
    clientA1.logcb = clientA2.logcb = true;

    // check everything matches (model has expected state of remote and local)
    Model model;
    model.root->addkid(model.makeModelSubfolder("samename"));
    model.root->addkid(model.makeModelSubfolder("samename"));
    model.root->addkid(model.makeModelSubfolder("Samename"));
    ASSERT_TRUE(clientA1.confirmModel_mainthread(model.root.get(), 1));
    ASSERT_TRUE(clientA2.confirmModel_mainthread(model.root.get(), 2));
}*/

TEST_F(SyncTest, BasicSync_RemoveLocalNodeBeforeSessionResume)
{
    fs::path localtestroot = makeNewTestRoot();
    auto pclientA1 = ::mega::make_unique<StandardClient>(localtestroot, "clientA1");   // user 1 client 1
    StandardClient clientA2(localtestroot, "clientA2");   // user 1 client 2

    ASSERT_TRUE(pclientA1->login_reset_makeremotenodes("MEGA_EMAIL", "MEGA_PWD", "f", 3, 3));
    ASSERT_TRUE(clientA2.login_fetchnodes("MEGA_EMAIL", "MEGA_PWD"));
    ASSERT_EQ(pclientA1->basefolderhandle, clientA2.basefolderhandle);

    Model model;
    model.root->addkid(model.buildModelSubdirs("f", 3, 3, 0));

    pclientA1->received_node_actionpackets = false;
    clientA2.received_node_actionpackets = false;

    // set up sync for A1, it should build matching local folders
    handle backupId1 = pclientA1->setupSync_mainthread("sync1", "f", false, true);
    ASSERT_NE(backupId1, UNDEF);
    handle backupId2 = clientA2.setupSync_mainthread("sync2", "f", false, false);
    ASSERT_NE(backupId2, UNDEF);

    ASSERT_TRUE(pclientA1->waitForNodesUpdated(30)) << " no actionpacket received in clientA1";
    ASSERT_TRUE(clientA2.waitForNodesUpdated(30)) << " no actionpacket received in clientA2";

    waitonsyncs(std::chrono::seconds(4), pclientA1.get(), &clientA2);
    pclientA1->logcb = clientA2.logcb = true;

    // check everything matches (model has expected state of remote and local)
    ASSERT_TRUE(pclientA1->confirmModel_mainthread(model.findnode("f"), backupId1));
    ASSERT_TRUE(clientA2.confirmModel_mainthread(model.findnode("f"), backupId2));

    // save session
    string session;
    pclientA1->client.dumpsession(session);

    // logout (but keep caches)
    fs::path sync1path = pclientA1->syncSet(backupId1).localpath;
    pclientA1->localLogout();

    pclientA1->received_syncs_restored = false;

    // remove local folders
    error_code e;
    ASSERT_TRUE(fs::remove_all(sync1path / "f_2", e) != static_cast<std::uintmax_t>(-1)) << e;

    // resume session, see if nodes and localnodes get in sync
    pclientA1.reset(new StandardClient(localtestroot, "clientA1"));
    ASSERT_TRUE(pclientA1->login_fetchnodes(session));

    // wait for normal sync resumes to complete
    pclientA1->waitFor([&](StandardClient& sc){ return sc.received_syncs_restored; }, std::chrono::seconds(30));

    waitonsyncs(std::chrono::seconds(4), pclientA1.get(), &clientA2);

    // check everything matches (model has expected state of remote and local)
    ASSERT_TRUE(model.movetosynctrash("f/f_2", "f"));
    ASSERT_TRUE(clientA2.confirmModel_mainthread(model.findnode("f"), backupId2));
    ASSERT_TRUE(model.removesynctrash("f"));
    ASSERT_TRUE(pclientA1->confirmModel_mainthread(model.findnode("f"), backupId1));
}

/* not expected to work yet
TEST_F(SyncTest, BasicSync_RemoteFolderCreationRaceSamename)
{
    // confirm change is synced to remote, and also seen and applied in a second client that syncs the same folder
    // SN tagging needed for this one
    fs::path localtestroot = makeNewTestRoot();
    StandardClient clientA1(localtestroot, "clientA1");   // user 1 client 1
    StandardClient clientA2(localtestroot, "clientA2");   // user 1 client 2

    ASSERT_TRUE(clientA1.login_reset("MEGA_EMAIL", "MEGA_PWD"));
    ASSERT_TRUE(clientA2.login_fetchnodes("MEGA_EMAIL", "MEGA_PWD"));
    ASSERT_EQ(clientA1.basefolderhandle, clientA2.basefolderhandle);

    // set up sync for both, it should build matching local folders (empty initially)
    ASSERT_TRUE(clientA1.setupSync_mainthread("sync1", "", 1));
    ASSERT_TRUE(clientA2.setupSync_mainthread("sync2", "", 2));
    waitonsyncs(std::chrono::seconds(4), &clientA1, &clientA2);
    clientA1.logcb = clientA2.logcb = true;

    // now have both clients create the same remote folder structure simultaneously.  We should end up with just one copy of it on the server and in both syncs
    future<bool> p1 = clientA1.thread_do<bool>([=](StandardClient& sc, PromiseBoolSP pb) { sc.makeCloudSubdirs("f", 3, 3, pb); });
    future<bool> p2 = clientA2.thread_do<bool>([=](StandardClient& sc, PromiseBoolSP pb) { sc.makeCloudSubdirs("f", 3, 3, pb); });
    ASSERT_TRUE(waitonresults(&p1, &p2));

    // let them catch up
    waitonsyncs(std::chrono::seconds(4), &clientA1, &clientA2);

    // check everything matches (model has expected state of remote and local)
    Model model;
    model.root->addkid(model.buildModelSubdirs("f", 3, 3, 0));
    ASSERT_TRUE(clientA1.confirmModel_mainthread(model.root.get(), 1));
    ASSERT_TRUE(clientA2.confirmModel_mainthread(model.root.get(), 2));
}*/

/* not expected to work yet
TEST_F(SyncTest, BasicSync_LocalFolderCreationRaceSamename)
{
    // confirm change is synced to remote, and also seen and applied in a second client that syncs the same folder
    // SN tagging needed for this one
    fs::path localtestroot = makeNewTestRoot();
    StandardClient clientA1(localtestroot, "clientA1");   // user 1 client 1
    StandardClient clientA2(localtestroot, "clientA2");   // user 1 client 2

    ASSERT_TRUE(clientA1.login_reset("MEGA_EMAIL", "MEGA_PWD"));
    ASSERT_TRUE(clientA2.login_fetchnodes("MEGA_EMAIL", "MEGA_PWD"));
    ASSERT_EQ(clientA1.basefolderhandle, clientA2.basefolderhandle);

    // set up sync for both, it should build matching local folders (empty initially)
    ASSERT_TRUE(clientA1.setupSync_mainthread("sync1", "", 1));
    ASSERT_TRUE(clientA2.setupSync_mainthread("sync2", "", 2));
    waitonsyncs(std::chrono::seconds(4), &clientA1, &clientA2);
    clientA1.logcb = clientA2.logcb = true;

    // now have both clients create the same folder structure simultaneously.  We should end up with just one copy of it on the server and in both syncs
    future<bool> p1 = clientA1.thread_do<bool>([=](StandardClient& sc, PromiseBoolSP pb) { buildLocalFolders(sc.syncSet(backupId1).localpath, "f", 3, 3, 0); pb->set_value(true); });
    future<bool> p2 = clientA2.thread_do<bool>([=](StandardClient& sc, PromiseBoolSP pb) { buildLocalFolders(sc.syncSet(backupId2).localpath, "f", 3, 3, 0); pb->set_value(true); });
    ASSERT_TRUE(waitonresults(&p1, &p2));

    // let them catch up
    waitonsyncs(std::chrono::seconds(30), &clientA1, &clientA2);

    // check everything matches (model has expected state of remote and local)
    Model model;
    model.root->addkid(model.buildModelSubdirs("f", 3, 3, 0));
    ASSERT_TRUE(clientA1.confirmModel_mainthread(model.root.get(), 1));
    ASSERT_TRUE(clientA2.confirmModel_mainthread(model.root.get(), 2));
}*/


TEST_F(SyncTest, BasicSync_ResumeSyncFromSessionAfterNonclashingLocalAndRemoteChanges )
{
    fs::path localtestroot = makeNewTestRoot();
    unique_ptr<StandardClient> pclientA1(new StandardClient(localtestroot, "clientA1"));   // user 1 client 1
    StandardClient clientA2(localtestroot, "clientA2");   // user 1 client 2

    ASSERT_TRUE(pclientA1->login_reset_makeremotenodes("MEGA_EMAIL", "MEGA_PWD", "f", 3, 3));
    ASSERT_TRUE(clientA2.login_fetchnodes("MEGA_EMAIL", "MEGA_PWD"));
    ASSERT_EQ(pclientA1->basefolderhandle, clientA2.basefolderhandle);

    // set up sync for A1, it should build matching local folders
    handle backupId1 = pclientA1->setupSync_mainthread("sync1", "f", false, true);
    ASSERT_NE(backupId1, UNDEF);
    handle backupId2 = clientA2.setupSync_mainthread("sync2", "f", false, false);
    ASSERT_NE(backupId2, UNDEF);
    waitonsyncs(std::chrono::seconds(4), pclientA1.get(), &clientA2);
    pclientA1->logcb = clientA2.logcb = true;

    // check everything matches (model has expected state of remote and local)
    Model model1, model2;
    model1.root->addkid(model1.buildModelSubdirs("f", 3, 3, 0));
    model2.root->addkid(model2.buildModelSubdirs("f", 3, 3, 0));
    ASSERT_TRUE(pclientA1->confirmModel_mainthread(model1.findnode("f"), backupId1));
    ASSERT_TRUE(clientA2.confirmModel_mainthread(model2.findnode("f"), backupId2));

    out() << "********************* save session A1";
    string session;
    pclientA1->client.dumpsession(session);

    out() << "*********************  logout A1 (but keep caches on disk)";
    fs::path sync1path = pclientA1->syncSet(backupId1).localpath;
    pclientA1->localLogout();

    out() << "*********************  add remote folders via A2";
    future<bool> p1 = clientA2.thread_do<bool>([](StandardClient& sc, PromiseBoolSP pb) { sc.makeCloudSubdirs("newremote", 2, 2, pb, "f/f_1/f_1_0"); });
    model1.findnode("f/f_1/f_1_0")->addkid(model1.buildModelSubdirs("newremote", 2, 2, 0));
    model2.findnode("f/f_1/f_1_0")->addkid(model2.buildModelSubdirs("newremote", 2, 2, 0));
    ASSERT_TRUE(waitonresults(&p1));

    out() << "*********************  remove remote folders via A2";
    p1 = clientA2.thread_do<bool>([](StandardClient& sc, PromiseBoolSP pb) { sc.deleteremote("f/f_0", false, pb); });
    model1.movetosynctrash("f/f_0", "f");
    model2.movetosynctrash("f/f_0", "f");
    ASSERT_TRUE(waitonresults(&p1));

    out() << "*********************  add local folders in A1";
    ASSERT_TRUE(buildLocalFolders(sync1path / "f_1/f_1_2", "newlocal", 2, 2, 2));
    model1.findnode("f/f_1/f_1_2")->addkid(model1.buildModelSubdirs("newlocal", 2, 2, 2));
    model2.findnode("f/f_1/f_1_2")->addkid(model2.buildModelSubdirs("newlocal", 2, 2, 2));

    out() << "*********************  remove local folders in A1";
    error_code e;
    ASSERT_TRUE(fs::remove_all(sync1path / "f_2", e) != static_cast<std::uintmax_t>(-1)) << e;
    model1.removenode("f/f_2");
    model2.movetosynctrash("f/f_2", "f");

    out() << "*********************  get sync2 activity out of the way";
    waitonsyncs(std::chrono::seconds(4), &clientA2);

    out() << "*********************  resume A1 session (with sync), see if A2 nodes and localnodes get in sync again";
    pclientA1.reset(new StandardClient(localtestroot, "clientA1"));
    ASSERT_TRUE(pclientA1->login_fetchnodes(session));
    ASSERT_EQ(pclientA1->basefolderhandle, clientA2.basefolderhandle);

    // wait for normal sync resumes to complete
    pclientA1->waitFor([&](StandardClient& sc){ return sc.received_syncs_restored; }, std::chrono::seconds(30));

    waitonsyncs(std::chrono::seconds(4), pclientA1.get(), &clientA2);

    out() << "*********************  check everything matches (model has expected state of remote and local)";
    ASSERT_TRUE(pclientA1->confirmModel_mainthread(model1.findnode("f"), backupId1));
    model2.ensureLocalDebrisTmpLock("f"); // since we downloaded files
    ASSERT_TRUE(clientA2.confirmModel_mainthread(model2.findnode("f"), backupId2));
}

TEST_F(SyncTest, BasicSync_ResumeSyncFromSessionAfterClashingLocalAddRemoteDelete)
{
    fs::path localtestroot = makeNewTestRoot();
    unique_ptr<StandardClient> pclientA1(new StandardClient(localtestroot, "clientA1"));   // user 1 client 1
    StandardClient clientA2(localtestroot, "clientA2");   // user 1 client 2

    ASSERT_TRUE(pclientA1->login_reset_makeremotenodes("MEGA_EMAIL", "MEGA_PWD", "f", 3, 3));
    ASSERT_TRUE(clientA2.login_fetchnodes("MEGA_EMAIL", "MEGA_PWD"));
    ASSERT_EQ(pclientA1->basefolderhandle, clientA2.basefolderhandle);

    Model model;
    model.root->addkid(model.buildModelSubdirs("f", 3, 3, 0));

    // set up sync for A1, it should build matching local folders
    handle backupId1 = pclientA1->setupSync_mainthread("sync1", "f", false, true);
    ASSERT_NE(backupId1, UNDEF);
    handle backupId2 = clientA2.setupSync_mainthread("sync2", "f", false, false);
    ASSERT_NE(backupId2, UNDEF);
    waitonsyncs(std::chrono::seconds(4), pclientA1.get(), &clientA2);
    pclientA1->logcb = clientA2.logcb = true;

    // check everything matches (model has expected state of remote and local)
    ASSERT_TRUE(pclientA1->confirmModel_mainthread(model.findnode("f"), backupId1));
    ASSERT_TRUE(clientA2.confirmModel_mainthread(model.findnode("f"), backupId2));

    // save session A1
    string session;
    pclientA1->client.dumpsession(session);
    fs::path sync1path = pclientA1->syncSet(backupId1).localpath;

    // logout A1 (but keep caches on disk)
    pclientA1->localLogout();

    // remove remote folder via A2
    future<bool> p1 = clientA2.thread_do<bool>([](StandardClient& sc, PromiseBoolSP pb) { sc.deleteremote("f/f_1", false, pb); });
    ASSERT_TRUE(waitonresults(&p1));

    // add local folders in A1 on disk folder
    ASSERT_TRUE(buildLocalFolders(sync1path / "f_1/f_1_2", "newlocal", 2, 2, 2));

    // get sync2 activity out of the way
    waitonsyncs(std::chrono::seconds(4), &clientA2);

    // resume A1 session (with sync), see if A2 nodes and localnodes get in sync again
    pclientA1.reset(new StandardClient(localtestroot, "clientA1"));
    ASSERT_TRUE(pclientA1->login_fetchnodes(session));
    ASSERT_EQ(pclientA1->basefolderhandle, clientA2.basefolderhandle);

    // wait for normal sync resumes to complete
    pclientA1->waitFor([&](StandardClient& sc){ return sc.received_syncs_restored; }, std::chrono::seconds(30));

    vector<SyncWaitResult> waitResult = waitonsyncs(chrono::seconds(4), pclientA1.get(), &clientA2);

    // Sync rework update:  for now at least, delete wins in this case

    //ASSERT_EQ(waitResult[0].syncStalled, true);
    //ASSERT_EQ(1, waitResult[0].stalledNodePaths.size());
    //ASSERT_EQ(1, waitResult[0].stalledLocalPaths.size());

    Model modelLocal1;
    modelLocal1.root->addkid(model.buildModelSubdirs("f", 3, 3, 0));
    modelLocal1.findnode("f/f_1/f_1_2")->addkid(model.buildModelSubdirs("newlocal", 2, 2, 2));
    //pclientA1->localNodesMustHaveNodes = false;
    ASSERT_TRUE(modelLocal1.movetosynctrash("f/f_1", "f"));

    Model modelRemote1;
    modelRemote1.root->addkid(model.buildModelSubdirs("f", 3, 3, 0));
    ASSERT_TRUE(modelRemote1.movetosynctrash("f/f_1", "f"));

    ASSERT_TRUE(pclientA1->confirmModel_mainthread(modelLocal1.findnode("f"), backupId1, false, StandardClient::CONFIRM_LOCAL));
    ASSERT_TRUE(pclientA1->confirmModel_mainthread(modelRemote1.findnode("f"), backupId1, false, StandardClient::CONFIRM_REMOTE));
    //ASSERT_TRUE(modelRemote1.removesynctrash("f", "f_1/f_1_2/newlocal"));
    ASSERT_TRUE(clientA2.confirmModel_mainthread(modelRemote1.findnode("f"), backupId2));
}

TEST_F(SyncTest, BasicSync_ResumeSyncFromSessionAfterContractoryLocalAndRemoteMoves)
{
    fs::path localtestroot = makeNewTestRoot();
    unique_ptr<StandardClient> pclientA1(new StandardClient(localtestroot, "clientA1"));   // user 1 client 1
    StandardClient clientA2(localtestroot, "clientA2");   // user 1 client 2

    ASSERT_TRUE(pclientA1->login_reset_makeremotenodes("MEGA_EMAIL", "MEGA_PWD", "f", 3, 3));
    ASSERT_TRUE(clientA2.login_fetchnodes("MEGA_EMAIL", "MEGA_PWD"));
    ASSERT_EQ(pclientA1->basefolderhandle, clientA2.basefolderhandle);

    Model model;
    model.root->addkid(model.buildModelSubdirs("f", 3, 3, 0));

    // set up sync for A1, it should build matching local folders
    handle backupId1 = pclientA1->setupSync_mainthread("sync1", "f", false, true);
    ASSERT_NE(backupId1, UNDEF);
    handle backupId2 = clientA2.setupSync_mainthread("sync2", "f", false, false);
    ASSERT_NE(backupId2, UNDEF);
    waitonsyncs(std::chrono::seconds(4), pclientA1.get(), &clientA2);
    pclientA1->logcb = clientA2.logcb = true;

    auto client1LocalSyncRoot = pclientA1->syncSet(backupId1).localpath;

    // check everything matches (model has expected state of remote and local)
    ASSERT_TRUE(pclientA1->confirmModel_mainthread(model.findnode("f"), backupId1));
    ASSERT_TRUE(clientA2.confirmModel_mainthread(model.findnode("f"), backupId2, true));

    // save session A1
    string session;
    pclientA1->client.dumpsession(session);
    fs::path sync1path = pclientA1->syncSet(backupId1).localpath;

    // logout A1 (but keep caches on disk)
    pclientA1->localLogout();

    // move f_0 into f_1 remote
    ASSERT_TRUE(clientA2.movenode("f/f_0", "f/f_1"));

    // move f_1 into f_0 locally
    error_code rename_error;
    fs::rename(client1LocalSyncRoot / "f_1", client1LocalSyncRoot / "f_0" / "f_1", rename_error);
    ASSERT_TRUE(!rename_error) << rename_error;

    // get sync2 activity out of the way
    waitonsyncs(std::chrono::seconds(4), &clientA2);

    // resume A1 session (with sync), see if A2 nodes and localnodes get in sync again
    pclientA1.reset(new StandardClient(localtestroot, "clientA1"));
    ASSERT_TRUE(pclientA1->login_fetchnodes(session));
    ASSERT_EQ(pclientA1->basefolderhandle, clientA2.basefolderhandle);
    vector<SyncWaitResult> waitResult = waitonsyncs(chrono::seconds(4), pclientA1.get(), &clientA2);

    ASSERT_EQ(waitResult[0].syncStalled, true);
    ASSERT_EQ(2u, waitResult[0].stall.cloud.size());  // for now at least, reporting source and destination nodes for each move
    ASSERT_EQ(2u, waitResult[0].stall.local.size());
    ASSERT_EQ(waitResult[0].stall.cloud.begin()->first, "/mega_test_sync/f/f_0");
    ASSERT_EQ(waitResult[0].stall.cloud.rbegin()->first, "/mega_test_sync/f/f_1/f_0");
    ASSERT_EQ(waitResult[0].stall.local.begin()->first.toPath(), (client1LocalSyncRoot / "f_0" / "f_1").u8string() );
    ASSERT_EQ(waitResult[0].stall.local.rbegin()->first.toPath(), (client1LocalSyncRoot / "f_1").u8string() );
}


TEST_F(SyncTest, CmdChecks_RRAttributeAfterMoveNode)
{
    fs::path localtestroot = makeNewTestRoot();
    unique_ptr<StandardClient> pclientA1(new StandardClient(localtestroot, "clientA1"));   // user 1 client 1

    ASSERT_TRUE(pclientA1->login_reset_makeremotenodes("MEGA_EMAIL", "MEGA_PWD", "f", 3, 3));

    Node* f = pclientA1->drillchildnodebyname(pclientA1->gettestbasenode(), "f");
    handle original_f_handle = f->nodehandle;
    handle original_f_parent_handle = f->parent->nodehandle;

    // make sure there are no 'f' in the rubbish
    auto fv = pclientA1->drillchildnodesbyname(pclientA1->getcloudrubbishnode(), "f");
    future<bool> fb = pclientA1->thread_do<bool>([&fv](StandardClient& sc, PromiseBoolSP pb) { sc.deleteremotenodes(fv, pb); });
    ASSERT_TRUE(waitonresults(&fb));

    f = pclientA1->drillchildnodebyname(pclientA1->getcloudrubbishnode(), "f");
    ASSERT_TRUE(f == nullptr);


    // remove remote folder via A2
    future<bool> p1 = pclientA1->thread_do<bool>([](StandardClient& sc, PromiseBoolSP pb)
        {
            sc.movenodetotrash("f", pb);
        });
    ASSERT_TRUE(waitonresults(&p1));

    WaitMillisec(3000);  // allow for attribute delivery too

    f = pclientA1->drillchildnodebyname(pclientA1->getcloudrubbishnode(), "f");
    ASSERT_TRUE(f != nullptr);

    // check the restore-from-trash handle got set, and correctly
    nameid rrname = AttrMap::string2nameid("rr");
    ASSERT_EQ(f->nodehandle, original_f_handle);
    ASSERT_EQ(f->attrs.map[rrname], string(Base64Str<MegaClient::NODEHANDLE>(original_f_parent_handle)));
    ASSERT_EQ(f->attrs.map[rrname], string(Base64Str<MegaClient::NODEHANDLE>(pclientA1->gettestbasenode()->nodehandle)));

    // move it back

    p1 = pclientA1->thread_do<bool>([&](StandardClient& sc, PromiseBoolSP pb)
    {
        sc.movenode(f->nodehandle, pclientA1->basefolderhandle, pb);
    });
    ASSERT_TRUE(waitonresults(&p1));

    WaitMillisec(3000);  // allow for attribute delivery too

    // check it's back and the rr attribute is gone
    f = pclientA1->drillchildnodebyname(pclientA1->gettestbasenode(), "f");
    ASSERT_TRUE(f != nullptr);
    ASSERT_EQ(f->attrs.map[rrname], string());
}


#ifdef __linux__
TEST_F(SyncTest, BasicSync_SpecialCreateFile)
{
    // confirm change is synced to remote, and also seen and applied in a second client that syncs the same folder
    fs::path localtestroot = makeNewTestRoot();
    StandardClient clientA1(localtestroot, "clientA1");   // user 1 client 1
    StandardClient clientA2(localtestroot, "clientA2");   // user 1 client 2

    ASSERT_TRUE(clientA1.login_reset_makeremotenodes("MEGA_EMAIL", "MEGA_PWD", "f", 2, 2));
    ASSERT_TRUE(clientA2.login_fetchnodes("MEGA_EMAIL", "MEGA_PWD"));
    ASSERT_EQ(clientA1.basefolderhandle, clientA2.basefolderhandle);

    Model model;
    model.root->addkid(model.buildModelSubdirs("f", 2, 2, 0));

    // set up sync for A1, it should build matching local folders
    handle backupId1 = clientA1.setupSync_mainthread("sync1", "f", false, true);
    ASSERT_NE(backupId1, UNDEF);
    handle backupId2 = clientA2.setupSync_mainthread("sync2", "f", false, false);
    ASSERT_NE(backupId2, UNDEF);

    waitonsyncs(std::chrono::seconds(4), &clientA1, &clientA2);
    clientA1.logcb = clientA2.logcb = true;
    // check everything matches (model has expected state of remote and local)
    ASSERT_TRUE(clientA1.confirmModel_mainthread(model.findnode("f"), backupId1));
    ASSERT_TRUE(clientA2.confirmModel_mainthread(model.findnode("f"), backupId2));

    // make new folders (and files) in the local filesystem and see if we catch up in A1 and A2 (adder and observer syncs)
    ASSERT_TRUE(createSpecialFiles(clientA1.syncSet(backupId1).localpath / "f_0", "newkid", 2));

    for (int i = 0; i < 2; ++i)
    {
        string filename = "file" + to_string(i) + "_" + "newkid";
        model.findnode("f/f_0")->addkid(model.makeModelSubfile(filename));
    }

    // Trigger a full scan.
    clientA1.triggerFullScan(backupId1);

    // let them catch up
    waitonsyncs(DEFAULTWAIT, &clientA1, &clientA2);

    // check everything matches (model has expected state of remote and local)
    ASSERT_TRUE(clientA1.confirmModel_mainthread(model.findnode("f"), backupId1));
    model.ensureLocalDebrisTmpLock("f"); // since we downloaded files
    ASSERT_TRUE(clientA2.confirmModel_mainthread(model.findnode("f"), backupId2));
}
#endif

TEST_F(SyncTest, BasicSync_moveAndDeleteLocalFile)
{
    // confirm change is synced to remote, and also seen and applied in a second client that syncs the same folder
    fs::path localtestroot = makeNewTestRoot();
    StandardClient clientA1(localtestroot, "clientA1");   // user 1 client 1
    StandardClient clientA2(localtestroot, "clientA2");   // user 1 client 2

    ASSERT_TRUE(clientA1.login_reset_makeremotenodes("MEGA_EMAIL", "MEGA_PWD", "f", 1, 1));
    ASSERT_TRUE(clientA2.login_fetchnodes("MEGA_EMAIL", "MEGA_PWD"));
    ASSERT_EQ(clientA1.basefolderhandle, clientA2.basefolderhandle);

    Model model;
    model.root->addkid(model.buildModelSubdirs("f", 1, 1, 0));

    // set up sync for A1, it should build matching local folders
    handle backupId1 = clientA1.setupSync_mainthread("sync1", "f", false, true);
    ASSERT_NE(backupId1, UNDEF);
    handle backupId2 = clientA2.setupSync_mainthread("sync2", "f", false, false);
    ASSERT_NE(backupId2, UNDEF);

    waitonsyncs(std::chrono::seconds(4), &clientA1, &clientA2);
    clientA1.logcb = clientA2.logcb = true;
    // check everything matches (model has expected state of remote and local)
    ASSERT_TRUE(clientA1.confirmModel_mainthread(model.findnode("f"), backupId1));
    ASSERT_TRUE(clientA2.confirmModel_mainthread(model.findnode("f"), backupId2));


    // move something in the local filesystem and see if we catch up in A1 and A2 (deleter and observer syncs)
    error_code rename_error;
    fs::rename(clientA1.syncSet(backupId1).localpath / "f_0", clientA1.syncSet(backupId1).localpath / "renamed", rename_error);
    ASSERT_TRUE(!rename_error) << rename_error;
    fs::remove(clientA1.syncSet(backupId1).localpath / "renamed");

    // Trigger a full scan.
    clientA1.triggerFullScan(backupId1);

    // let them catch up
    waitonsyncs(DEFAULTWAIT, &clientA1, &clientA2);

    // check everything matches (model has expected state of remote and local)
    ASSERT_TRUE(model.movetosynctrash("f/f_0", "f"));
    ASSERT_TRUE(clientA2.confirmModel_mainthread(model.findnode("f"), backupId2));
    ASSERT_TRUE(model.removesynctrash("f"));
    ASSERT_TRUE(clientA1.confirmModel_mainthread(model.findnode("f"), backupId1));
}

namespace {

string makefa(const string& name, int fakecrc, int mtime)
{
    AttrMap attrs;
    attrs.map['n'] = name;

    FileFingerprint ff;
    ff.crc[0] = ff.crc[1] = ff.crc[2] = ff.crc[3] = fakecrc;
    ff.mtime = mtime;
    ff.serializefingerprint(&attrs.map['c']);

    string attrjson;
    attrs.getjson(&attrjson);
    return attrjson;
}

Node* makenode(MegaClient& mc, NodeHandle parent, ::mega::nodetype_t type, m_off_t size, handle owner, const string& attrs, ::mega::byte* key)
{
    static handle handlegenerator = 10;
    std::vector<Node*> dp;
    auto newnode = new Node(&mc, &dp, NodeHandle().set6byte(++handlegenerator), parent, type, size, owner, nullptr, 1);

    newnode->setkey(key);
    newnode->attrstring.reset(new string);

    SymmCipher sc;
    sc.setkey(key, type);
    mc.makeattr(&sc, newnode->attrstring, attrs.c_str());

    int attrlen = int(newnode->attrstring->size());
    string base64attrstring;
    base64attrstring.resize(static_cast<size_t>(attrlen * 4 / 3 + 4));
    base64attrstring.resize(static_cast<size_t>(Base64::btoa((::mega::byte *)newnode->attrstring->data(), int(newnode->attrstring->size()), (char *)base64attrstring.data())));

    *newnode->attrstring = base64attrstring;

    return newnode;
}

} // anonymous

TEST_F(SyncTest, NodeSorting_forPhotosAndVideos)
{
    fs::path localtestroot = makeNewTestRoot();
    StandardClient standardclient(localtestroot, "sortOrderTests");
    auto& client = standardclient.client;

    handle owner = 99999;

    ::mega::byte key[] = { 0x01, 0x02, 0x03, 0x04, 0x01, 0x02, 0x03, 0x04, 0x01, 0x02, 0x03, 0x04, 0x01, 0x02, 0x03, 0x04, 0x01, 0x02, 0x03, 0x04, 0x01, 0x02, 0x03, 0x04, 0x01, 0x02, 0x03, 0x04, 0x01, 0x02, 0x03, 0x04 };

    // first 3 are root nodes:
    auto cloudroot = makenode(client, NodeHandle(), ROOTNODE, -1, owner, makefa("root", 1, 1), key);
    makenode(client, NodeHandle(), INCOMINGNODE, -1, owner, makefa("inbox", 1, 1), key);
    makenode(client, NodeHandle(), RUBBISHNODE, -1, owner, makefa("bin", 1, 1), key);

    // now some files to sort
    auto photo1 = makenode(client, cloudroot->nodeHandle(), FILENODE, 9999, owner, makefa("abc.jpg", 1, 1570673890), key);
    auto photo2 = makenode(client, cloudroot->nodeHandle(), FILENODE, 9999, owner, makefa("cba.png", 1, 1570673891), key);
    auto video1 = makenode(client, cloudroot->nodeHandle(), FILENODE, 9999, owner, makefa("xyz.mov", 1, 1570673892), key);
    auto video2 = makenode(client, cloudroot->nodeHandle(), FILENODE, 9999, owner, makefa("zyx.mp4", 1, 1570673893), key);
    auto otherfile = makenode(client, cloudroot->nodeHandle(), FILENODE, 9999, owner, makefa("ASDF.fsda", 1, 1570673894), key);
    auto otherfolder = makenode(client, cloudroot->nodeHandle(), FOLDERNODE, -1, owner, makefa("myfolder", 1, 1570673895), key);

    node_vector v{ photo1, photo2, video1, video2, otherfolder, otherfile };
    for (auto n : v) n->setkey(key);

    MegaApiImpl::sortByComparatorFunction(v, MegaApi::ORDER_PHOTO_ASC, client);
    node_vector v2{ photo1, photo2, video1, video2, otherfolder, otherfile };
    ASSERT_EQ(v, v2);

    MegaApiImpl::sortByComparatorFunction(v, MegaApi::ORDER_PHOTO_DESC, client);
    node_vector v3{ photo2, photo1, video2, video1, otherfolder, otherfile };
    ASSERT_EQ(v, v3);

    MegaApiImpl::sortByComparatorFunction(v, MegaApi::ORDER_VIDEO_ASC, client);
    node_vector v4{ video1, video2, photo1, photo2, otherfolder, otherfile };
    ASSERT_EQ(v, v4);

    MegaApiImpl::sortByComparatorFunction(v, MegaApi::ORDER_VIDEO_DESC, client);
    node_vector v5{ video2, video1, photo2, photo1, otherfolder, otherfile };
    ASSERT_EQ(v, v5);
}


TEST_F(SyncTest, PutnodesForMultipleFolders)
{
    fs::path localtestroot = makeNewTestRoot();
    StandardClient standardclient(localtestroot, "PutnodesForMultipleFolders");
    ASSERT_TRUE(standardclient.login_fetchnodes("MEGA_EMAIL", "MEGA_PWD", true));

    vector<NewNode> newnodes(4);

    standardclient.client.putnodes_prepareOneFolder(&newnodes[0], "folder1");
    standardclient.client.putnodes_prepareOneFolder(&newnodes[1], "folder2");
    standardclient.client.putnodes_prepareOneFolder(&newnodes[2], "folder2.1");
    standardclient.client.putnodes_prepareOneFolder(&newnodes[3], "folder2.2");

    newnodes[1].nodehandle = newnodes[2].parenthandle = newnodes[3].parenthandle = 2;

    auto targethandle = standardclient.client.rootnodes.files;

    std::atomic<bool> putnodesDone{false};
    standardclient.resultproc.prepresult(StandardClient::PUTNODES,  ++next_request_tag,
        [&](){ standardclient.client.putnodes(targethandle, move(newnodes), nullptr, standardclient.client.reqtag); },
        [&putnodesDone](error e) { putnodesDone = true; return true; });

    while (!putnodesDone)
    {
        WaitMillisec(100);
    }

    Node* cloudRoot = standardclient.client.nodeByHandle(targethandle);

    ASSERT_TRUE(nullptr != standardclient.drillchildnodebyname(cloudRoot, "folder1"));
    ASSERT_TRUE(nullptr != standardclient.drillchildnodebyname(cloudRoot, "folder2"));
    ASSERT_TRUE(nullptr != standardclient.drillchildnodebyname(cloudRoot, "folder2/folder2.1"));
    ASSERT_TRUE(nullptr != standardclient.drillchildnodebyname(cloudRoot, "folder2/folder2.2"));
}

// this test fails frequently on develop due to race conditions with commands vs actionpackets on develop, re-enable after merging sync rework (which has SIC removed)
TEST_F(SyncTest, DISABLED_ExerciseCommands)
{
    fs::path localtestroot = makeNewTestRoot();
    StandardClient standardclient(localtestroot, "ExerciseCommands");
    ASSERT_TRUE(standardclient.login_fetchnodes("MEGA_EMAIL", "MEGA_PWD", true));

    // Using this set setup to execute commands direct in the SDK Core
    // so that we can test things that the MegaApi interface would
    // disallow or shortcut.

    // make sure it's a brand new folder
    future<bool> p1 = standardclient.thread_do<bool>([=](StandardClient& sc, PromiseBoolSP pb) { sc.makeCloudSubdirs("testlinkfolder_brandnew3", 1, 1, pb); });
    ASSERT_TRUE(waitonresults(&p1));

    assert(standardclient.lastPutnodesResultFirstHandle != UNDEF);
    Node* n2 = standardclient.client.nodebyhandle(standardclient.lastPutnodesResultFirstHandle);

    out() << "Testing make public link for node: " << n2->displaypath();

    // try to get a link on an existing unshared folder
    promise<Error> pe1, pe1a, pe2, pe3, pe4;
    standardclient.getpubliclink(n2, 0, 0, false, pe1);
    ASSERT_EQ(API_EACCESS, pe1.get_future().get());

    // create on existing node
    standardclient.exportnode(n2, 0, 0, false, pe1a);
    ASSERT_EQ(API_OK, pe1a.get_future().get());

    // get link on existing shared folder node, with link already  (different command response)
    standardclient.getpubliclink(n2, 0, 0, false, pe2);
    ASSERT_EQ(API_OK, pe2.get_future().get());

    // delete existing link on node
    standardclient.getpubliclink(n2, 1, 0, false, pe3);
    ASSERT_EQ(API_OK, pe3.get_future().get());

    // create on non existent node
    n2->nodehandle = UNDEF;
    standardclient.getpubliclink(n2, 0, 0, false, pe4);
    ASSERT_EQ(API_EACCESS, pe4.get_future().get());
}

#ifndef _WIN32_SUPPORTS_SYMLINKS_IT_JUST_NEEDS_TURNING_ON
TEST_F(SyncTest, BasicSync_CreateAndDeleteLink)
{
    // confirm change is synced to remote, and also seen and applied in a second client that syncs the same folder
    fs::path localtestroot = makeNewTestRoot();
    StandardClient clientA1(localtestroot, "clientA1");   // user 1 client 1
    StandardClient clientA2(localtestroot, "clientA2");   // user 1 client 2

    ASSERT_TRUE(clientA1.login_reset_makeremotenodes("MEGA_EMAIL", "MEGA_PWD", "f", 1, 1));
    ASSERT_TRUE(clientA2.login_fetchnodes("MEGA_EMAIL", "MEGA_PWD"));
    ASSERT_EQ(clientA1.basefolderhandle, clientA2.basefolderhandle);

    Model model;
    model.root->addkid(model.buildModelSubdirs("f", 1, 1, 0));

    // set up sync for A1, it should build matching local folders
    handle backupId1 = clientA1.setupSync_mainthread("sync1", "f", false, true);
    ASSERT_NE(backupId1, UNDEF);
    handle backupId2 = clientA2.setupSync_mainthread("sync2", "f", false, false);
    ASSERT_NE(backupId2, UNDEF);

    waitonsyncs(std::chrono::seconds(4), &clientA1, &clientA2);
    clientA1.logcb = clientA2.logcb = true;
    // check everything matches (model has expected state of remote and local)
    ASSERT_TRUE(clientA1.confirmModel_mainthread(model.findnode("f"), backupId1));
    ASSERT_TRUE(clientA2.confirmModel_mainthread(model.findnode("f"), backupId2));


    // move something in the local filesystem and see if we catch up in A1 and A2 (deleter and observer syncs)
    error_code linkage_error;
    fs::create_symlink(clientA1.syncSet(backupId1).localpath / "f_0", clientA1.syncSet(backupId1).localpath / "linked", linkage_error);
    ASSERT_TRUE(!linkage_error) << linkage_error;

    // let them catch up
    waitonsyncs(DEFAULTWAIT, &clientA1, &clientA2);

    //check client 2 is unaffected
    ASSERT_TRUE(clientA2.confirmModel_mainthread(model.findnode("f"), backupId2));


    fs::remove(clientA1.syncSet(backupId1).localpath / "linked");
    // let them catch up
    waitonsyncs(DEFAULTWAIT, &clientA1, &clientA2);

    //check client 2 is unaffected
    ASSERT_TRUE(clientA2.confirmModel_mainthread(model.findnode("f"), backupId2));
}

TEST_F(SyncTest, BasicSync_CreateRenameAndDeleteLink)
{
    // confirm change is synced to remote, and also seen and applied in a second client that syncs the same folder
    fs::path localtestroot = makeNewTestRoot();
    StandardClient clientA1(localtestroot, "clientA1");   // user 1 client 1
    StandardClient clientA2(localtestroot, "clientA2");   // user 1 client 2

    ASSERT_TRUE(clientA1.login_reset_makeremotenodes("MEGA_EMAIL", "MEGA_PWD", "f", 1, 1));
    ASSERT_TRUE(clientA2.login_fetchnodes("MEGA_EMAIL", "MEGA_PWD"));
    ASSERT_EQ(clientA1.basefolderhandle, clientA2.basefolderhandle);

    Model model;
    model.root->addkid(model.buildModelSubdirs("f", 1, 1, 0));

    // set up sync for A1, it should build matching local folders
    handle backupId1 = clientA1.setupSync_mainthread("sync1", "f", false, true);
    ASSERT_NE(backupId1, UNDEF);
    handle backupId2 = clientA2.setupSync_mainthread("sync2", "f", false, false);
    ASSERT_NE(backupId2, UNDEF);

    waitonsyncs(std::chrono::seconds(4), &clientA1, &clientA2);
    clientA1.logcb = clientA2.logcb = true;
    // check everything matches (model has expected state of remote and local)
    ASSERT_TRUE(clientA1.confirmModel_mainthread(model.findnode("f"), backupId1));
    ASSERT_TRUE(clientA2.confirmModel_mainthread(model.findnode("f"), backupId2));


    // move something in the local filesystem and see if we catch up in A1 and A2 (deleter and observer syncs)
    error_code linkage_error;
    fs::create_symlink(clientA1.syncSet(backupId1).localpath / "f_0", clientA1.syncSet(backupId1).localpath / "linked", linkage_error);
    ASSERT_TRUE(!linkage_error) << linkage_error;

    // let them catch up
    waitonsyncs(DEFAULTWAIT, &clientA1, &clientA2);

    //check client 2 is unaffected
    ASSERT_TRUE(clientA2.confirmModel_mainthread(model.findnode("f"), backupId2));

    fs::rename(clientA1.syncSet(backupId1).localpath / "linked", clientA1.syncSet(backupId1).localpath / "linkrenamed", linkage_error);

    // let them catch up
    waitonsyncs(DEFAULTWAIT, &clientA1, &clientA2);

    //check client 2 is unaffected
    ASSERT_TRUE(clientA2.confirmModel_mainthread(model.findnode("f"), backupId2));

    fs::remove(clientA1.syncSet(backupId1).localpath / "linkrenamed");

    // let them catch up
    waitonsyncs(DEFAULTWAIT, &clientA1, &clientA2);

    //check client 2 is unaffected
    ASSERT_TRUE(clientA2.confirmModel_mainthread(model.findnode("f"), backupId2));
}

#ifndef WIN32

// what is supposed to happen for this one?  It seems that the `linked` symlink is no longer ignored on windows?  client2 is affected!

TEST_F(SyncTest, BasicSync_CreateAndReplaceLinkLocally)
{
    // confirm change is synced to remote, and also seen and applied in a second client that syncs the same folder
    fs::path localtestroot = makeNewTestRoot();
    StandardClient clientA1(localtestroot, "clientA1");   // user 1 client 1
    StandardClient clientA2(localtestroot, "clientA2");   // user 1 client 2

    ASSERT_TRUE(clientA1.login_reset_makeremotenodes("MEGA_EMAIL", "MEGA_PWD", "f", 1, 1));
    ASSERT_TRUE(clientA2.login_fetchnodes("MEGA_EMAIL", "MEGA_PWD"));
    ASSERT_EQ(clientA1.basefolderhandle, clientA2.basefolderhandle);

    Model model;
    model.root->addkid(model.buildModelSubdirs("f", 1, 1, 0));

    // set up sync for A1, it should build matching local folders
    handle backupId1 = clientA1.setupSync_mainthread("sync1", "f", false, true);
    ASSERT_NE(backupId1, UNDEF);
    handle backupId2 = clientA2.setupSync_mainthread("sync2", "f", false, false);
    ASSERT_NE(backupId2, UNDEF);

    waitonsyncs(std::chrono::seconds(4), &clientA1, &clientA2);
    clientA1.logcb = clientA2.logcb = true;
    // check everything matches (model has expected state of remote and local)
    ASSERT_TRUE(clientA1.confirmModel_mainthread(model.findnode("f"), backupId1));
    ASSERT_TRUE(clientA2.confirmModel_mainthread(model.findnode("f"), backupId2));


    // move something in the local filesystem and see if we catch up in A1 and A2 (deleter and observer syncs)
    error_code linkage_error;
    fs::create_symlink(clientA1.syncSet(backupId1).localpath / "f_0", clientA1.syncSet(backupId1).localpath / "linked", linkage_error);
    ASSERT_TRUE(!linkage_error) << linkage_error;

    // Trigger a full scan.
    clientA1.triggerFullScan(backupId1);

    // let them catch up
    waitonsyncs(DEFAULTWAIT, &clientA1, &clientA2);

    //check client 2 is unaffected
    ASSERT_TRUE(clientA2.confirmModel_mainthread(model.findnode("f"), backupId2));
    fs::rename(clientA1.syncSet(backupId1).localpath / "f_0", clientA1.syncSet(backupId1).localpath / "linked", linkage_error);

    // Trigger a full scan.
    clientA1.triggerFullScan(backupId1);

    // let them catch up
    waitonsyncs(DEFAULTWAIT, &clientA1, &clientA2);

    //check client 2 is unaffected
    ASSERT_TRUE(clientA2.confirmModel_mainthread(model.findnode("f"), backupId2));

    fs::remove(clientA1.syncSet(backupId1).localpath / "linked");
    ASSERT_TRUE(createNameFile(clientA1.syncSet(backupId1).localpath, "linked"));

    // Trigger a full scan.
    clientA1.triggerFullScan(backupId1);

    // let them catch up
    waitonsyncs(DEFAULTWAIT, &clientA1, &clientA2);

    model.findnode("f")->addkid(model.makeModelSubfile("linked"));
    model.ensureLocalDebrisTmpLock("f"); // since we downloaded files

    //check client 2 is as expected
    ASSERT_TRUE(clientA2.confirmModel_mainthread(model.findnode("f"), backupId2));
}


TEST_F(SyncTest, BasicSync_CreateAndReplaceLinkUponSyncDown)
{
    // confirm change is synced to remote, and also seen and applied in a second client that syncs the same folder
    fs::path localtestroot = makeNewTestRoot();
    StandardClient clientA1(localtestroot, "clientA1");   // user 1 client 1
    StandardClient clientA2(localtestroot, "clientA2");   // user 1 client 2

    ASSERT_TRUE(clientA1.login_reset_makeremotenodes("MEGA_EMAIL", "MEGA_PWD", "f", 1, 1));
    ASSERT_TRUE(clientA2.login_fetchnodes("MEGA_EMAIL", "MEGA_PWD"));
    ASSERT_EQ(clientA1.basefolderhandle, clientA2.basefolderhandle);

    Model model;
    model.root->addkid(model.buildModelSubdirs("f", 1, 1, 0));

    // set up sync for A1, it should build matching local folders
    handle backupId1 = clientA1.setupSync_mainthread("sync1", "f", false, true);
    ASSERT_NE(backupId1, UNDEF);
    handle backupId2 = clientA2.setupSync_mainthread("sync2", "f", false, false);
    ASSERT_NE(backupId2, UNDEF);

    waitonsyncs(std::chrono::seconds(4), &clientA1, &clientA2);
    clientA1.logcb = clientA2.logcb = true;
    // check everything matches (model has expected state of remote and local)
    ASSERT_TRUE(clientA1.confirmModel_mainthread(model.findnode("f"), backupId1));
    ASSERT_TRUE(clientA2.confirmModel_mainthread(model.findnode("f"), backupId2));

    // move something in the local filesystem and see if we catch up in A1 and A2 (deleter and observer syncs)
    error_code linkage_error;
    fs::create_symlink(clientA1.syncSet(backupId1).localpath / "f_0", clientA1.syncSet(backupId1).localpath / "linked", linkage_error);
    ASSERT_TRUE(!linkage_error) << linkage_error;

    // Trigger a full scan.
    clientA1.triggerFullScan(backupId1);

    // let them catch up
    waitonsyncs(DEFAULTWAIT, &clientA1, &clientA2);

    //check client 2 is unaffected
    ASSERT_TRUE(clientA2.confirmModel_mainthread(model.findnode("f"), backupId2));

    ASSERT_TRUE(createNameFile(clientA2.syncSet(backupId2).localpath, "linked"));

    // Trigger a full scan.
    clientA1.triggerFullScan(backupId1);
    clientA2.triggerFullScan(backupId2);

    // let them catch up
    waitonsyncs(DEFAULTWAIT, &clientA1, &clientA2);

    model.findnode("f")->addkid(model.makeModelSubfolder("linked")); //notice: the deleted here is folder because what's actually deleted is a symlink that points to a folder
                                                                     //ideally we could add full support for symlinks in this tests suite

    model.movetosynctrash("f/linked","f");
    model.findnode("f")->addkid(model.makeModelSubfile("linked"));
    model.ensureLocalDebrisTmpLock("f"); // since we downloaded files

    //check client 2 is as expected
    ASSERT_TRUE(clientA1.confirmModel_mainthread(model.findnode("f"), backupId1));
}
#endif

#endif

TEST_F(SyncTest, BasicSync_NewVersionsCreatedWhenFilesModified)
{
    // Convenience.
    using FileFingerprintPtr = unique_ptr<FileFingerprint>;

    const auto TESTROOT = makeNewTestRoot();
    const auto TIMEOUT  = std::chrono::seconds(4);

    StandardClient c(TESTROOT, "c");

    // Log callbacks.
    c.logcb = true;

    // Helper for generating fingerprints.
    auto fingerprint =
      [&c](const fs::path& fsPath) -> FileFingerprintPtr
      {
          // Convenience.
          auto& fsAccess = *c.client.fsaccess;

          // Needed so we can access the filesystem.
          auto fileAccess = fsAccess.newfileaccess(false);

          // Translate input path into something useful.
          auto path = LocalPath::fromAbsolutePath(fsPath.u8string());

          // Try and open file for reading.
          if (fileAccess->fopen(path, true, false))
          {
              auto fingerprint = ::mega::make_unique<FileFingerprint>();

              // Generate fingerprint.
              if (fingerprint->genfingerprint(fileAccess.get()))
              {
                  return fingerprint;
              }
          }

          return nullptr;
      };

    // Fingerprints for each revision.
    vector<FileFingerprintPtr> fingerprints;

    // Log client in.
    ASSERT_TRUE(c.login_reset_makeremotenodes("MEGA_EMAIL", "MEGA_PWD", "x", 0, 0));

    // Add and start sync.
    const auto id = c.setupSync_mainthread("s", "x", false, true);
    ASSERT_NE(id, UNDEF);

    const auto SYNCROOT = c.syncSet(id).localpath;

    // Create and populate model.
    Model model;

    model.addfile("f", "a");
    model.generate(SYNCROOT);

    // Keep track of fingerprint.
    fingerprints.emplace_back(fingerprint(SYNCROOT / "f"));
    ASSERT_TRUE(fingerprints.back());

    // Trigger full scan.
    c.triggerFullScan(id);

    // Wait for initial sync to complete.
    waitonsyncs(TIMEOUT, &c);

    // Check that the file made it to the cloud.
    ASSERT_TRUE(c.confirmModel_mainthread(model.root.get(), id));

    // Create a new revision of f.
    model.addfile("f", "b");
    model.generate(SYNCROOT);

    // Update fingerprint.
    fingerprints.emplace_back(fingerprint(SYNCROOT / "f"));
    ASSERT_TRUE(fingerprints.back());

    // Trigger full scan.
    c.triggerFullScan(id);

    // Wait for change to propagate.
    waitonsyncs(TIMEOUT, &c);

    // Validate model.
    ASSERT_TRUE(c.confirmModel_mainthread(model.root.get(), id));

    // Create yet anothet revision of f.
    model.addfile("f", "c");
    model.generate(SYNCROOT);

    // Update fingerprint.
    fingerprints.emplace_back(fingerprint(SYNCROOT / "f"));
    ASSERT_TRUE(fingerprints.back());

    // Trigger full scan.
    c.triggerFullScan(id);

    // Wait for change to propagate.
    waitonsyncs(TIMEOUT, &c);

    // Validate model.
    ASSERT_TRUE(c.confirmModel_mainthread(model.root.get(), id));

    // Get our hands on f's node.
    auto *f = c.drillchildnodebyname(c.gettestbasenode(), "x/f");
    ASSERT_TRUE(f);

    // Validate the version chain.
    auto i = fingerprints.crbegin();
    auto matched = true;

    while (f && i != fingerprints.crend())
    {
        matched &= *f == **i++;

        f = f->children.empty() ? nullptr : f->children.front();
    }

    matched &= !f && i == fingerprints.crend();
    ASSERT_TRUE(matched);
}

TEST_F(SyncTest, BasicSync_ClientToSDKConfigMigration)
{
    const auto TESTROOT = makeNewTestRoot();
    const auto TIMEOUT  = std::chrono::seconds(4);

    SyncConfig config0;
    SyncConfig config1;
    Model model;

    // Create some syncs for us to migrate.
    {
        StandardClient c0(TESTROOT, "c0");

        // Log callbacks.
        c0.logcb = true;

        // Log in client.
        ASSERT_TRUE(c0.login_reset_makeremotenodes("MEGA_EMAIL", "MEGA_PWD", "s", 1, 2));

        // Add syncs.
        auto id0 = c0.setupSync_mainthread("s0", "s/s_0", false, true);
        ASSERT_NE(id0, UNDEF);

        auto id1 = c0.setupSync_mainthread("s1", "s/s_1", false, false);
        ASSERT_NE(id1, UNDEF);

        // Populate filesystem.
        auto root0 = c0.syncSet(id0).localpath;
        auto root1 = c0.syncSet(id1).localpath;

        model.addfile("d/f");
        model.addfile("f");
        model.generate(root0);
        model.generate(root1, true);

        // Trigger a full scan.
        c0.triggerFullScan(id0);
        c0.triggerFullScan(id1);

        // Wait for sync to complete.
        waitonsyncs(TIMEOUT, &c0);

        // Make sure everything arrived safely.
        ASSERT_TRUE(c0.confirmModel_mainthread(model.root.get(), id0));
        ASSERT_TRUE(c0.confirmModel_mainthread(model.root.get(), id1));

        // Get our hands on the configs.
        config0 = c0.syncConfigByBackupID(id0);
        config1 = c0.syncConfigByBackupID(id1);
    }

    // Migrate the configs.
    StandardClient c1(TESTROOT, "c1");

    // Log callbacks.
    c1.logcb = true;

    // Log in the client.
    ASSERT_TRUE(c1.login("MEGA_EMAIL", "MEGA_PWD"));

    // Make sure sync user attributes are present.
    ASSERT_TRUE(c1.ensureSyncUserAttributes());

    // Update configs so they're useful for this client.
    {
        FSACCESS_CLASS fsAccess;
        auto root0 = TESTROOT / "c1" / "s0";
        auto root1 = TESTROOT / "c1" / "s1";

        // Issue new backup IDs.
        config0.mBackupId = UNDEF;
        config1.mBackupId = UNDEF;

        // Update path for c1.
        config0.mLocalPath = LocalPath::fromAbsolutePath(root0.u8string());
        config1.mLocalPath = LocalPath::fromAbsolutePath(root1.u8string());

        // Make sure local sync roots exist.
        fs::create_directories(root0);
        fs::create_directories(root1);
    }

    // Migrate the configs.
    auto id0 = c1.copySyncConfig(config0);
    ASSERT_NE(id0, UNDEF);
    auto id1 = c1.copySyncConfig(config1);
    ASSERT_NE(id1, UNDEF);

    // So we can wait until the syncs are resumed.
    promise<void> notify;

    // Hook onAutoResumeResult callback.
    c1.onAutoResumeResult = ([id0, id1, &notify]() {
        auto waiting = std::make_shared<set<handle>>();

        // Track the syncs we're waiting for.
        waiting->emplace(id0);
        waiting->emplace(id1);

        // Return effective callback.
        return [&notify, waiting](const SyncConfig& config, bool, bool) {
            // This sync's been resumed.
            waiting->erase(config.mBackupId);

            // Are we still waiting for any syncs to resume?
            if (!waiting->empty()) return;

            // Let the waiter know the syncs are up.
            notify.set_value();
        };
    })();

    // Fetch nodes (and resume syncs.)
    ASSERT_TRUE(c1.fetchnodes());

    // Wait for the syncs to be resumed.
    notify.get_future().get();

    // Wait for sync to complete.
    waitonsyncs(TIMEOUT, &c1);

    // Check that all files from the cloud were downloaded.
    model.ensureLocalDebrisTmpLock("");
    ASSERT_TRUE(c1.confirmModel_mainthread(model.root.get(), id0));
    ASSERT_TRUE(c1.confirmModel_mainthread(model.root.get(), id1));
}


TEST_F(SyncTest, DetectsAndReportsNameClashes)
{
    const auto TESTFOLDER = makeNewTestRoot();
    const auto TIMEOUT = chrono::seconds(4);

    StandardClient client(TESTFOLDER, "c");

    // Log in client.
    ASSERT_TRUE(client.login_reset_makeremotenodes("MEGA_EMAIL", "MEGA_PWD", "x", 0, 0));

    // Needed so that we can create files with the same name.
    client.client.versions_disabled = true;

    // Populate local filesystem.
    const auto root = TESTFOLDER / "c" / "s";

    fs::create_directories(root / "d" / "e");

    createNameFile(root / "d", "f0");
    createNameFile(root / "d", "f%30");
    createNameFile(root / "d" / "e", "g0");
    createNameFile(root / "d" / "e", "g%30");

    // Start the sync.
    handle backupId1 = client.setupSync_mainthread("s", "x", false, true);
    ASSERT_NE(backupId1, UNDEF);

    // Give the client time to synchronize.
    waitonsyncs(TIMEOUT, &client);

    // Helpers.
    auto localConflictDetected = [](const NameConflict& nc, const LocalPath& name)
    {
        auto i = nc.clashingLocalNames.begin();
        auto j = nc.clashingLocalNames.end();

        return std::find(i, j, name) != j;
    };

    // Were any conflicts detected?
    // Can we obtain a list of the conflicts?
    list<NameConflict> conflicts;
    ASSERT_TRUE(client.conflictsDetected(conflicts));
    ASSERT_EQ(conflicts.size(), 2u);
    ASSERT_EQ(conflicts.back().localPath, LocalPath::fromRelativePath("d").prependNewWithSeparator(client.syncByBackupId(backupId1)->localroot->localname));
    ASSERT_EQ(conflicts.back().clashingLocalNames.size(), 2u);
    ASSERT_TRUE(localConflictDetected(conflicts.back(), LocalPath::fromRelativePath("f%30")));
    ASSERT_TRUE(localConflictDetected(conflicts.back(), LocalPath::fromRelativePath("f0")));
    ASSERT_EQ(conflicts.back().clashingCloudNames.size(), 0u);

    // Trigger a full scan.
    client.triggerFullScan(backupId1);

    // Resolve the f0 / f%30 conflict.
    ASSERT_TRUE(fs::remove(root / "d" / "f%30"));

    // Give the sync some time to think.
    waitonsyncs(TIMEOUT, &client);

    // We should still detect conflicts.
    // Has the list of conflicts changed?
    conflicts.clear();
    ASSERT_TRUE(client.conflictsDetected(conflicts));
    ASSERT_GE(conflicts.size(), 1u);
    ASSERT_EQ(conflicts.front().localPath, LocalPath::fromRelativePath("e")
        .prependNewWithSeparator(LocalPath::fromRelativePath("d"))
        .prependNewWithSeparator(client.syncByBackupId(backupId1)->localroot->localname));
    ASSERT_EQ(conflicts.front().clashingLocalNames.size(), 2u);
    ASSERT_TRUE(localConflictDetected(conflicts.front(), LocalPath::fromRelativePath("g%30")));
    ASSERT_TRUE(localConflictDetected(conflicts.front(), LocalPath::fromRelativePath("g0")));
    ASSERT_EQ(conflicts.front().clashingCloudNames.size(), 0u);

    // Resolve the g / g%30 conflict.
    ASSERT_TRUE(fs::remove(root / "d" / "e" / "g%30"));

    // Trigger a scan.
    client.triggerFullScan(backupId1);

    // Give the sync some time to think.
    waitonsyncs(TIMEOUT, &client);

    // No conflicts should be reported.
    // Is the list of conflicts empty?
    conflicts.clear();
    ASSERT_FALSE(client.conflictsDetected(conflicts));
    ASSERT_EQ(conflicts.size(), 0u);

    // Create a remote name clash.
    auto* node = client.drillchildnodebyname(client.gettestbasenode(), "x/d");
    ASSERT_TRUE(!!node);
    ASSERT_TRUE(client.uploadFile(root / "d" / "f0", "h", node));
    ASSERT_TRUE(client.uploadFile(root / "d" / "f0", "h", node));

    // Let the client attempt to synchronize.
    waitonsyncs(TIMEOUT, &client);

    // Have we detected any conflicts?
    conflicts.clear();
    ASSERT_TRUE(client.conflictsDetected(conflicts));

    // Does our list of conflicts include remotes?
    ASSERT_GE(conflicts.size(), 1u);
    ASSERT_EQ(conflicts.front().cloudPath, string("/mega_test_sync/x/d"));
    ASSERT_EQ(conflicts.front().clashingCloudNames.size(), 2u);
    ASSERT_EQ(conflicts.front().clashingCloudNames[0], string("h"));
    ASSERT_EQ(conflicts.front().clashingCloudNames[1], string("h"));
    ASSERT_EQ(conflicts.front().clashingLocalNames.size(), 0u);

    // Resolve the remote conflict.
    ASSERT_TRUE(client.deleteremote("x/d/h"));

    // Wait for the client to process our changes.
    waitonsyncs(TIMEOUT, &client);

    conflicts.clear();
    client.conflictsDetected(conflicts);
    ASSERT_EQ(0u, conflicts.size());

    // Conflicts should be resolved.
    conflicts.clear();
    ASSERT_FALSE(client.conflictsDetected(conflicts));
}


// TODO: re-enable after sync rework is merged
TEST_F(SyncTest, DoesntDownloadFilesWithClashingNames)
{
    const auto TESTFOLDER = makeNewTestRoot();
    const auto TIMEOUT = chrono::seconds(4);

    // Populate cloud.
    {
        StandardClient cu(TESTFOLDER, "cu");

        // Log callbacks.
        cu.logcb = true;

        // Log client in.
        ASSERT_TRUE(cu.login_reset_makeremotenodes("MEGA_EMAIL", "MEGA_PWD", "x", 0, 0));

        // Needed so that we can create files with the same name.
        cu.client.versions_disabled = true;

        // Create local test hierarchy.
        const auto root = TESTFOLDER / "cu" / "x";

        // d will be duplicated and generate a clash.
        fs::create_directories(root / "d");

        // dd will be singular, no clash.
        fs::create_directories(root / "dd");

        // f will be duplicated and generate a clash.
        ASSERT_TRUE(createNameFile(root, "f"));

        // ff will be singular, no clash.
        ASSERT_TRUE(createNameFile(root, "ff"));

        auto* node = cu.drillchildnodebyname(cu.gettestbasenode(), "x");
        ASSERT_TRUE(!!node);

        // Upload d twice, generate clash.
        ASSERT_TRUE(cu.uploadFolderTree(root / "d", node));
        ASSERT_TRUE(cu.uploadFolderTree(root / "d", node));

        // Upload dd once.
        ASSERT_TRUE(cu.uploadFolderTree(root / "dd", node));

        // Upload f twice, generate clash.
        ASSERT_TRUE(cu.uploadFile(root / "f", node));
        ASSERT_TRUE(cu.uploadFile(root / "f", node));

        // Upload ff once.
        ASSERT_TRUE(cu.uploadFile(root / "ff", node));
    }

    StandardClient cd(TESTFOLDER, "cd");

    // Log callbacks.
    cd.logcb = true;

    // Log in client.
    ASSERT_TRUE(cd.login_fetchnodes("MEGA_EMAIL", "MEGA_PWD"));

    // Add and start sync.
    handle backupId1 = cd.setupSync_mainthread("sd", "x", false, false);
    ASSERT_NE(backupId1, UNDEF);

    // Wait for initial sync to complete.
    waitonsyncs(TIMEOUT, &cd);

    // Populate and confirm model.
    Model model;

    // d and f are missing due to name collisions in the cloud.
    model.root->addkid(model.makeModelSubfolder("x"));
    model.findnode("x")->addkid(model.makeModelSubfolder("dd"));
    model.findnode("x")->addkid(model.makeModelSubfile("ff"));

    // Needed because we've downloaded files.
    model.ensureLocalDebrisTmpLock("x");

    // Confirm the model.
    ASSERT_TRUE(cd.confirmModel_mainthread(
                  model.findnode("x"),
                  backupId1,
                  false,
                  StandardClient::CONFIRM_LOCAL));

    // Resolve the name collisions.
    ASSERT_TRUE(cd.deleteremote("x/d"));
    ASSERT_TRUE(cd.deleteremote("x/f"));

    // Wait for the sync to update.
    waitonsyncs(TIMEOUT, &cd);

    // Confirm that d and f have now been downloaded.
    model.findnode("x")->addkid(model.makeModelSubfolder("d"));
    model.findnode("x")->addkid(model.makeModelSubfile("f"));

    // Local FS, Local Tree and Remote Tree should now be consistent.
    ASSERT_TRUE(cd.confirmModel_mainthread(model.findnode("x"), backupId1));
}

// TODO: re-enable after sync rework is merged
TEST_F(SyncTest, DoesntUploadFilesWithClashingNames)
{
    const auto TESTFOLDER = makeNewTestRoot();
    const auto TIMEOUT = chrono::seconds(4);

    // Download client.
    StandardClient cd(TESTFOLDER, "cd");
    // Upload client.
    StandardClient cu(TESTFOLDER, "cu");

    // Log callbacks.
    cd.logcb = true;
    cu.logcb = true;

    // Log in the clients.
    ASSERT_TRUE(cu.login_reset_makeremotenodes("MEGA_EMAIL", "MEGA_PWD", "x", 0, 0));
    ASSERT_TRUE(cd.login_fetchnodes("MEGA_EMAIL", "MEGA_PWD"));
    ASSERT_EQ(cd.basefolderhandle, cu.basefolderhandle);

    // Populate the local filesystem.
    const auto root = TESTFOLDER / "cu" / "su";

    // Make sure clashing directories are skipped.
    fs::create_directories(root / "d0");
    fs::create_directories(root / "d%30");

    // Make sure other directories are uploaded.
    fs::create_directories(root / "d1");

    // Make sure clashing files are skipped.
    createNameFile(root, "f0");
    createNameFile(root, "f%30");

    // Make sure other files are uploaded.
    createNameFile(root, "f1");
    createNameFile(root / "d1", "f0");

    // Start the syncs.
    handle backupId1 = cd.setupSync_mainthread("sd", "x", false, true);
    handle backupId2 = cu.setupSync_mainthread("su", "x", false, false);
    ASSERT_NE(backupId1, UNDEF);
    ASSERT_NE(backupId2, UNDEF);

    // Wait for the initial sync to complete.
    waitonsyncs(TIMEOUT, &cu, &cd);

    // Populate and confirm model.
    Model model;

    model.root->addkid(model.makeModelSubfolder("root"));
    model.findnode("root")->addkid(model.makeModelSubfolder("d1"));
    model.findnode("root")->addkid(model.makeModelSubfile("f1"));
    model.findnode("root/d1")->addkid(model.makeModelSubfile("f0"));

    model.ensureLocalDebrisTmpLock("root");

    ASSERT_TRUE(cd.confirmModel_mainthread(model.findnode("root"), backupId1));

    // Remove the clashing nodes.
    fs::remove_all(root / "d0");
    fs::remove_all(root / "f0");

    // Trigger a full scan.
    cu.triggerFullScan(backupId2);

    // Wait for the sync to complete.
    waitonsyncs(TIMEOUT, &cd, &cu);

    // Confirm that d0 and f0 have been downloaded.
    model.findnode("root")->addkid(model.makeModelSubfolder("d0"));
    model.findnode("root")->addkid(model.makeModelSubfile("f0", "f%30"));

    ASSERT_TRUE(cu.confirmModel_mainthread(model.findnode("root"), backupId2, true));
}

TEST_F(SyncTest, RemotesWithControlCharactersSynchronizeCorrectly)
{
    const auto TESTROOT = makeNewTestRoot();
    const auto TIMEOUT = chrono::seconds(4);

    // Populate cloud.
    {
        // Upload client.
        StandardClient cu(TESTROOT, "cu");

        // Log callbacks.
        cu.logcb = true;

        // Log in client and clear remote contents.
        ASSERT_TRUE(cu.login_reset_makeremotenodes("MEGA_EMAIL", "MEGA_PWD", "x", 0, 0));

        auto* node = cu.drillchildnodebyname(cu.gettestbasenode(), "x");
        ASSERT_TRUE(!!node);

        // Create some directories containing control characters.
        vector<NewNode> nodes(2);

        // Only some platforms will escape BEL.
        cu.client.putnodes_prepareOneFolder(&nodes[0], "d\7");
        cu.client.putnodes_prepareOneFolder(&nodes[1], "d");

        ASSERT_TRUE(cu.putnodes(node->nodeHandle(), std::move(nodes)));

        // Do the same but with some files.
        auto root = TESTROOT / "cu" / "x";
        fs::create_directories(root);

        // Placeholder name.
        ASSERT_TRUE(createNameFile(root, "f"));

        // Upload files.
        ASSERT_TRUE(cu.uploadFile(root / "f", "f\7", node));
        ASSERT_TRUE(cu.uploadFile(root / "f", node));
    }

    // Download client.
    StandardClient cd(TESTROOT, "cd");

    // Log callbacks.
    cd.logcb = true;

    // Log in client.
    ASSERT_TRUE(cd.login_fetchnodes("MEGA_EMAIL", "MEGA_PWD"));

    // Add and start sync.
    handle backupId1 = cd.setupSync_mainthread("sd", "x", false, false);
    ASSERT_NE(backupId1, UNDEF);

    // Wait for initial sync to complete.
    waitonsyncs(TIMEOUT, &cd);

    // Populate and confirm model.
    Model model;

    model.addfolder("x/d\7")->mFsName = "d%07";
    model.addfolder("x/d");
    model.addfile("x/f\7", "f")->mFsName = "f%07";
    model.addfile("x/f", "f");

    // Needed because we've downloaded files.
    model.ensureLocalDebrisTmpLock("x");

    ASSERT_TRUE(cd.confirmModel_mainthread(model.findnode("x"), backupId1));

    // Remotely remove d\7.
    ASSERT_TRUE(cd.deleteremote("x/d\7"));
    ASSERT_TRUE(model.movetosynctrash("x/d\7", "x"));

    // Locally remove f\7.
    auto syncRoot = TESTROOT / "cd" / "sd";
#ifdef _WIN32
    ASSERT_TRUE(fs::remove(syncRoot / "f%07"));
#else /* _WIN32 */
    ASSERT_TRUE(fs::remove(syncRoot / "f\7"));
#endif /* ! _WIN32 */
    ASSERT_TRUE(!!model.removenode("x/f\7"));

    // Trigger a full scan.
    cd.triggerFullScan(backupId1);

    // Wait for synchronization to complete.
    waitonsyncs(TIMEOUT, &cd);

    // Confirm models.
    ASSERT_TRUE(cd.confirmModel_mainthread(model.findnode("x"), backupId1));

    // Locally create some files with control escapes in their names.
    ASSERT_TRUE(fs::create_directories(syncRoot / "dd%07"));
    ASSERT_TRUE(createDataFile(syncRoot / "ff%07", "ff"));
    ASSERT_TRUE(fs::create_directories(syncRoot / "dd%41"));
    ASSERT_TRUE(createDataFile(syncRoot / "ff%41", "ff"));

    // Trigger a full scan.
    cd.triggerFullScan(backupId1);

    // Wait for synchronization to complete.
    waitonsyncs(TIMEOUT, &cd);

    // Update and confirm models.
    // We decided that control escapes would not be de-escaped if we are creating the cloud file/folder
    model.addfolder("x/dd%07")->fsName("dd%07");
    model.addfile("x/ff%07", "ff")->fsName("ff%07");
    model.addfolder("x/ddA")->fsName("dd%41");
    model.addfile("x/ffA", "ff")->fsName("ff%41");

    ASSERT_TRUE(cd.confirmModel_mainthread(model.findnode("x"), backupId1));
}

// this test contains tests for % being escaped from cloud->local which we are undoing for now on this branch
TEST_F(SyncTest, DISABLED_RemotesWithEscapesSynchronizeCorrectly)
{
    const auto TESTROOT = makeNewTestRoot();
    const auto TIMEOUT = chrono::seconds(4);

    // Populate cloud.
    {
        // Upload client.
        StandardClient cu(TESTROOT, "cu");

        // Log callbacks.
        cu.logcb = true;

        // Log in client and clear remote contents.
        ASSERT_TRUE(cu.login_reset_makeremotenodes("MEGA_EMAIL", "MEGA_PWD", "x", 0, 0));

        // Build test hierarchy.
        const auto root = TESTROOT / "cu" / "x";

        // Escapes will not be decoded as we're uploading directly.
        fs::create_directories(root / "d0");
        fs::create_directories(root / "d%30");

        ASSERT_TRUE(createNameFile(root, "f0"));
        ASSERT_TRUE(createNameFile(root, "f%30"));

        auto* node = cu.drillchildnodebyname(cu.gettestbasenode(), "x");
        ASSERT_TRUE(!!node);

        // Upload directories.
        ASSERT_TRUE(cu.uploadFolderTree(root / "d0", node));
        ASSERT_TRUE(cu.uploadFolderTree(root / "d%30", node));

        // Upload files.
        ASSERT_TRUE(cu.uploadFile(root / "f0", node));
        ASSERT_TRUE(cu.uploadFile(root / "f%30", node));
    }

    // Download client.
    StandardClient cd(TESTROOT, "cd");

    // Log callbacks.
    cd.logcb = true;

    // Log in client.
    ASSERT_TRUE(cd.login_fetchnodes("MEGA_EMAIL", "MEGA_PWD"));

    // Add and start sync.
    handle backupId1 = cd.setupSync_mainthread("sd", "x", false, false);

    // Wait for initial sync to complete.
    waitonsyncs(TIMEOUT, &cd);

    // Populate and confirm local fs.
    Model model;

    model.addfolder("x/d0");
    model.addfolder("x/d%30")->fsName("d%2530");
    model.addfile("x/f0", "f0");
    model.addfile("x/f%30", "f%30")->fsName("f%2530");

    // Needed as we've downloaded files.
    model.ensureLocalDebrisTmpLock("x");

    ASSERT_TRUE(cd.confirmModel_mainthread(model.findnode("x"), backupId1));

    // Locally remove an escaped node.
    const auto syncRoot = cd.syncSet(backupId1).localpath;

    fs::remove_all(syncRoot / "d%2530");
    ASSERT_TRUE(!!model.removenode("x/d%30"));

    // Remotely remove an escaped file.
    ASSERT_TRUE(cd.deleteremote("x/f%30"));
    ASSERT_TRUE(model.movetosynctrash("x/f%30", "x"));

    // Wait for sync up to complete.
    waitonsyncs(TIMEOUT, &cd);

    // Confirm models.
    ASSERT_TRUE(cd.confirmModel_mainthread(model.findnode("x"), backupId1));

    // Locally create some files with escapes in their names.
    {
        // Bogus escapes.
        ASSERT_TRUE(fs::create_directories(syncRoot / "dd%"));
        model.addfolder("x/dd%");

        ASSERT_TRUE(createNameFile(syncRoot, "ff%"));
        model.addfile("x/ff%", "ff%");

        // Sane character escapes.
        ASSERT_TRUE(fs::create_directories(syncRoot / "dd%31"));
        model.addfolder("x/dd1")->fsName("dd%31");

        ASSERT_TRUE(createNameFile(syncRoot, "ff%31"));
        model.addfile("x/ff1", "ff%31")->fsName("ff%31");

    }

    // Wait for synchronization to complete.
    waitonsyncs(TIMEOUT, &cd);

    // Confirm model.
    ASSERT_TRUE(cd.confirmModel_mainthread(model.findnode("x"), backupId1));

    // Let's try with escaped control sequences.
    ASSERT_TRUE(fs::create_directories(syncRoot / "dd%250a"));
    model.addfolder("x/dd%0a")->fsName("dd%250a");

    ASSERT_TRUE(createNameFile(syncRoot, "ff%250a"));
    model.addfile("x/ff%0a", "ff%250a")->fsName("ff%250a");

    // Wait for sync and confirm model.
    waitonsyncs(TIMEOUT, &cd);
    ASSERT_TRUE(cd.confirmModel_mainthread(model.findnode("x"), backupId1));

    // Remotely delete the nodes with control sequences.
    ASSERT_TRUE(cd.deleteremote("x/dd%0a"));
    model.movetosynctrash("x/dd%0a", "x");

    ASSERT_TRUE(cd.deleteremote("x/ff%0a"));
    model.movetosynctrash("x/ff%0a", "x");

    // Wait for sync and confirm model.
    waitonsyncs(TIMEOUT, &cd);
    ASSERT_TRUE(cd.confirmModel_mainthread(model.findnode("x"), backupId1));
}

#ifdef _WIN32
#define SEP "\\"
#else // _WIN32
#define SEP "/"
#endif // ! _WIN32

class AnomalyReporter
  : public FilenameAnomalyReporter
{
public:
    struct Anomaly
    {
        string localPath;
        string remotePath;
        int type;
    }; // Anomaly

    AnomalyReporter(const LocalPath& localRoot, const string& remoteRoot)
      : mAnomalies()
      , mLocalRoot(localRoot)
      , mRemoteRoot(remoteRoot)
    {
        assert(!mLocalRoot.empty());
        assert(!mRemoteRoot.empty());

        // Add trailing separators if necessary.
        mLocalRoot.appendWithSeparator(LocalPath::fromRelativePath(""), true);

        if (mRemoteRoot.back() != '/')
        {
            mRemoteRoot.push_back('/');
        }
    }

    void anomalyDetected(FilenameAnomalyType type,
                         const LocalPath& localPath,
                         const string& remotePath) override
    {
        assert(startsWith(localPath.toPath(), mLocalRoot.toPath()));
        assert(startsWith(remotePath, mRemoteRoot));

        mAnomalies.emplace_back();

        auto& anomaly = mAnomalies.back();
        anomaly.localPath = localPath.toPath().substr(mLocalRoot.toPath().size());
        anomaly.remotePath = remotePath.substr(mRemoteRoot.size());
        anomaly.type = type;
    }

    vector<Anomaly> mAnomalies;

private:
    bool startsWith(const string& lhs, const string& rhs) const
    {
        return lhs.compare(0, rhs.size(), rhs) == 0;
    }

    LocalPath mLocalRoot;
    string mRemoteRoot;
}; // AnomalyReporter

TEST_F(SyncTest, AnomalousManualDownload)
{
    auto TESTROOT = makeNewTestRoot();
    auto TIMEOUT  = chrono::seconds(4);

    // Upload two files for us to download.
    {
        StandardClient cu(TESTROOT, "cu");

        // Log callbacks.
        cu.logcb = true;

        // Log client in.
        ASSERT_TRUE(cu.login_reset_makeremotenodes("MEGA_EMAIL", "MEGA_PWD", "s", 0, 0));

        // Create a sync so we can upload some files.
        auto id = cu.setupSync_mainthread("s", "s", false, false);
        ASSERT_NE(id, UNDEF);

        // Get our hands on the sync root.
        auto root = cu.syncSet(id).localpath;

        // Create the test files.
        Model model;

        model.addfile("f");
        model.addfile("g:0")->fsName("g%3a0");
        model.generate(root);

        // Trigger a full scan.
        cu.triggerFullScan(id);

        // Wait for the upload to complete.
        waitonsyncs(TIMEOUT, &cu);

        // Make sure the files were uploaded.
        ASSERT_TRUE(cu.confirmModel_mainthread(model.root.get(), id));
    }

    StandardClient cd(TESTROOT, "cd");

    // Log callbacks.
    cd.logcb = true;

    // Log client in.
    ASSERT_TRUE(cd.login_fetchnodes("MEGA_EMAIL", "MEGA_PWD"));

    // Determine root paths.
    auto root = TESTROOT / "cd";

    // Set anomalous filename reporter.
    AnomalyReporter* reporter =
      new AnomalyReporter(LocalPath::fromAbsolutePath(root.u8string()),
                          cd.gettestbasenode()->displaypath());

    cd.client.mFilenameAnomalyReporter.reset(reporter);

    // cu's sync root.
    auto* s = cd.drillchildnodebyname(cd.gettestbasenode(), "s");
    ASSERT_TRUE(s);

    // Simple validation helper.
    auto read_string = [](const fs::path& path) {
        // How much buffer space do we need?
        auto length = fs::file_size(path);
        assert(length > 0);

        // Read in the file's contents.
        ifstream istream(path.u8string(), ios::binary);
        string buffer(length, 0);

        istream.read(&buffer[0], length);

        // Make sure the read was successful.
        assert(istream.good());

        return buffer;
    };

    // Download a regular file.
    {
        // Regular file, s/f.
        auto* f = cd.drillchildnodebyname(s, "f");
        ASSERT_TRUE(f);

        // Download.
        auto destination = root / "f";
        ASSERT_TRUE(cd.downloadFile(*f, destination));

        // Make sure the file was downloaded.
        ASSERT_TRUE(fs::is_regular_file(destination));
        ASSERT_EQ(read_string(destination), "f");

        // No anomalies should be reported.
        ASSERT_TRUE(reporter->mAnomalies.empty());
    }

    // Download an anomalous file.
    {
        // Anomalous file, s/g:0.
        auto* g0 = cd.drillchildnodebyname(s, "g:0");
        ASSERT_TRUE(g0);

        // Download.
        auto destination = root / "g%3a0";
        ASSERT_TRUE(cd.downloadFile(*g0, destination));

        // Make sure the file was downloaded.
        ASSERT_TRUE(fs::is_regular_file(destination));
        ASSERT_EQ(read_string(destination), "g:0");

        // A single anomaly should be reported.
        ASSERT_EQ(reporter->mAnomalies.size(), 1u);

        auto& anomaly = reporter->mAnomalies.front();

        ASSERT_EQ(anomaly.localPath, "g%3a0");
        ASSERT_EQ(anomaly.remotePath, "s/g:0");
        ASSERT_EQ(anomaly.type, FILENAME_ANOMALY_NAME_MISMATCH);
    }
}

TEST_F(SyncTest, AnomalousManualUpload)
{
    auto TESTROOT = makeNewTestRoot();
    auto TIMEOUT  = chrono::seconds(4);

    // Upload client.
    StandardClient cu(TESTROOT, "cu");

    // Verification client.
    StandardClient cv(TESTROOT, "cv");

    // Log callbacks.
    cu.logcb = true;
    cv.logcb = true;

    // Log in clients.
    ASSERT_TRUE(cu.login_reset_makeremotenodes("MEGA_EMAIL", "MEGA_PWD", "s", 0, 0));
    ASSERT_TRUE(cv.login_fetchnodes("MEGA_EMAIL", "MEGA_PWD"));

    // Determine local root.
    auto root = TESTROOT / "cu";

    // Set up anomalous name reporter.
    AnomalyReporter* reporter =
      new AnomalyReporter(LocalPath::fromAbsolutePath(root.u8string()),
                          cu.gettestbasenode()->displaypath());

    cu.client.mFilenameAnomalyReporter.reset(reporter);

    // Create a sync so we can verify uploads.
    auto id = cv.setupSync_mainthread("s", "s", false, false);
    ASSERT_NE(id, UNDEF);

    Model model;

    // Upload a regular file.
    {
        // Add file to model.
        model.addfile("f0");
        model.generate(root);

        // Upload file.
        auto* s = cu.client.nodeByHandle(cv.syncSet(id).h);
        ASSERT_TRUE(s);
        ASSERT_TRUE(cu.uploadFile(root / "f0", s));

        // Necessary as cv has downloaded a file.
        model.ensureLocalDebrisTmpLock("");

        // Make sure the file uploaded successfully.
        waitonsyncs(TIMEOUT, &cv);

        ASSERT_TRUE(cv.confirmModel_mainthread(model.root.get(), id));

        // No anomalies should be reported.
        ASSERT_TRUE(reporter->mAnomalies.empty());
    }

    // Upload an anomalous file.
    {
        // Add an anomalous file.
        model.addfile("f:0")->fsName("f%3a0");
        model.generate(root);

        // Upload file.
        auto* s = cu.client.nodeByHandle(cv.syncSet(id).h);
        ASSERT_TRUE(s);
        ASSERT_TRUE(cu.uploadFile(root / "f%3a0", "f:0", s));

        // Make sure the file uploaded ok.
        waitonsyncs(TIMEOUT, &cv);

        ASSERT_TRUE(cv.confirmModel_mainthread(model.root.get(), id));

        // A single anomaly should've been reported.
        ASSERT_EQ(reporter->mAnomalies.size(), 1u);

        auto& anomaly = reporter->mAnomalies.front();

        ASSERT_EQ(anomaly.localPath, "f%3a0");
        ASSERT_EQ(anomaly.remotePath, "s/f:0");
        ASSERT_EQ(anomaly.type, FILENAME_ANOMALY_NAME_MISMATCH);
    }
}

TEST_F(SyncTest, AnomalousSyncDownload)
{
    auto TESTROOT = makeNewTestRoot();
    auto TIMEOUT  = chrono::seconds(4);

    // For verification.
    Model model;

    // Upload test files.
    {
        // Upload client.
        StandardClient cu(TESTROOT, "cu");

        // Log callbacks.
        cu.logcb = true;

        // Log in client.
        ASSERT_TRUE(cu.login_reset_makeremotenodes("MEGA_EMAIL", "MEGA_PWD", "s", 0, 0));

        // Create the directories d and d/0.
        {
            vector<NewNode> nodes(2);

            // Prepare nodes.
            cu.client.putnodes_prepareOneFolder(&nodes[0], "d");
            cu.client.putnodes_prepareOneFolder(&nodes[1], "d/0");

            // Create the nodes in the cloud.
            ASSERT_TRUE(cu.putnodes("s", std::move(nodes)));

            // Update model.
            model.addfolder("d");
            model.addfolder("d?0")->fsName("d%2f0").name = "d/0";
        }

        // Upload the files f and f/0.
        {
            auto filePath = cu.fsBasePath / "f";
            auto rootPath = "/mega_test_sync/s";

            // Create a dummy for us to upload.
            ASSERT_TRUE(createDataFile(filePath, "f"));

            // Upload the files.
            ASSERT_TRUE(cu.uploadFile(filePath, "f", rootPath));
            ASSERT_TRUE(cu.uploadFile(filePath, "f/0", rootPath));

            // Update the model.
            model.addfile("f", "f");
            model.addfile("f?0", "f")->fsName("f%2f0").name = "f/0";
        }
    }

    // Download test files.
    StandardClient cd(TESTROOT, "cd");

    // Log client in.
    ASSERT_TRUE(cd.login_fetchnodes("MEGA_EMAIL", "MEGA_PWD"));

    // Set anomalous filename reporter.
    AnomalyReporter* reporter;
    {
        auto* root = cd.gettestbasenode();
        ASSERT_TRUE(root);

        auto* s = cd.drillchildnodebyname(root, "s");
        ASSERT_TRUE(s);

        auto local = (TESTROOT / "cd" / "s").u8string();
        auto remote = s->displaypath();

        reporter = new AnomalyReporter(LocalPath::fromAbsolutePath(local), remote);
        cd.client.mFilenameAnomalyReporter.reset(reporter);
    }

    // Add and start sync.
    auto id = cd.setupSync_mainthread("s", "s", false, false);
    ASSERT_NE(id, UNDEF);

    // Get our hands on the sync root.
    auto root = cd.syncSet(id).localpath;

    // Wait for sync to complete.
    waitonsyncs(TIMEOUT, &cd);

    // Necessary as cd has downloaded files.
    model.ensureLocalDebrisTmpLock("");

    // Were all the files downloaded okay?
    ASSERT_TRUE(cd.confirmModel_mainthread(model.root.get(), id));

    // Two anomalies should be reported.
    ASSERT_EQ(reporter->mAnomalies.size(), 2u);

    auto anomaly = reporter->mAnomalies.begin();

    // d:0
    ASSERT_EQ(anomaly->localPath, "d%2f0");
    ASSERT_EQ(anomaly->remotePath, "d/0");
    ASSERT_EQ(anomaly->type, FILENAME_ANOMALY_NAME_MISMATCH);

    ++anomaly;

    // f:0
    ASSERT_EQ(anomaly->localPath, "f%2f0");
    ASSERT_EQ(anomaly->remotePath, "f/0");
    ASSERT_EQ(anomaly->type, FILENAME_ANOMALY_NAME_MISMATCH);
}

TEST_F(SyncTest, AnomalousSyncLocalRename)
{
    auto TESTROOT = makeNewTestRoot();
    auto TIMEOUT = chrono::seconds(4);

    // Sync client.
    StandardClient cx(TESTROOT, "cx");

    // Log in client.
    ASSERT_TRUE(cx.login_reset_makeremotenodes("MEGA_EMAIL", "MEGA_PWD", "s", 0, 0));

    // Add and start sync.
    auto id = cx.setupSync_mainthread("s", "s", false, false);
    ASSERT_NE(id, UNDEF);

    auto root = cx.syncSet(id).localpath;

    // Set anomalous filename reporter.
    AnomalyReporter* reporter =
      new AnomalyReporter(LocalPath::fromAbsolutePath(root.u8string()), "/mega_test_sync/s");

    cx.client.mFilenameAnomalyReporter.reset(reporter);

    // Populate filesystem.
    Model model;

    model.addfile("d/f");
    model.addfile("f");
    model.generate(root);

    // Trigger a full scan.
    cx.triggerFullScan(id);

    // Wait for synchronization to complete.
    waitonsyncs(TIMEOUT, &cx);

    // Make sure everything uploaded okay.
    ASSERT_TRUE(cx.confirmModel_mainthread(model.root.get(), id));

    // Rename d/f -> d/g.
    model.findnode("d/f")->name = "g";
    fs::rename(root / "d" / "f", root / "d" / "g");

    // Trigger a scan.
    cx.triggerFullScan(id);

    // Wait for synchronization to complete.
    waitonsyncs(TIMEOUT, &cx);

    // Confirm move.
    ASSERT_TRUE(cx.confirmModel_mainthread(model.root.get(), id));

    // There should be no anomalies.
    ASSERT_TRUE(reporter->mAnomalies.empty());

    // Rename d/g -> d/g:0.
    model.findnode("d/g")->fsName("g%3a0").name = "g:0";
    fs::rename(root / "d" / "g", root / "d" / "g%3a0");

    // Trigger a scan.
    cx.triggerFullScan(id);

    // Wait for synchronization to complete.
    waitonsyncs(TIMEOUT, &cx);

    // Confirm move.
    ASSERT_TRUE(cx.confirmModel_mainthread(model.root.get(), id));

    // There should be a single anomaly.
    ASSERT_EQ(reporter->mAnomalies.size(), 1u);
    {
        auto& anomaly = reporter->mAnomalies.back();

        ASSERT_EQ(anomaly.localPath, "d" SEP "g%3a0");
        ASSERT_EQ(anomaly.remotePath, "d/g:0");
        ASSERT_EQ(anomaly.type, FILENAME_ANOMALY_NAME_MISMATCH);
    }
    reporter->mAnomalies.clear();

    // Move f -> d/g:0.    (which overwrites the file that is already there)
    model.findnode("d/g:0")->content = "f";
    model.removenode("f");
    fs::rename(root / "f", root / "d" / "g%3a0");

    // Trigger a scan.
    cx.triggerFullScan(id);

    // Wait for sync to complete.
    waitonsyncs(TIMEOUT, &cx);

    // Confirm move.
    ASSERT_TRUE(cx.confirmModel_mainthread(model.root.get(), id));

    // No anomalies should be reported.
    ASSERT_TRUE(reporter->mAnomalies.empty());
}

TEST_F(SyncTest, AnomalousSyncRemoteRename)
{
    auto TESTROOT = makeNewTestRoot();
    auto TIMEOUT = chrono::seconds(4);

    // Sync client.
    StandardClient cx(TESTROOT, "cx");

    // Rename client.
    StandardClient cr(TESTROOT, "cr");

    // Log in clients.
    ASSERT_TRUE(cx.login_reset_makeremotenodes("MEGA_EMAIL", "MEGA_PWD", "s", 0, 0));
    ASSERT_TRUE(cr.login_fetchnodes("MEGA_EMAIL", "MEGA_PWD"));

    // Add and start sync.
    auto id = cx.setupSync_mainthread("s", "s", false, false);
    ASSERT_NE(id, UNDEF);

    auto root = cx.syncSet(id).localpath;

    // Set up anomalous filename reporter.
    auto* reporter = new AnomalyReporter(LocalPath::fromAbsolutePath(root.u8string()), "/mega_test_sync/s");
    cx.client.mFilenameAnomalyReporter.reset(reporter);

    // Populate filesystem.
    Model model;

    model.addfile("d/f");
    model.addfile("f");
    model.generate(root);

    // Trigger full scan.
    cx.triggerFullScan(id);

    // Wait for sync to complete.
    waitonsyncs(TIMEOUT, &cx);

    // Verify upload.
    ASSERT_TRUE(cx.confirmModel_mainthread(model.root.get(), id));

    // Rename d/f -> d/g.
    auto* s = cr.client.nodeByHandle(cx.syncSet(id).h);
    ASSERT_TRUE(s);

    auto* d = cr.drillchildnodebyname(s, "d");
    ASSERT_TRUE(d);

    {
        auto* f = cr.drillchildnodebyname(d, "f");
        ASSERT_TRUE(f);

        ASSERT_TRUE(cr.setattr(f, attr_map('n', "g")));
    }

    // Wait for sync to complete.
    waitonsyncs(TIMEOUT, &cx);

    // Update model.
    model.findnode("d/f")->name = "g";

    // Verify rename.
    ASSERT_TRUE(cx.confirmModel_mainthread(model.root.get(), id));

    // There should be no anomalies.
    ASSERT_TRUE(reporter->mAnomalies.empty());

    // Rename d/g -> d/g:0.
    {
        auto* g = cr.drillchildnodebyname(d, "g");
        ASSERT_TRUE(g);

        ASSERT_TRUE(cr.setattr(g, attr_map('n', "g/0")));
    }

    // Wait for sync to complete.
    waitonsyncs(TIMEOUT, &cx);

    // Update model.
    model.findnode("d/g")->fsName("g%2f0").name = "g/0";

    // Verify rename.
    ASSERT_TRUE(cx.confirmModel_mainthread(model.root.get(), id));

    // There should be a single anomaly.
    ASSERT_EQ(reporter->mAnomalies.size(), 1u);
    {
        auto& anomaly = reporter->mAnomalies.back();

        ASSERT_EQ(anomaly.localPath, "d" SEP "g%2f0");
        ASSERT_EQ(anomaly.remotePath, "d/g/0");
        ASSERT_EQ(anomaly.type, FILENAME_ANOMALY_NAME_MISMATCH);
    }
    reporter->mAnomalies.clear();
}

TEST_F(SyncTest, AnomalousSyncUpload)
{
    auto TESTROOT = makeNewTestRoot();
    auto TIMEOUT = chrono::seconds(4);

    // Upload client.
    StandardClient cu(TESTROOT, "cu");

    // Log client in.
    ASSERT_TRUE(cu.login_reset_makeremotenodes("MEGA_EMAIL", "MEGA_PWD", "s", 0, 0));

    // Add and start sync.
    auto id = cu.setupSync_mainthread("s", "s", false, false);
    ASSERT_NE(id, UNDEF);

    auto root = cu.syncSet(id).localpath;

    // Set up anomalous filename reporter.
    AnomalyReporter* reporter =
      new AnomalyReporter(LocalPath::fromAbsolutePath(root.u8string()), "/mega_test_sync/s");

    cu.client.mFilenameAnomalyReporter.reset(reporter);

    // Populate filesystem.
    Model model;

    model.addfile("f");
    model.addfile("f:0")->fsName("f%3a0");
    model.addfolder("d");
    model.addfolder("d:0")->fsName("d%3a0");
    model.generate(root);

    // Trigger full scan.
    cu.triggerFullScan(id);

    // Wait for synchronization to complete.
    waitonsyncs(TIMEOUT, &cu);

    // Ensure everything uploaded okay.
    ASSERT_TRUE(cu.confirmModel_mainthread(model.root.get(), id));

    // Two anomalies should've been reported.
    ASSERT_EQ(reporter->mAnomalies.size(), 2u);

    auto anomaly = reporter->mAnomalies.begin();

    // d:0
    ASSERT_EQ(anomaly->localPath, "d%3a0");
    ASSERT_EQ(anomaly->remotePath, "d:0");
    ASSERT_EQ(anomaly->type, FILENAME_ANOMALY_NAME_MISMATCH);

    ++anomaly;

    // f:0
    ASSERT_EQ(anomaly->localPath, "f%3a0");
    ASSERT_EQ(anomaly->remotePath, "f:0");
    ASSERT_EQ(anomaly->type, FILENAME_ANOMALY_NAME_MISMATCH);
}

#undef SEP

TEST_F(SyncTest, BasicSyncExportImport)
{
    auto TESTROOT = makeNewTestRoot();
    auto TIMEOUT  = chrono::seconds(4);

    // Sync client.
    unique_ptr<StandardClient> cx(new StandardClient(TESTROOT, "cx"));

    // Log callbacks.
    cx->logcb = true;

    // Log in client.
    ASSERT_TRUE(cx->login_reset_makeremotenodes("MEGA_EMAIL", "MEGA_PWD", "s", 1, 3));

    // Create and start syncs.
    auto id0 = cx->setupSync_mainthread("s0", "s/s_0", false, false);
    ASSERT_NE(id0, UNDEF);

    auto id1 = cx->setupSync_mainthread("s1", "s/s_1", false, false);
    ASSERT_NE(id1, UNDEF);

    auto id2 = cx->setupSync_mainthread("s2", "s/s_2", false, false);
    ASSERT_NE(id2, UNDEF);

    // Get our hands on the sync's local root.
    auto root0 = cx->syncSet(id0).localpath;
    auto root1 = cx->syncSet(id1).localpath;
    auto root2 = cx->syncSet(id2).localpath;

    // Give the syncs something to synchronize.
    Model model0;
    Model model1;
    Model model2;

    model0.addfile("d0/f0");
    model0.addfile("f0");
    model0.generate(root0);

    model1.addfile("d0/f0");
    model1.addfile("d0/f1");
    model1.addfile("d1/f0");
    model1.addfile("d1/f1");
    model1.generate(root1);

    model2.addfile("f0");
    model2.addfile("f1");
    model2.generate(root2);

    // Trigger full scan.
    cx->triggerFullScan(id0);
    cx->triggerFullScan(id1);
    cx->triggerFullScan(id2);

    // Wait for synchronization to complete.
    waitonsyncs(TIMEOUT, cx.get());

    // Make sure everything was uploaded okay.
    ASSERT_TRUE(cx->confirmModel_mainthread(model0.root.get(), id0));
    ASSERT_TRUE(cx->confirmModel_mainthread(model1.root.get(), id1));
    ASSERT_TRUE(cx->confirmModel_mainthread(model2.root.get(), id2));

    // Export the syncs.
    auto configs = cx->exportSyncConfigs();
    ASSERT_FALSE(configs.empty());

    // Log out client, don't keep caches.
    cx.reset();

    // Recreate client.
    cx.reset(new StandardClient(TESTROOT, "cx"));

    // Log client back in.
    ASSERT_TRUE(cx->login_fetchnodes("MEGA_EMAIL", "MEGA_PWD"));

    // Import the syncs.
    ASSERT_TRUE(cx->importSyncConfigs(std::move(configs)));

    // Determine the imported sync's backup IDs.
    id0 = cx->backupIdForSyncPath(root0);
    ASSERT_NE(id0, UNDEF);

    id1 = cx->backupIdForSyncPath(root1);
    ASSERT_NE(id1, UNDEF);

    id2 = cx->backupIdForSyncPath(root2);
    ASSERT_NE(id2, UNDEF);

    // Make sure nothing's changed since we exported the syncs.
    ASSERT_TRUE(cx->confirmModel_mainthread(model0.root.get(), id0));
    ASSERT_TRUE(cx->confirmModel_mainthread(model1.root.get(), id1));
    ASSERT_TRUE(cx->confirmModel_mainthread(model2.root.get(), id2));

    // Make some changes.
    model0.addfile("d0/f1");
    model0.generate(root0);

    model1.addfile("f0");
    model1.generate(root1);

    model2.addfile("d0/d0f0");
    model2.generate(root2);

    // Imported syncs should be disabled.
    // So, we're waiting for the syncs to do precisely nothing.
    waitonsyncs(TIMEOUT, cx.get());

    // Confirm should fail.
    ASSERT_FALSE(cx->confirmModel_mainthread(model0.root.get(), id0, false, StandardClient::Confirm::CONFIRM_ALL, true));
    ASSERT_FALSE(cx->confirmModel_mainthread(model1.root.get(), id1, false, StandardClient::Confirm::CONFIRM_ALL, true));
    ASSERT_FALSE(cx->confirmModel_mainthread(model2.root.get(), id2, false, StandardClient::Confirm::CONFIRM_ALL, true));

    // Enable the imported syncs.
    ASSERT_TRUE(cx->enableSyncByBackupId(id0, "sync0 "));
    ASSERT_TRUE(cx->enableSyncByBackupId(id1, "sync1 "));
    ASSERT_TRUE(cx->enableSyncByBackupId(id2, "sync2 "));

    // Wait for sync to complete.
    waitonsyncs(TIMEOUT, cx.get());

    // Changes should now be in the cloud.
    ASSERT_TRUE(cx->confirmModel_mainthread(model0.root.get(), id0));
    ASSERT_TRUE(cx->confirmModel_mainthread(model1.root.get(), id1));
    ASSERT_TRUE(cx->confirmModel_mainthread(model2.root.get(), id2));
}

TEST_F(SyncTest, RenameReplaceFileBetweenSyncs)
{
    const auto TESTROOT = makeNewTestRoot();
    const auto TIMEOUT  = chrono::seconds(4);

    StandardClient c0(TESTROOT, "c0");

    // Log callbacks.
    c0.logcb = true;

    // Log in client.
    ASSERT_TRUE(c0.login_reset_makeremotenodes("MEGA_EMAIL", "MEGA_PWD", "s0", 0, 0));
    ASSERT_TRUE(c0.makeCloudSubdirs("s1", 0, 0));

    // Set up syncs.
    const auto id0 = c0.setupSync_mainthread("s0", "s0", false, false);
    ASSERT_NE(id0, UNDEF);

    const auto id1 = c0.setupSync_mainthread("s1", "s1", false, false);
    ASSERT_NE(id1, UNDEF);

    // Convenience.
    const auto SYNCROOT0 = TESTROOT / "c0" / "s0";
    const auto SYNCROOT1 = TESTROOT / "c0" / "s1";

    // Set up models.
    Model model0;
    Model model1;

    model0.addfile("f0", "x");
    model0.generate(SYNCROOT0);
    
    // Trigger full scan.
    c0.triggerFullScan(id0);

    // Wait for synchronization to complete.
    waitonsyncs(TIMEOUT, &c0);

    // Confirm models.
    ASSERT_TRUE(c0.confirmModel_mainthread(model0.root.get(), id0));
    ASSERT_TRUE(c0.confirmModel_mainthread(model1.root.get(), id1));

    // Move s0/f0 to s1/f0.
    model1 = model0;

    fs::rename(SYNCROOT0 / "f0", SYNCROOT1 / "f0");

    // Replace s0/f0.
    model0.removenode("f0");
    model0.addfile("f0", "y");

    ASSERT_TRUE(createDataFile(SYNCROOT0 / "f0", "y"));

    // Trigger full scan.
    c0.triggerFullScan(id0);
    c0.triggerFullScan(id1);

    // Wait for synchronization to complete.
    waitonsyncs(TIMEOUT, &c0);

    // Confirm models.
    ASSERT_TRUE(c0.confirmModel_mainthread(model0.root.get(), id0));
    ASSERT_TRUE(c0.confirmModel_mainthread(model1.root.get(), id1));

    // Disable s0.
    ASSERT_TRUE(c0.disableSync(id0, NO_SYNC_ERROR, false));

    // Make sure s0 is disabled.
    ASSERT_TRUE(createDataFile(SYNCROOT0 / "f1", "z"));

    // Trigger full scan.
    c0.triggerFullScan(id0);

    // Wait for synchronization to complete.
    waitonsyncs(TIMEOUT, &c0);

    // Confirm models.
    ASSERT_TRUE(c0.confirmModel_mainthread(
                  model0.root.get(),
                  id0,
                  false,
                  StandardClient::CONFIRM_REMOTE));

    // Move s1/f0 to s0/f2.
    model1.removenode("f0");

    fs::rename(SYNCROOT1 / "f0", SYNCROOT0 / "f2");

    // Replace s1/f0.
    model1.addfile("f0", "q");

    ASSERT_TRUE(createDataFile(SYNCROOT1 / "f0", "q"));

    // Trigger a full scan.
    c0.triggerFullScan(id0);
    c0.triggerFullScan(id1);

    // Wait for synchronization to complete.
    waitonsyncs(TIMEOUT, &c0);

    // Confirm models.
    ASSERT_TRUE(c0.confirmModel_mainthread(
                  model0.root.get(),
                  id0,
                  false,
                  StandardClient::CONFIRM_REMOTE));

    ASSERT_TRUE(c0.confirmModel_mainthread(model1.root.get(), id1));
}

TEST_F(SyncTest, RenameReplaceFileWithinSync)
{
    const auto TESTROOT = makeNewTestRoot();
    const auto TIMEOUT  = chrono::seconds(4);

    StandardClient c0(TESTROOT, "c0");

    // Log callbacks.
    c0.logcb = true;

    // Log in client and clear remote contents.
    ASSERT_TRUE(c0.login_reset_makeremotenodes("MEGA_EMAIL", "MEGA_PWD", "s0", 0, 0));

    // Set up sync.
    const auto id = c0.setupSync_mainthread("s0", "s0", false, false);
    ASSERT_NE(id, UNDEF);

    // Populate local FS.
    const auto SYNCROOT = TESTROOT / "c0" / "s0";

    Model model;

    model.addfile("f1");
    model.generate(SYNCROOT);

    // Trigger full scan.
    c0.triggerFullScan(id);

    // Wait for synchronization to complete.
    waitonsyncs(TIMEOUT, &c0);

    // Confirm model.
    ASSERT_TRUE(c0.confirmModel_mainthread(model.root.get(), id));

    // Rename /f1 to /f2.
    // This tests the case where the target is processed after the source.
    model.addfile("f2", "f1");
    model.removenode("f1");

    fs::rename(SYNCROOT / "f1", SYNCROOT / "f2");

    // Replace /d1.
    model.addfile("f1", "x");

    ASSERT_TRUE(createDataFile(SYNCROOT / "f1", "x"));

    // Trigger full scan.
    c0.triggerFullScan(id);

    // Wait for synchronization to complete.
    waitonsyncs(TIMEOUT, &c0);

    // Confirm model.
    ASSERT_TRUE(c0.confirmModel_mainthread(model.root.get(), id));

    // Rename /f2 to /f0.
    // This tests the case where the target is processed before the source.
    model.addfile("f0", "f1");
    model.removenode("f2");

    fs::rename(SYNCROOT / "f2", SYNCROOT / "f0");

    // Replace /d2.
    model.addfile("f2", "y");

    ASSERT_TRUE(createDataFile(SYNCROOT / "f2", "y"));

    // Trigger full scan.
    c0.triggerFullScan(id);

    // Wait for synchronization to complete.
    waitonsyncs(TIMEOUT, &c0);

    // Confirm model.
    ASSERT_TRUE(c0.confirmModel_mainthread(model.root.get(), id));
}

// TODO: re-enable after sync rework is merged
TEST_F(SyncTest, RenameReplaceFolderBetweenSyncs)
{
    const auto TESTROOT = makeNewTestRoot();
    const auto TIMEOUT  = chrono::seconds(4);

    StandardClient c0(TESTROOT, "c0");

    // Log callbacks.
    c0.logcb = true;

    // Log in client.
    ASSERT_TRUE(c0.login_reset_makeremotenodes("MEGA_EMAIL", "MEGA_PWD", "s0", 0, 0));
    ASSERT_TRUE(c0.makeCloudSubdirs("s1", 0, 0));

    // Set up syncs.
    const auto id0 = c0.setupSync_mainthread("s0", "s0", false, false);
    ASSERT_NE(id0, UNDEF);

    const auto id1 = c0.setupSync_mainthread("s1", "s1", false, false);
    ASSERT_NE(id1, UNDEF);

    // Convenience.
    const auto SYNCROOT0 = TESTROOT / "c0" / "s0";
    const auto SYNCROOT1 = TESTROOT / "c0" / "s1";

    // Set up models.
    Model model0;
    Model model1;

    model0.addfile("d0/f0");
    model0.generate(SYNCROOT0);

    // Trigger full scan.
    c0.triggerFullScan(id0);

    // Wait for synchronization to complete.
    waitonsyncs(TIMEOUT, &c0);

    // Confirm models.
    ASSERT_TRUE(c0.confirmModel_mainthread(model0.root.get(), id0));
    ASSERT_TRUE(c0.confirmModel_mainthread(model1.root.get(), id1));

    // Move s0/d0 to s1/d0. (and replace)
    model1 = model0;

    fs::rename(SYNCROOT0 / "d0", SYNCROOT1 / "d0");

    // Replace s0/d0.
    model0.removenode("d0/f0");

    fs::create_directories(SYNCROOT0 / "d0");

    // Trigger full scan.
    c0.triggerFullScan(id0);
    c0.triggerFullScan(id1);

    // Wait for synchronization to complete.
    waitonsyncs(TIMEOUT, &c0);

    // Confirm models.
    ASSERT_TRUE(c0.confirmModel_mainthread(model0.root.get(), id0));
    ASSERT_TRUE(c0.confirmModel_mainthread(model1.root.get(), id1));

    // Disable s0.
    ASSERT_TRUE(c0.disableSync(id0, NO_SYNC_ERROR, false));

    // Make sure s0 is disabled.
    fs::create_directories(SYNCROOT0 / "d1");

    // Wait for synchronization to complete.
    waitonsyncs(TIMEOUT, &c0);

    // Confirm models.
    ASSERT_TRUE(c0.confirmModel_mainthread(
                  model0.root.get(),
                  id0,
                  false,
                  StandardClient::CONFIRM_REMOTE));

    // Move s1/d0 to s0/d2.
    model1.removenode("d0/f0");

    fs::rename(SYNCROOT1 / "d0", SYNCROOT0 / "d2");

    // Replace s1/d0.
    fs::create_directories(SYNCROOT1 / "d0");

    // Trigger full scan.
    c0.triggerFullScan(id0);
    c0.triggerFullScan(id1);

    // Wait for synchronization to complete.
    waitonsyncs(TIMEOUT, &c0);

    // Confirm models.
    ASSERT_TRUE(c0.confirmModel_mainthread(
                  model0.root.get(),
                  id0,
                  false,
                  StandardClient::CONFIRM_REMOTE));

    ASSERT_TRUE(c0.confirmModel_mainthread(model1.root.get(), id1));
}

TEST_F(SyncTest, RenameReplaceFolderWithinSync)
{
    const auto TESTROOT = makeNewTestRoot();
    const auto TIMEOUT  = chrono::seconds(4);

    StandardClient c0(TESTROOT, "c0");

    // Log callbacks.
    c0.logcb = true;

    // Log in client and clear remote contents.
    ASSERT_TRUE(c0.login_reset_makeremotenodes("MEGA_EMAIL", "MEGA_PWD", "s0", 0, 0));

    // Set up sync.
    const auto id = c0.setupSync_mainthread("s0", "s0", false, false);
    ASSERT_NE(id, UNDEF);

    // Populate local FS.
    const auto SYNCROOT = TESTROOT / "c0" / "s0";

    Model model;

    model.addfile("d1/f0");
    model.generate(SYNCROOT);

    // Trigger a full scan.
    c0.triggerFullScan(id);

    // Wait for synchronization to complete.
    waitonsyncs(TIMEOUT, &c0);

    // Confirm model.
    ASSERT_TRUE(c0.confirmModel_mainthread(model.root.get(), id));

    // Rename /d1 to /d2.
    // This tests the case where the target is processed after the source.
    model.addfolder("d2");
    model.movenode("d1/f0", "d2");

    fs::rename(SYNCROOT / "d1", SYNCROOT / "d2");

    // Replace /d1.
    fs::create_directories(SYNCROOT / "d1");

    // Trigger a full scan.
    c0.triggerFullScan(id);

    // Wait for synchronization to complete.
    waitonsyncs(TIMEOUT, &c0);

    // Confirm model.
    ASSERT_TRUE(c0.confirmModel_mainthread(model.root.get(), id));

    // Rename /d2 to /d0.
    // This tests the case where the target is processed before the source.
    model.addfolder("d0");
    model.movenode("d2/f0", "d0");

    fs::rename(SYNCROOT / "d2", SYNCROOT / "d0");

    // Replace /d2.
    fs::create_directories(SYNCROOT / "d2");

    // Trigger a full scan.
    c0.triggerFullScan(id);

    // Wait for synchronization to complete.
    waitonsyncs(TIMEOUT, &c0);

    // Confirm model.
    ASSERT_TRUE(c0.confirmModel_mainthread(model.root.get(), id));
}

TEST_F(SyncTest, SyncIncompatibleMoveStallsAndResolutions)
{
    const auto TESTROOT = makeNewTestRoot();
    const auto TIMEOUT  = chrono::seconds(4);

    StandardClient c(TESTROOT, "c");

    // Log callbacks.
    c.logcb = true;

    // Log client in.
    ASSERT_TRUE(c.login_reset_makeremotenodes("MEGA_EMAIL", "MEGA_PWD", "x", 1, 3));

    // Add and start syncs.
    auto id0 = c.setupSync_mainthread("s0", "x/x_0", false, false);
    ASSERT_NE(id0, UNDEF);
    auto SYNC0 = c.syncSet(id0);

    auto id1 = c.setupSync_mainthread("s1", "x/x_1", false, false);
    ASSERT_NE(id1, UNDEF);
    auto SYNC1 = c.syncSet(id1);

    auto id2 = c.setupSync_mainthread("s2", "x/x_2", false, false);
    ASSERT_NE(id2, UNDEF);
    auto SYNC2 = c.syncSet(id2);

    // Create and populate models.
    Model model0;
    model0.root->addkid(model0.buildModelSubdirs("d", 8, 2, 0));
    model0.generate(SYNC0.localpath, true);

    Model model1;
    model1.root->addkid(model1.buildModelSubdirs("d", 1, 1, 2));
    model1.generate(SYNC1.localpath, true);

    Model model2;
    model2.root->addkid(model2.buildModelSubdirs("d", 1, 1, 2));
    model2.generate(SYNC2.localpath, true);

    // Trigger a full scan.
    c.triggerFullScan(id0);
    c.triggerFullScan(id1);
    c.triggerFullScan(id2);

    // Wait for the engine to process changes.
    auto waitResult = waitonsyncs(TIMEOUT, &c);

    // Wait for the engine to signal a stall.
    ASSERT_TRUE(noSyncStalled(waitResult));

    c.setSyncPausedByBackupId(id0, true);
    c.setSyncPausedByBackupId(id1, true);
    c.setSyncPausedByBackupId(id2, true);

    std::ofstream remoteFile("remoteFile");
    remoteFile << "remoteFile";
    remoteFile.close();

    // case 0: make some crossed-over moves
    fs::rename(SYNC0.localpath / "d" / "d_0",
               SYNC0.localpath / "d" / "d_1" / "d_0");
    c.movenode("x/x_0/d/d_1", "x/x_0/d/d_0");


    // case 1: update the local and remote file differently while paused (to resolve remotely)
    std::ofstream fstream1(SYNC1.localpath / "d" / "file0_d", ios_base::app);
    fstream1 << " plus local change";
    fstream1.close();
    ASSERT_TRUE(c.uploadFile("remoteFile", "file0_d", SYNC1.remotepath + "/d"));

    // case 2: update the local and remote file differently while paused (to resolve locally)
    std::ofstream fstream2(SYNC2.localpath / "d" / "file0_d", ios_base::app);
    fstream2 << " plus local change";
    fstream2.close();
    ASSERT_TRUE(c.uploadFile("remoteFile", "file0_d", SYNC2.remotepath + "/d"));

    c.setSyncPausedByBackupId(id0, false);
    c.setSyncPausedByBackupId(id1, false);
    c.setSyncPausedByBackupId(id2, false);

    // Trigger a full scan.
    c.triggerFullScan(id0);
    c.triggerFullScan(id1);
    c.triggerFullScan(id2);

    // Be absolutely sure we've stalled. (stall is across all syncs - todo: figure out if each one contains a stall)
    ASSERT_TRUE(c.waitFor(SyncStallState(true), chrono::seconds(20)));

    // resolve case 0: Make it possible for the sync to resolve the stall.
    fs::rename(
        SYNC0.localpath / "d" / "d_1" / "d_0",
        SYNC0.localpath / "d" / "d_0");
    model0.movenode("d/d_1", "d/d_0");

    // resolve case 1: remove remote, local should replace it
    c.deleteremote(SYNC1.remotepath + "/d/file0_d", true);
    model1.findnode("d/file0_d")->content = "file0_d plus local change";

    // resolve case 2: remove local, remote should replace it
    fs::remove(SYNC2.localpath / "d" / "file0_d");
    model2.findnode("d/file0_d")->content = "remoteFile";
    model2.ensureLocalDebrisTmpLock(""); // due to download temp location

    // Trigger a full scan.
    c.triggerFullScan(id0);
    c.triggerFullScan(id2);

    LOG_debug << "Wait for the sync to exit the stall state.";
    ASSERT_TRUE(c.waitFor(SyncStallState(false), TIMEOUT));

    LOG_debug << "Make sure the sync's completed its processing.";
    waitResult = waitonsyncs(TIMEOUT, &c);
    ASSERT_TRUE(noSyncStalled(waitResult));

    LOG_debug << "now the sync should have unstalled and resolved the stalled cases";

    // Confirm state
    ASSERT_TRUE(c.confirmModel_mainthread(model0.root.get(), id0));
    ASSERT_TRUE(c.confirmModel_mainthread(model1.root.get(), id1));
    ASSERT_TRUE(c.confirmModel_mainthread(model2.root.get(), id2));
}


TEST_F(SyncTest, DownloadedDirectoriesHaveFilesystemWatch)
{
    const auto TESTROOT = makeNewTestRoot();
    const auto TIMEOUT  = chrono::seconds(4);

    StandardClient c(TESTROOT, "c");

    // Log callbacks.
    c.logcb = true;

    // Log in client.
    ASSERT_TRUE(c.login_reset_makeremotenodes("MEGA_EMAIL", "MEGA_PWD", "s", 0, 0));

    // Create /d in the cloud.
    {
        vector<NewNode> nodes(1);

        // Initialize new node.
        c.client.putnodes_prepareOneFolder(&nodes[0], "d");

        // Get our hands on the sync root.
        auto* root = c.drillchildnodebyname(c.gettestbasenode(), "s");
        ASSERT_TRUE(root);

        // Create new node in the cloud.
        ASSERT_TRUE(c.putnodes(root->nodeHandle(), std::move(nodes)));
    }

    // Add and start sync.
    const auto id = c.setupSync_mainthread("s", "s", false, false);
    ASSERT_NE(id, UNDEF);

    const auto SYNCROOT = c.syncSet(id).localpath;

    // Wait for synchronization to complete.
    waitonsyncs(TIMEOUT, &c);

    // Confirm /d has made it to disk.
    Model model;

    model.addfolder("d");

    ASSERT_TRUE(c.confirmModel_mainthread(model.root.get(), id));

    // Trigger a filesystem notification.
    model.addfile("d/f", "x");

    ASSERT_TRUE(createDataFile(SYNCROOT / "d" / "f", "x"));

    // Trigger a full scan.
    c.triggerFullScan(id);

    // Wait for synchronization to complete.
    waitonsyncs(TIMEOUT, &c);

    // Confirm /d/f made it to the cloud.
    ASSERT_TRUE(c.confirmModel_mainthread(model.root.get(), id));
}

TEST_F(SyncTest, FilesystemWatchesPresentAfterResume)
{
    const auto TESTROOT = makeNewTestRoot();
    const auto TIMEOUT  = chrono::seconds(4);

    auto c = ::mega::make_unique<StandardClient>(TESTROOT, "c");

    // Log callbacks.
    c->logcb = true;

    // Log in client.
    ASSERT_TRUE(c->login_reset_makeremotenodes("MEGA_EMAIL", "MEGA_PWD", "s", 0, 0));

    // Add and start sync.
    const auto id = c->setupSync_mainthread("s", "s", false, false);
    ASSERT_NE(id, UNDEF);

    const auto SYNCROOT = c->syncSet(id).localpath;

    // Build model and populate filesystem.
    Model model;

    model.addfolder("d0/d0d0");
    model.generate(SYNCROOT);

    // Trigger a full scan.
    c->triggerFullScan(id);

    // Wait for initial sync to complete.
    waitonsyncs(TIMEOUT, c.get());

    // Make sure directories made it to the cloud.
    ASSERT_TRUE(c->confirmModel_mainthread(model.root.get(), id));

    // Logout / Resume.
    {
        string session;

        // Save session.
        c->client.dumpsession(session);

        // Logout (taking care to preserve the caches.)
        c->localLogout();

        // Recreate client.
        c.reset(new StandardClient(TESTROOT, "c"));

        // Hook onAutoResumeResult callback.
        promise<void> notify;

        c->onAutoResumeResult = [&](const SyncConfig&, bool, bool) {
            notify.set_value();
        };

        // Resume session.
        ASSERT_TRUE(c->login_fetchnodes(session));

        // Wait for the sync to be resumed.
        notify.get_future().get();

        // Trigger a full scan.
        c->triggerFullScan(id);

        // Wait for sync to complete.
        waitonsyncs(TIMEOUT, c.get());

        // Make sure everything's as we left it.
        ASSERT_TRUE(c->confirmModel_mainthread(model.root.get(), id));
    }

    // Trigger some filesystem notifications.
    {
        model.addfile("f", "f");
        ASSERT_TRUE(createDataFile(SYNCROOT / "f", "f"));

        model.addfile("d0/d0f", "d0f");
        ASSERT_TRUE(createDataFile(SYNCROOT / "d0" / "d0f", "d0f"));

        model.addfile("d0/d0d0/d0d0f", "d0d0f");
        ASSERT_TRUE(createDataFile(SYNCROOT / "d0" / "d0d0" / "d0d0f", "d0d0f"));
    }

    // Trigger a full scan.
    c->triggerFullScan(id);

    // Wait for synchronization to complete.
    waitonsyncs(TIMEOUT, c.get());

    // Did the new files make it to the cloud?
    ASSERT_TRUE(c->confirmModel_mainthread(model.root.get(), id));
}

TEST_F(SyncTest, MoveTargetHasFilesystemWatch)
{
    const auto TESTROOT = makeNewTestRoot();
    const auto TIMEOUT  = chrono::seconds(4);

    StandardClient c(TESTROOT, "c");

    // Log callbacks.
    c.logcb = true;

    // Log in client.
    ASSERT_TRUE(c.login_reset_makeremotenodes("MEGA_EMAIL", "MEGA_PWD", "s", 0, 0));

    // Set up sync.
    const auto id = c.setupSync_mainthread("s", "s", false, false);
    ASSERT_NE(id, UNDEF);

    const auto SYNCROOT = c.syncSet(id).localpath;

    // Build model and populate filesystem.
    Model model;

    model.addfolder("d0/dq");
    model.addfolder("d1");
    model.addfolder("d2/dx");
    model.generate(SYNCROOT);

    // Trigger a full scan.
    c.triggerFullScan(id);

    // Wait for initial sync to complete.
    waitonsyncs(TIMEOUT, &c);

    // Confirm directories have hit the cloud.
    ASSERT_TRUE(c.confirmModel_mainthread(model.root.get(), id));

    // Local move.
    {
        // d0/dq -> d1/dq (ascending.)
        model.movenode("d0/dq", "d1");

        fs::rename(SYNCROOT / "d0" / "dq",
                   SYNCROOT / "d1" / "dq");

        // d2/dx -> d1/dx (descending.)
        model.movenode("d2/dx", "d1");

        fs::rename(SYNCROOT / "d2" / "dx",
                   SYNCROOT / "d1" / "dx");
    }

    // Trigger a full scan.
    c.triggerFullScan(id);

    // Wait for sync to complete.
    waitonsyncs(TIMEOUT, &c);

    // Make sure movement has propagated to the cloud.
    ASSERT_TRUE(c.confirmModel_mainthread(model.root.get(), id));

    // Trigger some filesystem notifications.
    model.addfile("d1/dq/fq", "q");
    model.addfile("d1/dx/fx", "x");

    ASSERT_TRUE(createDataFile(SYNCROOT / "d1" / "dq" / "fq", "q"));
    ASSERT_TRUE(createDataFile(SYNCROOT / "d1" / "dx" / "fx", "x"));

    // Trigger a full scan.
    c.triggerFullScan(id);

    // Wait for sync to complete.
    waitonsyncs(TIMEOUT, &c);

    // Have the files made it up to the cloud?
    ASSERT_TRUE(c.confirmModel_mainthread(model.root.get(), id));

    // So we can detect whether we've received packets for the below.
    c.received_node_actionpackets = false;

    // Remotely move.
    {
        StandardClient cr(TESTROOT, "cr");

        // Log in client.
        ASSERT_TRUE(cr.login_fetchnodes("MEGA_EMAIL", "MEGA_PWD"));

        // d1/dq -> d2/dq (ascending.)
        model.movenode("d1/dq", "d2");

        ASSERT_TRUE(cr.movenode("s/d1/dq", "s/d2"));

        // d1/dx -> d0/dx (descending.)
        model.movenode("d1/dx", "d0");

        ASSERT_TRUE(cr.movenode("s/d1/dx", "s/d0"));
    }

    // Wait for the client to receive action packets for the above change.
    ASSERT_TRUE(c.waitForNodesUpdated(30));

    // Wait for sync to complete.
    waitonsyncs(TIMEOUT, &c);

    // Make sure movements occured on disk.
    ASSERT_TRUE(c.confirmModel_mainthread(model.root.get(), id));

    // Trigger some filesystem notifications.
    model.removenode("d2/dq/fq");
    model.removenode("d0/dx/fx");

    fs::remove(SYNCROOT / "d2" / "dq" / "fq");
    fs::remove(SYNCROOT / "d0" / "dx" / "fx");

    // Trigger a full scan.
    c.triggerFullScan(id);

    // Wait for sync to complete.
    waitonsyncs(TIMEOUT, &c);

    // Make sure removes propagated to the cloud.
    ASSERT_TRUE(c.confirmModel_mainthread(model.root.get(), id));
}

// TODO: re-enable after sync rework is merged
TEST_F(SyncTest, DeleteReplaceReplacementHasFilesystemWatch)
{
    const auto TESTROOT = makeNewTestRoot();
    const auto TIMEOUT  = chrono::seconds(4);

    StandardClient c(TESTROOT, "c");

    // Log callbacks.
    c.logcb = true;

    // Log in client.
    ASSERT_TRUE(c.login_reset_makeremotenodes("MEGA_EMAIL", "MEGA_PWD", "s", 0, 0));

    // Add and start sync.
    const auto id = c.setupSync_mainthread("s", "s", false, false);
    ASSERT_NE(id, UNDEF);

    const auto ROOT = c.syncSet(id).localpath;

    // Populate filesystem.
    Model model;

    model.addfolder("dx/f");
    model.generate(ROOT);

    // Trigger a full scan.
    c.triggerFullScan(id);

    // Wait for sync to complete.
    waitonsyncs(TIMEOUT, &c);

    // Make sure the directory's been uploaded to the cloud.
    ASSERT_TRUE(c.confirmModel_mainthread(model.root.get(), id));

    // Remove/replace the directory.
    fs::remove_all(ROOT / "dx");
    fs::create_directory(ROOT / "dx");

    // Trigger a scan.
    c.triggerFullScan(id);

    // Wait for all notifications to be processed.
    waitonsyncs(TIMEOUT, &c);

    // Make sure the new directory is in the cloud.
    model.removenode("dx/f");

    ASSERT_TRUE(c.confirmModel_mainthread(model.root.get(), id));

    // Add a file in the new directory so we trigger a notification.
    out() << "creating file dx/g";
    model.addfile("dx/g", "g");

    ASSERT_TRUE(createDataFile(ROOT / "dx" / "g", "g"));

    // Trigger a full scan.
    c.triggerFullScan(id);

    // Wait for notifications to be processed.
    waitonsyncs(TIMEOUT, &c);

    // Check if g has been uploaded.
    // If it hasn't, we probably didn't receive a notification from the filesystem.
    ASSERT_TRUE(c.confirmModel_mainthread(model.root.get(), id));
}

TEST_F(SyncTest, RenameReplaceSourceAndTargetHaveFilesystemWatch)
{
    const auto TESTROOT = makeNewTestRoot();
    const auto TIMEOUT = chrono::seconds(8);

    StandardClient c(TESTROOT, "c");

    // Log callbacks.
    c.logcb = true;

    // Log in client.
    ASSERT_TRUE(c.login_reset_makeremotenodes("MEGA_EMAIL", "MEGA_PWD", "s", 0, 0));

    // Add and start sync.
    const auto id = c.setupSync_mainthread("s", "s", false, false);
    ASSERT_NE(id, UNDEF);

    const auto SYNCROOT = c.syncSet(id).localpath;

    // Build model and populate filesystem.
    Model model;

    model.addfolder("dq");
    model.addfolder("dz");
    model.generate(SYNCROOT);

    // Trigger a full scan.
    c.triggerFullScan(id);

    // Wait for initial sync to complete.
    waitonsyncs(TIMEOUT, &c);

    // Make sure directories have made it to the cloud.
    ASSERT_TRUE(c.confirmModel_mainthread(model.root.get(), id));

    // Rename /dq -> /dr (ascending), replace /dq.
    model.addfolder("dr");

    fs::rename(SYNCROOT / "dq", SYNCROOT / "dr");
    fs::create_directories(SYNCROOT / "dq");

    // Rename /dz -> /dy (descending), replace /dz.
    model.addfolder("dy");

    fs::rename(SYNCROOT / "dz", SYNCROOT / "dy");
    fs::create_directories(SYNCROOT / "dz");

    // Trigger a full scan.
    c.triggerFullScan(id);

    // Wait for sync to complete.
    waitonsyncs(TIMEOUT, &c);

    // Make sure moves made it to the cloud.
    ASSERT_TRUE(c.confirmModel_mainthread(model.root.get(), id));

    // Make sure rename targets still receive notifications.
    model.addfile("dr/fr", "r");
    model.addfile("dy/fy", "y");

    ASSERT_TRUE(createDataFile(SYNCROOT / "dr" / "fr", "r"));
    ASSERT_TRUE(createDataFile(SYNCROOT / "dy" / "fy", "y"));

    // Trigger a full scan.
    c.triggerFullScan(id);

    // Wait for sync to complete.
    waitonsyncs(TIMEOUT, &c);

    // Did the files make it to the cloud?
    ASSERT_TRUE(c.confirmModel_mainthread(model.root.get(), id));

    // Make sure (now replaced) rename sources still receive notifications.
    model.addfile("dq/fq", "q");
    model.addfile("dz/fz", "z");

    LOG_debug << " --- Creating files fq and fz now ----";

    ASSERT_TRUE(createDataFile(SYNCROOT / "dq" / "fq", "q"));
    ASSERT_TRUE(createDataFile(SYNCROOT / "dz" / "fz", "z"));

    // Trigger a full scan.
    c.triggerFullScan(id);

    // Wait for sync to complete.
    waitonsyncs(TIMEOUT, &c);

    // Did the files make it to the cloud?
    ASSERT_TRUE(c.confirmModel_mainthread(model.root.get(), id));
}

TEST_F(SyncTest, RenameTargetHasFilesystemWatch)
{
    const auto TESTROOT = makeNewTestRoot();
    const auto TIMEOUT = chrono::seconds(4);

    StandardClient c(TESTROOT, "c");

    // Log callbacks.
    c.logcb = true;

    // Log in client.
    ASSERT_TRUE(c.login_reset_makeremotenodes("MEGA_EMAIL", "MEGA_PWD", "s", 0, 0));

    // Add and start sync.
    const auto id = c.setupSync_mainthread("s", "s", false, false);
    ASSERT_NE(id, UNDEF);

    const auto SYNCROOT = c.syncSet(id).localpath;

    // Build model and populate filesystem.
    Model model;

    model.addfolder("dq");
    model.addfolder("dz");
    model.generate(SYNCROOT);

    // Trigger a scan.
    c.triggerFullScan(id);

    // Wait for synchronization to complete.
    waitonsyncs(TIMEOUT, &c);

    // Confirm model.
    ASSERT_TRUE(c.confirmModel_mainthread(model.root.get(), id));

    // Locally rename.
    {
        // - dq -> dr (ascending)
        model.removenode("dq");
        model.addfolder("dr");

        fs::rename(SYNCROOT / "dq", SYNCROOT / "dr");

        // - dz -> dy (descending)
        model.removenode("dz");
        model.addfolder("dy");

        fs::rename(SYNCROOT / "dz", SYNCROOT / "dy");
    }

    // Trigger a scan.
    c.triggerFullScan(id);

    // Wait for synchronization to complete.
    waitonsyncs(TIMEOUT, &c);

    // Make sure rename has hit the cloud.
    ASSERT_TRUE(c.confirmModel_mainthread(model.root.get(), id));

    // Make sure rename targets receive notifications.
    model.addfile("dr/f", "x");
    model.addfile("dy/f", "y");

    ASSERT_TRUE(createDataFile(SYNCROOT / "dr" / "f", "x"));
    ASSERT_TRUE(createDataFile(SYNCROOT / "dy" / "f", "y"));

    // Trigger a scan.
    c.triggerFullScan(id);

    // Wait for synchronization to complete.
    waitonsyncs(TIMEOUT, &c);

    // Check file has made it to the cloud.
    ASSERT_TRUE(c.confirmModel_mainthread(model.root.get(), id));

    // Remotely rename.
    {
        StandardClient cr(TESTROOT, "cc");

        // Log in client.
        ASSERT_TRUE(cr.login_fetchnodes("MEGA_EMAIL", "MEGA_PWD"));

        auto* root = cr.gettestbasenode();
        ASSERT_TRUE(root);

        // dr -> ds (ascending.)
        model.removenode("dr");
        model.addfile("ds/f", "x");

        auto* dr = cr.drillchildnodebyname(root, "s/dr");
        ASSERT_TRUE(dr);

        ASSERT_TRUE(cr.setattr(dr, attr_map('n', "ds")));

        // dy -> dx (descending.)
        model.removenode("dy");
        model.addfile("dx/f", "y");

        auto* dy = cr.drillchildnodebyname(root, "s/dy");
        ASSERT_TRUE(dy);

        ASSERT_TRUE(cr.setattr(dy, attr_map('n', "dx")));
    }

    // it can take a while for APs to arrive (or to be sent)
    WaitMillisec(4000);

    // Wait for synchronization to complete.
    waitonsyncs(TIMEOUT, &c);

    // Confirm move has occured locally.
    ASSERT_TRUE(c.confirmModel_mainthread(model.root.get(), id));

    c.received_node_actionpackets = false;

    // Check that /ds and /dx receive notifications.
    model.removenode("ds/f");
    model.removenode("dx/f");
    fs::remove(SYNCROOT / "ds" / "f");
    fs::remove(SYNCROOT / "dx" / "f");

    // Trigger a scan.
    c.triggerFullScan(id);

    ASSERT_TRUE(c.waitForNodesUpdated(30)) << " no actionpacket received in c";

    // Wait for synchronization to complete.
    waitonsyncs(TIMEOUT, &c);

    // Confirm remove has hit the cloud.
    ASSERT_TRUE(c.confirmModel_mainthread(model.root.get(), id));
}

TEST_F(SyncTest, ReplaceParentWithEmptyChild)
{
    const auto TESTROOT = makeNewTestRoot();
    const auto TIMEOUT = chrono::seconds(4);

    handle id;
    Model model;
    string session;

    // Populate initial filesystem.
    {
        StandardClient c(TESTROOT, "c");

        // Log callbacks.
        c.logcb = true;

        // Log in client.
        ASSERT_TRUE(c.login_reset_makeremotenodes("MEGA_EMAIL", "MEGA_PWD", "s", 0, 0));

        // Add and start sync.
        id = c.setupSync_mainthread("s", "s", false, false);
        ASSERT_NE(id, UNDEF);

        // Build model and populate filesystem.
        model.addfolder("0/1/2/3");
        model.addfolder("4/5/6/7");
        model.generate(c.syncSet(id).localpath);

        // Trigger a full scan.
        c.triggerFullScan(id);

        // Wait for the sync to complete.
        waitonsyncs(TIMEOUT, &c);

        // Make sure the tree made it to the cloud.
        ASSERT_TRUE(c.confirmModel_mainthread(model.root.get(), id));

        // Save the session.
        c.client.dumpsession(session);

        // Locally log out the client.
        c.localLogout();
    }

    StandardClient c(TESTROOT, "c");

    // Log callbacks.
    c.logcb = true;

    // Locally replace 0 with 0/1/2/3.
    {
        model.removenode("0");
        model.addfolder("0");

        fs::rename(c.fsBasePath / "s" / "0" / "1" / "2" / "3",
                   c.fsBasePath / "s" / "3");

        fs::remove_all(c.fsBasePath / "s" / "0");

        fs::rename(c.fsBasePath / "s" / "3",
                   c.fsBasePath / "s" / "0");
    }

    // Remotely replace 4 with 4/5/6/7.
    {
        model.movetosynctrash("4", "");
        model.addfolder("4");

        // New client so we can alter the cloud without resuming syncs.
        StandardClient cr(TESTROOT, "cr");

        // Log callbacks.
        cr.logcb = true;

        // Log in client.
        ASSERT_TRUE(cr.login_fetchnodes("MEGA_EMAIL", "MEGA_PWD"));

        // Replace 4 with 4/5/6/7.
        ASSERT_TRUE(cr.movenode("s/4/5/6/7", "s"));
        ASSERT_TRUE(cr.deleteremote("s/4"));
        ASSERT_TRUE(cr.rename("s/7", "4"));
    }

    // Hook resume callbacks.
    promise<void> notify;

    c.onAutoResumeResult = [&notify](const SyncConfig&, bool, bool) {
        notify.set_value();
    };

    // Resume client.
    ASSERT_TRUE(c.login_fetchnodes(session));

    // Wait for sync to resume.
    notify.get_future().get();

    // Wait for the sync to complete.
    waitonsyncs(TIMEOUT, &c);

    // Is the cloud as we expect?
    ASSERT_TRUE(c.confirmModel_mainthread(model.root.get(), id));
}

TEST_F(SyncTest, RootHasFilesystemWatch)
{
    const auto TESTROOT = makeNewTestRoot();
    const auto TIMEOUT  = chrono::seconds(4);

    StandardClient c(TESTROOT, "c");

    // Log callbacks.
    c.logcb = true;

    // Log in client and clear remote contents.
    ASSERT_TRUE(c.login_reset_makeremotenodes("MEGA_EMAIL", "MEGA_PWD", "s", 0, 0));

    // Set up sync
    const auto id = c.setupSync_mainthread("s", "s", false, false);
    ASSERT_NE(id, UNDEF);

    // Wait for sync to complete.
    waitonsyncs(TIMEOUT, &c);

    // Trigger some filesystem notifications.
    Model model;

    model.addfolder("d0");
    model.addfile("f0");
    model.generate(c.syncSet(id).localpath);

    // Trigger a full scan.
    c.triggerFullScan(id);

    // Wait for sync to complete.
    waitonsyncs(TIMEOUT, &c);

    // Confirm models.
    ASSERT_TRUE(c.confirmModel_mainthread(model.root.get(), id));
}

struct TwoWaySyncSymmetryCase
{
    enum SyncType { type_twoWay, type_backupSync, type_numTypes };

    enum Action { action_rename, action_moveWithinSync, action_moveOutOfSync, action_moveIntoSync, action_delete, action_numactions };

    enum MatchState { match_exact,      // the sync destination has the exact same file/folder at the same relative path
                      match_older,      // the sync destination has an older file/folder at the same relative path
                      match_newer,      // the sync destination has a newer file/folder at the same relative path
                      match_absent };   // the sync destination has no node at the same relative path

    SyncType syncType = type_twoWay;
    Action action = action_rename;
    bool selfChange = false; // changed by our own client or another
    bool up = false;  // or down - sync direction
    bool file = false;  // or folder.  Which one this test changes
    bool isExternal = false;
    bool pauseDuringAction = false;
    Model localModel;
    Model remoteModel;
    handle backupId = UNDEF;

    bool printTreesBeforeAndAfter = false;

    struct State
    {
        StandardClient& steadyClient;
        StandardClient& resumeClient;
        StandardClient& nonsyncClient;
        fs::path localBaseFolderSteady;
        fs::path localBaseFolderResume;
        std::string remoteBaseFolder = "twoway";   // leave out initial / so we can drill down from root node
        std::string first_test_name;
        fs::path first_test_initiallocalfolders;

        State(StandardClient& ssc, StandardClient& rsc, StandardClient& sc2) : steadyClient(ssc), resumeClient(rsc), nonsyncClient(sc2) {}
    };

    State& state;
    TwoWaySyncSymmetryCase(State& wholestate) : state(wholestate) {}

    std::string typeName()
    {
        switch (syncType)
        {
        case type_twoWay:
            return "twoWay_";
        case type_backupSync:
            return isExternal ? "external_backup_"
                              : "internal_backup_";
        default:
            assert(false);
            return "";
        }
    }

    std::string actionName()
    {
        switch (action)
        {
        case action_rename: return "rename";
        case action_moveWithinSync: return "move";
        case action_moveOutOfSync: return "moveOut";
        case action_moveIntoSync: return "moveIn";
        case action_delete: return "delete";
        default: assert(false); return "";
        }
    }

    std::string matchName(MatchState m)
    {
        switch (m)
        {
            case match_exact: return "exact";
            case match_older: return "older";
            case match_newer: return "newer";
            case match_absent: return "absent";
        }
        return "bad enum";
    }

    std::string name()
    {
        return  typeName() + actionName() +
                (up?"_up" : "_down") +
                (selfChange?"_self":"_other") +
                (file?"_file":"_folder") +
                (pauseDuringAction?"_resumed":"_steady");
    }

    fs::path localTestBasePathSteady;
    fs::path localTestBasePathResume;
    std::string remoteTestBasePath;

    Model& sourceModel() { return up ? localModel : remoteModel; }
    Model& destinationModel() { return up ? remoteModel : localModel; }

    StandardClient& client1() { return pauseDuringAction ? state.resumeClient : state.steadyClient; }
    StandardClient& changeClient() { return selfChange ? client1() : state.nonsyncClient; }

    fs::path localTestBasePath() { return pauseDuringAction ? localTestBasePathResume : localTestBasePathSteady; }

    bool CopyLocalTree(const fs::path& destination, const fs::path& source) try
    {
        using PathPair = std::pair<fs::path, fs::path>;

        // Assume we've already copied if the destination exists.
        if (fs::exists(destination)) return true;

        std::list<PathPair> pending;

        pending.emplace_back(destination, source);

        for (; !pending.empty(); pending.pop_front())
        {
            const auto& dst = pending.front().first;
            const auto& src = pending.front().second;

            // Assume target directory doesn't exist.
            fs::create_directories(dst);

            // Iterate over source directory's children.
            auto i = fs::directory_iterator(src);
            auto j = fs::directory_iterator();

            for ( ; i != j; ++i)
            {
                auto from = i->path();
                auto to = dst / from.filename();

                // If it's a file, copy it and preserve its modification time.
                if (fs::is_regular_file(from))
                {
                    // Copy the file.
                    fs::copy_file(from, to);

                    // Preserve modification time.
                    fs::last_write_time(to, fs::last_write_time(from));

                    // Process next child.
                    continue;
                }

                // If it's not a file, it must be a directory.
                assert(fs::is_directory(from));

                // So, create it!
                fs::create_directories(to);

                // And copy its content.
                pending.emplace_back(to, from);
            }
        }

        return true;
    }
    catch (...)
    {
        return false;
    }

    void makeMtimeFile(std::string name, int mtime_delta, Model& m1, Model& m2)
    {
        createNameFile(state.first_test_initiallocalfolders, name);
        auto initial_mtime = fs::last_write_time(state.first_test_initiallocalfolders / name);
        fs::last_write_time(localTestBasePath() / name, initial_mtime + std::chrono::seconds(mtime_delta));
        fs::rename(state.first_test_initiallocalfolders / name, state.first_test_initiallocalfolders / "f" / name); // move it after setting the time to be 100% sure the sync sees it with the adjusted mtime only
        m1.findnode("f")->addkid(m1.makeModelSubfile(name));
        m2.findnode("f")->addkid(m2.makeModelSubfile(name));
    }

    PromiseBoolSP cloudCopySetupPromise = makeSharedPromise<bool>();

    // prepares a local folder for testing, which will be two-way synced before the test
    void SetupForSync()
    {
        // Prepare Cloud
        {
            remoteTestBasePath = state.remoteBaseFolder + "/" + name();

            auto& client = changeClient();

            auto* root = client.gettestbasenode();
            ASSERT_NE(root, nullptr);

            root = client.drillchildnodebyname(root, state.remoteBaseFolder);
            ASSERT_NE(root, nullptr);

            auto* from = client.drillchildnodebyname(root, "initial");
            ASSERT_NE(from, nullptr);

            ASSERT_TRUE(client.cloudCopyTreeAs(from, root, name()));
        }

        // Prepare Local Filesystem
        {
            localTestBasePathSteady = state.localBaseFolderSteady / name();
            localTestBasePathResume = state.localBaseFolderResume / name();

            auto from = state.nonsyncClient.fsBasePath / "twoway" / "initial";
            ASSERT_TRUE(CopyLocalTree(localTestBasePathResume, from));
            ASSERT_TRUE(CopyLocalTree(localTestBasePathSteady, from));

            ASSERT_TRUE(CopyLocalTree(state.localBaseFolderResume / "initial", from));
            ASSERT_TRUE(CopyLocalTree(state.localBaseFolderSteady / "initial", from));
        }

        // Prepare models.
        {
            localModel.root->addkid(localModel.buildModelSubdirs("f", 2, 2, 2));
            localModel.root->addkid(localModel.buildModelSubdirs("outside", 2, 1, 1));
            localModel.addfile("f/.megaignore", "#");
            localModel.addfile("f/file_older_1", "file_older_1");
            localModel.addfile("f/file_older_2", "file_older_2");
            localModel.addfile("f/file_newer_1", "file_newer_1");
            localModel.addfile("f/file_newer_2", "file_newer_2");
            remoteModel = localModel;
        }
    }

    bool isBackup() const
    {
        return syncType == type_backupSync;
    }

    bool isExternalBackup() const
    {
        return isExternal && isBackup();
    }

    bool isInternalBackup() const
    {
        return !isExternal && isBackup();
    }

    bool shouldRecreateOnResume() const
    {
        if (pauseDuringAction)
        {
            return isExternalBackup();
        }

        return false;
    }

    bool shouldDisableSync() const
    {
        if (up)
        {
            return false;
        }

        if (pauseDuringAction)
        {
            return isInternalBackup();
        }

        return isBackup();
    }

    bool shouldUpdateDestination() const
    {
        return up || !isBackup();
    }

    bool shouldUpdateModel() const
    {
        return up
               || !pauseDuringAction
               || !isExternalBackup();
    }

    fs::path localSyncRootPath()
    {
        return localTestBasePath() / "f";
    }

    string remoteSyncRootPath()
    {
        return remoteTestBasePath + "/f";
    }

    Node* remoteSyncRoot()
    {
        Node* root = client1().client.nodebyhandle(client1().basefolderhandle);
        if (root)
        {
            return client1().drillchildnodebyname(root, remoteSyncRootPath());
        }

        return nullptr;
    }

    handle BackupAdd(const string& drivePath, const string& sourcePath, const string& targetPath, const string& logname)
    {
        return client1().backupAdd_mainthread(drivePath, sourcePath, targetPath, logname);
    }

    handle SetupSync(const string& sourcePath, const string& targetPath, bool uploadIgnoreFirst = true)
    {
        return client1().setupSync_mainthread(sourcePath, targetPath, isBackup(), uploadIgnoreFirst);
    }

    void SetupTwoWaySync()
    {
        ASSERT_NE(remoteSyncRoot(), nullptr);

        string basePath   = client1().fsBasePath.u8string();
        string drivePath  = localTestBasePath().u8string();
        string sourcePath = localSyncRootPath().u8string();
        string targetPath = remoteSyncRootPath();

        drivePath.erase(0, basePath.size() + 1);
        sourcePath.erase(0, basePath.size() + 1);

        if (isExternalBackup())
        {
            backupId = BackupAdd(drivePath, sourcePath, targetPath, "");
        }
        else
        {
            backupId = SetupSync(sourcePath, targetPath, false);
        }

        ASSERT_NE(backupId, UNDEF);

        if (Sync* sync = client1().syncByBackupId(backupId))
        {
            sync->syncname += "/" + name() + " ";
        }
    }

    void PauseTwoWaySync()
    {
        if (shouldRecreateOnResume())
        {
            client1().delSync_mainthread(backupId);
        }
    }

    void ResumeTwoWaySync()
    {
        if (shouldRecreateOnResume())
        {
            SetupTwoWaySync();
        }
    }

    void remote_rename(std::string nodepath, std::string newname, bool updatemodel, bool reportaction, bool deleteTargetFirst)
    {
        std::lock_guard<std::recursive_mutex> g(changeClient().clientMutex);

        if (deleteTargetFirst) remote_delete(parentpath(nodepath) + "/" + newname, updatemodel, reportaction, true); // in case the target already exists

        if (updatemodel) remoteModel.emulate_rename(nodepath, newname);

        Node* testRoot = changeClient().client.nodebyhandle(client1().basefolderhandle);
        Node* n = changeClient().drillchildnodebyname(testRoot, remoteTestBasePath + "/" + nodepath);
        ASSERT_TRUE(!!n);

        if (reportaction) out() << name() << " action: remote rename " << n->displaypath() << " to " << newname;

        attr_map updates('n', newname);
        auto e = changeClient().client.setattr(n, move(updates), nullptr);

        ASSERT_EQ(API_OK, error(e));
    }

    void remote_move(std::string nodepath, std::string newparentpath, bool updatemodel, bool reportaction, bool deleteTargetFirst)
    {
        std::lock_guard<std::recursive_mutex> g(changeClient().clientMutex);

        if (deleteTargetFirst) remote_delete(newparentpath + "/" + leafname(nodepath), updatemodel, reportaction, true); // in case the target already exists

        if (updatemodel) remoteModel.emulate_move(nodepath, newparentpath);

        Node* testRoot = changeClient().client.nodebyhandle(changeClient().basefolderhandle);
        Node* n1 = changeClient().drillchildnodebyname(testRoot, remoteTestBasePath + "/" + nodepath);
        Node* n2 = changeClient().drillchildnodebyname(testRoot, remoteTestBasePath + "/" + newparentpath);
        ASSERT_TRUE(!!n1);
        ASSERT_TRUE(!!n2);

        if (reportaction) out() << name() << " action: remote move " << n1->displaypath() << " to " << n2->displaypath();

        auto e = changeClient().client.rename(n1, n2, SYNCDEL_NONE, NodeHandle(), nullptr, nullptr);
        ASSERT_EQ(API_OK, e);
    }

    void remote_copy(std::string nodepath, std::string newparentpath, bool updatemodel, bool reportaction)
    {
        std::lock_guard<std::recursive_mutex> g(changeClient().clientMutex);

        if (updatemodel) remoteModel.emulate_copy(nodepath, newparentpath);

        Node* testRoot = changeClient().client.nodebyhandle(changeClient().basefolderhandle);
        Node* n1 = changeClient().drillchildnodebyname(testRoot, remoteTestBasePath + "/" + nodepath);
        Node* n2 = changeClient().drillchildnodebyname(testRoot, remoteTestBasePath + "/" + newparentpath);
        ASSERT_TRUE(!!n1);
        ASSERT_TRUE(!!n2);

        if (reportaction) out() << name() << " action: remote copy " << n1->displaypath() << " to " << n2->displaypath();

        TreeProcCopy tc;
        changeClient().client.proctree(n1, &tc, false, true);
        tc.allocnodes();
        changeClient().client.proctree(n1, &tc, false, true);
        tc.nn[0].parenthandle = UNDEF;

        SymmCipher key;
        AttrMap attrs;
        string attrstring;
        key.setkey((const ::mega::byte*)tc.nn[0].nodekey.data(), n1->type);
        attrs = n1->attrs;
        attrs.getjson(&attrstring);
        client1().client.makeattr(&key, tc.nn[0].attrstring, attrstring.c_str());
        changeClient().client.putnodes(n2->nodeHandle(), move(tc.nn), nullptr, ++next_request_tag);
    }

    void remote_renamed_copy(std::string nodepath, std::string newparentpath, string newname, bool updatemodel, bool reportaction)
    {
        std::lock_guard<std::recursive_mutex> g(changeClient().clientMutex);

        if (updatemodel)
        {
            remoteModel.emulate_rename_copy(nodepath, newparentpath, newname);
        }

        Node* testRoot = changeClient().client.nodebyhandle(changeClient().basefolderhandle);
        Node* n1 = changeClient().drillchildnodebyname(testRoot, remoteTestBasePath + "/" + nodepath);
        Node* n2 = changeClient().drillchildnodebyname(testRoot, remoteTestBasePath + "/" + newparentpath);
        ASSERT_TRUE(!!n1);
        ASSERT_TRUE(!!n2);

        if (reportaction) out() << name() << " action: remote rename + copy " << n1->displaypath() << " to " << n2->displaypath() << " as " << newname;

        TreeProcCopy tc;
        changeClient().client.proctree(n1, &tc, false, true);
        tc.allocnodes();
        changeClient().client.proctree(n1, &tc, false, true);
        tc.nn[0].parenthandle = UNDEF;

        SymmCipher key;
        AttrMap attrs;
        string attrstring;
        key.setkey((const ::mega::byte*)tc.nn[0].nodekey.data(), n1->type);
        attrs = n1->attrs;
        LocalPath::utf8_normalize(&newname);
        attrs.map['n'] = newname;
        attrs.getjson(&attrstring);
        client1().client.makeattr(&key, tc.nn[0].attrstring, attrstring.c_str());
        changeClient().client.putnodes(n2->nodeHandle(), move(tc.nn), nullptr, ++next_request_tag);
    }

    void remote_renamed_move(std::string nodepath, std::string newparentpath, string newname, bool updatemodel, bool reportaction)
    {
        std::lock_guard<std::recursive_mutex> g(changeClient().clientMutex);

        if (updatemodel)
        {
            remoteModel.emulate_rename_copy(nodepath, newparentpath, newname);
        }

        Node* testRoot = changeClient().client.nodebyhandle(changeClient().basefolderhandle);
        Node* n1 = changeClient().drillchildnodebyname(testRoot, remoteTestBasePath + "/" + nodepath);
        Node* n2 = changeClient().drillchildnodebyname(testRoot, remoteTestBasePath + "/" + newparentpath);
        ASSERT_TRUE(!!n1);
        ASSERT_TRUE(!!n2);

        if (reportaction) out() << name() << " action: remote rename + move " << n1->displaypath() << " to " << n2->displaypath() << " as " << newname;

        error e = changeClient().client.rename(n1, n2, SYNCDEL_NONE, NodeHandle(), newname.c_str(), nullptr);
        EXPECT_EQ(e, API_OK);
    }

    void remote_delete(std::string nodepath, bool updatemodel, bool reportaction, bool mightNotExist)
    {
        std::lock_guard<std::recursive_mutex> g(changeClient().clientMutex);

        Node* testRoot = changeClient().client.nodebyhandle(changeClient().basefolderhandle);
        Node* n = changeClient().drillchildnodebyname(testRoot, remoteTestBasePath + "/" + nodepath);
        if (mightNotExist && !n) return;  // eg when checking to remove an item that is a move target but there isn't one

        ASSERT_TRUE(!!n);

        if (reportaction) out() << name() << " action: remote delete " << n->displaypath();

        if (updatemodel) remoteModel.emulate_delete(nodepath);

        auto e = changeClient().client.unlink(n, false, ++next_request_tag);
        ASSERT_TRUE(!e);
    }

    fs::path fixSeparators(std::string p)
    {
        for (auto& c : p)
            if (c == '/')
                c = fs::path::preferred_separator;
        return fs::u8path(p);
    }

    void local_rename(std::string path, std::string newname, bool updatemodel, bool reportaction, bool deleteTargetFirst)
    {
        if (deleteTargetFirst) local_delete(parentpath(path) + "/" + newname, updatemodel, reportaction, true); // in case the target already exists

        if (updatemodel) localModel.emulate_rename(path, newname);

        fs::path p1(localTestBasePath());
        p1 /= fixSeparators(path);
        fs::path p2 = p1.parent_path() / newname;

        if (reportaction) out() << name() << " action: local rename " << p1 << " to " << p2;

        std::error_code ec;
        for (int i = 0; i < 5; ++i)
        {
            fs::rename(p1, p2, ec);
            if (!ec) break;
            WaitMillisec(100);
        }

        if (!pauseDuringAction)
            client1().triggerFullScan(backupId);

        ASSERT_TRUE(!ec) << "local_rename " << p1 << " to " << p2 << " failed: " << ec.message();
    }

    void local_move(std::string from, std::string to, bool updatemodel, bool reportaction, bool deleteTargetFirst)
    {
        if (deleteTargetFirst) local_delete(to + "/" + leafname(from), updatemodel, reportaction, true);

        if (updatemodel) localModel.emulate_move(from, to);

        fs::path p1(localTestBasePath());
        fs::path p2(localTestBasePath());
        p1 /= fixSeparators(from);
        p2 /= fixSeparators(to);
        p2 /= p1.filename();  // non-existing file in existing directory case

        if (reportaction) out() << name() << " action: local move " << p1 << " to " << p2;

        std::error_code ec;
        fs::rename(p1, p2, ec);
        if (ec)
        {
            fs::remove_all(p2, ec);
            fs::rename(p1, p2, ec);
        }

        if (!pauseDuringAction)
            client1().triggerFullScan(backupId);

        ASSERT_TRUE(!ec) << "local_move " << p1 << " to " << p2 << " failed: " << ec.message();
    }

    void local_copy(std::string from, std::string to, bool updatemodel, bool reportaction)
    {
        if (updatemodel) localModel.emulate_copy(from, to);

        fs::path p1(localTestBasePath());
        fs::path p2(localTestBasePath());
        p1 /= fixSeparators(from);
        p2 /= fixSeparators(to);

        if (reportaction) out() << name() << " action: local copy " << p1 << " to " << p2;

        std::error_code ec;
        fs::copy(p1, p2, ec);

        if (!pauseDuringAction)
            client1().triggerFullScan(backupId);

        ASSERT_TRUE(!ec) << "local_copy " << p1 << " to " << p2 << " failed: " << ec.message();
    }

    void local_delete(std::string path, bool updatemodel, bool reportaction, bool mightNotExist)
    {
        fs::path p(localTestBasePath());
        p /= fixSeparators(path);

        if (mightNotExist && !fs::exists(p)) return;

        if (reportaction) out() << name() << " action: local_delete " << p;

        std::error_code ec;
        fs::remove_all(p, ec);

        if (!pauseDuringAction)
            client1().triggerFullScan(backupId);

        ASSERT_TRUE(!ec) << "local_delete " << p << " failed: " << ec.message();
        if (updatemodel) localModel.emulate_delete(path);
    }

    void source_rename(std::string nodepath, std::string newname, bool updatemodel, bool reportaction, bool deleteTargetFirst)
    {
        if (up) local_rename(nodepath, newname, updatemodel, reportaction, deleteTargetFirst);
        else remote_rename(nodepath, newname, updatemodel, reportaction, deleteTargetFirst);
    }

    void source_move(std::string nodepath, std::string newparentpath, bool updatemodel, bool reportaction, bool deleteTargetFirst)
    {
        if (up) local_move(nodepath, newparentpath, updatemodel, reportaction, deleteTargetFirst);
        else remote_move(nodepath, newparentpath, updatemodel, reportaction, deleteTargetFirst);
    }

    void source_copy(std::string nodepath, std::string newparentpath, bool updatemodel, bool reportaction)
    {
        if (up) local_copy(nodepath, newparentpath, updatemodel, reportaction);
        else remote_copy(nodepath, newparentpath, updatemodel, reportaction);
    }

    void source_delete(std::string nodepath, bool updatemodel, bool reportaction = false)
    {
        if (up) local_delete(nodepath, updatemodel, reportaction, false);
        else remote_delete(nodepath, updatemodel, reportaction, false);
    }

    void fileMayDiffer(std::string filepath)
    {
        fs::path p(localTestBasePath());
        p /= fixSeparators(filepath);

        client1().localFSFilesThatMayDiffer.insert(p);
        out() << "File may differ: " << p;
    }

    // Two-way sync has been started and is stable.  Now perform the test action

    enum ModifyStage { Prepare, MainAction };

    void PrintLocalTree(fs::path p)
    {
        out() << p;
        if (fs::is_directory(p))
        {
            for (auto i = fs::directory_iterator(p); i != fs::directory_iterator(); ++i)
            {
                PrintLocalTree(*i);
            }
        }
    }

    void PrintLocalTree(const LocalNode& node)
    {
        out() << node.getLocalPath().toPath();

        if (node.type == FILENODE) return;

        for (const auto& childIt : node.children)
        {
            PrintLocalTree(*childIt.second);
        }
    }

    void PrintRemoteTree(Node* n, string prefix = "")
    {
        prefix += string("/") + n->displayname();
        out() << prefix;
        if (n->type == FILENODE) return;
        for (auto& c : n->children)
        {
            PrintRemoteTree(c, prefix);
        }
    }

    void PrintModelTree(Model::ModelNode* n, string prefix = "")
    {
        prefix += string("/") + n->name;
        out() << prefix;
        if (n->type == Model::ModelNode::file) return;
        for (auto& c : n->kids)
        {
            PrintModelTree(c.get(), prefix);
        }
    }

    void Modify(ModifyStage stage)
    {
        bool prep = stage == Prepare;
        bool act = stage == MainAction;

        if (prep) out() << "Preparing action ";
        if (act) out() << "Executing action ";

        if (prep && printTreesBeforeAndAfter)
        {
            out() << " ---- local filesystem initial state ----";
            PrintLocalTree(fs::path(localTestBasePath()));

            if (auto* sync = client1().syncByBackupId(backupId))
            {
                out() << " ---- local node tree initial state ----";
                PrintLocalTree(*sync->localroot);
            }

            out() << " ---- remote node tree initial state ----";
            Node* testRoot = client1().client.nodebyhandle(changeClient().basefolderhandle);
            if (Node* n = client1().drillchildnodebyname(testRoot, remoteTestBasePath))
            {
                PrintRemoteTree(n);
            }
        }

        switch (action)
        {
        case action_rename:
            if (prep)
            {
            }
            else if (act)
            {
                if (file)
                {
                    source_rename("f/f_0/file0_f_0", "file0_f_0_renamed", shouldUpdateModel(), true, true);
                    if (shouldUpdateDestination())
                    {
                        destinationModel().emulate_rename("f/f_0/file0_f_0", "file0_f_0_renamed");
                    }
                }
                else
                {
                    source_rename("f/f_0", "f_0_renamed", shouldUpdateModel(), true, false);
                    if (shouldUpdateDestination())
                    {
                        destinationModel().emulate_rename("f/f_0", "f_0_renamed");
                    }
                }
            }
            break;

        case action_moveWithinSync:
            if (prep)
            {
            }
            else if (act)
            {
                if (file)
                {
                    source_move("f/f_1/file0_f_1", "f/f_0", shouldUpdateModel(), true, false);
                    if (shouldUpdateDestination())
                    {
                        destinationModel().emulate_move("f/f_1/file0_f_1", "f/f_0");
                    }
                }
                else
                {
                    source_move("f/f_1", "f/f_0", shouldUpdateModel(), true, false);
                    if (shouldUpdateDestination())
                    {
                        destinationModel().emulate_move("f/f_1", "f/f_0");
                    }
                }
            }
            break;

        case action_moveOutOfSync:
            if (prep)
            {
            }
            else if (act)
            {
                if (file)
                {
                    source_move("f/f_0/file0_f_0", "outside", shouldUpdateModel(), false, false);
                    if (shouldUpdateDestination())
                    {
                        destinationModel().emulate_delete("f/f_0/file0_f_0");
                    }
                }
                else
                {
                    source_move("f/f_0", "outside", shouldUpdateModel(), false, false);
                    if (shouldUpdateDestination())
                    {
                        destinationModel().emulate_delete("f/f_0");
                    }
                }
            }
            break;

        case action_moveIntoSync:
            if (prep)
            {
            }
            else if (act)
            {
                if (file)
                {
                    source_move("outside/file0_outside", "f/f_0", shouldUpdateModel(), false, false);
                    if (shouldUpdateDestination())
                    {
                        destinationModel().emulate_copy("outside/file0_outside", "f/f_0");
                    }
                }
                else
                {
                    source_move("outside", "f/f_0", shouldUpdateModel(), false, false);
                    if (shouldUpdateDestination())
                    {
                        destinationModel().emulate_delete("f/f_0/outside");
                        destinationModel().emulate_copy("outside", "f/f_0");
                    }
                }
            }
            break;

        case action_delete:
            if (prep)
            {
            }
            else if (act)
            {
                if (file)
                {
                    source_delete("f/f_0/file0_f_0", shouldUpdateModel(), true);
                    if (shouldUpdateDestination())
                    {
                        destinationModel().emulate_delete("f/f_0/file0_f_0");
                    }
                }
                else
                {
                    source_delete("f/f_0", shouldUpdateModel(), true);
                    if (shouldUpdateDestination())
                    {
                        destinationModel().emulate_delete("f/f_0");
                    }
                }
            }
            break;

        default: ASSERT_TRUE(false);
        }
    }

    void CheckSetup(State&, bool initial)
    {
        if (!initial && printTreesBeforeAndAfter)
        {
            out() << " ---- local filesystem before change ----";
            PrintLocalTree(fs::path(localTestBasePath()));

            if (auto* sync = client1().syncByBackupId(backupId))
            {
                out() << " ---- local node tree before change ----";
                PrintLocalTree(*sync->localroot);
            }

            out() << " ---- remote node tree before change ----";
            Node* testRoot = client1().client.nodebyhandle(changeClient().basefolderhandle);
            if (Node* n = client1().drillchildnodebyname(testRoot, remoteTestBasePath))
            {
                PrintRemoteTree(n);
            }
        }

        if (!initial) out() << "Checking setup state (should be no changes in twoway sync source): "<< name();

        // confirm source is unchanged after setup  (Two-way is not sending changes to the wrong side)
        bool localfs = client1().confirmModel(backupId, localModel.findnode("f"), StandardClient::CONFIRM_LOCALFS, true, false, false); // todo: later enable debris checks
        bool localnode = client1().confirmModel(backupId, localModel.findnode("f"), StandardClient::CONFIRM_LOCALNODE, true, false, false); // todo: later enable debris checks
        bool remote = client1().confirmModel(backupId, remoteModel.findnode("f"), StandardClient::CONFIRM_REMOTE, true, false, false); // todo: later enable debris checks
        EXPECT_EQ(localfs, localnode);
        EXPECT_EQ(localnode, remote);
        EXPECT_TRUE(localfs && localnode && remote) << " failed in " << name();
    }


    // Two-way sync is stable again after the change.  Check the results.
    bool finalResult = false;
    void CheckResult(State&)
    {
        Sync* sync = client1().syncByBackupId(backupId);

        if (printTreesBeforeAndAfter)
        {
            out() << " ---- local filesystem after sync of change ----";
            PrintLocalTree(fs::path(localTestBasePath()));

            if (sync)
            {
                out() << " ---- local node tree after sync of change ----";
                PrintLocalTree(*sync->localroot);
            }

            out() << " ---- remote node tree after sync of change ----";
            Node* testRoot = client1().client.nodebyhandle(changeClient().basefolderhandle);
            if (Node* n = client1().drillchildnodebyname(testRoot, remoteTestBasePath))
            {
                PrintRemoteTree(n);
            }
            out() << " ---- expected sync destination (model) ----";
            PrintModelTree(destinationModel().findnode("f"));
        }

        out() << "Checking twoway sync "<< name();

        if (shouldDisableSync())
        {
            bool lfs = client1().confirmModel(backupId, localModel.findnode("f"), localSyncRootPath(), true, false, false);
            bool rnt = client1().confirmModel(backupId, remoteModel.findnode("f"), remoteSyncRoot(), false, false);

            EXPECT_EQ(sync, nullptr) << "Sync isn't disabled: " << name();
            EXPECT_TRUE(lfs) << "Couldn't confirm LFS: " << name();
            EXPECT_TRUE(rnt) << "Couldn't confirm RNT: " << name();

            finalResult = sync == nullptr;
            finalResult &= lfs;
            finalResult &= rnt;
        }
        else
        {
            EXPECT_NE(sync, (Sync*)nullptr);
            EXPECT_TRUE(sync && sync->state() == SYNC_ACTIVE);

            bool localfs = client1().confirmModel(backupId, localModel.findnode("f"), StandardClient::CONFIRM_LOCALFS, true, false, false); // todo: later enable debris checks
            bool localnode = client1().confirmModel(backupId, localModel.findnode("f"), StandardClient::CONFIRM_LOCALNODE, true, false, false); // todo: later enable debris checks
            bool remote = client1().confirmModel(backupId, remoteModel.findnode("f"), StandardClient::CONFIRM_REMOTE, true, false, false); // todo: later enable debris checks
            EXPECT_EQ(localfs, localnode);
            EXPECT_EQ(localnode, remote);
            EXPECT_TRUE(localfs && localnode && remote) << " failed in " << name();

            finalResult = localfs && localnode && remote && sync && sync->state() == SYNC_ACTIVE;
        }

    }
};

bool CatchupClients(StandardClient* c1, StandardClient* c2, StandardClient* c3)
{
    out() << "Catching up";
    auto pb1 = makeSharedPromise<bool>();
    auto pb2 = makeSharedPromise<bool>();
    auto pb3 = makeSharedPromise<bool>();
    if (c1) c1->catchup(pb1);
    if (c2) c2->catchup(pb2);
    if (c3) c3->catchup(pb3);

    auto f1 = pb1->get_future();
    auto f2 = pb2->get_future();
    auto f3 = pb3->get_future();

    if (c1 && f1.wait_for(chrono::seconds(10)) == future_status::timeout) return false;
    if (c2 && f2.wait_for(chrono::seconds(10)) == future_status::timeout) return false;
    if (c3 && f3.wait_for(chrono::seconds(10)) == future_status::timeout) return false;

    EXPECT_TRUE((!c1 || f1.get()) &&
                (!c2 || f2.get()) &&
                (!c3 || f3.get()));
    out() << "Caught up";
    return true;
}

void PrepareForSync(StandardClient& client)
{
    auto local = client.fsBasePath / "twoway" / "initial";

    fs::create_directories(local);

    ASSERT_TRUE(buildLocalFolders(local, "f", 2, 2, 2));
    ASSERT_TRUE(buildLocalFolders(local, "outside", 2, 1, 1));

    constexpr auto delta = std::chrono::seconds(3600);

    // Initial ignore file.
    auto ignoreFilePath = local / "f" / ".megaignore";

    ASSERT_TRUE(createDataFile(ignoreFilePath, "#"));

    ASSERT_TRUE(createDataFile(local / "f" / ".megaignore", "#"));
    ASSERT_TRUE(createDataFile(local / "f" / "file_older_1", "file_older_1", -delta));
    ASSERT_TRUE(createDataFile(local / "f" / "file_older_2", "file_older_2", -delta));
    ASSERT_TRUE(createDataFile(local / "f" / "file_newer_1", "file_newer_1", delta));
    ASSERT_TRUE(createDataFile(local / "f" / "file_newer_2", "file_newer_2", delta));

    auto* remote = client.drillchildnodebyname(client.gettestbasenode(), "twoway");
    ASSERT_NE(remote, nullptr);

    // Upload initial ignore file.
    ASSERT_TRUE(client.uploadFile(ignoreFilePath, remote));

    // Upload initial sync contents.
    ASSERT_TRUE(client.uploadFolderTree(local, remote));
    ASSERT_TRUE(client.uploadFilesInTree(local, remote));
}

bool WaitForRemoteMatch(map<string, TwoWaySyncSymmetryCase>& testcases,
                        chrono::seconds timeout)
{
    auto total = std::chrono::milliseconds(0);
    constexpr auto sleepIncrement = std::chrono::milliseconds(500);

    do
    {
        auto i = testcases.begin();
        auto j = testcases.end();

        for ( ; i != j; ++i)
        {
            auto& testcase = i->second;

            if (testcase.pauseDuringAction) continue;

            auto& client = testcase.client1();
            auto& id = testcase.backupId;
            auto& model = testcase.remoteModel;

            if (!client.match(id, model.findnode("f")))
            {
                out() << "Cloud/model misatch: " << testcase.name();
                break;
            }
        }

        if (i == j)
        {
            out() << "Cloud/model matched.";
            return true;
        }

        out() << "Waiting for cloud/model match...";

        std::this_thread::sleep_for(sleepIncrement);
        total += sleepIncrement;
    }
    while (total < timeout);

    out() << "Timed out waiting for cloud/model match.";

    return false;
}

TEST_F(SyncTest, TwoWay_Highlevel_Symmetries)
{
    // confirm change is synced to remote, and also seen and applied in a second client that syncs the same folder
    fs::path localtestroot = makeNewTestRoot();

    StandardClient clientA2(localtestroot, "clientA2");

    ASSERT_TRUE(clientA2.login_reset_makeremotenodes("MEGA_EMAIL", "MEGA_PWD", "twoway", 0, 0, true));

    PrepareForSync(clientA2);

    StandardClient clientA1Steady(localtestroot, "clientA1S");
    StandardClient clientA1Resume(localtestroot, "clientA1R");
    ASSERT_TRUE(clientA1Steady.login_fetchnodes("MEGA_EMAIL", "MEGA_PWD", false, true));
    ASSERT_TRUE(clientA1Resume.login_fetchnodes("MEGA_EMAIL", "MEGA_PWD", false, true));
    fs::create_directory(clientA1Steady.fsBasePath / fs::u8path("twoway"));
    fs::create_directory(clientA1Resume.fsBasePath / fs::u8path("twoway"));
    fs::create_directory(clientA2.fsBasePath / fs::u8path("twoway"));

    TwoWaySyncSymmetryCase::State allstate(clientA1Steady, clientA1Resume, clientA2);
    allstate.localBaseFolderSteady = clientA1Steady.fsBasePath / fs::u8path("twoway");
    allstate.localBaseFolderResume = clientA1Resume.fsBasePath / fs::u8path("twoway");

    std::map<std::string, TwoWaySyncSymmetryCase> cases;

    static set<string> tests = {
        // investigating why this one fails sometimes in jenkins MR jobs
        //"internal_backup_delete_down_self_file_steady"
    }; // tests

    for (int syncType = TwoWaySyncSymmetryCase::type_numTypes; syncType--; )
    {
        //if (syncType != TwoWaySyncSymmetryCase::type_backupSync) continue;

        for (int selfChange = 0; selfChange < 2; ++selfChange)
        {
            //if (!selfChange) continue;

            for (int up = 0; up < 2; ++up)
            {
                //if (!up) continue;

                for (int action = 0; action < (int)TwoWaySyncSymmetryCase::action_numactions; ++action)
                {
                //if (action != TwoWaySyncSymmetryCase::action_moveIntoSync) continue;
                //if (action != TwoWaySyncSymmetryCase::action_rename) continue;
                //if (action != TwoWaySyncSymmetryCase::action_delete) continue;

                for (int file = 0; file < 2; ++file)
                    {
                        //if (!file) continue;

                        for (int isExternal = 0; isExternal < 2; ++isExternal)
                        {
                            if (isExternal && syncType != TwoWaySyncSymmetryCase::type_backupSync)
                            {
                                continue;
                            }

                            for (int pauseDuringAction = 0; pauseDuringAction < 2; ++pauseDuringAction)
                            {
                                //if (pauseDuringAction) continue;

                                // we can't make changes if the client is not running
                                if (pauseDuringAction && selfChange) continue;

                                TwoWaySyncSymmetryCase testcase(allstate);
                                testcase.syncType = TwoWaySyncSymmetryCase::SyncType(syncType);
                                testcase.selfChange = selfChange != 0;
                                testcase.up = up;
                                testcase.action = TwoWaySyncSymmetryCase::Action(action);
                                testcase.file = file;
                                testcase.isExternal = isExternal;
                                testcase.pauseDuringAction = pauseDuringAction;
                                testcase.printTreesBeforeAndAfter = !tests.empty();

                                if (tests.empty() || tests.count(testcase.name()) > 0)
                                {
                                    auto name = testcase.name();
                                    cases.emplace(name, move(testcase));
                                }
                            }
                        }
                    }
                }
            }
        }
    }

    out() << "Creating initial local files/folders for " << cases.size() << " sync test cases";
    for (auto& testcase : cases)
    {
        testcase.second.SetupForSync();
    }

    // set up sync for A1, it should build matching cloud files/folders as the test cases add local files/folders
    handle backupId1 = clientA1Steady.setupSync_mainthread("twoway", "twoway", false, false);
    ASSERT_NE(backupId1, UNDEF);
    handle backupId2 = clientA1Resume.setupSync_mainthread("twoway", "twoway", false, false);
    ASSERT_NE(backupId2, UNDEF);
    ASSERT_EQ(allstate.localBaseFolderSteady, clientA1Steady.syncSet(backupId1).localpath);
    ASSERT_EQ(allstate.localBaseFolderResume, clientA1Resume.syncSet(backupId2).localpath);

    out() << "Full-sync all test folders to the cloud for setup";
    waitonsyncs(std::chrono::seconds(10), &clientA1Steady, &clientA1Resume);
    CatchupClients(&clientA1Steady, &clientA1Resume, &clientA2);
    waitonsyncs(std::chrono::seconds(20), &clientA1Steady, &clientA1Resume);

    out() << "Stopping full-sync";
    ASSERT_TRUE(clientA1Steady.delSync_mainthread(backupId1));
    ASSERT_TRUE(clientA1Resume.delSync_mainthread(backupId2));

    out() << "Setting up each sub-test's Two-way sync of 'f'";
    for (auto& testcase : cases)
    {
        testcase.second.SetupTwoWaySync();
    }

    out() << "Letting all " << cases.size() << " Two-way syncs run";
    waitonsyncs(std::chrono::seconds(10), &clientA1Steady, &clientA1Resume);

    CatchupClients(&clientA1Steady, &clientA1Resume, &clientA2);
    waitonsyncs(std::chrono::seconds(10), &clientA1Steady, &clientA1Resume);

    out() << "Checking intial state";
    for (auto& testcase : cases)
    {
        testcase.second.CheckSetup(allstate, true);
    }

    // make changes in destination to set up test
    for (auto& testcase : cases)
    {
        testcase.second.Modify(TwoWaySyncSymmetryCase::Prepare);
    }

    CatchupClients(&clientA1Steady, &clientA1Resume, &clientA2);

    out() << "Letting all " << cases.size() << " Two-way syncs run";
    waitonsyncs(std::chrono::seconds(15), &clientA1Steady, &clientA1Resume, &clientA2);

    out() << "Checking Two-way source is unchanged";
    for (auto& testcase : cases)
    {
        testcase.second.CheckSetup(allstate, false);
    }

    auto backupsAreMonitoring = [&cases]() {
        for (auto& i : cases)
        {
            // Convenience.
            auto& testcase = i.second;

            // Only check backup syncs.
            if (!testcase.isBackup()) continue;

            // Only check active syncs.
            if (!testcase.client1().syncByBackupId(testcase.backupId)) continue;

            // Get the sync's config so we can determine if it's monitoring.
            auto config = testcase.client1().syncConfigByBackupID(testcase.backupId);

            // Is the sync monitoring as it should be?
            if (config.getBackupState() != SYNC_BACKUP_MONITOR) return false;
        }

        // Everyone's monitoring as they should be.
        return true;
    };

    out() << "Checking Backups are Monitoring";
    ASSERT_TRUE(backupsAreMonitoring());

    int paused = 0;
    for (auto& testcase : cases)
    {
        if (testcase.second.pauseDuringAction)
        {
            testcase.second.PauseTwoWaySync();
            ++paused;
        }
    }

    // save session and local log out A1R to set up for resume
    string session;
    clientA1Resume.client.dumpsession(session);
    clientA1Resume.localLogout();

    auto remainingResumeSyncs = clientA1Resume.client.syncs.allConfigs();
    ASSERT_EQ(0u, remainingResumeSyncs.size());

    if (paused)
    {
        out() << "Paused " << paused << " Two-way syncs";
        WaitMillisec(1000);
    }

    clientA1Steady.logcb = clientA1Resume.logcb = clientA2.logcb = true;

    out() << "Performing action ";
    for (auto& testcase : cases)
    {
        testcase.second.Modify(TwoWaySyncSymmetryCase::MainAction);
    }
    waitonsyncs(std::chrono::seconds(15), &clientA1Steady, &clientA2);   // leave out clientA1Resume as it's 'paused' (locallogout'd) for now
    CatchupClients(&clientA1Steady, &clientA2);
    waitonsyncs(std::chrono::seconds(15), &clientA1Steady, &clientA2);   // leave out clientA1Resume as it's 'paused' (locallogout'd) for now

    // resume A1R session (with sync), see if A2 nodes and localnodes get in sync again
    clientA1Resume.received_syncs_restored = false;
    ASSERT_TRUE(clientA1Resume.login_fetchnodes(session));
    ASSERT_EQ(clientA1Resume.basefolderhandle, clientA2.basefolderhandle);

    // wait for normal sync resumes to complete
    clientA1Resume.waitFor([&](StandardClient& sc){ return sc.received_syncs_restored; }, std::chrono::seconds(30));

    // now resume remainder - some are external syncs
    int resumed = 0;
    for (auto& testcase : cases)
    {
        if (testcase.second.pauseDuringAction)
        {
            testcase.second.ResumeTwoWaySync();
            ++resumed;
        }
    }
    if (resumed)
    {
        out() << "Resumed " << resumed << " Two-way syncs";
        WaitMillisec(3000);
    }

    out() << "Waiting for remote changes to make it to clients...";
    EXPECT_TRUE(WaitForRemoteMatch(cases, chrono::seconds(64)));  // 64 because the jenkins machines can be slow

    out() << "Letting all " << cases.size() << " Two-way syncs run";

    waitonsyncs(std::chrono::seconds(15), &clientA1Steady, &clientA1Resume, &clientA2);

    CatchupClients(&clientA1Steady, &clientA1Resume, &clientA2);
    waitonsyncs(std::chrono::seconds(15), &clientA1Steady, &clientA1Resume, &clientA2);

    out() << "Checking Backups are Monitoring";
    ASSERT_TRUE(backupsAreMonitoring());

    out() << "Checking local and remote state in each sub-test";

    for (auto& testcase : cases)
    {
        testcase.second.CheckResult(allstate);
    }
    int succeeded = 0, failed = 0;
    for (auto& testcase : cases)
    {
        if (testcase.second.finalResult) ++succeeded;
        else
        {
            out() << "failed: " << testcase.second.name();
            ++failed;
        }
    }
    out() << "Succeeded: " << succeeded << " Failed: " << failed;

    // Clear tree-state cache.
    {
        StandardClient cC(localtestroot, "cC");
        ASSERT_TRUE(cC.login_fetchnodes("MEGA_EMAIL", "MEGA_PWD", false, true));
    }
}

TEST_F(SyncTest, MoveExistingIntoNewDirectoryWhilePaused)
{
    auto TESTROOT = makeNewTestRoot();
    auto TIMEOUT  = chrono::seconds(4);

    Model model;
    fs::path root;
    string session;
    handle id;

    // Initial setup.
    {
        StandardClient c(TESTROOT, "c");

        // Log in client.
        ASSERT_TRUE(c.login_reset_makeremotenodes("MEGA_EMAIL", "MEGA_PWD", "s", 0, 0));

        // Add and start sync.
        id = c.setupSync_mainthread("s", "s", false, false);
        ASSERT_NE(id, UNDEF);

        // Squirrel away for later use.
        root = c.syncSet(id).localpath.u8string();

        // Populate filesystem.
        model.addfolder("a");
        model.addfolder("c");
        model.generate(root);

        // Trigger full scan.
        c.triggerFullScan(id);

        // Wait for initial sync to complete.
        waitonsyncs(TIMEOUT, &c);

        // Make sure everything arrived safely.
        ASSERT_TRUE(c.confirmModel_mainthread(model.root.get(), id));

        // Save the session so we can resume later.
        c.client.dumpsession(session);

        // Log out client, taking care to keep caches.
        c.localLogout();
    }

    StandardClient c(TESTROOT, "c");

    // Add a new hierarchy to be scanned.
    model.addfolder("b");
    model.generate(root);

    // Move c under b.
    fs::rename(root / "c", root / "b" / "c");

    // Update the model.
    model.movenode("c", "b");

    // Hook onAutoResumeResult callback.
    promise<void> notify;

    c.onAutoResumeResult = [&notify](const SyncConfig&, bool, bool) {
        notify.set_value();
    };

    // Log in client resuming prior session.
    ASSERT_TRUE(c.login_fetchnodes(session));

    // Wait for the sync to be resumed.
    notify.get_future().get();

    // Wait for the sync to catch up.
    waitonsyncs(TIMEOUT, &c);

    // Were the changes propagated?
    ASSERT_TRUE(c.confirmModel_mainthread(model.root.get(), id));
}

TEST_F(SyncTest, ForeignChangesInTheCloudDisablesMonitoringBackup)
{
    const auto TESTROOT = makeNewTestRoot();
    const auto TIMEOUT  = chrono::seconds(4);

    StandardClient c(TESTROOT, "c");

    // Log callbacks.
    c.logcb = true;

    // Log in client.
    ASSERT_TRUE(c.login_reset_makeremotenodes("MEGA_EMAIL", "MEGA_PWD", "s", 0, 0));

    // Add and start sync.
    const auto id = c.setupSync_mainthread("s", "s", true, false);
    ASSERT_NE(id, UNDEF);

    // Wait for initial sync to complete.
    waitonsyncs(TIMEOUT, &c);

    // Make sure we're in monitoring mode.
    ASSERT_TRUE(c.waitFor(SyncMonitoring(id), TIMEOUT));

    // Make a (foreign) change to the cloud.
    {
        StandardClient cu(TESTROOT, "cu");

        // Log callbacks.
        cu.logcb = true;

        // Log in client.
        ASSERT_TRUE(cu.login_fetchnodes("MEGA_EMAIL", "MEGA_PWD"));

        // Create a directory.
        vector<NewNode> node(1);

        cu.client.putnodes_prepareOneFolder(&node[0], "d");

        ASSERT_TRUE(cu.putnodes(c.syncSet(id).h, std::move(node)));
    }

    // Give our sync some time to process remote changes.
    waitonsyncs(TIMEOUT, &c);

    // Wait for the sync to be disabled.
    ASSERT_TRUE(c.waitFor(SyncDisabled(id), TIMEOUT));

    // Has the sync failed?
    {
        SyncConfig config = c.syncConfigByBackupID(id);

        ASSERT_EQ(config.mBackupState, SYNC_BACKUP_MONITOR);
        ASSERT_EQ(config.mEnabled, false);
        ASSERT_EQ(config.mError, BACKUP_MODIFIED);
    }
}

class BackupClient
  : public StandardClient
{
public:
    BackupClient(const fs::path& basePath, const string& name)
      : StandardClient(basePath, name)
      , mOnFileAdded()
    {
    }

    void file_added(File* file) override
    {
        StandardClient::file_added(file);

        if (mOnFileAdded) mOnFileAdded(*file);
    }

    using FileAddedCallback = std::function<void(File&)>;

    FileAddedCallback mOnFileAdded;
}; // Client

TEST_F(SyncTest, MonitoringExternalBackupRestoresInMirroringMode)
{
    const auto TESTROOT = makeNewTestRoot();
    const auto TIMEOUT  = chrono::seconds(4);

    // Model.
    Model m;

    // Sync Root Handle.
    NodeHandle rootHandle;

    // Session ID.
    string sessionID;

    // Sync Backup ID.
    handle id;

    {
        StandardClient cb(TESTROOT, "cb");

        // Log callbacks.
        cb.logcb = true;

        // Log in client.
        ASSERT_TRUE(cb.login_reset_makeremotenodes("MEGA_EMAIL", "MEGA_PWD", "s", 0, 0));

        // Create some files to synchronize.
        m.addfile("d/f");
        m.addfile("f");
        m.generate(cb.fsBasePath / "s");

        // Add and start sync.
        {
            // Generate drive ID.
            auto driveID = cb.client.generateDriveId();

            // Write drive ID.
            auto drivePath = cb.fsBasePath.u8string();
            auto result = cb.client.writeDriveId(drivePath.c_str(), driveID);
            ASSERT_EQ(result, API_OK);

            // Add sync.
            id = cb.backupAdd_mainthread("", "s", "s", "");
            ASSERT_NE(id, UNDEF);
        }

        // Wait for sync to complete.
        waitonsyncs(TIMEOUT, &cb);

        // Make sure everything made it to the cloud.
        ASSERT_TRUE(cb.confirmModel_mainthread(m.root.get(), id));

        // Wait for sync to transition to monitoring mode.
        ASSERT_TRUE(cb.waitFor(SyncMonitoring(id), TIMEOUT));

        // Get our hands on the sync's root handle.
        rootHandle = cb.syncSet(id).h;

        // Record this client's session.
        cb.client.dumpsession(sessionID);

        // Log out the client.
        cb.localLogout();
    }

    StandardClient cb(TESTROOT, "cb");

    cb.logcb = true;

    // Log in client.
    ASSERT_TRUE(cb.login_fetchnodes(sessionID));

    // Make a change in the cloud.
    {
        vector<NewNode> node(1);

        cb.client.putnodes_prepareOneFolder(&node[0], "g");

        ASSERT_TRUE(cb.putnodes(rootHandle, std::move(node)));
    }

    // Restore the backup sync.
    ASSERT_TRUE(cb.backupOpenDrive(cb.fsBasePath));

    // Re-enable the sync.
    ASSERT_TRUE(cb.enableSyncByBackupId(id, "cb"));

    // Wait for the mirror to complete.
    waitonsyncs(TIMEOUT, &cb);

    // Cloud should mirror the local disk. (ie, g should be gone in the cloud)
    ASSERT_TRUE(cb.confirmModel_mainthread(m.root.get(), id));
}

TEST_F(SyncTest, MonitoringExternalBackupResumesInMirroringMode)
{
    const auto TESTROOT = makeNewTestRoot();
    const auto TIMEOUT  = chrono::seconds(4);

    StandardClient cb(TESTROOT, "cb");

    // Log callbacks.
    cb.logcb = true;

    // Log in client.
    ASSERT_TRUE(cb.login_reset_makeremotenodes("MEGA_EMAIL", "MEGA_PWD", "s", 0, 0));

    // Create some files to be synchronized.
    Model m;

    m.addfile("d/f");
    m.addfile("f");
    m.generate(cb.fsBasePath / "s");

    // Add and start sync.
    auto id = UNDEF;

    {
        // Generate drive ID.
        auto driveID = cb.client.generateDriveId();

        // Write drive ID.
        auto drivePath = cb.fsBasePath.u8string();
        auto result = cb.client.writeDriveId(drivePath.c_str(), driveID);
        ASSERT_EQ(result, API_OK);

        // Add sync.
        id = cb.backupAdd_mainthread("", "s", "s", "");
        ASSERT_NE(id, UNDEF);
    }

    // Wait for the mirror to complete.
    waitonsyncs(TIMEOUT, &cb);

    // Make sure everything arrived safe and sound.
    ASSERT_TRUE(cb.confirmModel_mainthread(m.root.get(), id));

    // Wait for transition to monitoring mode.
    ASSERT_TRUE(cb.waitFor(SyncMonitoring(id), TIMEOUT));

    // Disable the sync.
    ASSERT_TRUE(cb.disableSync(id, NO_SYNC_ERROR, true));

    // Make sure the sync's config is as we expect.
    {
        auto config = cb.syncConfigByBackupID(id);

        // Backup should remain in monitoring mode.
        ASSERT_EQ(config.mBackupState, SYNC_BACKUP_MONITOR);

        // Disabled external backups are always considered "user-disabled."
        // That is, the user must consciously decide to resume these syncs.
        ASSERT_EQ(config.mEnabled, false);
    }

    // Make a change in the cloud.
    {
        vector<NewNode> node(1);

        cb.client.putnodes_prepareOneFolder(&node[0], "g");

        auto rootHandle = cb.syncSet(id).h;
        ASSERT_TRUE(cb.putnodes(rootHandle, std::move(node)));
    }

    // Re-enable the sync.
    ASSERT_TRUE(cb.enableSyncByBackupId(id, ""));

    // Wait for the mirror to complete.
    waitonsyncs(TIMEOUT, &cb);

    // Cloud should mirror the disk.
    ASSERT_TRUE(cb.confirmModel_mainthread(m.root.get(), id));
}

TEST_F(SyncTest, MirroringInternalBackupResumesInMirroringMode)
{
    const auto TESTROOT = makeNewTestRoot();
    const auto TIMEOUT  = chrono::seconds(4);

    // Session ID.
    string sessionID;

    // Sync Backup ID.
    handle id;

    // Sync Root Handle.
    NodeHandle rootHandle;

    // "Foreign" client.
    StandardClient cf(TESTROOT, "cf");

    // Model.
    Model m;

    // Log callbacks.
    cf.logcb = true;

    // Log client in.
    ASSERT_TRUE(cf.login_reset_makeremotenodes("MEGA_EMAIL", "MEGA_PWD", "s", 0, 0));

    // Check manual resume.
    {
        BackupClient cb(TESTROOT, "cb");

        // Log callbacks.
        cb.logcb = true;

        // Log client in.
        ASSERT_TRUE(cb.login_fetchnodes("MEGA_EMAIL", "MEGA_PWD"));

        // Set upload throttle.
        //
        // This is so that we can disable the sync before it transitions
        // to the monitoring state.
        cb.client.setmaxuploadspeed(1);

        // Give the sync something to backup.
        m.addfile("d/f", randomData(16384));
        m.addfile("f", randomData(16384));
        m.generate(cb.fsBasePath / "s");

        // Disable the sync when it starts uploading a file.
        cb.mOnFileAdded = [&cb, &id](File& file) {

            // the upload has been set super slow so there's loads of time.

            // get the single sync
            SyncConfig config;
            ASSERT_TRUE(cb.client.syncs.syncConfigByBackupId(id, config));

            // Make sure the sync's in mirroring mode.
            ASSERT_EQ(config.mBackupId, id);
            ASSERT_EQ(config.mSyncType, SyncConfig::TYPE_BACKUP);
            ASSERT_EQ(config.mBackupState, SYNC_BACKUP_MIRROR);

            // Disable the sync.
            cb.client.syncs.disableSyncs(NO_SYNC_ERROR, true);

            // Callback's done its job.
            cb.mOnFileAdded = nullptr;
        };

        // Add and start sync.
        id = cb.setupSync_mainthread("s", "s", true, false);
        ASSERT_NE(id, UNDEF);

        // Let the sync mirror.
        waitonsyncs(TIMEOUT, &cb);

        // Make sure the sync's been disabled.
        ASSERT_FALSE(cb.syncByBackupId(id));

        // Make sure it's still in mirror mode.
        {
            auto config = cb.syncConfigByBackupID(id);

            ASSERT_EQ(config.mBackupState, SYNC_BACKUP_MIRROR);
            ASSERT_EQ(config.mEnabled, true);
            ASSERT_EQ(config.mError, NO_SYNC_ERROR);
        }

        // Get our hands on sync root's cloud handle.
        rootHandle = cb.syncSet(id).h;
        ASSERT_TRUE(!rootHandle.isUndef());

        // Make some changes to the cloud.
        vector<NewNode> node(1);

        cf.client.putnodes_prepareOneFolder(&node[0], "g");

        ASSERT_TRUE(cf.putnodes(rootHandle, std::move(node)));

        // Log out the client when we try and upload a file.
        std::promise<void> waiter;

        cb.mOnFileAdded = [&cb, &waiter, &id](File& file) {

            // get the single sync
            SyncConfig config;
            ASSERT_TRUE(cb.client.syncs.syncConfigByBackupId(id, config));

            // Make sure we're mirroring.
            ASSERT_EQ(config.mBackupId, id);
            ASSERT_EQ(config.mSyncType, SyncConfig::TYPE_BACKUP);
            ASSERT_EQ(config.mBackupState, SYNC_BACKUP_MIRROR);

            // Notify the waiter.
            waiter.set_value();

            // Callback's done its job.
            cb.mOnFileAdded = nullptr;
        };

        // Resume the backup.
        ASSERT_TRUE(cb.enableSyncByBackupId(id, ""));

        // Wait for the sync to try and upload a file.
        waiter.get_future().get();

        // Save the session ID.
        cb.client.dumpsession(sessionID);

        // Log out the client.
        cb.localLogout();
    }

    // Create a couple new nodes.
    {
        vector<NewNode> nodes(2);

        cf.client.putnodes_prepareOneFolder(&nodes[0], "h0");
        cf.client.putnodes_prepareOneFolder(&nodes[1], "h1");

        ASSERT_TRUE(cf.putnodes(rootHandle, std::move(nodes)));
    }

    // Check automatic resume.
    StandardClient cb(TESTROOT, "cb");

    // Log callbacks.
    cb.logcb = true;

    // So we can pause execution until al the syncs are restored.
    promise<void> notifier;

    // Hook the onAutoResumeResult callback.
    cb.onAutoResumeResult = [&](const SyncConfig&, bool, bool error) {
        // Shouldn't encounter any errors while resuming.
        EXPECT_FALSE(error);

        // Let waiters know we've restored the sync.
        notifier.set_value();
    };

    // Log in client, resuming prior session.
    ASSERT_TRUE(cb.login_fetchnodes(sessionID));

    // Wait for the sync to be restored.
    ASSERT_NE(notifier.get_future().wait_for(std::chrono::seconds(8)),
              future_status::timeout);

    // Check config has been resumed.
    ASSERT_TRUE(cb.syncByBackupId(id));

    // Just let the sync mirror, Marge!
    waitonsyncs(TIMEOUT, &cb);

    // The cloud should match the local disk precisely.
    ASSERT_TRUE(cb.confirmModel_mainthread(m.root.get(), id));
}

TEST_F(SyncTest, MonitoringInternalBackupResumesInMonitoringMode)
{
    const auto TESTROOT = makeNewTestRoot();
    const auto TIMEOUT = chrono::seconds(8);

    // Sync Backup ID.
    handle id;

    // Sync Root Handle.
    NodeHandle rootHandle;

    // Session ID.
    string sessionID;

    // "Foreign" client.
    StandardClient cf(TESTROOT, "cf");

    // Model.
    Model m;

    // Log callbacks.
    cf.logcb = true;

    // Log foreign client in.
    ASSERT_TRUE(cf.login_reset_makeremotenodes("MEGA_EMAIL", "MEGA_PWD", "s", 0, 0));

    // Manual resume.
    {
        StandardClient cb(TESTROOT, "cb");

        // Log callbacks.
        cb.logcb = true;

        // Log in client.
        ASSERT_TRUE(cb.login_fetchnodes("MEGA_EMAIL", "MEGA_PWD"));

        // Give the sync something to mirror.
        m.addfile("d/f");
        m.addfile("f");
        m.generate(cb.fsBasePath / "s");

        // Add and start backup.
        id = cb.setupSync_mainthread("s", "s", true, false);
        ASSERT_NE(id, UNDEF);

        // Wait for the backup to complete.
        waitonsyncs(TIMEOUT, &cb);

        // Wait for transition to monitoring mode.
        ASSERT_TRUE(cb.waitFor(SyncMonitoring(id), TIMEOUT));

        // Disable the sync.
        ASSERT_TRUE(cb.disableSync(id, NO_SYNC_ERROR, true));

        // Make sure the sync was monitoring.
        {
            auto config = cb.syncConfigByBackupID(id);

            ASSERT_EQ(config.mBackupState, SYNC_BACKUP_MONITOR);
            ASSERT_EQ(config.mEnabled, true);
            ASSERT_EQ(config.mError, NO_SYNC_ERROR);
        }

        // Get our hands on the sync's root handle.
        rootHandle = cb.syncSet(id).h;

        // Make a remote change.
        //
        // This is so the backup will fail upon resume.
        {
            vector<NewNode> node(1);

            cf.client.putnodes_prepareOneFolder(&node[0], "g");

            ASSERT_TRUE(cf.putnodes(rootHandle, std::move(node)));
        }

        // Enable the backup.
        ASSERT_TRUE(cb.enableSyncByBackupId(id, ""));

        // Give the sync some time to think.
        waitonsyncs(TIMEOUT, &cb);

        // Wait for the sync to be disabled.
        ASSERT_TRUE(cb.waitFor(SyncDisabled(id), TIMEOUT));

        // Make sure it's been disabled for the right reasons.
        {
            auto config = cb.syncConfigByBackupID(id);

            ASSERT_EQ(config.mBackupState, SYNC_BACKUP_MONITOR);
            ASSERT_EQ(config.mEnabled, false);
            ASSERT_EQ(config.mError, BACKUP_MODIFIED);
        }

        // Manually enable the sync.
        // It should come up in mirror mode.
        ASSERT_TRUE(cb.enableSyncByBackupId(id, ""));

        // Let it bring the cloud in line.
        waitonsyncs(TIMEOUT, &cb);

        // Cloud should match the local disk precisely.
        ASSERT_TRUE(cb.confirmModel_mainthread(m.root.get(), id));

        // Save the session ID.
        cb.client.dumpsession(sessionID);

        // Log out the client.
        cb.localLogout();
    }

    // Make a remote change.
    {
        vector<NewNode> node(1);

        cf.client.putnodes_prepareOneFolder(&node[0], "h");

        ASSERT_TRUE(cf.putnodes(rootHandle, std::move(node)));
    }

    // Automatic resume.
    StandardClient cb(TESTROOT, "cb");

    // Log callbacks.
    cb.logcb = true;

    // Hook onAutoResumeResult callback.
    promise<void> notify;

    cb.onAutoResumeResult = [&notify](const SyncConfig&, bool, bool) {
        notify.set_value();
    };

    // Log in the client.
    ASSERT_TRUE(cb.login_fetchnodes(sessionID));

    // Wait for the sync to be resumed.
    notify.get_future().get();

    // Give the sync some time to think.
    waitonsyncs(TIMEOUT, &cb);

    // Wait for the sync to be disabled.
    ASSERT_TRUE(cb.waitFor(SyncDisabled(id), TIMEOUT));

    // Make sure it's been disabled for the right reasons.
    {
        auto config = cb.syncConfigByBackupID(id);

        ASSERT_EQ(config.mBackupState, SYNC_BACKUP_MONITOR);
        ASSERT_EQ(config.mEnabled, false);
        ASSERT_EQ(config.mError, BACKUP_MODIFIED);
    }

    // Re-enable the sync.
    ASSERT_TRUE(cb.enableSyncByBackupId(id, ""));

    // Wait for the sync to complete mirroring.
    waitonsyncs(TIMEOUT, &cb);

    // Cloud should mirror the disk.
    ASSERT_TRUE(cb.confirmModel_mainthread(m.root.get(), id));
}

TEST_F(SyncTest, RemoteReplaceDirectory)
{
    auto TESTROOT = makeNewTestRoot();
    auto TIMEOUT  = chrono::seconds(4);

    // Sync client.
    StandardClient c(TESTROOT, "c");

    // Log callbacks.
    c.logcb = true;

    // Log in client.
    ASSERT_TRUE(c.login_reset_makeremotenodes("MEGA_EMAIL", "MEGA_PWD", "s", 0, 0));

    // Add and start sync.
    auto id = c.setupSync_mainthread("s", "s", false, false);
    ASSERT_NE(id, UNDEF);

    // Populate local filesystem.
    Model m;

    m.addfile("x/d/f");
    m.addfile("x/d/g");
    m.addfile("d/f");
    m.addfile("d/g");
    //m.addfile("d/h");
    m.generate(c.syncSet(id).localpath);

    // Trigger a full scan.
    c.triggerFullScan(id);

    // Wait for initial sync to complete.
    waitonsyncs(TIMEOUT, &c);

    // Make sure everything made it to the cloud.
    ASSERT_TRUE(c.confirmModel_mainthread(m.root.get(), id));

    // Replace d/f with f.
    {
        StandardClient cr(TESTROOT, "cr");

        // Log callbacks.
        cr.logcb = true;

        // Log client in.
        ASSERT_TRUE(cr.login_fetchnodes("MEGA_EMAIL", "MEGA_PWD"));

        // Get our hands on x/d's node.
        auto* node = cr.drillchildnodebyname(cr.gettestbasenode(), "s/x/d");
        ASSERT_NE(node, nullptr);

        {
            // Make sure this change is atomic wrt c.
            std::lock_guard<std::recursive_mutex> guard(c.clientMutex);

            // Move d to x/d.
            ASSERT_TRUE(cr.movenode("s/d", "s/x"));

            // Remove the original x/d.
            ASSERT_TRUE(cr.deleteremote(node));
        }

        // Update model.
        m.movetosynctrash("x/d", "");
        m.movenode("d", "x");
    }

    // Wait for sync to complete.
    waitonsyncs(TIMEOUT, &c);

    // Did the sync complete successfully?
    ASSERT_TRUE(c.confirmModel_mainthread(m.root.get(), id));
}

TEST_F(SyncTest, RemoteReplaceFile)
{
    auto TESTROOT = makeNewTestRoot();
    auto TIMEOUT  = chrono::seconds(4);

    // Sync client.
    StandardClient c(TESTROOT, "c");

    // Log callbacks.
    c.logcb = true;

    // Log in client.
    ASSERT_TRUE(c.login_reset_makeremotenodes("MEGA_EMAIL", "MEGA_PWD", "s", 0, 0));

    // Add and start sync.
    auto id = c.setupSync_mainthread("s", "s", false, false);
    ASSERT_NE(id, UNDEF);

    // Populate local filesystem.
    Model m;

    m.addfile("d/f");
    m.addfile("f");
    m.generate(c.syncSet(id).localpath);

    // Trigger a full scan.
    c.triggerFullScan(id);

    // Wait for initial sync to complete.
    waitonsyncs(TIMEOUT, &c);

    // Make sure everything made it to the cloud.
    ASSERT_TRUE(c.confirmModel_mainthread(m.root.get(), id));

    c.received_node_actionpackets = false;

    // Replace d/f with f.
    {
        StandardClient cr(TESTROOT, "cr");

        // Log callbacks.
        cr.logcb = true;

        // Log client in.
        ASSERT_TRUE(cr.login_fetchnodes("MEGA_EMAIL", "MEGA_PWD"));

        // Get our hands on d/f's node.
        auto* node = cr.drillchildnodebyname(cr.gettestbasenode(), "s/d/f");
        ASSERT_NE(node, nullptr);

        {
            // Make sure cr's change is atomic with respect to c.
            std::lock_guard<std::recursive_mutex> guard(c.clientMutex);

            // Move /f to /d/f.
            ASSERT_TRUE(cr.movenode("s/f", "s/d"));

            // Remove the original /d/f.
            ASSERT_TRUE(cr.deleteremote(node));
        }

        // Update model.
        m.movetosynctrash("d/f", "");
        m.movenode("f", "d");
    }

    ASSERT_TRUE(c.waitForNodesUpdated(30)) << " no actionpacket received in c";

    // Wait for sync to complete.
    waitonsyncs(TIMEOUT, &c);

    // Did the sync complete successfully?
    ASSERT_TRUE(c.confirmModel_mainthread(m.root.get(), id));
}

class FilterFixture
  : public ::testing::Test
{
public:
    struct Client
      : public StandardClient
    {
        Client(const fs::path& basePath, const string& name)
          : StandardClient(basePath, name)
          , mOnFileAdded()
          , mOnFileComplete()
          , mOnFilterError()
          , mOnStall()
        {
            localNodesMustHaveNodes = false;
        };

        void file_added(File* file) override
        {
            StandardClient::file_added(file);

            if (mOnFileAdded)
            {
                mOnFileAdded(*file);
            }
        }

        void file_complete(File* file) override
        {
            StandardClient::file_complete(file);

            if (mOnFileComplete)
            {
                mOnFileComplete(*file);
            }
        }

        Node* nodebyhandle(handle h)
        {
            return client.nodebyhandle(h);
        }

        void syncupdate_filter_error(const SyncConfig& config) override
        {
            StandardClient::syncupdate_filter_error(config);

            if (mOnFilterError)
            {
                mOnFilterError(config);
            }
        }

        void syncupdate_stalled(bool stalled) override
        {
            StandardClient::syncupdate_stalled(stalled);

            if (mOnStall)
                mOnStall(stalled);
        }

        function<void(File&)> mOnFileAdded;
        function<void(File&)> mOnFileComplete;
        function<void(const SyncConfig&)> mOnFilterError;
        function<void(bool)>  mOnStall;
    };

    struct LocalFSModel
      : public Model
    {
        LocalFSModel() = default;

        LocalFSModel(const Model& other)
          : Model(other)
        {
        }

        LocalFSModel &operator=(const Model& other)
        {
            Model::operator=(other);
            return *this;
        }
    }; /* LocalFSModel */

    struct LocalNodeModel
      : public Model
    {
        LocalNodeModel() = default;

        LocalNodeModel(const Model& other)
          : Model(other)
        {
        }

        LocalNodeModel& operator=(const Model& other)
        {
            Model::operator=(other);
            return *this;
        }
    }; /* LocalNodeModel */

    struct RemoteNodeModel
      : public Model
    {
        RemoteNodeModel() = default;

        RemoteNodeModel(const Model& other)
          : Model(other)
        {
        }

        RemoteNodeModel& operator=(const Model& other)
        {
            Model::operator=(other);
            return *this;
        }
    }; /* RemoteNodeModel */

    FilterFixture()
      : cd()
      , cdu()
      , cu()
    {
        const fs::path root = makeNewTestRoot();

        cd  = ::mega::make_unique<Client>(root, "cd");
        cdu = ::mega::make_unique<Client>(root, "cdu");
        cu  = ::mega::make_unique<Client>(root, "cu");

        cd->logcb = true;
        cdu->logcb = true;
        cu->logcb = true;
    }

    bool confirm(Client& client,
                 const handle id,
                 LocalFSModel& model,
                 const bool ignoreDebris = true)
    {
        return client.confirmModel_mainthread(
                 model.root.get(),
                 id,
                 ignoreDebris,
                 StandardClient::CONFIRM_LOCALFS,
                 false,
                 false);
    }

    bool confirm(Client& client,
                 const handle id,
                 LocalNodeModel& model,
                 const bool ignoreDebris = true)
    {
        return client.confirmModel_mainthread(
                 model.root.get(),
                 id,
                 ignoreDebris,
                 StandardClient::CONFIRM_LOCALNODE,
                 false,
                 false);
    }

    bool confirm(Client& client,
                 const handle id,
                 Model& model,
                 const bool ignoreDebris = true)
    {
        return client.confirmModel_mainthread(
                 model.root.get(),
                 id,
                 ignoreDebris,
                 StandardClient::CONFIRM_ALL,
                 false,
                 false);
    }

    bool confirm(Client& client,
                 const handle id,
                 RemoteNodeModel& model,
                 const bool ignoreDebris = true)
    {
        return client.confirmModel_mainthread(
                 model.root.get(),
                 id,
                 ignoreDebris,
                 StandardClient::CONFIRM_REMOTE,
                 false,
                 false);
    }

    string debrisFilePath(const string& debrisName,
                          const string& path) const
    {
        ostringstream ostream;

        ostream << debrisName
                << "/"
                << todaysDate()
                << "/"
                << path;

        return ostream.str();
    }

    fs::path root(Client& client) const
    {
        return client.fsBasePath;
    }

    handle setupSync(Client& client,
                     const string& localFolder,
                     const string& remoteFolder,
                     bool uploadIgnoreFirst = true)
    {
        return client.setupSync_mainthread(localFolder, remoteFolder, false, uploadIgnoreFirst);
    }

    string todaysDate() const
    {
        size_t minimumLength = strlen("yyyy-mm-dd");

        string result(minimumLength + 1, 'X');

        time_t rawTime = time(nullptr);
        tm* localTime = localtime(&rawTime);

        assert(strftime(&result[0], result.size(), "%F", localTime));
        result.resize(minimumLength);

        return result;
    }

    void waitOnSyncs(Client* c0,
                     Client* c1 = nullptr,
                     Client* c2 = nullptr)
    {
        static chrono::seconds timeout(4);

        waitonsyncs(timeout, c0, c1, c2);
    }

    // download client.
    std::unique_ptr<Client> cd;
    // download / upload client.
    std::unique_ptr<Client> cdu;
    // upload client.
    std::unique_ptr<Client> cu;
}; /* FilterFixture */

TEST_F(FilterFixture, AlreadySyncedFilterIsLoaded)
{
    LocalFSModel localFS;
    RemoteNodeModel remoteTree;

    // Log in client and clear cloud of content.
    ASSERT_TRUE(cdu->login_reset_makeremotenodes("x"));

    // Populate local filesystem.
    localFS.addfile(".megaignore", "-:f\n-:g\n");
    localFS.addfile("f");
    localFS.addfile("g");
    localFS.addfile("h");
    localFS.generate(root(*cdu) / "root");

    // Populate cloud filesystem.
    {
        auto* base = cdu->gettestbasenode();
        auto* x = cdu->drillchildnodebyname(base, "x");

        // Upload .megaignore.
        ASSERT_TRUE(cdu->uploadFile(root(*cdu) / "root" / ".megaignore", x));

        // Upload f.
        ASSERT_TRUE(cdu->uploadFile(root(*cdu) / "root" / "f", x));
    }

    // Client shouldn't upload g as it will be excluded.
    remoteTree = localFS;
    remoteTree.removenode("g");

    // Client shouldn't download f as it will be excluded.
    localFS.removenode("f");
    fs::remove(root(*cdu) / "root" / "f");

    // Add and start sync.
    const auto id = setupSync(*cdu, "root", "x", false);
    ASSERT_NE(id, UNDEF);

    // Wait for the sync to complete.
    waitOnSyncs(cdu.get());

    // Confirm the models.
    ASSERT_TRUE(confirm(*cdu, id, localFS));
    ASSERT_TRUE(confirm(*cdu, id, remoteTree));
}

TEST_F(FilterFixture, CaseSensitiveFilter)
{
    LocalFSModel localFS;
    RemoteNodeModel remoteTree;

    // Set up filesystem.
    localFS.addfile("a/f");
    localFS.addfile("a/g");
    localFS.addfile("b/F");
    localFS.addfile("b/G");
    localFS.addfile(".megaignore", "-G:f\n-:g\n");
    localFS.generate(root(*cu) / "root");

    // Set up remote tree.
    remoteTree = localFS;
    remoteTree.removenode("a/f");
    remoteTree.removenode("a/g");
    remoteTree.removenode("b/G");

    // Log in client.
    ASSERT_TRUE(cu->login_reset_makeremotenodes("cu"));

    // Add and start sync.
    auto id = setupSync(*cu, "root", "cu", false);
    ASSERT_NE(id, UNDEF);

    // Wait for synchronization.
    waitOnSyncs(cu.get());

    // Confirm models.
    ASSERT_TRUE(confirm(*cu, id, localFS));
    ASSERT_TRUE(confirm(*cu, id, remoteTree));
}

TEST_F(FilterFixture, FilterChangeWhileDownloading)
{
    // Random file data.
    const auto data = randomData(16384);

    // Ignore file data.
    const string ignoreFile = "-:f";

    // Set up cloud.
    {
        // Build and generate model.
        Model model;

        model.addfile(".megaignore", "#");
        model.addfile("f", data);
        model.generate(root(*cu) / "root");

        // Log in client.
        ASSERT_TRUE(cu->login_reset_makeremotenodes("x"));

        // Add and start sync.
        auto id = setupSync(*cu, "root", "x", false);
        ASSERT_NE(id, UNDEF);

        // Wait for synchronization to complete.
        waitOnSyncs(cu.get());

        // Confirm model.
        ASSERT_TRUE(confirm(*cu, id, model));

        // Log out client.
        cu.reset();
    }

    LocalFSModel localFS;
    RemoteNodeModel remoteTree;

    // Set up local FS.
    localFS.addfile(".megaignore", ignoreFile);
    localFS.addfile("f", data);

    // Set up remote model.
    remoteTree = localFS;

    // Log in client.
    ASSERT_TRUE(cdu->login_fetchnodes("MEGA_EMAIL", "MEGA_PWD"));

    // Set download speed limit at 1kbps.
    cdu->client.setmaxdownloadspeed(1024);

    // So we know when f has started transferring.
    std::atomic<bool> uploading{false};

    // Sync ID defined here so we can capture it.
    handle id = UNDEF;

    // Exclude "f" once it begins downloading.
    cdu->mOnFileAdded = [&](File& file) {
        string name;

        file.displayname(&name);

        if (name != "f")
            return;

        // Let the completion callback know we've started uploading f.
        uploading.store(true);

        // Change the filter rules.
        ASSERT_TRUE(createFile(root(*cdu) / "root" / ".megaignore",
                               ignoreFile.data(),
                               ignoreFile.size()));

        // Trigger a full scan.
        cdu->triggerFullScan(id);
    };

    // Remove download limit once .megaignore is uploaded.
    cdu->mOnFileComplete = [&](File& file) {
        // Wait until we've started uploading f.
        if (!uploading.load())
            return;

        string name;

        // What transfer has completed?
        file.displayname(&name);

        // Make sure the updated ignore file is uploaded first.
        ASSERT_TRUE(name == ".megaignore"
                    || cdu->client.getmaxdownloadspeed() == 0);

        // Reset the speed limit when the ignore file has been uploaded.
        if (name == ".megaignore")
            cdu->client.setmaxdownloadspeed(0);
    };

    // Add and start sync.
    id = setupSync(*cdu, "root", "x", false);
    ASSERT_NE(id, UNDEF);

    // Wait for synchronization to complete.
    waitOnSyncs(cdu.get());

    // Confirm models.
    ASSERT_TRUE(confirm(*cdu, id, localFS));
    ASSERT_TRUE(confirm(*cdu, id, remoteTree));
}

TEST_F(FilterFixture, FilterChangeWhileUploading)
{
    // Random file data.
    const auto data = randomData(16384);

    // Ignore file data.
    const string ignoreFile = "-:f";

    LocalFSModel localFS;
    RemoteNodeModel remoteTree;

    // Set up local FS.
    localFS.addfile("f");
    localFS.generate(root(*cdu) / "root");
    localFS.addfile(".megaignore", ignoreFile);

    // Set up remote tree.
    remoteTree = localFS;

    // Log in client.
    ASSERT_TRUE(cdu->login_reset_makeremotenodes("x"));

    // Set upload speed limit to 1kbps.
    cdu->client.setmaxuploadspeed(1024);

    // So we can capture the id in the callback.
    handle id = UNDEF;

    cdu->mOnFileAdded =
      [&](File& file)
      {
          string name;

          file.displayname(&name);

          // remove speed limit when .megaignore starts uploading.
          if (name == ".megaignore")
          {
              cdu->client.setmaxuploadspeed(0);
          }

          // create .megaignore when f starts uploading.
          if (name == "f")
          {
              ASSERT_TRUE(createFile(root(*cdu) / "root" / ".megaignore",
                                     ignoreFile.data(),
                                     ignoreFile.size()));

              cdu->triggerFullScan(id);
          }
      };

    // Add and start sync.
    id = setupSync(*cdu, "root", "x", false);
    ASSERT_NE(id, UNDEF);

    // Wait for synchronization to complete.
    waitOnSyncs(cdu.get());

    // Confirm models.
    ASSERT_TRUE(confirm(*cdu, id, localFS));
    ASSERT_TRUE(confirm(*cdu, id, remoteTree));
}

TEST_F(FilterFixture, NameFilter)
{
    LocalFSModel localFS;
    RemoteNodeModel remoteTree;

    // Setup local FS.
    localFS.addfile(".megaignore",
                    // exclude all *.n* in the tree.
                    "-:*.n*\n"
                    // include all *.ni in the tree.
                    "+:*.ni\n"
                    // include all *.nN in the root.
                    "+N:*.nN\n"
                    // exclude all *.X* in the root.
                    "-N:*.X*\n"
                    // include all *.Xi in the root.
                    "+N:*.Xi\n");

    // excluded by -:*.n*
    localFS.addfile("d/df.n");
    // included by +:*.ni
    localFS.addfile("d/df.ni");
    // excluded by -:*.n*
    localFS.addfile("d/df.nN");
    // included as no matching exclusion rule.
    localFS.addfile("d/df.X");
    // excluded by -:*.n*
    localFS.addfile("f.n");
    // included by +:*.ni
    localFS.addfile("f.ni");
    // excluded by -:*.n*
    localFS.addfile("f.nN");
    // excluded by -N:*.X*
    localFS.addfile("f.X");
    // included by +N:*.Xi
    localFS.addfile("f.Xi");
    // excluded by -:*.n*
    localFS.addfile("d.n/f.ni");

    localFS.generate(root(*cu) / "root");

    // Setup remote tree.
    remoteTree = localFS;

    remoteTree.removenode("d/df.n");
    remoteTree.removenode("d/df.nN");
    remoteTree.removenode("f.n");
    remoteTree.removenode("f.X");
    remoteTree.removenode("d.n");

    // Log in client.
    ASSERT_TRUE(cu->login_reset_makeremotenodes("cu"));

    // Add and start sync.
    auto id = setupSync(*cu, "root", "cu", false);
    ASSERT_NE(id, UNDEF);

    // Wait for sync to complete.
    waitOnSyncs(cu.get());

    // Confirm models.
    ASSERT_TRUE(confirm(*cu, id, localFS));
    ASSERT_TRUE(confirm(*cu, id, remoteTree));
}

TEST_F(FilterFixture, OrderDependentFilter)
{
    LocalFSModel localFS;
    RemoteNodeModel remoteTree;

    // Set up local filesystem.
    localFS.addfile(".megaignore", "-:a*\n+:ab*\n-:abc*\n+:abcd*\n");
    localFS.addfile("a");
    localFS.addfile("ab");
    localFS.addfile("abc");
    localFS.addfile("abcd");
    localFS.generate(root(*cu) / "root");

    // a, abc are excluded from the remote node tree.
    remoteTree = localFS;
    remoteTree.removenode("a");
    remoteTree.removenode("abc");

    // Log in client.
    ASSERT_TRUE(cu->login_reset_makeremotenodes("cu"));

    // Add and start sync.
    auto id = setupSync(*cu, "root", "cu", false);
    ASSERT_NE(id, UNDEF);

    // Wait for synchronization to complete.
    waitOnSyncs(cu.get());

    // Confirm models.
    ASSERT_TRUE(confirm(*cu, id, localFS));
    ASSERT_TRUE(confirm(*cu, id, remoteTree));
}

TEST_F(FilterFixture, PathFilter)
{
    LocalFSModel localFS;
    RemoteNodeModel remoteTree;

    // Setup local FS.
    localFS.addfile(".megaignore",
                    // exclude path d*/d*
                    "-p:d*/d*\n"
                    // include path di*/di*
                    "+p:di*/di*\n"
                    // include path dL
                    "+p:dL\n"
                    // include everything under dJ
                    "+p:dJ*\n");

    // excluded by -p:d*/d*
    localFS.addfile("d/d/f");
    // included as no matching rule.
    localFS.addfile("d/f");
    // included by +p:di*/di*
    localFS.addfile("di/di/f");
    // included as no matching rule.
    localFS.addfile("di/f");
    // excluded by -p:d*/d*
    localFS.addfile("dL/d/f");
    // included by +p:dL
    localFS.addfile("dL/f");
    // included by +p:dJ*
    localFS.addfile("dJ/d/f");
    localFS.addfile("dJ/f");

    localFS.generate(root(*cu) / "root");

    // Setup remote tree.
    remoteTree = localFS;
    remoteTree.removenode("d/d");
    remoteTree.removenode("dL/d");

    // Log in client.
    ASSERT_TRUE(cu->login_reset_makeremotenodes("cu"));

    // Add and start sync.
    auto id = setupSync(*cu, "root", "cu", false);
    ASSERT_NE(id, UNDEF);

    // Wait for synchronization to complete.
    waitOnSyncs(cu.get());

    // Confirm models.
    ASSERT_TRUE(confirm(*cu, id, localFS));
    ASSERT_TRUE(confirm(*cu, id, remoteTree));
}

TEST_F(FilterFixture, TargetSpecificFilter)
{
    LocalFSModel localFS;
    RemoteNodeModel remoteTree;

    // Set up local filesystem.
    {
        const string ignoreFile =
          // Exclude directories matching *a.
          "-d:*a\n"
          // Exclude files matching *b.
          "-f:*b\n"
          // Exclude anything matching *c.
          "-:*c\n"
          // Include everything containing an x.
          "+:*x*\n";

        localFS.addfile("da/fa", "fa");
        localFS.addfile("da/fb", "fb");
        localFS.addfile("da/fc", "fc");
        localFS.addfile("da/fxb", "fxb");
        localFS.addfile("da/fxc", "fxc");
        localFS.addfile(".megaignore", ignoreFile);
        localFS.addfile("fa");
        localFS.addfile("fb");
        localFS.addfile("fxb");
        localFS.addfile("fc");
        localFS.addfile("fxc");
        localFS.copynode("da", "db");
        localFS.copynode("da", "dc");
        localFS.copynode("da", "dxa");
        localFS.copynode("da", "dxc");

        localFS.generate(root(*cu) / "root");
    }

    // Set up rmote node tree.
    remoteTree = localFS;

    // Excluded by -d:*a
    remoteTree.removenode("da");

    // Excluded by -f:*b
    remoteTree.removenode("db/fb");
    remoteTree.removenode("dxa/fb");
    remoteTree.removenode("dxc/fb");
    remoteTree.removenode("fb");

    // Excluded by -:*c
    remoteTree.removenode("db/fc");
    remoteTree.removenode("dc");
    remoteTree.removenode("dxa/fc");
    remoteTree.removenode("dxc/fc");
    remoteTree.removenode("fc");

    // Log in the client.
    ASSERT_TRUE(cu->login_reset_makeremotenodes("cu"));

    // Add and start the sync.
    auto id = setupSync(*cu, "root", "cu", false);
    ASSERT_NE(id, UNDEF);

    // Wait for synchronization to complete.
    waitOnSyncs(cu.get());

    // Confirm models.
    ASSERT_TRUE(confirm(*cu, id, localFS));
    ASSERT_TRUE(confirm(*cu, id, remoteTree));
}

class FilterFailureFixture
    : public FilterFixture
{
}; // FilterFailureFixture

TEST_F(FilterFailureFixture, ResolveBrokenIgnoreFile)
{
    // Convenience.
    const auto TIMEOUT = std::chrono::seconds(8);

    Model model0;
    Model model1;

    // Log in client.
    ASSERT_TRUE(cdu->login_reset_makeremotenodes("cdu", 1, 2));

    // Populate models.
    model0.addfile(".megaignore", "#");
    model0.generate(root(*cdu) / "s0");

    model1.addfile(".megaignore", "#");
    model1.addfile("f0");
    model1.generate(root(*cdu) / "s1");

    // Add and start syncs.
    auto id0 = setupSync(*cdu, "s0", "cdu/cdu_0", false);
    ASSERT_NE(id0, UNDEF);

    WaitMillisec(5000);  // give it a chance to upload .megaignore before we start the 2nd sync

    auto id1 = setupSync(*cdu, "s1", "cdu/cdu_1", false);
    ASSERT_NE(id1, UNDEF);

    // Wait for the initial sync to complete.
    waitOnSyncs(cdu.get());

    // Make sure everything's as we expect.
    ASSERT_TRUE(confirm(*cdu, id0, model0));
    ASSERT_TRUE(confirm(*cdu, id1, model1));

    // Break the ignore file.
    model0.addfile(".megaignore", "bad");
    model0.generate(root(*cdu) / "s0");

    cdu->triggerFullScan(id0);

    // Wait for the stall to be recognized.
    ASSERT_TRUE(cdu->waitFor(SyncStallState(true), TIMEOUT));

    // Pause the sync that owns the broken ignore file.
    ASSERT_TRUE(cdu->setSyncPausedByBackupId(id0, true));

    // Stall should be resolved.
    ASSERT_TRUE(cdu->waitFor(SyncStallState(false), TIMEOUT));

    // Check that the second sync is once again operating.
    model1.removenode("f0");

    fs::remove(root(*cdu) / "s1" / "f0");

    // Wait for the sync to complete.
    cdu->triggerFullScan(id1);
    waitOnSyncs(cdu.get());

    // Was the change synchronized?
    ASSERT_TRUE(confirm(*cdu, id1, model1));

    // Unpause the sync that owns the broken ignore file.
    ASSERT_TRUE(cdu->setSyncPausedByBackupId(id0, false));

    // The engine should stall again.
    ASSERT_TRUE(cdu->waitFor(SyncStallState(true), TIMEOUT));

    // Disable the stalled sync.
    ASSERT_TRUE(cdu->disableSync(id0, NO_SYNC_ERROR, false));

    // The engine should no longer be stalled.
    ASSERT_TRUE(cdu->waitFor(SyncStallState(false), TIMEOUT));

    // Re-add f0 and see if it gets uploaded.
    model1.addfile("f0");
    model1.generate(root(*cdu) / "s1");

    // Give the sync some time to process changes.
    cdu->triggerFullScan(id1);
    waitOnSyncs(cdu.get());

    // File should only be uploaded is s1 is operational.
    ASSERT_TRUE(confirm(*cdu, id1, model1));

    // Re-enable the disabled sync.
    ASSERT_TRUE(cdu->enableSyncByBackupId(id0, "s0 "));

    // The engine should stall again.
    ASSERT_TRUE(cdu->waitFor(SyncStallState(true), TIMEOUT));

    // Removing the sync should resolve the issue.
    ASSERT_TRUE(cdu->delSync_mainthread(id0));

    // Engine should no longer be stalled.
    ASSERT_TRUE(cdu->waitFor(SyncStallState(false), TIMEOUT));

    // Add a new file just to make sure the second sync is operating.
    model1.addfile("f1");
    model1.generate(root(*cdu) / "s1");

    // Give the engine some time to process our change.
    cdu->triggerFullScan(id1);
    waitOnSyncs(cdu.get());

    // f1 should exist in the cloud if the second sync is running.
    ASSERT_TRUE(confirm(*cdu, id1, model1));
}

TEST_F(FilterFailureFixture, TriggersFailureEvent)
{
    Model model;

    // Set up the local filesystem.
    model.addfile(".megaignore", "bad");
    model.generate(root(*cu) / "root");

    // Log in the client.
    ASSERT_TRUE(cu->login_reset_makeremotenodes("cu"));

    // Populated later, here so we can capture.
    handle id = UNDEF;

    // Hook the filter failure event.
    std::promise<void> notifier;

    cu->mOnFilterError = [&](const SyncConfig& config) {
        // Make sure the correct origin is reported.
        if (config.mBackupId != id)
            return;

        // Notify the waiter.
        notifier.set_value();

        // Detach the callback.
        cu->mOnFilterError = nullptr;
    };

    // Add and start a sync.
    id = setupSync(*cu, "root", "cu", false);
    ASSERT_NE(id, UNDEF);

    // Wait for the sync to signal the event.
    ASSERT_NE(notifier.get_future().wait_for(std::chrono::seconds(8)),
              future_status::timeout);
}

TEST_F(FilterFailureFixture, TriggersStall)
{
    Model model;

    // Set up the local filesystem.
    model.addfile(".megaignore", "bad");
    model.generate(root(*cu) / "root");

    // Log in the client.
    ASSERT_TRUE(cu->login_reset_makeremotenodes("cu"));

    // Hook the stall event.
    std::promise<void> notifier;

    cu->mOnStall = [&](bool stalled) {
        // Only notify the waiter when we become stalled.
        if (!stalled)
            return;

        // Notify the waiter.
        notifier.set_value();

        // Detach the callback.
        cu->mOnStall = nullptr;
    };

    // Add and start the sync.
    auto id = setupSync(*cu, "root", "cu", false);
    ASSERT_NE(id, UNDEF);

    // Wait for the engine to detect a stall.
    ASSERT_NE(notifier.get_future().wait_for(chrono::seconds(8)),
              future_status::timeout);

    // Was the ignore file correctly reported as the stall's cause?
    SyncStallInfo stalls;

    // Retrieve a list of stall causes from the client.
    ASSERT_TRUE(cu->client.syncs.syncStallDetected(stalls));

    // Make sure a stall was actually stored.
    ASSERT_FALSE(stalls.local.empty());

    auto& entry = *stalls.local.begin();

    // Was an ignore file behind the stall?
    ASSERT_EQ(entry.first.leafName(), IGNORE_FILE_NAME);

    // Was a load failure the cause of the stall?
    ASSERT_EQ(entry.second.reason, SyncWaitReason::UnableToLoadIgnoreFile);
}

class LocalToCloudFilterFixture
  : public FilterFixture
{
public:
    string debrisFilePath(const string& path) const
    {
        return FilterFixture::debrisFilePath("SyncDebris", path);
    }
}; /* LocalToCloudFilterFixture */

TEST_F(LocalToCloudFilterFixture, DoesntDownloadIgnoredNodes)
{
    // Set up cloud.
    {
        Model model;

        model.addfile("d/f");
        model.addfile(".megaignore", "#");
        model.addfile("f");
#ifndef NO_SIZE_FILTER
        model.addfile("g", string(16, '!'));
#endif // ! NO_SIZE_FILTER
        model.generate(root(*cu) / "root");

        ASSERT_TRUE(cu->login_reset_makeremotenodes("x"));

        auto id = setupSync(*cu, "root", "x", false);
        ASSERT_NE(id, UNDEF);

        waitOnSyncs(cu.get());

        ASSERT_TRUE(confirm(*cu, id, model));

        cu.reset();
    }

    // Set up local FS.
    LocalFSModel localFS;

    localFS.addfile(".megaignore", "-:d\n-:f\nmaxsize:15");
    localFS.generate(root(*cd) / "root");

    // Set up local and remote trees.
    RemoteNodeModel remoteTree = localFS;

    remoteTree.addfile("d/f");
    remoteTree.addfile("f");
#ifndef NO_SIZE_FILTER
    remoteTree.addfile("g", string(16, '!'));
#endif // ! NO_SIZE_FILTER

    // Log in client.
    ASSERT_TRUE(cd->login_fetchnodes("MEGA_EMAIL", "MEGA_PWD"));

    // Add and start sync.
    auto id = setupSync(*cd, "root", "x", false);
    ASSERT_NE(id, UNDEF);

    // Wait for sync and confirm models.
    waitOnSyncs(cd.get());

    ASSERT_TRUE(confirm(*cd, id, localFS));
    ASSERT_TRUE(confirm(*cd, id, remoteTree));
}

TEST_F(LocalToCloudFilterFixture, DoesntMoveIgnoredNodes)
{
    LocalFSModel localFS;
    RemoteNodeModel remoteTree;

    // Setup local FS.
    localFS.addfile("0/fx");
    localFS.addfile(".megaignore", "#");
    localFS.addfolder("1");
    localFS.generate(root(*cu) / "root");

    // Setup remote note tree.
    remoteTree = localFS;

    // Log in the client.
    ASSERT_TRUE(cu->login_reset_makeremotenodes("cu"));

    // Add and start sync.
    auto id = setupSync(*cu, "root", "cu", false);
    ASSERT_NE(id, UNDEF);

    // Wait for sync to complete.
    waitOnSyncs(cu.get());

    // Confirm models.
    ASSERT_TRUE(confirm(*cu, id, localFS));
    ASSERT_TRUE(confirm(*cu, id, remoteTree));

    // Filter out 0/fx.
    localFS.addfile("0/.megaignore", "-:*x");
    localFS.generate(root(*cu) / "root");

    // Wait for the ignore file to be processed.
    cu->triggerFullScan(id);
    waitOnSyncs(cu.get());

    // 0/fx should remain in the cloud.
    // 1/fx should be added to the cloud.
    remoteTree = localFS;
    remoteTree.copynode("0/fx", "1/fx");

    // 0/fx should become 1/fx in both local models.
    localFS.copynode("0/fx", "1/fx");
    localFS.removenode("0/fx");

    // Rename 0/fx to 1/fx.
    fs::rename(root(*cu) / "root" / "0"/ "fx",
               root(*cu) / "root" / "1"/ "fx");

    // Wait for sync to complete.
    cu->triggerFullScan(id);
    waitOnSyncs(cu.get());

    // Confirm models.
    ASSERT_TRUE(confirm(*cu, id, localFS));
    ASSERT_TRUE(confirm(*cu, id, remoteTree));
}

TEST_F(LocalToCloudFilterFixture, DoesntRenameIgnoredNodes)
{
    LocalFSModel localFS;
    RemoteNodeModel remoteTree;

    // Setup local FS.
    localFS.addfile(".megaignore", "#");
    localFS.addfile("fx");
    localFS.generate(root(*cu) / "root");

    // Setup remote note tree.
    remoteTree = localFS;

    // Log in the client.
    ASSERT_TRUE(cu->login_reset_makeremotenodes("cu"));

    // Add and start sync.
    auto id = setupSync(*cu, "root", "cu", false);
    ASSERT_NE(id, UNDEF);

    // Wait for sync to complete.
    waitOnSyncs(cu.get());

    // Confirm models.
    ASSERT_TRUE(confirm(*cu, id, localFS));
    ASSERT_TRUE(confirm(*cu, id, remoteTree));

    // Filter out fx.
    localFS.addfile(".megaignore", "-:*x");
    localFS.generate(root(*cu) / "root");

    // fu should be added to the cloud.
    // fx should remain in the cloud.
    remoteTree = localFS;
    remoteTree.copynode("fx", "fu");

    // fx should beecome fu in both local models.
    localFS.copynode("fx", "fu");
    localFS.removenode("fx");

    // Rename fx to fu.
    fs::rename(root(*cu) / "root" / "fx",
               root(*cu) / "root" / "fu");

    // Wait for sync to complete.
    cu->triggerFullScan(id);
    waitOnSyncs(cu.get());

    // Confirm models.
    ASSERT_TRUE(confirm(*cu, id, localFS));
    ASSERT_TRUE(confirm(*cu, id, remoteTree));
}

TEST_F(LocalToCloudFilterFixture, DoesntRubbishIgnoredNodes)
{
    LocalFSModel localFS;
    RemoteNodeModel remoteTree;

    // Setup local FS.
    localFS.addfile(".megaignore", "#");
    localFS.addfile("fx");
    localFS.generate(root(*cu) / "root");

    // Setup remote note tree.
    remoteTree = localFS;

    // Log in the client.
    ASSERT_TRUE(cu->login_reset_makeremotenodes("cu"));

    // Add and start sync.
    auto id = setupSync(*cu, "root", "cu", false);
    ASSERT_NE(id, UNDEF);

    // Wait for sync to complete.
    waitOnSyncs(cu.get());

    // Confirm models.
    ASSERT_TRUE(confirm(*cu, id, localFS));
    ASSERT_TRUE(confirm(*cu, id, remoteTree));

    // Filter out fx.
    localFS.addfile(".megaignore", "-:*x");
    localFS.generate(root(*cu) / "root");

    // fx should remain in the cloud.
    remoteTree = localFS;

    // fx should no longer be visible in ether local model.
    localFS.removenode("fx");

    // Remove fx from the FS.
    ASSERT_TRUE(fs::remove(root(*cu) / "root" / "fx"));

    // Wait for sync to complete.
    cu->triggerFullScan(id);
    waitOnSyncs(cu.get());

    // Confirm models.
    ASSERT_TRUE(confirm(*cu, id, localFS));
    ASSERT_TRUE(confirm(*cu, id, remoteTree));
}

TEST_F(LocalToCloudFilterFixture, DoesntUploadIgnoredNodes)
{
    LocalFSModel localFS;
    RemoteNodeModel remoteTree;

    // Setup local FS.
#ifndef NO_SIZE_FILTER
    localFS.addfile("db/.megaignore", "minsize:8\nmaxsize:16");
    localFS.addfile("db/fe0", randomData(7));
    localFS.addfile("db/fe1", randomData(17));
    localFS.addfile("db/fi0", randomData(8));
    localFS.addfile("db/fi1", randomData(16));
    localFS.addfile("dl/.megaignore", "minsize:16");
    localFS.addfile("dl/fe", randomData(15));
    localFS.addfile("dl/fi", randomData(16));
    localFS.addfile("dr/.megaignore", "maxsize:8\nminsize:16");
    localFS.addfile("dr/fe0", randomData(9));
    localFS.addfile("dr/fe1", randomData(15));
    localFS.addfile("dr/fi0", randomData(8));
    localFS.addfile("dr/fi1", randomData(16));
    localFS.addfile("du/.megaignore", "maxsize:16");
    localFS.addfile("du/fe", randomData(17));
    localFS.addfile("du/fi", randomData(16));
#endif // ! NO_SIZE_FILTER
    localFS.addfolder("dx");
    localFS.addfile("fu");
    localFS.addfile("fx");
    localFS.addfile(".megaignore", "-:*x");
    localFS.generate(root(*cu) / "root");

    // Setup remote tree
    remoteTree = localFS;
#ifndef NO_SIZE_FILTER
    remoteTree.removenode("db/fe0");
    remoteTree.removenode("db/fe1");
    remoteTree.removenode("dl/fe");
    remoteTree.removenode("dr/fe0");
    remoteTree.removenode("dr/fe1");
    remoteTree.removenode("du/fe");
#endif // ! NO_SIZE_FILTER
    remoteTree.removenode("dx");
    remoteTree.removenode("fx");

    // Log in client.
    ASSERT_TRUE(cu->login_reset_makeremotenodes("cu"));

    // Add and start sync.
    auto id = setupSync(*cu, "root", "cu", false);
    ASSERT_NE(id, UNDEF);

    // Wait for synchronization to complete.
    waitOnSyncs(cu.get());

    // Confirm model expectations.
    ASSERT_TRUE(confirm(*cu, id, localFS));
    ASSERT_TRUE(confirm(*cu, id, remoteTree));

#ifndef NO_SIZE_FILTER
    // Update du/fi so that it violates the size filter.
    localFS.addfile("du/fi", randomData(32768));
    localFS.generate(root(*cu) / "root");

    // Wait for the change to be synchronized.
    //
    // This is expected as size filters have no effect if a file that
    // would be excluded exists locally and in the cloud.
    cu.triggerFullScan(id);
    waitOnSyncs(cu.get());

    // Remove the file locally.
    localFS.removenode("du/fi");
    fs::remove(root(*cu) / "root" / "du" / "fi");

    // It should also be removed in the cloud due to above.
    remoteTree.removenode("du/fi");
#endif // ! NO_SIZE_FILTER

    // Wait for the sync to complete.
    cu->triggerFullScan(id);
    waitOnSyncs(cu.get());

    // Everything as we expect?
    ASSERT_TRUE(confirm(*cu, id, localFS));
    ASSERT_TRUE(confirm(*cu, id, remoteTree));
}

TEST_F(LocalToCloudFilterFixture, ExcludedIgnoreFile)
{
    LocalFSModel localFS;
    RemoteNodeModel remoteTree;

    // Populate local filesystem.
    localFS.addfile(".megaignore", "-N:f\n-:.megaignore");
    localFS.addfile("d/.megaignore", "-:f");
    localFS.addfile("d/f");
    localFS.addfile("d/g");
    localFS.addfile("e/.megaignore", "-:g");
    localFS.addfile("e/f");
    localFS.addfile("e/g");
    localFS.addfile("f/.megaignore", "#");
    localFS.generate(root(*cu) / "root");

    remoteTree = localFS;

    // Excluded by /.megaignore.
    remoteTree.removenode("f");

    // Excluded by /d/.megaignore.
    remoteTree.removenode("d/f");

    // Excluded by /e/.megaignore.
    remoteTree.removenode("e/g");

    // Log in client.
    ASSERT_TRUE(cu->login_reset_makeremotenodes("cu"));

    // Add and start sync.
    const auto id = setupSync(*cu, "root", "cu", false);
    ASSERT_NE(id, UNDEF);

    // Wait for the initial sync to complete.
    waitOnSyncs(cu.get());

    // Check everything that should've been uploaded, was.
    ASSERT_TRUE(confirm(*cu, id, localFS));
    ASSERT_TRUE(confirm(*cu, id, remoteTree));

    // Remove the root ignore file.
    localFS.removenode(".megaignore");
    remoteTree.removenode(".megaignore");

    fs::remove(root(*cu) / "root" / ".megaignore");

    // Which will cause these to be uploaded.
    remoteTree.addfile("f/.megaignore", "#");

    // Wait for the sync to complete.
    cu->triggerFullScan(id);
    waitOnSyncs(cu.get());

    // Check that the newly included ignore files were uploaded.
    ASSERT_TRUE(confirm(*cu, id, localFS));
    ASSERT_TRUE(confirm(*cu, id, remoteTree));
}

TEST_F(LocalToCloudFilterFixture, FilterAdded)
{
    LocalFSModel localFS;
    RemoteNodeModel remoteTree;

    // Setup local FS.
    localFS.addfile(".megaignore", "#");
    localFS.addfile("fu");
    localFS.addfile("fx");
    localFS.generate(root(*cu) / "root");

    // Setup local and remote trees.
    remoteTree = localFS;

    // Log in client.
    ASSERT_TRUE(cu->login_reset_makeremotenodes("cu"));

    // Add and start sync.
    auto id = setupSync(*cu, "root", "cu", false);
    ASSERT_NE(id, UNDEF);

    // Wait for and confirm sync.
    waitOnSyncs(cu.get());

    ASSERT_TRUE(confirm(*cu, id, localFS));
    ASSERT_TRUE(confirm(*cu, id, remoteTree));

    // Add filter.
    localFS.addfile(".megaignore", "-:*x");
    localFS.addfile("fxx");
    localFS.generate(root(*cu) / "root");

    // fxx should not be visible in remote tree.
    remoteTree = localFS;
    remoteTree.removenode("fxx");

    // Wait for and confirm sync.
    cu->triggerFullScan(id);
    waitOnSyncs(cu.get());

    ASSERT_TRUE(confirm(*cu, id, localFS));
    ASSERT_TRUE(confirm(*cu, id, remoteTree));
}

TEST_F(LocalToCloudFilterFixture, FilterChanged)
{
    LocalFSModel localFS;
    RemoteNodeModel remoteTree;

    // Setup local FS.
    localFS.addfile(".megaignore", "-:*y\nmaxsize:2\n");
    localFS.addfile("fx");
    localFS.addfile("fy");
#ifndef NO_SIZE_FILTER
    localFS.addfile("fz", "xxx");
#endif // ! NO_SIZE_FILTER
    localFS.generate(root(*cu) / "root");

    // fy should not be present in the remote tree.
    remoteTree = localFS;
    remoteTree.removenode("fy");
#ifndef NO_SIZE_FILTER
    remoteTree.removenode("fz");
#endif // ! NO_SIZE_FILTER

    // Log in client.
    ASSERT_TRUE(cu->login_reset_makeremotenodes("cu"));

    // Add and start sync.
    auto id = setupSync(*cu, "root", "cu", false);
    ASSERT_NE(id, UNDEF);

    // Wait for and confirm sync.
    waitOnSyncs(cu.get());

    ASSERT_TRUE(confirm(*cu, id, localFS));
    ASSERT_TRUE(confirm(*cu, id, remoteTree));

    // Update filter.
    localFS.addfile(".megaignore", "-:*x");
    localFS.generate(root(*cu) / "root");

    // f[xyz] should both be present in remote tree.
    remoteTree = localFS;

    // Wait for and confirm sync.
    cu->triggerFullScan(id);
    waitOnSyncs(cu.get());

    ASSERT_TRUE(confirm(*cu, id, localFS));
    ASSERT_TRUE(confirm(*cu, id, remoteTree));

    // Create a new folder, d, and move the ignore file into it.
    localFS.addfolder("d");
    localFS.generate(root(*cu) / "root");
    localFS.movenode(".megaignore", "d");

    remoteTree.addfolder("d");
    remoteTree.movenode(".megaignore", "d");

    fs::rename(root(*cu) / "root" / ".megaignore",
               root(*cu) / "root" / "d" / ".megaignore");

    // Wait for and confirm sync.
    cu->triggerFullScan(id);
    waitOnSyncs(cu.get());

    ASSERT_TRUE(confirm(*cu, id, localFS));
    ASSERT_TRUE(confirm(*cu, id, remoteTree));

    // Move the ignore file back to the root.
    localFS.movenode("d/.megaignore", "");
    remoteTree.movenode("d/.megaignore", "");

    fs::rename(root(*cu) / "root" / "d" / ".megaignore",
               root(*cu) / "root" / ".megaignore");

    // Remove fx locally.
    localFS.removenode("fx");

    fs::remove(root(*cu) / "root" / "fx");

    // Wait for and confirm sync.
    cu->triggerFullScan(id);
    waitOnSyncs(cu.get());

    ASSERT_TRUE(confirm(*cu, id, localFS));
    ASSERT_TRUE(confirm(*cu, id, remoteTree));
}

TEST_F(LocalToCloudFilterFixture, FilterDeferredChange)
{
    LocalFSModel localFS;
    RemoteNodeModel remoteTree;

    // Setup local FS.
    localFS.addfile("0/.megaignore", "-:f");
    localFS.addfile("0/f");
    localFS.addfile("1/.megaignore", "-:g");
    localFS.addfile("1/g");
    localFS.addfile(".megaignore", "-:?");
    localFS.generate(root(*cu) / "root");

    // Setup remote tree.
    remoteTree = localFS;
    remoteTree.removenode("0");
    remoteTree.removenode("1");

    // Log in client.
    ASSERT_TRUE(cu->login_reset_makeremotenodes("cu"));

    // Add and start sync.
    auto id = setupSync(*cu, "root", "cu", false);
    ASSERT_NE(id, UNDEF);

    // Wait for sync and confirm models.
    waitOnSyncs(cu.get());

    ASSERT_TRUE(confirm(*cu, id, localFS));
    ASSERT_TRUE(confirm(*cu, id, remoteTree));

    // Change 0/.megaignore.
    // Filter reload will be deferred.
    localFS.addfile("0/.megaignore", "#-:f");
    localFS.generate(root(*cu) / "root");

    // Remove 1/.megaignore.
    // Filter clear will be deferred.
    localFS.removenode("1/.megaignore");

    ASSERT_TRUE(fs::remove(root(*cu) / "root" / "1" / ".megaignore"));

    // Wait for sync.
    // This should be a no-op as our changes are to ignored nodes.
    cu->triggerFullScan(id);
    waitOnSyncs(cu.get());

    // Confirm models.
    ASSERT_TRUE(confirm(*cu, id, localFS));
    ASSERT_TRUE(confirm(*cu, id, remoteTree));

    cu->received_node_actionpackets = false;

    // Remove .megaignore.
    // This should perform any pending filter reloads.
    ASSERT_TRUE(fs::remove(root(*cu) / "root" / ".megaignore"));

    cu->triggerFullScan(id);

    ASSERT_TRUE(cu->waitForNodesUpdated(30)) << " no actionpacket received in cu for remove";

    // Update models.
    localFS.removenode(".megaignore");

    remoteTree = localFS;

    // Wait for sync.
    waitOnSyncs(cu.get());

    // Confirm models.
    ASSERT_TRUE(confirm(*cu, id, localFS));
    ASSERT_TRUE(confirm(*cu, id, remoteTree));
}

TEST_F(LocalToCloudFilterFixture, FilterMovedAcrossHierarchy)
{
    LocalFSModel localFS;
    RemoteNodeModel remoteTree;

    // Setup local FS.
    localFS.addfile(".megaignore", "#");
    localFS.addfile("0/.megaignore", "-:x");
    localFS.addfile("0/u");
    localFS.addfile("0/x");
    localFS.addfile("1/u");
    localFS.addfile("1/x");
    localFS.generate(root(*cu) / "root");

    // Setup remote tree.
    remoteTree = localFS;
    remoteTree.removenode("0/x");

    // Log in client.
    ASSERT_TRUE(cu->login_reset_makeremotenodes("cu"));

    // Add and start sync.
    auto id = setupSync(*cu, "root", "cu", false);
    ASSERT_NE(id, UNDEF);

    // Wait for sync and confirm models.
    waitOnSyncs(cu.get());

    ASSERT_TRUE(confirm(*cu, id, localFS));
    ASSERT_TRUE(confirm(*cu, id, remoteTree));

    // Move 0/.megaignore to 1.
    fs::rename(root(*cu) / "root" / "0" / ".megaignore",
               root(*cu) / "root" / "1" / ".megaignore");

    localFS.movenode("0/.megaignore", "1");

    // Update local and remote trees.
    remoteTree = localFS;

    // Wait for synchronization.
    cu->triggerFullScan(id);
    waitOnSyncs(cu.get());

    // Confirm models.
    ASSERT_TRUE(confirm(*cu, id, localFS));
    ASSERT_TRUE(confirm(*cu, id, remoteTree));
}

TEST_F(LocalToCloudFilterFixture, FilterMovedBetweenSyncs)
{
    LocalFSModel s0LocalFS;
    LocalFSModel s1LocalFS;
    RemoteNodeModel s0RemoteTree;
    RemoteNodeModel s1RemoteTree;

    // Sync 0
    {
        // Set up local FS.
        s0LocalFS.addfile(".megaignore", "#");
        s0LocalFS.addfile("d/.megaignore", "-:x");
        s0LocalFS.addfile("d/x");
        s0LocalFS.generate(root(*cdu) / "s0");

        // Set up remote tree.
        s0RemoteTree = s0LocalFS;
        s0RemoteTree.removenode("d/x");
    }

    // Sync 1
    {
        // Set up local FS.
        s1LocalFS.addfile(".megaignore", "#");
        s1LocalFS.addfile("d/x");
        s1LocalFS.generate(root(*cdu) / "s1");

        // Set up remote tree.
        s1RemoteTree = s1LocalFS;
    }

    // Log in client.
    ASSERT_TRUE(cdu->login_reset());

    // Create sync directories.
    {
        // Will be freed by putnodes_result(...).
        vector<NewNode> nodes(2);

        cdu->client.putnodes_prepareOneFolder(&nodes[0], "s0");
        cdu->client.putnodes_prepareOneFolder(&nodes[1], "s1");

        Node* root = cdu->gettestbasenode();

        ASSERT_TRUE(cdu->putnodes(root->nodeHandle(), std::move(nodes)));

        ASSERT_TRUE(cdu->drillchildnodebyname(root, "s0"));
        ASSERT_TRUE(cdu->drillchildnodebyname(root, "s1"));
    }

    // Add and start syncs.
    auto id0 = setupSync(*cdu, "s0", "s0", false);
    ASSERT_NE(id0, UNDEF);

    WaitMillisec(5000);  // give it a chance to upload .megaignore before we start the 2nd sync

    auto id1 = setupSync(*cdu, "s1", "s1", false);
    ASSERT_NE(id1, UNDEF);

    // Wait for synchronization to complete.
    waitOnSyncs(cdu.get());

    // Confirm models.
    ASSERT_TRUE(confirm(*cdu, id0, s0LocalFS));
    ASSERT_TRUE(confirm(*cdu, id0, s0RemoteTree));

    ASSERT_TRUE(confirm(*cdu, id1, s1LocalFS));
    ASSERT_TRUE(confirm(*cdu, id1, s1RemoteTree));

    // Move cdu/s0/d/.megaignore to cdu/s1/d/.megaignore.
    fs::rename(root(*cdu) / "s0" / "d" / ".megaignore",
               root(*cdu) / "s1" / "d" / ".megaignore");

    // Wait for synchronization to complete.
    cdu->triggerFullScan(id0);
    cdu->triggerFullScan(id1);
    waitOnSyncs(cdu.get());

    // .megaignore no longer exists in cdu/s0.
    // as a consequence, cdu/s0/x is no longer ignored.
    s0LocalFS.removenode("d/.megaignore");

    s0RemoteTree.removenode("d/.megaignore");
    s0RemoteTree.addfile("d/x");

    // .megaignore has been added to cdu/s1/d.
    // as a consequence, cdu/s1/d/x is now ignored.
    s1LocalFS.addfile("d/.megaignore", "-:x");

    s1RemoteTree = s1LocalFS;

    // Confirm models.
    ASSERT_TRUE(confirm(*cdu, id0, s0LocalFS));
    ASSERT_TRUE(confirm(*cdu, id0, s0RemoteTree));

    ASSERT_TRUE(confirm(*cdu, id1, s1LocalFS));
    ASSERT_TRUE(confirm(*cdu, id1, s1RemoteTree));

    // Add a new .megaignore to cdu/s0/d.
    // Add cdu/s0/d/y for it to ignore.
    s0LocalFS.addfile("d/.megaignore", "-:y");
    s0LocalFS.addfile("d/y");
    s0LocalFS.generate(root(*cdu) / "s0");

    s0RemoteTree = s0LocalFS;
    s0RemoteTree.removenode("d/y");

    // Add cdu/s1/y.
    s1LocalFS.addfile("d/y");
    s1LocalFS.generate(root(*cdu) / "s1");

    s1RemoteTree.addfile("d/y");

    // Wait for synchronization to complete.
    cdu->triggerFullScan(id0);
    cdu->triggerFullScan(id1);
    waitOnSyncs(cdu.get());

    // Confirm models.
    ASSERT_TRUE(confirm(*cdu, id0, s0LocalFS));
    ASSERT_TRUE(confirm(*cdu, id0, s0RemoteTree));

    ASSERT_TRUE(confirm(*cdu, id1, s1LocalFS));
    ASSERT_TRUE(confirm(*cdu, id1, s1RemoteTree));

    // Move cdu/s0/d/.megaignore to cdu/s1/d/.megaignore.
    fs::rename(root(*cdu) / "s0" / "d" / ".megaignore",
               root(*cdu) / "s1" / "d" / ".megaignore");

    // Wait for synchronization to complete.
    cdu->triggerFullScan(id0);
    cdu->triggerFullScan(id1);
    waitOnSyncs(cdu.get());

    // .megaignore no longer exists in cdu/s0/d.
    // as a consequence, cdu/s0/d/y is no longer ignored.
    s0LocalFS.removenode("d/.megaignore");

    s0RemoteTree.removenode("d/.megaignore");
    s0RemoteTree.addfile("d/y");

    // cdu/s1/d/.megaignore has been overwritten.
    // as a consequence, cdu/s1/d/x is no longer ignored.
    // as a consequence, cdu/s1/d/y is ignored.
    s1LocalFS.addfile("d/.megaignore", "-:y");

    s1RemoteTree = s1LocalFS;

    // Confirm models.
    ASSERT_TRUE(confirm(*cdu, id0, s0LocalFS));
    ASSERT_TRUE(confirm(*cdu, id0, s0RemoteTree));

    ASSERT_TRUE(confirm(*cdu, id1, s1LocalFS));
    ASSERT_TRUE(confirm(*cdu, id1, s1RemoteTree));
}

TEST_F(LocalToCloudFilterFixture, FilterMovedDownHierarchy)
{
    LocalFSModel localFS;
    RemoteNodeModel remoteTree;

    // Setup local FS.
    localFS.addfile(".megaignore", "-:x");
    localFS.addfile("0/u");
    localFS.addfile("0/x");
    localFS.addfile("1/u");
    localFS.addfile("1/x");
    localFS.addfolder("2/0");
    localFS.addfile("2/.megaignore", "-:.megaignore");
    localFS.generate(root(*cu) / "root");

    // Setup remote tree.
    remoteTree = localFS;
    remoteTree.removenode("0/x");
    remoteTree.removenode("1/x");

    // Log in client.
    ASSERT_TRUE(cu->login_reset_makeremotenodes("cu"));

    // Add and start sync.
    auto id = setupSync(*cu, "root", "cu", false);
    ASSERT_NE(id, UNDEF);

    // Wait for sync and confirm models.
    waitOnSyncs(cu.get());

    ASSERT_TRUE(confirm(*cu, id, localFS));
    ASSERT_TRUE(confirm(*cu, id, remoteTree));

    // Move 0/.megaignore to root.
    fs::rename(root(*cu) / "root" / ".megaignore",
               root(*cu) / "root" / "0" / ".megaignore");

    localFS.movenode(".megaignore", "0");

    // 1/x is now visible in the local and remote trees.
    remoteTree = localFS;
    remoteTree.removenode("0/x");

    // Move 2/.megaignore to 2/0/.megaignore.
    localFS.movenode("2/.megaignore", "2/0");
    remoteTree.movenode("2/.megaignore", "2/0");

    fs::rename(root(*cu) / "root" / "2" / ".megaignore",
               root(*cu) / "root" / "2" / "0" / ".megaignore");

    // Wait for synchronization.
    cu->triggerFullScan(id);
    waitOnSyncs(cu.get());

    // Confirm models.
    ASSERT_TRUE(confirm(*cu, id, localFS));
    ASSERT_TRUE(confirm(*cu, id, remoteTree));
}

TEST_F(LocalToCloudFilterFixture, FilterMovedIntoExcluded)
{
    LocalFSModel localFS;
    RemoteNodeModel remoteTree;

    // Set up local FS.
    localFS.addfile(".megaignore", "-:d*\n-:f*\n");
    localFS.addfile("d/g");
    localFS.addfile("f");
    localFS.generate(root(*cu) / "root");

    // Only the ignore file is visible in the cloud.
    remoteTree = localFS;
    remoteTree.removenode("d");
    remoteTree.removenode("f");

    // Log in client.
    ASSERT_TRUE(cu->login_reset_makeremotenodes("cu"));

    // Add and start sync.
    auto id = setupSync(*cu, "root", "cu", false);
    ASSERT_NE(id, UNDEF);

    // Wait for sync and confirm models.
    waitOnSyncs(cu.get());

    ASSERT_TRUE(confirm(*cu, id, localFS));
    ASSERT_TRUE(confirm(*cu, id, remoteTree));

    // Move ignore file into excluded directory.
    localFS.movenode(".megaignore", "d");

    fs::rename(root(*cu) / "root" / ".megaignore",
               root(*cu) / "root" / "d" / ".megaignore");

    // Remote tree is the same as FS.
    remoteTree = localFS;

    // Wait for sync to complete.
    cu->triggerFullScan(id);
    waitOnSyncs(cu.get());

    // Confirm models.
    ASSERT_TRUE(confirm(*cu, id, localFS));
    ASSERT_TRUE(confirm(*cu, id, remoteTree));
}

TEST_F(LocalToCloudFilterFixture, FilterMovedUpHierarchy)
{
    LocalFSModel localFS;
    RemoteNodeModel remoteTree;

    // Setup local FS.
    localFS.addfile("0/.megaignore", "-:x");
    localFS.addfile("0/u");
    localFS.addfile("0/x");
    localFS.addfile("1/u");
    localFS.addfile("1/x");
    localFS.addfile("2/0/.megaignore", "-:.megaignore");
    localFS.addfile(".megaignore", "#");
    localFS.generate(root(*cu) / "root");

    // Setup remote trees.
    remoteTree = localFS;
    remoteTree.removenode("0/x");

    // Log in client.
    ASSERT_TRUE(cu->login_reset_makeremotenodes("cu"));

    // Add and start sync.
    auto id = setupSync(*cu, "root", "cu", false);
    ASSERT_NE(id, UNDEF);

    // Wait for sync and confirm models.
    waitOnSyncs(cu.get());

    ASSERT_TRUE(confirm(*cu, id, localFS));
    ASSERT_TRUE(confirm(*cu, id, remoteTree));

    // Move 0/.megaignore to root.
    fs::rename(root(*cu) / "root" / "0" / ".megaignore",
               root(*cu) / "root" / ".megaignore");

    localFS.removenode(".megaignore");
    localFS.movenode("0/.megaignore", "");

    // All nodes except for 0/x are visible in the remote tree.
    remoteTree = localFS;
    remoteTree.removenode("0/x");

    // Move 2/0/.megaignore to 2/.megaignore.
    localFS.movenode("2/0/.megaignore", "2");
    remoteTree.movenode("2/0/.megaignore", "2");

    fs::rename(root(*cu) / "root" / "2" / "0" / ".megaignore",
               root(*cu) / "root" / "2" / ".megaignore");

    // Wait for synchronization.
    cu->triggerFullScan(id);
    waitOnSyncs(cu.get());

    // Confirm models.
    ASSERT_TRUE(confirm(*cu, id, localFS));
    ASSERT_TRUE(confirm(*cu, id, remoteTree));
}

TEST_F(LocalToCloudFilterFixture, FilterOverwritten)
{
    LocalFSModel localFS;
    RemoteNodeModel remoteTree;

    // Setup local FS.
    localFS.addfile(".megaignore", "-:*x");
    localFS.addfile("fu");
    localFS.addfile("fx");
    localFS.addfile("megaignore", "-:*u");
    localFS.generate(root(*cu) / "root");

    // Setup remote tree.
    remoteTree = localFS;
    remoteTree.removenode("fx");

    // Log in to client.
    ASSERT_TRUE(cu->login_reset_makeremotenodes("cu"));

    // Add and start sync.
    auto id = setupSync(*cu, "root", "cu", false);
    ASSERT_NE(id, UNDEF);

    // Wait for synchronization to complete.
    waitOnSyncs(cu.get());

    // Confirm models.
    ASSERT_TRUE(confirm(*cu, id, localFS));
    ASSERT_TRUE(confirm(*cu, id, remoteTree));

    // Move megaignore over .megaignore
    fs::rename(root(*cu) / "root" / "megaignore",
               root(*cu) / "root" / ".megaignore");

    localFS.removenode(".megaignore");
    localFS.copynode("megaignore", ".megaignore");
    localFS.removenode("megaignore");

    // f[ux] should be visible in the remote tree.
    remoteTree = localFS;

    // Wait for synchronization to complete.
    cu->triggerFullScan(id);
    waitOnSyncs(cu.get());

    // Confirm models.
    ASSERT_TRUE(confirm(*cu, id, localFS));
    ASSERT_TRUE(confirm(*cu, id, remoteTree));
}

TEST_F(LocalToCloudFilterFixture, FilterRemoved)
{
    LocalFSModel localFS;
    RemoteNodeModel remoteTree;

    // Setup local FS.
    localFS.addfile(".megaignore", "-:*x");
    localFS.addfile("fx");
    localFS.generate(root(*cu) / "root");

    // Setup remote trees.
    remoteTree = localFS;
    remoteTree.removenode("fx");

    // Log in client.
    ASSERT_TRUE(cu->login_reset_makeremotenodes("cu"));

    // Add and start sync.
    auto id = setupSync(*cu, "root", "cu", false);
    ASSERT_NE(id, UNDEF);

    // Wait for and confirm sync.
    waitOnSyncs(cu.get());

    ASSERT_TRUE(confirm(*cu, id, localFS));
    ASSERT_TRUE(confirm(*cu, id, remoteTree));

    // Remove filter from FS.
    localFS.removenode(".megaignore");

    ASSERT_TRUE(fs::remove(root(*cu) / "root" / ".megaignore"));

    // fx should be present in remote tree.
    remoteTree = localFS;

    // Wait for and confirm sync.
    cu->triggerFullScan(id);
    waitOnSyncs(cu.get());

    ASSERT_TRUE(confirm(*cu, id, localFS));
    ASSERT_TRUE(confirm(*cu, id, remoteTree));
}

TEST_F(LocalToCloudFilterFixture, MoveToIgnoredRubbishesRemote)
{
    LocalFSModel localFS;
    RemoteNodeModel remoteTree;

    // Setup local FS.
    localFS.addfile("1/.megaignore", "-:f\nmaxsize:1\n");
    localFS.addfile("0/f", "f");
#ifndef NO_SIZE_FILTER
    localFS.addfile("0/g", "gg");
#endif // ! NO_SIZE_FILTER
    localFS.addfile(".megaignore", "#");
    localFS.generate(root(*cu) / "root");

    // Setup remote tree.
    remoteTree = localFS;

    // Log in client.
    ASSERT_TRUE(cu->login_reset_makeremotenodes("cu"));

    // Ensure remote debris is clear.
    ASSERT_TRUE(cu->deleteremotedebris());

    // Add and start sync.
    auto id = setupSync(*cu, "root", "cu", false);
    ASSERT_NE(id, UNDEF);

    // Wait for sync to complete and confirm models.
    waitOnSyncs(cu.get());

    ASSERT_TRUE(confirm(*cu, id, localFS));
    ASSERT_TRUE(confirm(*cu, id, remoteTree));

    // Move 0/f to 1/f.
    fs::rename(root(*cu) / "root" / "0" / "f",
               root(*cu) / "root" / "1" / "f");

    localFS.movenode("0/f", "1");

#ifndef NO_SIZE_FILTER
    // Move 0/g to 1/g.
    fs::rename(root(*cu) / "root" / "0" / "g",
               root(*cu) / "root" / "1" / "g");

    localFS.movenode("0/g", "1");
#endif // ! NO_SIZE_FILTER

    // Neither 0/f or 1 are present in local or remote tree.
    remoteTree = localFS;
    remoteTree.removenode("1/f");

#ifndef NO_SIZE_FILTER
    remoteTree.removenode("1/g");
#endif // ! NO_SIZE_FILTER

    // Wait for sync to complete.
    cu->triggerFullScan(id);
    waitOnSyncs(cu.get());

    // Confirm models.
    ASSERT_TRUE(confirm(*cu, id, localFS));
    ASSERT_TRUE(confirm(*cu, id, remoteTree));

    // Verify that 0/f was moved into the remote debris.
    Node* u = cu->drillchildnodebyname(cu->getcloudrubbishnode(),
                                       debrisFilePath("f"));
    ASSERT_TRUE(u);
}

TEST_F(LocalToCloudFilterFixture, OverwriteExcluded)
{
    LocalFSModel localFS;
    RemoteNodeModel remoteTree;

    // Set up local FS.
    localFS.addfile("d/f");
    localFS.addfile("d/.megaignore", "+:f");
    localFS.addfile("f");
    localFS.addfile(".megaignore", "#");
    localFS.generate(root(*cdu) / "root");

    // Remote tree is consistent with FS.
    remoteTree = localFS;

    // Log in client.
    ASSERT_TRUE(cdu->login_reset_makeremotenodes("x"));

    // Add and start sync.
    auto id = setupSync(*cdu, "root", "x", false);
    ASSERT_NE(id, UNDEF);

    // Wait for sync to complete.
    waitOnSyncs(cdu.get());

    // Confirm.
    ASSERT_TRUE(confirm(*cdu, id, localFS));
    ASSERT_TRUE(confirm(*cdu, id, remoteTree));

    // Add ignore file.
    localFS.addfile(".megaignore", "-:f");
    localFS.generate(root(*cdu) / "root");

    // Remote is consistent with FS.
    remoteTree = localFS;

    // Wait for sync to complete.
    cdu->triggerFullScan(id);
    waitOnSyncs(cdu.get());

    // Confirm.
    ASSERT_TRUE(confirm(*cdu, id, localFS));
    ASSERT_TRUE(confirm(*cdu, id, remoteTree));

    // Move x/d/f to x/f.
    fs::rename(root(*cdu) / "root" / "d" / "f",
               root(*cdu) / "root" / "f");

    // Update models.
    localFS.removenode("f");
    localFS.movenode("d/f", "");

    remoteTree.removenode("d/f");

    // Wait for sync to complete.
    cdu->triggerFullScan(id);
    waitOnSyncs(cdu.get());

    // Confirm.
    ASSERT_TRUE(confirm(*cdu, id, localFS));
    ASSERT_TRUE(confirm(*cdu, id, remoteTree));
}

TEST_F(LocalToCloudFilterFixture, RenameIgnoredToAnomalous)
{
    LocalFSModel localFS;
    RemoteNodeModel remoteTree;

    // Prepare local model.
    localFS.addfile(".megaignore", "-:x");
    localFS.addfile("x", "x");
    localFS.generate(root(*cu) / "root");

    // Prepare remote model.
    remoteTree = localFS;
    remoteTree.removenode("x");

    // Log in client.
    ASSERT_TRUE(cu->login_reset_makeremotenodes("cu"));

    // Set anomalous filename reporter.
    AnomalyReporter* reporter =
      new AnomalyReporter(LocalPath::fromAbsolutePath((root(*cu) / "root").u8string()),
                          cu->gettestbasenode()->displaypath());

    cu->client.mFilenameAnomalyReporter.reset(reporter);

    // Add and start sync.
    auto id = setupSync(*cu, "root", "cu", false);
    ASSERT_NE(id, UNDEF);

    // Wait for sync to complete.
    waitOnSyncs(cu.get());

    // Make sure the ignore file's been uploaded.
    ASSERT_TRUE(confirm(*cu, id, localFS));
    ASSERT_TRUE(confirm(*cu, id, remoteTree));

    // Rename x such that it becomes anomalous.
    localFS.removenode("x");
    localFS.addfile("y%3a", "x");

    fs::rename(root(*cu) / "root" / "x",
               root(*cu) / "root" / "y%3a");

    remoteTree.addfile("y:", "x");

    // Wait for sync to complete.
    cu->triggerFullScan(id);
    waitOnSyncs(cu.get());

    // Did our file make it into the cloud?
    ASSERT_TRUE(confirm(*cu, id, localFS));
    ASSERT_TRUE(confirm(*cu, id, remoteTree));

    // Was an anomly generated?
    ASSERT_EQ(reporter->mAnomalies.size(), 1u);

    auto& anomaly = reporter->mAnomalies.front();

    ASSERT_EQ(anomaly.localPath, "y%3a");
    ASSERT_EQ(anomaly.remotePath, "cu/y:");
    ASSERT_EQ(anomaly.type, FILENAME_ANOMALY_NAME_MISMATCH);
}

TEST_F(LocalToCloudFilterFixture, RenameToIgnoredRubbishesRemote)
{
    LocalFSModel localFS;
    RemoteNodeModel remoteTree;

    // Setup local FS.
    localFS.addfile(".megaignore", "-:x");
    localFS.addfile("u");
    localFS.generate(root(*cu) / "root");

    // Setup remote tree.
    remoteTree = localFS;

    // Log in client.
    ASSERT_TRUE(cu->login_reset_makeremotenodes("cu"));

    // Ensure remote debris is clear.
    ASSERT_TRUE(cu->deleteremotedebris());

    // Add and start sync.
    auto id = setupSync(*cu, "root", "cu", false);
    ASSERT_NE(id, UNDEF);

    // Wait for sync to complete and confirm models.
    waitOnSyncs(cu.get());

    ASSERT_TRUE(confirm(*cu, id, localFS));
    ASSERT_TRUE(confirm(*cu, id, remoteTree));

    // Rename u to x.
    fs::rename(root(*cu) / "root" / "u",
               root(*cu) / "root" / "x");

    localFS.copynode("u", "x");
    localFS.removenode("u");

    // u is no longer present in remote tree.
    remoteTree.removenode("u");

    // Wait for sync to complete.
    cu->triggerFullScan(id);
    waitOnSyncs(cu.get());

    // Confirm models.
    ASSERT_TRUE(confirm(*cu, id, localFS));
    ASSERT_TRUE(confirm(*cu, id, remoteTree));

    // Verify that u was moved into the remote debris.
    Node* u = cu->drillchildnodebyname(cu->getcloudrubbishnode(),
                                       debrisFilePath("u"));
    ASSERT_TRUE(u);
}

TEST_F(LocalToCloudFilterFixture, RenameReplaceIgnoreFile)
{
    // Log in client.
    ASSERT_TRUE(cu->login_reset_makeremotenodes("cu"));

    // Add and start sync.
    auto id = setupSync(*cu, "root", "cu", false);
    ASSERT_NE(id, UNDEF);

    auto root = cu->syncSet(id).localpath;

    // Populate local filesystem.
    Model model;

    model.addfile("d0/.megaignore", "#");
    model.addfile("d1/.megaignore", "#");
    model.addfile(".megaignore", "+:.*");
    model.generate(root);

    // Wait for initial sync to complete.
    cu->triggerFullScan(id);
    waitOnSyncs(cu.get());

    // Make sure our hierarchy made it the cloud.
    ASSERT_TRUE(confirm(*cu, id, model));

    // Rename/Replace d0/.megaignore
    {
        // Rename .megaignore -> f
        model.addfile("d0/f", "#");

        fs::rename(root / "d0" / ".megaignore",
                   root / "d0" / "f");

        // Replace .megaignore
        model.findnode("d0/.megaignore")->content = "-:x";

        ASSERT_TRUE(createDataFile(root / "d0" / ".megaignore", "-:x"));
    }

    // Wait for synchronization to complete.
    cu->triggerFullScan(id);
    waitOnSyncs(cu.get());

    // Did the changes make it to the cloud?
    ASSERT_TRUE(confirm(*cu, id, model));

    // Rename/Replace d1/.megaignore
    {
        // Rename .megaignore -> .f
        model.addfile("d1/.f", "#");

        fs::rename(root / "d1" / ".megaignore",
                   root / "d1" / ".f");

        // Replace .megaignore
        model.findnode("d1/.megaignore")->content = "-:y";

        ASSERT_TRUE(createDataFile(root / "d1" / ".megaignore", "-:y"));
    }

    // Wait for synchronization to complete.
    cu->triggerFullScan(id);
    waitOnSyncs(cu.get());

    // Did the changes make it to the cloud?
    ASSERT_TRUE(confirm(*cu, id, model));

    // Make sure the ignore files were actually reloaded.
    LocalFSModel localFS = model;
    RemoteNodeModel remoteTree = model;

    localFS.addfile("d0/x", "x");
    localFS.addfile("d1/y", "y");

    ASSERT_TRUE(createDataFile(root / "d0" / "x", "x"));
    ASSERT_TRUE(createDataFile(root / "d1" / "y", "y"));

    cu->triggerFullScan(id);
    waitOnSyncs(cu.get());

    ASSERT_TRUE(confirm(*cu, id, localFS));
    ASSERT_TRUE(confirm(*cu, id, remoteTree));
}

class CloudToLocalFilterFixture
  : public FilterFixture
{
public:
    string debrisFilePath(const string& path) const
    {
        return FilterFixture::debrisFilePath(MEGA_DEBRIS_FOLDER, path);
    }
}; /* CloudToLocalFilterFixture */

TEST_F(CloudToLocalFilterFixture, DoesntDownloadIgnoredNodes)
{
    RemoteNodeModel remoteTree;

    // Set up cloud.
    {
        // Clear cloud.
        ASSERT_TRUE(cu->login_reset());

        // Convenience.
        auto lRoot = root(*cu) / "x";
        auto rRoot = cu->gettestbasenode();

        // Populate filesystem.
        remoteTree.addfile(".megaignore", "-:f");
        remoteTree.addfile("d/f");
        remoteTree.addfile("d/g");
#ifndef NO_SIZE_FILTER
        remoteTree.addfile("db/.megaignore", "minsize:8\nmaxsize:16");
        remoteTree.addfile("db/fe0", randomData(7));
        remoteTree.addfile("db/fe1", randomData(17));
        remoteTree.addfile("db/fi0", randomData(8));
        remoteTree.addfile("db/fi1", randomData(16));
        remoteTree.addfile("dl/.megaignore", "minsize:16");
        remoteTree.addfile("dl/fe", randomData(15));
        remoteTree.addfile("dl/fi", randomData(16));
        remoteTree.addfile("dr/.megaignore", "maxsize:8\nminsize:16");
        remoteTree.addfile("dr/fe0", randomData(9));
        remoteTree.addfile("dr/fe1", randomData(15));
        remoteTree.addfile("dr/fi0", randomData(8));
        remoteTree.addfile("dr/fi1", randomData(16));
        remoteTree.addfile("du/.megaignore", "maxsize:16");
        remoteTree.addfile("du/fe", randomData(17));
        remoteTree.addfile("du/fi", randomData(16));
#endif // ! NO_SIZE_FILTER
        remoteTree.addfile("f");
        remoteTree.addfile("g");
        remoteTree.generate(lRoot);

        // Create directories.
        ASSERT_TRUE(cu->uploadFolderTree(lRoot, rRoot));

        // Upload files.
        ASSERT_TRUE(cu->uploadFilesInTree(lRoot, rRoot));

        // Logout.
        cu.reset();
    }

    // Set up models.
    LocalFSModel localFS = remoteTree;

    localFS.removenode("d/f");
#ifndef NO_SIZE_FILTER
    localFS.removenode("db/fe0");
    localFS.removenode("db/fe1");
    localFS.removenode("dl/fe");
    localFS.removenode("dr/fe0");
    localFS.removenode("dr/fe1");
    localFS.removenode("du/fe");
#endif // ! NO_SIZE_FILTER
    localFS.removenode("f");

    // Log in client.
    ASSERT_TRUE(cd->login_fetchnodes("MEGA_EMAIL", "MEGA_PWD"));

    // Add and start sync.
    fs::create_directories(root(*cd) / "root");

    auto id = setupSync(*cd, "root", "x", false);
    ASSERT_NE(id, UNDEF);

    // Wait for synchronization to complete.
    waitOnSyncs(cd.get());

    // Confirm models.
    ASSERT_TRUE(confirm(*cd, id, localFS));
    ASSERT_TRUE(confirm(*cd, id, remoteTree));

#ifndef NO_SIZE_FILTER
    // Change du/fi's size such that it violates the size filter.
    {
        auto data = randomData(24);

        localFS.addfile("du/fi", data);
        remoteTree.addfile("du/fi", data);

        ASSERT_TRUE(createDataFile(root(*cd) / "root" / "du" / "fi", data));
    }

    // Wait for the change to hit the cloud.
    waitOnSyncs(cd.get());

    // Everything as we'd expect?
    ASSERT_TRUE(confirm(*cd, id, localFS));
    ASSERT_TRUE(confirm(*cd, id, remoteTree));

    // Remove du/fi in the cloud.
    {
        remoteTree.removenode("du/fi");

        ASSERT_TRUE(cdu->login_fetchnodes("MEGA_EMAIL", "MEGA_PWD"));
        ASSERT_TRUE(cdu->deleteremote("x/du/fi"));
        cdu.reset();
    }

    // Removal should propagate down.
    localFS.removenode("du/fi");

    // Wait for the change to propagate.
    waitOnSyncs(cd.get());

    // Everything as we'd expect?
    ASSERT_TRUE(confirm(*cd, id, localFS));
    ASSERT_TRUE(confirm(*cd, id, remoteTree));
#endif // ! NO_SIZE_FILTER
}

TEST_F(CloudToLocalFilterFixture, DoesntMoveIgnoredNodes)
{
    LocalFSModel localFS;
    RemoteNodeModel remoteTree;

    // Setup local FS.
    localFS.addfile(".megaignore", "#");
    localFS.addfile("d/fx");
    localFS.generate(root(*cdu) / "root");

    // Setup remote note tree.
    remoteTree = localFS;

    // Log in the client.
    ASSERT_TRUE(cdu->login_reset_makeremotenodes("cdu"));

    // Add and start sync.
    auto id = setupSync(*cdu, "root", "cdu", false);
    ASSERT_NE(id, UNDEF);

    // Wait for sync to complete.
    waitOnSyncs(cdu.get());

    // Confirm models.
    ASSERT_TRUE(confirm(*cdu, id, localFS));
    ASSERT_TRUE(confirm(*cdu, id, remoteTree));

    // Filter out fx.
    localFS.addfile(".megaignore", "-:*x");
    localFS.generate(root(*cdu) / "root");

    // fx should remain in the cloud.
    remoteTree = localFS;

    // Wait for sync to complete.
    cdu->triggerFullScan(id);
    waitOnSyncs(cdu.get());

    // Confirm models.
    ASSERT_TRUE(confirm(*cdu, id, localFS));
    ASSERT_TRUE(confirm(*cdu, id, remoteTree));

    // Move cdu/d/fx to cdu/fx.
    {
        ASSERT_TRUE(cu->login_fetchnodes("MEGA_EMAIL", "MEGA_PWD"));
        ASSERT_TRUE(cu->movenode("cdu/d/fx", "cdu"));

        cu.reset();
    }

    // Update models.
    remoteTree.movenode("d/fx", "");

    // Wait for sync to complete.
    waitOnSyncs(cdu.get());

    // Confirm models.
    ASSERT_TRUE(confirm(*cdu, id, localFS));
    ASSERT_TRUE(confirm(*cdu, id, remoteTree));
}

TEST_F(CloudToLocalFilterFixture, DoesntRenameIgnoredNodes)
{
    LocalFSModel localFS;
    RemoteNodeModel remoteTree;

    // Setup local FS.
    localFS.addfile("x");
    localFS.addfile(".megaignore", "#");
    localFS.generate(root(*cdu) / "root");

    // Setup remote note tree.
    remoteTree = localFS;

    // Log in the client.
    ASSERT_TRUE(cdu->login_reset_makeremotenodes("cdu"));

    // Add and start sync.
    auto id = setupSync(*cdu, "root", "cdu", false);
    ASSERT_NE(id, UNDEF);

    // Wait for sync to complete.
    waitOnSyncs(cdu.get());

    // Confirm models.
    ASSERT_TRUE(confirm(*cdu, id, localFS));
    ASSERT_TRUE(confirm(*cdu, id, remoteTree));

    // Filter out fx.
    localFS.addfile(".megaignore", "-:x");
    localFS.generate(root(*cdu) / "root");

    // x should remain in the cloud.
    remoteTree = localFS;

    // Wait for sync to complete.
    cdu->triggerFullScan(id);
    waitOnSyncs(cdu.get());

    // Confirm models.
    ASSERT_TRUE(confirm(*cdu, id, localFS));
    ASSERT_TRUE(confirm(*cdu, id, remoteTree));

    // Rename cdu/x to cdu/y.
    {
        ASSERT_TRUE(cu->login_fetchnodes("MEGA_EMAIL", "MEGA_PWD"));

        Node* node =
          cu->drillchildnodebyname(cu->gettestbasenode(), "cdu/x");
        ASSERT_TRUE(node);

        ASSERT_TRUE(cu->setattr(node, attr_map('n', "y")));

        cu.reset();
    }

    // Update models.
    localFS.addfile("y", "x");
    remoteTree.copynode("x", "y");
    remoteTree.removenode("x");

    // Wait for sync to complete.
    waitOnSyncs(cdu.get());

    // Confirm models.
    ASSERT_TRUE(confirm(*cdu, id, localFS));
    ASSERT_TRUE(confirm(*cdu, id, remoteTree));
}

TEST_F(CloudToLocalFilterFixture, DoesntRubbishIgnoredNodes)
{
    LocalFSModel localFS;
    RemoteNodeModel remoteTree;

    // Setup local FS.
    localFS.addfile(".megaignore", "#");
    localFS.addfile("x");
    localFS.generate(root(*cdu) / "root");

    // Setup remote note tree.
    remoteTree = localFS;

    // Log in the client.
    ASSERT_TRUE(cdu->login_reset_makeremotenodes("cdu"));

    // Add and start sync.
    auto id = setupSync(*cdu, "root", "cdu", false);
    ASSERT_NE(id, UNDEF);

    // Wait for sync to complete.
    waitOnSyncs(cdu.get());

    // Confirm models.
    ASSERT_TRUE(confirm(*cdu, id, localFS));
    ASSERT_TRUE(confirm(*cdu, id, remoteTree));

    // Filter out fx.
    localFS.addfile(".megaignore", "-:x");
    localFS.generate(root(*cdu) / "root");

    // x should remain in the cloud.
    remoteTree = localFS;

    // Wait for sync to complete.
    cdu->triggerFullScan(id);
    waitOnSyncs(cdu.get());

    // Confirm models.
    ASSERT_TRUE(confirm(*cdu, id, localFS));
    ASSERT_TRUE(confirm(*cdu, id, remoteTree));

    // Remove cdu/x.
    {
        ASSERT_TRUE(cu->login_fetchnodes("MEGA_EMAIL", "MEGA_PWD"));
        ASSERT_TRUE(cu->deleteremote("cdu/x"));

        cu.reset();
    }

    // Update models.
    remoteTree.removenode("x");

    // Wait for sync to complete.
    waitOnSyncs(cdu.get());

    // Confirm models.
    ASSERT_TRUE(confirm(*cdu, id, localFS));
    ASSERT_TRUE(confirm(*cdu, id, remoteTree));
}

TEST_F(CloudToLocalFilterFixture, DoesntUploadIgnoredNodes)
{
    const string ignoreFile = "-:da\n-:f*\nminsize:2\n";

    // Set up cloud.
    {
        Model model;

        // Log in client and clear cloud.
        ASSERT_TRUE(cu->login_reset());

        // Convenience.
        const auto lRoot = root(*cu) / "x";
        const auto rRoot = cu->gettestbasenode();

        // Populate filesystem.
        model.addfile(".megaignore", ignoreFile);
        model.generate(lRoot);

        // Create directories.
        ASSERT_TRUE(cu->uploadFolderTree(lRoot, rRoot));

        // Upload files.
        ASSERT_TRUE(cu->uploadFilesInTree(lRoot, rRoot));

        // Logout.
        cu.reset();
    }

    // Set up models.
    LocalFSModel localFS;
    RemoteNodeModel remoteTree;

    localFS.addfile("da/f.txt", "daf");
    localFS.addfile("da/g.txt", "dag");
    localFS.addfile("db/f.txt", "dbf");
    localFS.addfile("db/g.txt", "dbg");
    localFS.addfile("f.txt", "rf");
    localFS.addfile("g.txt", "rg");
#ifndef NO_SIZE_FILTER
    localFS.addfile("h.txt", "!");
#endif // NO_SIZE_FILTER
    localFS.generate(root(*cd) / "root");
    localFS.addfile(".megaignore", ignoreFile);

    remoteTree = localFS;
    remoteTree.removenode("da");
    remoteTree.removenode("db/f.txt");
    remoteTree.removenode("f.txt");
#ifndef NO_SIZE_FILTER
    remoteTree.removenode("h.txt");
#endif // NO_SIZE_FILTER

    // Log in client.
    ASSERT_TRUE(cd->login_fetchnodes("MEGA_EMAIL", "MEGA_PWD"));

    // Add and start sync.
    auto id = setupSync(*cd, "root", "x", false);
    ASSERT_NE(id, UNDEF);

    // Wait for synchronization to complete.
    waitOnSyncs(cd.get());

    // Confirm models.
    ASSERT_TRUE(confirm(*cd, id, localFS));
    ASSERT_TRUE(confirm(*cd, id, remoteTree));
}

TEST_F(CloudToLocalFilterFixture, ExcludedIgnoreFile)
{
    Model model;

    // Populate cloud.
    {
        // Log in client.
        ASSERT_TRUE(cu->login_reset());

        // Convenience.
        const auto lRoot = root(*cu) / "x";
        const auto rRoot = cu->gettestbasenode();

        // Populate filesystem.
        model.addfile("0/.megaignore", "-:f");
        model.addfile("0/f");
        model.addfile("1/.megaignore", "#");
        model.addfile(".megaignore", "-:1\n-:.megaignore");
        model.generate(lRoot);

        // Create directories.
        ASSERT_TRUE(cu->uploadFolderTree(lRoot, rRoot));

        // Upload files
        ASSERT_TRUE(cu->uploadFilesInTree(lRoot, rRoot));

        // Log out client.
        cu.reset();
    }

    LocalFSModel localFS;
    RemoteNodeModel remoteTree;

    // Local model should exclude /0/f and /1.
    localFS = model;
    localFS.removenode("0/f");
    localFS.removenode("1");

    // Remote model should be unchanged.
    remoteTree = model;

    // Log in client.
    ASSERT_TRUE(cdu->login_fetchnodes("MEGA_EMAIL", "MEGA_PWD"));

    // Make sure local sync root exists.
    fs::create_directories(root(*cdu) / "root");

    // Add and start sync.
    const auto id = setupSync(*cdu, "root", "x", false);
    ASSERT_NE(id, UNDEF);

    // Wait for initial sync to complete.
    waitOnSyncs(cdu.get());

    // Did we download what we expected?
    ASSERT_TRUE(confirm(*cdu, id, localFS));
    ASSERT_TRUE(confirm(*cdu, id, remoteTree));

    // Make some remote changes.
    {
        ASSERT_TRUE(cd->login_fetchnodes("MEGA_EMAIL", "MEGA_PWD"));

        // Should allow download of 1.
        localFS.removenode(".megaignore");
        remoteTree.removenode(".megaignore");

        ASSERT_TRUE(cd->deleteremote("x/.megaignore"));

        localFS.addfile("1/.megaignore", "#");

        cd.reset();
    }

    // Wait for remote changes to reach us.
    waitOnSyncs(cdu.get());

    // Everything as we expect?
    ASSERT_TRUE(confirm(*cdu, id, localFS));
    ASSERT_TRUE(confirm(*cdu, id, remoteTree));
}

TEST_F(CloudToLocalFilterFixture, FilterAdded)
{
    LocalFSModel localFS;
    RemoteNodeModel remoteTree;

    // Setup local fs.
    localFS.addfile(".megaignore", "#");
    localFS.generate(root(*cu));
    localFS.addfile("d/x");
    localFS.generate(root(*cu) / "root");

    // Setup remote tree.
    remoteTree = localFS;

    // Log in "upload" client.
    ASSERT_TRUE(cu->login_reset_makeremotenodes("x"));

    // Upload the initial ignore file.
    //
    // This is to avoid a race between clients.
    ASSERT_TRUE(cu->uploadFile(root(*cu) / ".megaignore", "/mega_test_sync/x"));

    // Log in "download" client.
    ASSERT_TRUE(cd->login_fetchnodes("MEGA_EMAIL", "MEGA_PWD"));

    // Add and start syncs.
    auto cuId = setupSync(*cu, "root", "x", false);
    ASSERT_NE(cuId, UNDEF);

    WaitMillisec(5000);  // give it a chance to upload .megaignore before we start the 2nd sync

    auto cdId = setupSync(*cd, "root", "x", false);
    ASSERT_NE(cdId, UNDEF);

    // Wait for synchronization to complete.
    waitOnSyncs(cd.get(), cu.get());

    // Confirm models.
    ASSERT_TRUE(confirm(*cu, cuId, localFS));
    ASSERT_TRUE(confirm(*cu, cuId, remoteTree));

    ASSERT_TRUE(confirm(*cd, cdId, localFS));
    ASSERT_TRUE(confirm(*cd, cdId, remoteTree));

    // Add d/.megaignore to "upload" client.
    localFS.addfile("d/.megaignore", "-:x");
    localFS.generate(root(*cu) / "root");

    // d/.megaignore's now in the cloud.
    remoteTree = localFS;

    // Wait for synchronization to complete.
    cu->triggerFullScan(cuId);
    waitOnSyncs(cu.get(), cd.get());

    // Confirm models.
    ASSERT_TRUE(confirm(*cu, cuId, localFS));
    ASSERT_TRUE(confirm(*cu, cuId, remoteTree));

    ASSERT_TRUE(confirm(*cd, cdId, localFS));
    ASSERT_TRUE(confirm(*cd, cdId, remoteTree));

    // Remove x/d/x in the cloud.
    remoteTree.removenode("d/x");

    ASSERT_TRUE(cdu->login_fetchnodes("MEGA_EMAIL", "MEGA_PWD"));
    ASSERT_TRUE(cdu->deleteremote("x/d/x"));
    cdu.reset();

    // Wait for sync to complete.
    waitOnSyncs(cu.get(), cd.get());

    // x/x should remain locally.
    ASSERT_TRUE(confirm(*cu, cuId, localFS));
    ASSERT_TRUE(confirm(*cu, cuId, remoteTree));

    ASSERT_TRUE(confirm(*cd, cdId, localFS));
    ASSERT_TRUE(confirm(*cd, cdId, remoteTree));
}

TEST_F(CloudToLocalFilterFixture, FilterChanged)
{
    LocalFSModel localFS;
    RemoteNodeModel remoteTree;

    // Set up local FS.
    localFS.addfile(".megaignore", "-:x");
    localFS.generate(root(*cu));
    localFS.addfile("x");
    localFS.addfile("y");
    localFS.generate(root(*cu) / "root");

    // Set up remote tree.
    remoteTree = localFS;
    remoteTree.removenode("x");

    // Log in the "uploader" client.
    ASSERT_TRUE(cu->login_reset_makeremotenodes("x"));

    // Upload the initial ignore file.
    //
    // This is to avoid a race between clients.
    ASSERT_TRUE(cu->uploadFile(root(*cu) / ".megaignore", "/mega_test_sync/x"));

    // Log in the "download" client.
    ASSERT_TRUE(cd->login_fetchnodes("MEGA_EMAIL", "MEGA_PWD"));

    // Add and start syncs.
    auto cuId = setupSync(*cu, "root", "x", false);
    ASSERT_NE(cuId, UNDEF);

    WaitMillisec(5000);  // give it a chance to upload .megaignore before we start the 2nd sync

    fs::create_directories(root(*cd) / "root");

    auto cdId = setupSync(*cd, "root", "x", false);
    ASSERT_NE(cdId, UNDEF);

    // Wait for synchronization to complete.
    waitOnSyncs(cu.get(), cd.get());

    // Confirm models.
    ASSERT_TRUE(confirm(*cu, cuId, localFS));
    ASSERT_TRUE(confirm(*cu, cuId, remoteTree));

    // x is not present under cd.
    localFS.removenode("x");

    ASSERT_TRUE(confirm(*cd, cdId, localFS));
    ASSERT_TRUE(confirm(*cd, cdId, remoteTree));

    // Update ignore file on uploader side.
    localFS.addfile(".megaignore", "-:y");
    localFS.generate(root(*cu) / "root");

    // Update models.
    localFS.addfile("x");

    // Remote contains everything.
    remoteTree = localFS;

    // Wait for synchronization to complete.
    cu->triggerFullScan(cuId);
    waitOnSyncs(cu.get(), cd.get());

    // Confirm models.
    ASSERT_TRUE(confirm(*cu, cuId, localFS));
    ASSERT_TRUE(confirm(*cu, cuId, remoteTree));

    ASSERT_TRUE(confirm(*cd, cdId, localFS));
    ASSERT_TRUE(confirm(*cd, cdId, remoteTree));

    // Delete x/y in the cloud.
    remoteTree.removenode("y");

    ASSERT_TRUE(cdu->login_fetchnodes("MEGA_EMAIL", "MEGA_PWD"));
    ASSERT_TRUE(cdu->deleteremote("x/y"));
    cdu.reset();

    // Wait for synchronization to complete.
    waitOnSyncs(cd.get(), cu.get());

    // x/y should remain locally.
    ASSERT_TRUE(confirm(*cu, cuId, localFS));
    ASSERT_TRUE(confirm(*cu, cuId, remoteTree));

    ASSERT_TRUE(confirm(*cd, cdId, localFS));
    ASSERT_TRUE(confirm(*cd, cdId, remoteTree));
}

TEST_F(CloudToLocalFilterFixture, FilterDeferredChange)
{
    Model model;

    // Log in uploader client and clear cloud.
    ASSERT_TRUE(cu->login_reset());

    // Convenience.
    const auto cuLocalRoot = root(*cu) / "x";
    const auto cuCloudRoot = cu->gettestbasenode();

    // Set up remote model.
    model.addfile(".megaignore", "-:d");
    model.addfile("d/.megaignore", "-:x");
    model.addfile("d/x");
    model.addfile("d/y");
    model.generate(cuLocalRoot);

    // Upload tree.
    ASSERT_TRUE(cu->uploadFolderTree(cuLocalRoot, cuCloudRoot));
    ASSERT_TRUE(cu->uploadFilesInTree(cuLocalRoot, cuCloudRoot));

    // Set up local FS.
    LocalFSModel localFS;

    localFS.addfile(".megaignore", "-:d");

    // Set up remote model.
    RemoteNodeModel remoteTree = model;

    // Log in "downloading" client.
    ASSERT_TRUE(cd->login_fetchnodes("MEGA_EMAIL", "MEGA_PWD"));

    // Add sync and start sync.
    fs::create_directories(root(*cd) / "root");

    auto cdId = setupSync(*cd, "root", "x", false);
    ASSERT_NE(cdId, UNDEF);

    // Wait for synchronization to complete.
    waitOnSyncs(cd.get());

    // Confirm models.
    ASSERT_TRUE(confirm(*cd, cdId, localFS));
    ASSERT_TRUE(confirm(*cd, cdId, remoteTree));

    // Change x/d/.megaignore to include x and exclude y.
    {
        // Update the ignore file.
        model.addfile("d/.megaignore", "-:y");
        model.generate(cuLocalRoot);

        // Delete x/d/.megaignore.
        ASSERT_TRUE(cu->deleteremote("x/d/.megaignore"));

        // Get our hands on d.
        auto* d = cu->drillchildnodebyname(cuCloudRoot, "x/d");
        ASSERT_NE(d, nullptr);

        // Upload the updated file.
        ASSERT_TRUE(cu->uploadFile(cuLocalRoot / "d" / ".megaignore", d));
    }

    // Wait for synchronization to complete.
    waitOnSyncs(cd.get());

    // Update models.
    remoteTree = model;

    // Confirm downloader models.
    ASSERT_TRUE(confirm(*cd, cdId, localFS));
    ASSERT_TRUE(confirm(*cd, cdId, remoteTree));

    // Remove x/.megaignore so to allow x/d.
    model.removenode(".megaignore");
    ASSERT_TRUE(cu->deleteremote("x/.megaignore"));

    // Wait for synchronization to complete.
    waitOnSyncs(cd.get());

    // Update models.
    localFS = model;
    localFS.removenode("d/y");
    remoteTree = model;

    // Confirm downloader models.
    ASSERT_TRUE(confirm(*cd, cdId, localFS));
    ASSERT_TRUE(confirm(*cd, cdId, remoteTree));
}

TEST_F(CloudToLocalFilterFixture, FilterMovedAcrossHierarchy)
{
    // Set up cloud.
    {
        Model model;

        // Log in client.
        ASSERT_TRUE(cu->login_reset());

        // Convenience.
        const auto lRoot = root(*cu) / "x";
        const auto rRoot = cu->gettestbasenode();

        // Setup model.
        model.addfile("a/.megaignore", "-:fa");
        model.addfile("a/fa");
        model.addfile("b/fa");
        model.addfile(".megaignore", "#");
        model.generate(lRoot);

        // Upload tree.
        ASSERT_TRUE(cu->uploadFolderTree(lRoot, rRoot));
        ASSERT_TRUE(cu->uploadFilesInTree(lRoot, rRoot));

        // Logout.
        cu.reset();
    }

    LocalFSModel localFS;
    RemoteNodeModel remoteTree;

    // Setup local FS.
    localFS.addfile("a/.megaignore", "-:fa");
    localFS.addfile("b/fa");
    localFS.addfile(".megaignore", "#");

    // Setup remote tree.
    remoteTree = localFS;
    remoteTree.addfile("a/fa");

    // Log in client.
    ASSERT_TRUE(cd->login_fetchnodes("MEGA_EMAIL", "MEGA_PWD"));

    // Add and start sync.
    fs::create_directories(root(*cd) / "root");

    auto id = setupSync(*cd, "root", "x", false);
    ASSERT_NE(id, UNDEF);

    // Wait for synchronization to complete.
    waitOnSyncs(cd.get());

    // Confirm models.
    ASSERT_TRUE(confirm(*cd, id, localFS));
    ASSERT_TRUE(confirm(*cd, id, remoteTree));

    // Move x/a/.megaignore to x/b/.megaignore.
    {
        ASSERT_TRUE(cdu->login_fetchnodes("MEGA_EMAIL", "MEGA_PWD"));
        ASSERT_TRUE(cdu->movenode("x/a/.megaignore", "x/b"));
        cdu.reset();
    }

    // Wait for sync.
    waitOnSyncs(cd.get());

    // Update models.
    // a/.megaignore -> b/.megaignore.
    // a/fa should become included.
    // b/fa should become excluded.
    localFS.addfile("a/fa");
    localFS.movenode("a/.megaignore", "b");

    remoteTree.movenode("a/.megaignore", "b");

    // Confirm models.
    ASSERT_TRUE(confirm(*cd, id, localFS));
    ASSERT_TRUE(confirm(*cd, id, remoteTree));
}

TEST_F(CloudToLocalFilterFixture, FilterMovedDownHierarchy)
{
    // Set up cloud.
    {
        Model model;

        // Log in client.
        ASSERT_TRUE(cu->login_reset());

        // Convenience.
        const auto lRoot = root(*cu) / "x";
        const auto rRoot = cu->gettestbasenode();

        // Setup model.
        model.addfile(".megaignore", "-:fa");
        model.addfile("a/fa");
        model.addfile("b/fa");
        model.addfolder("c/d");
        model.addfile("c/.megaignore", "-:.megaignore");
        model.generate(lRoot);

        // Upload tree.
        ASSERT_TRUE(cu->uploadFolderTree(lRoot, rRoot));
        ASSERT_TRUE(cu->uploadFilesInTree(lRoot, rRoot));

        // Logout.
        cu.reset();
    }

    LocalFSModel localFS;
    RemoteNodeModel remoteTree;

    // Setup local FS.
    localFS.addfile(".megaignore", "-:fa");
    localFS.addfolder("a");
    localFS.addfolder("b");
    localFS.addfolder("c/d");
    localFS.addfile("c/.megaignore", "-:.megaignore");

    // Setup remote tree.
    remoteTree = localFS;
    remoteTree.addfile("a/fa");
    remoteTree.addfile("b/fa");

    // Log in client.
    ASSERT_TRUE(cd->login_fetchnodes("MEGA_EMAIL", "MEGA_PWD"));

    // Add and start sync.
    fs::create_directories(root(*cd) / "root");

    auto id = setupSync(*cd, "root", "x", false);
    ASSERT_NE(id, UNDEF);

    // Wait for synchronization to complete.
    waitOnSyncs(cd.get());

    // Confirm models.
    ASSERT_TRUE(confirm(*cd, id, localFS));
    ASSERT_TRUE(confirm(*cd, id, remoteTree));

    // Move ignore files.
    {
        ASSERT_TRUE(cdu->login_fetchnodes("MEGA_EMAIL", "MEGA_PWD"));

        // Move x/.megaignore to x/a/.megaignore.
        ASSERT_TRUE(cdu->movenode("x/.megaignore", "x/a"));

        // Move x/c/.megaignore to x/c/d/.megaignore.
        ASSERT_TRUE(cdu->movenode("x/c/.megaignore", "x/c/d"));

        cdu.reset();
    }

    // Wait for sync.
    waitOnSyncs(cd.get());

    // Update models.
    //   .megaignore -> a/.megaignore.
    // c/.megaignore -> c/d/.megaignore.
    // a/fa should remain excluded.
    // b/fa should become included.
    localFS.addfile("b/fa");
    localFS.movenode(".megaignore", "a");
    localFS.movenode("c/.megaignore", "c/d");

    remoteTree = localFS;
    remoteTree.addfile("a/fa");

    // Confirm models.
    ASSERT_TRUE(confirm(*cd, id, localFS));
    ASSERT_TRUE(confirm(*cd, id, remoteTree));
}

TEST_F(CloudToLocalFilterFixture, FilterMovedIntoExcluded)
{
    LocalFSModel localFS;
    RemoteNodeModel remoteTree;

    // Set up cloud.
    {
        Model model;

        // Log in client.
        ASSERT_TRUE(cu->login_reset());

        // Convenience.
        const auto lRoot = root(*cu) / "x";
        const auto rRoot = cu->gettestbasenode();

        // Setup models.
        model.addfile(".megaignore", "-:d*\n-:f*\n");

        localFS = model;

        model.addfile("d/g");
        model.addfile("f");
        model.generate(lRoot);

        remoteTree = model;

        // Upload tree.
        ASSERT_TRUE(cu->uploadFolderTree(lRoot, rRoot));
        ASSERT_TRUE(cu->uploadFilesInTree(lRoot, rRoot));

        // Logout.
        cu.reset();
    }

    // Log in client.
    ASSERT_TRUE(cd->login_fetchnodes("MEGA_EMAIL", "MEGA_PWD"));

    // Add and start sync.
    fs::create_directories(root(*cd) / "root");

    auto id = setupSync(*cd, "root", "x", false);
    ASSERT_NE(id, UNDEF);

    // Wait for synchronization to complete.
    waitOnSyncs(cd.get());

    // Confirm models.
    ASSERT_TRUE(confirm(*cd, id, localFS));
    ASSERT_TRUE(confirm(*cd, id, remoteTree));

    // Move x/.megaignore into x/d/.megaignore.
    remoteTree.movenode(".megaignore", "d");

    ASSERT_TRUE(cdu->login_fetchnodes("MEGA_EMAIL", "MEGA_PWD"));
    ASSERT_TRUE(cdu->movenode("x/.megaignore", "x/d"));
    cdu.reset();

    // Wait for sync to complete.
    waitOnSyncs(cd.get());

    // Confirm models.
    localFS = remoteTree;

    ASSERT_TRUE(confirm(*cd, id, localFS));
    ASSERT_TRUE(confirm(*cd, id, remoteTree));
}

TEST_F(CloudToLocalFilterFixture, FilterMovedUpHierarchy)
{
    // Set up cloud.
    {
        Model model;

        // Log in client.
        ASSERT_TRUE(cu->login_reset());

        // Convenience.
        const auto lRoot = root(*cu) / "x";
        const auto rRoot = cu->gettestbasenode();

        // Setup model.
        model.addfile("a/.megaignore", "-:fa");
        model.addfile("a/fa");
        model.addfile("b/fa");
        model.addfile("c/d/.megaignore", "-:.megaignore");
        model.addfile(".megaignore", "#");
        model.generate(lRoot);

        // Upload tree.
        ASSERT_TRUE(cu->uploadFolderTree(lRoot, rRoot));
        ASSERT_TRUE(cu->uploadFilesInTree(lRoot, rRoot));

        // Logout.
        cu.reset();
    }

    LocalFSModel localFS;
    RemoteNodeModel remoteTree;

    // Setup local FS.
    localFS.addfile("a/.megaignore", "-:fa");
    localFS.addfile("b/fa");
    localFS.addfile("c/d/.megaignore", "-:.megaignore");
    localFS.addfile(".megaignore", "#");

    // Setup remote tree.
    remoteTree = localFS;
    remoteTree.addfile("a/fa");

    // Log in client.
    ASSERT_TRUE(cd->login_fetchnodes("MEGA_EMAIL", "MEGA_PWD"));

    // Add and start sync.
    fs::create_directories(root(*cd) / "root");

    auto id = setupSync(*cd, "root", "x", false);
    ASSERT_NE(id, UNDEF);

    // Wait for synchronization to complete.
    waitOnSyncs(cd.get());

    // Confirm models.
    ASSERT_TRUE(confirm(*cd, id, localFS));
    ASSERT_TRUE(confirm(*cd, id, remoteTree));

    // Log in "foreign" client.
    ASSERT_TRUE(cdu->login_fetchnodes("MEGA_EMAIL", "MEGA_PWD"));

    // Move x/a/.megaignore to x/.megaignore.
    {
        // Get our hands on x/.megaignore.
        auto* root = cdu->gettestbasenode();
        auto* node = cdu->drillchildnodebyname(root, "x/.megaignore");

        // So we know when cd receives new action packets.
        cd->received_node_actionpackets = false;

        // Move x/a/.megaignore to x/.megaignore.
        ASSERT_TRUE(cdu->movenode("x/a/.megaignore", "x"));

        // Delete the original x/.megaignore.
        ASSERT_TRUE(cdu->deleteremote(node));

        // Update the models.
        localFS.removenode(".megaignore");
        localFS.movenode("a/.megaignore", "");

        remoteTree.removenode(".megaignore");
        remoteTree.movenode("a/.megaignore", "");

        // Wait for cd to receive action packets for the above.
        ASSERT_TRUE(cd->waitForNodesUpdated(30));

        // Wait for the engine to process the changes.
        waitOnSyncs(cd.get());

        // Check that the ignore file has been "moved."
        ASSERT_TRUE(confirm(*cd, id, localFS));
        ASSERT_TRUE(confirm(*cd, id, remoteTree));
    }

    // So we know when new action packets have been received.
    cd->received_node_actionpackets = false;

    // Remove x/b/fa.
    //
    // The change shouldn't be actioned as the file became excluded by
    // the "move" above.
    remoteTree.removenode("b/fa");

    ASSERT_TRUE(cdu->deleteremote("x/b/fa"));

    // Move x/cd/.megaignore up a level.
    //
    // Change should be actioned as ignore files cannot be excluded.
    localFS.movenode("c/d/.megaignore", "c");
    remoteTree.movenode("c/d/.megaignore", "c");

    ASSERT_TRUE(cdu->movenode("x/c/d/.megaignore", "x/c"));

    // We're done with the "foreign" client.
    cdu.reset();

    // Make sure we've received APs for the above.
    ASSERT_TRUE(cd->waitForNodesUpdated(30));

    // Wait for the engine to process above changes.
    waitOnSyncs(cd.get());

    // Confirm models.
    ASSERT_TRUE(confirm(*cd, id, localFS));
    ASSERT_TRUE(confirm(*cd, id, remoteTree));
}

TEST_F(CloudToLocalFilterFixture, FilterRemoved)
{
    // Set up cloud.
    {
        Model model;

        // Log in client.
        ASSERT_TRUE(cu->login_reset());

        // Convenience.
        const auto lRoot = root(*cu) / "x";
        const auto rRoot = cu->gettestbasenode();

        // Setup model.
        model.addfile(".megaignore", "-:fa");
        model.addfile("fa");
        model.generate(lRoot);

        // Upload tree.
        ASSERT_TRUE(cu->uploadFolderTree(lRoot, rRoot));
        ASSERT_TRUE(cu->uploadFilesInTree(lRoot, rRoot));

        // Logout.
        cu.reset();
    }

    LocalFSModel localFS;
    RemoteNodeModel remoteTree;

    // Setup local FS.
    localFS.addfile(".megaignore", "-:fa");

    // Setup remote tree.
    remoteTree = localFS;
    remoteTree.addfile("fa");

    // Log in client.
    ASSERT_TRUE(cd->login_fetchnodes("MEGA_EMAIL", "MEGA_PWD"));

    // Add and start sync.
    fs::create_directories(root(*cd) / "root");

    auto id = setupSync(*cd, "root", "x", false);
    ASSERT_NE(id, UNDEF);

    // Wait for synchronization to complete.
    waitOnSyncs(cd.get());

    // Confirm models.
    ASSERT_TRUE(confirm(*cd, id, localFS));
    ASSERT_TRUE(confirm(*cd, id, remoteTree));

    // Remove x/.megaignore.
    ASSERT_TRUE(cdu->login_fetchnodes("MEGA_EMAIL", "MEGA_PWD"));
    ASSERT_TRUE(cdu->deleteremote("x/.megaignore"));
    cdu.reset();

    // Wait for sync.
    waitOnSyncs(cd.get());

    // Update models.
    // .megaignore -> gone.
    // fa should now be included.
    localFS.removenode(".megaignore");
    localFS.addfile("fa");

    remoteTree = localFS;

    // Confirm models.
    ASSERT_TRUE(confirm(*cd, id, localFS));
    ASSERT_TRUE(confirm(*cd, id, remoteTree));
}

TEST_F(CloudToLocalFilterFixture, MoveToIgnoredRubbishesRemote)
{
    LocalFSModel localFS;
    RemoteNodeModel remoteTree;

    // Set up local FS.
    localFS.addfile("f");
#ifndef NO_SIZE_FILTER
    localFS.addfile("g");
    localFS.addfile("x/.megaignore", "minsize:2\n");
#endif // ! NO_SIZE_FILTER
    localFS.addfile(".megaignore", "-:d");
    localFS.generate(root(*cdu) / "root");

    // Set up remote tree.
    remoteTree = localFS;

    // Log in client.
    ASSERT_TRUE(cdu->login_reset_makeremotenodes("cdu"));

    // Add and start sync.
    auto id = setupSync(*cdu, "root", "cdu", false);
    ASSERT_NE(id, UNDEF);

    // Wait for synchronization to complete.
    waitOnSyncs(cdu.get());

    // Confirm models.
    ASSERT_TRUE(confirm(*cdu, id, localFS));
    ASSERT_TRUE(confirm(*cdu, id, remoteTree));

    // Create the directory d.
    {
        vector<NewNode> nodes(1);

        cdu->client.putnodes_prepareOneFolder(&nodes[0], "d");
        ASSERT_TRUE(cdu->putnodes("cdu", std::move(nodes)));

        remoteTree.addfolder("d");
    }

    // Wait for the sync to process the new directory.
    waitOnSyncs(cdu.get());

    // Confirm models.
    ASSERT_TRUE(confirm(*cdu, id, localFS));
    ASSERT_TRUE(confirm(*cdu, id, remoteTree));

    // Move f to d/f.
    ASSERT_TRUE(cdu->movenode("cdu/f", "cdu/d"));

#ifndef NO_SIZE_FILTER
    // Move g to x/g.
    ASSERT_TRUE(cdu->movenode("cdu/g", "cdu/x"));
#endif // ! NO_SIZE_FILTER

    // f and g should have been moved into the local debris.
    localFS.copynode("f", debrisFilePath("f"));
    localFS.removenode("f");

    // f has moved to d/f in the cloud.
    remoteTree.movenode("f", "d");

#ifndef NO_SIZE_FILTER
    localFS.copynode("g", debrisFilePath("g"));
    localFS.removenode("g");

    // g has moved to x/g in the cloud.
    remoteTree.movenode("g", "x");
#endif // ! NO_SIZE_FILTER

    // Wait for synchronization to complete.
    waitOnSyncs(cdu.get());

    // Confirm models.
    ASSERT_TRUE(confirm(*cdu, id, localFS, false));
    ASSERT_TRUE(confirm(*cdu, id, remoteTree));
}

TEST_F(CloudToLocalFilterFixture, OverwriteExcluded)
{
    RemoteNodeModel remoteTree;

    // Set up local FS.
    LocalFSModel localFS;

    localFS.addfile("d/f");
    localFS.addfile("d/.megaignore", "+:f");
    localFS.addfile("f");
    localFS.addfile(".megaignore", "#");
    localFS.generate(root(*cdu) / "root");

    // Cloud should be consistent with FS.
    remoteTree = localFS;

    // Log in client.
    ASSERT_TRUE(cdu->login_reset_makeremotenodes("x"));

    // Add and start sync.
    auto id = setupSync(*cdu, "root", "x", false);
    ASSERT_NE(id, UNDEF);

    // Wait for synchronization to complete.
    waitOnSyncs(cdu.get());

    // Confirm models.
    ASSERT_TRUE(confirm(*cdu, id, localFS));
    ASSERT_TRUE(confirm(*cdu, id, remoteTree));

    // Add an ignore file.
    localFS.addfile(".megaignore", "-:f");
    localFS.generate(root(*cdu) / "root");

    // Remote's consistent with FS.
    remoteTree = localFS;

    // Wait for synchronization to complete.
    cdu->triggerFullScan(id);
    waitOnSyncs(cdu.get());

    // Confirm.
    ASSERT_TRUE(confirm(*cdu, id, localFS));
    ASSERT_TRUE(confirm(*cdu, id, remoteTree));

    // Move x/d/f to x, overwriting x/f.
    {
        // Log in client.
        ASSERT_TRUE(cd->login_fetchnodes("MEGA_EMAIL", "MEGA_PWD"));

        // Get a fix on x/f.
        auto* node = cd->drillchildnodebyname(cd->gettestbasenode(), "x/f");
        ASSERT_TRUE(node);

        // Move x/d/f to x.
        ASSERT_TRUE(cd->movenode("x/d/f", "x"));

        // Remove original x/f.
        ASSERT_TRUE(cd->deleteremotenode(node));

        cd.reset();
    }

    // Update models.
    localFS.removenode("d/f");

    remoteTree.removenode("f");
    remoteTree.movenode("d/f", "");

    // Wait for synchronization to complete.
    waitOnSyncs(cdu.get());

    // Confirm models.
    ASSERT_TRUE(confirm(*cdu, id, localFS));
    ASSERT_TRUE(confirm(*cdu, id, remoteTree));
}

TEST_F(CloudToLocalFilterFixture, RenameToIgnoredRubbishesRemote)
{
    LocalFSModel localFS;
    RemoteNodeModel remoteTree;

    // Set up local FS.
    localFS.addfile(".megaignore", "-:y");
    localFS.addfile("x");
    localFS.generate(root(*cdu) / "root");

    // Set up remote tree.
    remoteTree = localFS;

    // Log in client.
    ASSERT_TRUE(cdu->login_reset_makeremotenodes("cdu"));

    // Add and start sync.
    auto id = setupSync(*cdu, "root", "cdu", false);
    ASSERT_NE(id, UNDEF);

    // Wait for synchronization to complete.
    waitOnSyncs(cdu.get());

    // Confirm models.
    ASSERT_TRUE(confirm(*cdu, id, localFS));
    ASSERT_TRUE(confirm(*cdu, id, remoteTree));

    // Rename cdu/x to cdu/y.
    {
        ASSERT_TRUE(cu->login_fetchnodes("MEGA_EMAIL", "MEGA_PWD"));
        ASSERT_TRUE(cu->rename("cdu/x", "y"));
        cu.reset();
    }

    // x has moved into the local debris.
    localFS.copynode("x", debrisFilePath("x"));
    localFS.removenode("x");

    // x has become y in the cloud.
    remoteTree.copynode("x", "y");
    remoteTree.removenode("x");

    // Wait for synchronization to complete.
    waitOnSyncs(cdu.get());

    // Confirm models.
    ASSERT_TRUE(confirm(*cdu, id, localFS, false));
    ASSERT_TRUE(confirm(*cdu, id, remoteTree));
}

TEST_F(SyncTest, CorrectlyHandlePreviouslySyncedFiles)
{
    auto TESTROOT = makeNewTestRoot();
    auto TIMEOUT  = std::chrono::seconds(4);

    // Sync client.
    StandardClient c(TESTROOT, "c");

    // Log callbacks.
    c.logcb = true;

    // Log in the client.
    ASSERT_TRUE(c.login_reset("MEGA_EMAIL", "MEGA_PWD"));

    // Convenience.
    auto lRoot = c.fsBasePath / "s";

    // Prepare the local filesystem.
    Model model;

    model.addfile("d/f0");
    model.addfile("d/f1");
    model.generate(lRoot);

    // Prepare the cloud.
    {
        auto rRoot = c.gettestbasenode();

        ASSERT_TRUE(c.uploadFolderTree(lRoot, rRoot));
        ASSERT_TRUE(c.uploadFilesInTree(lRoot, rRoot));
    }

    // Tweak the file's modification times.

    // Local d/f0 is more recent.
    ASSERT_TRUE(adjustLastModificationTime(lRoot / "d" / "f0", 1000));

    // Cloud d/f1 is more recent.
    ASSERT_TRUE(adjustLastModificationTime(lRoot / "d" / "f1", -1000));

    // Add and start a sync.
    auto id = c.setupSync_mainthread("s", "s", false, false);
    ASSERT_NE(id, UNDEF);

    // Wait for the sync to complete.
    waitonsyncs(TIMEOUT, &c);

    // Local d/f1 should've been moved to the local debris.
    model.movetosynctrash("d/f1", "");

    // File still exists, though.
    model.addfile("d/f1");

    // Check everything was synced correctly.
    ASSERT_TRUE(c.confirmModel_mainthread(model.root.get(), id));
}

struct ReservedNameTest
  : public ::testing::Test
{
    // Make sure hook is established before any clients run.
    void SetUp() override
    {
        // Meaningful only for UNIX systems.
        isReservedNameHook([](const string& name, nodetype_t) {
            // Representative examples.
            return name == "AUX" || name == "LPT1";
        });
    }

    // Make sure hook is cleared after all clients are destroyed.
    void TearDown() override
    {
        isReservedNameHook(nullptr);
    }
}; // ReservedNameTest


TEST_F(SyncTest, StallsWhenDownloadTargetHasLongName)
{
    const string DIRECTORY_NAME(256, 'd');
    const string FILE_NAME(256, 'f');

    auto TESTROOT = makeNewTestRoot();
    auto TIMEOUT  = std::chrono::seconds(8);

    StandardClient c(TESTROOT, "c");

    // Log callbacks.
    c.logcb = true;

    // Log in client.
    ASSERT_TRUE(c.login_reset_makeremotenodes("s"));

    // Add and start sync.
    auto id = c.setupSync_mainthread("s", "s", false, false);
    ASSERT_NE(id, UNDEF);

    // Wait for the initial sync to complete.
    waitonsyncs(TIMEOUT, &c);

    // Create a directory for the engine to synchronize.
    {
        vector<NewNode> node(1);

        c.client.putnodes_prepareOneFolder(&node[0], DIRECTORY_NAME);

        ASSERT_TRUE(c.putnodes("s", std::move(node)));
    }

    // Wait for the engine to process remote changes.
    waitonsyncs(TIMEOUT, &c);

    // Wait for the engine to stall.
    ASSERT_TRUE(c.waitFor(SyncStallState(true), TIMEOUT));

    // Retrieve a list of stalls from the client.]
    SyncStallInfo stalls;

    ASSERT_TRUE(c.client.syncs.syncStallDetected(stalls));

    // Make sure the stall record is populated.
    ASSERT_FALSE(stalls.local.empty());
    ASSERT_TRUE(stalls.cloud.empty());

    // Was the stall due to the directory with the insane name?
    {
        auto localPath = c.fsBasePath / "s" / DIRECTORY_NAME;
        auto cloudPath = "/mega_test_sync/s/" + DIRECTORY_NAME;

        ASSERT_EQ(stalls.local.begin()->first.toPath(),
                  localPath.u8string());

        ASSERT_TRUE(stalls.local.begin()->second.involvedLocalPath.empty());

        ASSERT_EQ(stalls.local.begin()->second.involvedCloudPath,
                  cloudPath);

        ASSERT_EQ(stalls.local.begin()->second.reason,
                  SyncWaitReason::CreateFolderNameTooLong);
    }

    // Does the stall resolve if we remove the directory?
    ASSERT_TRUE(c.deleteremote("s/" + DIRECTORY_NAME));

    // Wait for the stall to resolve.
    ASSERT_TRUE(c.waitFor(SyncStallState(false), 2 * TIMEOUT));

    // Wait for the engine to process remote changes.
    waitonsyncs(TIMEOUT, &c);

    // Upload a file for the engine to synchronize.
    ASSERT_TRUE(c.uploadFile(c.fsBasePath / "s" / ".megaignore",
                             FILE_NAME,
                             "/mega_test_sync/s"));

    // Give the engine some time to synchronize the file.
    waitonsyncs(TIMEOUT, &c);

    // Wait for the engine to stall.
    ASSERT_TRUE(c.waitFor(SyncStallState(true), TIMEOUT));

    // Retrieve a list of stalls from the client.]
    ASSERT_TRUE(c.client.syncs.syncStallDetected(stalls));

    // Make sure the stall record is populated.
    ASSERT_FALSE(stalls.local.empty());
    ASSERT_TRUE(stalls.cloud.empty());

    // Was the stall due to the file with the insane name?
    {
        auto localPath = c.fsBasePath / "s" / FILE_NAME;
        auto cloudPath = "/mega_test_sync/s/" + FILE_NAME;

        ASSERT_EQ(stalls.local.begin()->second.involvedLocalPath.toPath(),
                  localPath.u8string());

        ASSERT_EQ(stalls.local.begin()->second.involvedCloudPath,
                  cloudPath);

        ASSERT_EQ(stalls.local.begin()->second.reason,
                  SyncWaitReason::DownloadTargetNameTooLong);
    }

    // Does the stall resolve if we remove the file?
    ASSERT_TRUE(c.deleteremote("s/" + FILE_NAME));

    // Wait for the stall to resolve.
    ASSERT_TRUE(c.waitFor(SyncStallState(false), 2 * TIMEOUT));
}

TEST_F(SyncTest, StallsWhenMoveTargetHasLongName)
{
    const string FILE_NAME(256, 'f');

    auto TESTROOT = makeNewTestRoot();
    auto TIMEOUT  = std::chrono::seconds(8);

    StandardClient c(TESTROOT, "c");

    // Log callbacks.
    c.logcb = true;

    // Log in the client.
    ASSERT_TRUE(c.login_reset_makeremotenodes("s"));

    // Add and start sync.
    auto id = c.setupSync_mainthread("s", "s", false, false);
    ASSERT_NE(id, UNDEF);

    // Create a tree for the engine to synchronize.
    Model model;

    model.addfile("d/f");
    model.generate(c.fsBasePath / "s");

    // Wait for synchronization to complete.
    waitonsyncs(TIMEOUT, &c);

    // Was the file uploaded?
    ASSERT_TRUE(c.confirmModel_mainthread(model.root.get(), id));

    // Rename the file so that it has a really, really long name.
    ASSERT_TRUE(c.rename("s/d/f", FILE_NAME));

    // Give the engine some time to react to remote changes.
    waitonsyncs(TIMEOUT, &c);

    // Wait for the engine to stall.
    ASSERT_TRUE(c.waitFor(SyncStallState(true), TIMEOUT));

    // Acquire stall records from the client.
    SyncStallInfo stalls;

    ASSERT_TRUE(c.client.syncs.syncStallDetected(stalls));

    // Is the stall record populated?
    ASSERT_FALSE(stalls.local.empty());
    ASSERT_TRUE(stalls.cloud.empty());

    // Was the stall due to the rename?
    ASSERT_EQ(stalls.local.begin()->first.toPath(),
              (c.fsBasePath / "s" / "d" / FILE_NAME).u8string());

    ASSERT_EQ(stalls.local.begin()->second.involvedLocalPath.toPath(),
              (c.fsBasePath / "s" / "d" / "f").u8string());

    ASSERT_EQ(stalls.local.begin()->second.involvedCloudPath,
              "/mega_test_sync/s/d/" + FILE_NAME);

    ASSERT_EQ(stalls.local.begin()->second.reason,
              SyncWaitReason::MoveTargetNameTooLong);

    // Correcting the name should resolve the stall.
    ASSERT_TRUE(c.rename("s/d/" + FILE_NAME, "ff"));

    // Wait for the stall to resolve.
    ASSERT_TRUE(c.waitFor(SyncStallState(false), 2 * TIMEOUT));

    // Wait for the engine to complete the rename.
    waitonsyncs(TIMEOUT, &c);

    // Was the rename propagated?
    model.findnode("d/f")->name = "ff";

    ASSERT_TRUE(c.confirmModel_mainthread(model.root.get(), id));

    // Move (and rename) the file such that it has a long name.
    ASSERT_TRUE(c.movenode("s/d/ff", "s", FILE_NAME));

    // Wait for the engine to process remote changes.
    waitonsyncs(TIMEOUT, &c);

    // Wait for the engine to stall.
    ASSERT_TRUE(c.waitFor(SyncStallState(true), TIMEOUT));

    // Retrieve stall records from the client.
    ASSERT_TRUE(c.client.syncs.syncStallDetected(stalls));

    // Is the stall record actually populated?
    ASSERT_FALSE(stalls.cloud.empty());
    ASSERT_FALSE(stalls.local.empty());

    // Correct paths reported?
    ASSERT_EQ(stalls.cloud.begin()->first,
              "/mega_test_sync/s/d/" + FILE_NAME);

    ASSERT_EQ(stalls.cloud.begin()->second.involvedCloudPath,
              "/mega_test_sync/s/" + FILE_NAME);

    ASSERT_EQ(stalls.cloud.begin()->second.involvedLocalPath.toPath(),
              (c.fsBasePath / "s" / "d" / "ff").u8string());

    ASSERT_EQ(stalls.local.begin()->first.toPath(),
              (c.fsBasePath / "s" / FILE_NAME).u8string());

    ASSERT_EQ(stalls.local.begin()->second.involvedCloudPath,
              "/mega_test_sync/s/d/" + FILE_NAME);

    ASSERT_EQ(stalls.local.begin()->second.involvedLocalPath.toPath(),
              (c.fsBasePath / "s" / "d" / "ff").u8string());

    // Correct reasons reported?
    ASSERT_EQ(stalls.cloud.begin()->second.reason,
              SyncWaitReason::MoveNeedsDestinationNodeProcessing);

    ASSERT_EQ(stalls.local.begin()->second.reason,
              SyncWaitReason::MoveTargetNameTooLong);

    // Renaming the file to something sane should resolve the stall.
    ASSERT_TRUE(c.rename("s/" + FILE_NAME, "fff"));

    // Wait for the stall to be resolved.
    ASSERT_TRUE(c.waitFor(SyncStallState(false), 2 * TIMEOUT));

    // Wait for the engine to process the move.
    waitonsyncs(TIMEOUT, &c);

    // Did the engine action the move?
    model.findnode("d/ff")->name = "fff";
    model.movenode("d/fff", "");

    ASSERT_TRUE(c.confirmModel_mainthread(model.root.get(), id));
}

#endif
<|MERGE_RESOLUTION|>--- conflicted
+++ resolved
@@ -41,16 +41,11 @@
 
 bool suppressfiles = false;
 
-<<<<<<< HEAD
-typedef ::mega::byte byte;
-
 // Don't use filesystem notifications.
 //#define NO_FILESYSTEM_NOTIFICATIONS 1
 #define SCAN_INTERVAL_SEC 600
 
 // Don't use size filters.
-=======
->>>>>>> 5c1fab1e
 #define NO_SIZE_FILTER 1
 
 bool adjustLastModificationTime(const fs::path& path, int adjustment)
@@ -1795,102 +1790,10 @@
             nodearray[i] = std::move(*n);
         }
 
-<<<<<<< HEAD
-        auto config =
-          SyncConfig(LocalPath::fromAbsolutePath(sourcePath),
-                     sourcePath,
-                     targetNode->nodeHandle(),
-                     targetNode->displaypath(),
-                     0,
-                     LocalPath::fromAbsolutePath(drivePath),
-                     //string_vector(),
-                     true,
-                     SyncConfig::TYPE_BACKUP);
-
-        EXPECT_TRUE(!config.mOriginalPathOfRemoteRootNode.empty() &&
-            config.mOriginalPathOfRemoteRootNode.front() == '/')
-            << "config.mOriginalPathOfRemoteRootNode: " << config.mOriginalPathOfRemoteRootNode.c_str();
-
-#ifdef NO_FILESYSTEM_NOTIFICATIONS
-                config.mChangeDetectionMethod = CDM_PERIODIC_SCANNING;
-                config.mScanIntervalSec = SCAN_INTERVAL_SEC;
-#endif // NO_FILESYSTEM_NOTIFICATIONS
-
-        // Try and add the backup.
-        return client.addsync(config, true, completion, logname) == API_OK;
-    }
-
-    handle backupAdd_mainthread(const string& drivePath,
-                                const string& sourcePath,
-                                const string& targetPath,
-                                const string& logname)
-    {
-        const fs::path dp = fsBasePath / fs::u8path(drivePath);
-        const fs::path sp = fsBasePath / fs::u8path(sourcePath);
-
-        fs::create_directories(dp);
-        fs::create_directories(sp);
-
-        auto result =
-          thread_do<handle>(
-            [&](StandardClient& client, PromiseHandleSP result)
-            {
-                auto completion =
-                  [=](error e, SyncError, handle backupId)
-                  {
-                    result->set_value(backupId);
-                  };
-
-                  client.backupAdd_inthread(dp.u8string(),
-                                            sp.u8string(),
-                                            targetPath,
-                                            std::move(completion),
-                                            logname);
-            });
-
-        return result.get();
-    }
-
-    bool setupSync_inthread(const string& subfoldername, const fs::path& localpath, const bool isBackup,
-        std::function<void(error, SyncError, handle)> addSyncCompletion, const string& logname)
-    {
-        if (Node* n = client.nodebyhandle(basefolderhandle))
-        {
-            if (Node* m = drillchildnodebyname(n, subfoldername))
-            {
-                out() << clientname << "Setting up sync from " << m->displaypath() << " to " << localpath;
-                auto syncConfig =
-                    SyncConfig(LocalPath::fromAbsolutePath(localpath.u8string()),
-                               localpath.u8string(),
-                               NodeHandle().set6byte(m->nodehandle),
-                               m->displaypath(),
-                               0,
-                               LocalPath(),
-                               //string_vector(),
-                               true,
-                               isBackup ? SyncConfig::TYPE_BACKUP : SyncConfig::TYPE_TWOWAY);
-                EXPECT_TRUE(!syncConfig.mOriginalPathOfRemoteRootNode.empty() &&
-                            syncConfig.mOriginalPathOfRemoteRootNode.front() == '/')
-                    << "syncConfig.mOriginalPathOfRemoteRootNode: " << syncConfig.mOriginalPathOfRemoteRootNode.c_str();
-
-#ifdef NO_FILESYSTEM_NOTIFICATIONS
-                syncConfig.mChangeDetectionMethod = CDM_PERIODIC_SCANNING;
-                syncConfig.mScanIntervalSec = SCAN_INTERVAL_SEC;
-#endif // NO_FILESYSTEM_NOTIFICATIONS
-
-                error e = client.addsync(syncConfig, true, addSyncCompletion, logname);
-                return !e;
-            }
-        }
-        assert(false);
-        return false;
-    }
-=======
         auto completion = [pb, this](const Error& e, targettype_t, vector<NewNode>& nodes, bool) {
             lastPutnodesResultFirstHandle = nodes.empty() ? UNDEF : nodes[0].mAddedHandle;
             pb->set_value(!e);
         };
->>>>>>> 5c1fab1e
 
         resultproc.prepresult(COMPLETION, ++next_request_tag,
             [&]() {
@@ -2048,6 +1951,11 @@
     EXPECT_TRUE(!config.mOriginalPathOfRemoteRootNode.empty() &&
         config.mOriginalPathOfRemoteRootNode.front() == '/')
         << "config.mOriginalPathOfRemoteRootNode: " << config.mOriginalPathOfRemoteRootNode.c_str();
+
+#ifdef NO_FILESYSTEM_NOTIFICATIONS
+                config.mChangeDetectionMethod = CDM_PERIODIC_SCANNING;
+                config.mScanIntervalSec = SCAN_INTERVAL_SEC;
+#endif // NO_FILESYSTEM_NOTIFICATIONS
 
     // Try and add the backup.
     return client.addsync(config, true, completion, logname) == API_OK;
@@ -2105,6 +2013,11 @@
             EXPECT_TRUE(!syncConfig.mOriginalPathOfRemoteRootNode.empty() &&
                         syncConfig.mOriginalPathOfRemoteRootNode.front() == '/')
                 << "syncConfig.mOriginalPathOfRemoteRootNode: " << syncConfig.mOriginalPathOfRemoteRootNode.c_str();
+
+#ifdef NO_FILESYSTEM_NOTIFICATIONS
+                syncConfig.mChangeDetectionMethod = CDM_PERIODIC_SCANNING;
+                syncConfig.mScanIntervalSec = SCAN_INTERVAL_SEC;
+#endif // NO_FILESYSTEM_NOTIFICATIONS
 
             error e = client.addsync(syncConfig, true, addSyncCompletion, logname);
             return !e;
@@ -3432,16 +3345,6 @@
     result->set_value(localName.toPath() != remoteName);
 }
 
-<<<<<<< HEAD
-        return result.get();
-    }
-
-    bool triggerFullScan(handle backupID)
-    {
-        return client.syncs.triggerFullScan(backupID).get();
-    }
-};
-=======
 bool StandardClient::wouldBeEscapedOnDownload(fs::path root, string remoteName)
 {
     auto result =
@@ -3453,7 +3356,11 @@
 
     return result.get();
 }
->>>>>>> 5c1fab1e
+
+void StandardClient::triggerFullScan(handle backupID)
+{
+    client.syncs.triggerFullScan(backupID).get();
+}
 
 using SyncWaitPredicate = std::function<bool(StandardClient&)>;
 
