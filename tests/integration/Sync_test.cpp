--- conflicted
+++ resolved
@@ -938,7 +938,6 @@
         swap(children, mNodeChildMap);
         swap(nodes, mNodeMap);
 
-<<<<<<< HEAD
         return true;
     }
 
@@ -948,52 +947,6 @@
     // Node metadata loaded from the state cache.
     map<uint32_t, StateCacheNodePtr> mNodeMap;
 }; // StateCacheValidator
-=======
-        resultproc.prepresult(COMPLETION, ++next_request_tag,
-            [&](){
-                TreeProcCopy tc;
-                client.proctree(n1, &tc, false, true);
-                tc.allocnodes();
-                client.proctree(n1, &tc, false, true);
-                tc.nn[0].parenthandle = UNDEF;
-
-                SymmCipher key;
-                AttrMap attrs;
-                string attrstring;
-                key.setkey((const ::mega::byte*)tc.nn[0].nodekey.data(), n1->type);
-                attrs = n1->attrs;
-                client.fsaccess->normalize(&newname);
-                attrs.map['n'] = newname;
-                attrs.getjson(&attrstring);
-                client.makeattr(&key, tc.nn[0].attrstring, attrstring.c_str());
-                client.putnodes(n2->nodeHandle(), NoVersioning, move(tc.nn), nullptr, 0, std::move(completion));
-            },
-            nullptr);
-    }
-
-    void putnodes(NodeHandle parentHandle, VersioningOption vo, std::vector<NewNode>&& nodes, PromiseBoolSP pb)
-    {
-        auto completion = BasicPutNodesCompletion([pb](const Error& e) {
-            pb->set_value(!e);
-        });
-
-        resultproc.prepresult(COMPLETION,
-                              ++next_request_tag,
-                              [&]()
-                              {
-                                  client.putnodes(parentHandle, vo, std::move(nodes), nullptr, 0, std::move(completion));
-                              },
-                              nullptr);
-    }
-
-    bool putnodes(NodeHandle parentHandle, VersioningOption vo, std::vector<NewNode>&& nodes)
-    {
-        auto result =
-          thread_do<bool>([&](StandardClient& client, PromiseBoolSP pb)
-                    {
-                        client.putnodes(parentHandle, vo, std::move(nodes), pb);
-                    });
->>>>>>> 790a5b3f
 
 StandardClientInUse ClientManager::getCleanStandardClient(int loginIndex, fs::path workingFolder)
 {
@@ -1015,20 +968,8 @@
     shared_ptr<StandardClient> c(
             new StandardClient(localAccountRoot, "client" + clientname, workingFolder));
 
-<<<<<<< HEAD
     clients[loginIndex].push_back(StandardClientInUseEntry(false, c, clientname));
     c->login_reset(envVarAccount[loginIndex], envVarPass[loginIndex], false, false);
-=======
-        resultproc.prepresult(COMPLETION, ++next_request_tag,
-            [&](){
-                vector<NewNode> newnodes;
-                handle h = 1;
-                uploadFolderTree_recurse(UNDEF, h, p, newnodes);
-                client.putnodes(n2->nodeHandle(), NoVersioning, move(newnodes), nullptr, 0, std::move(completion));
-            },
-            nullptr);
-    }
->>>>>>> 790a5b3f
 
     c->cleanupForTestReuse();
 
@@ -1058,14 +999,8 @@
     requestfunc();
     client.client.reqtag = oldtag;
 
-<<<<<<< HEAD
     client.client.waiter->notify();
 }
-=======
-        DBTableTransactionCommitter committer(client.tctable);
-        client.startxfer(GET, file.release(), committer, false, false, false, NoVersioning);
-    }
->>>>>>> 790a5b3f
 
 void StandardClient::ResultProc::processresult(StandardClient::resultprocenum rpe, error e, handle h)
 {
@@ -1102,7 +1037,6 @@
         return;
     }
 
-<<<<<<< HEAD
     if (tag != entry.front().request_tag)
     {
         out() << client.client.clientname
@@ -1113,54 +1047,16 @@
     if (entry.front().f(e))
     {
         entry.pop_front();
-=======
-    void uploadFile(const fs::path& path, const string& name, Node* parent, DBTableTransactionCommitter& committer, VersioningOption vo = NoVersioning)
-    {
-        unique_ptr<File> file(new FilePut());
-
-        file->h = parent->nodeHandle();
-        file->localname = LocalPath::fromPath(path.u8string(), *client.fsaccess);
-        file->name = name;
-
-        client.startxfer(PUT, file.release(), committer, false, false, false, vo);
-    }
-
-    void uploadFile(const fs::path& path, const string& name, Node* parent, PromiseBoolSP pb, VersioningOption vo = NoVersioning)
-    {
-        resultproc.prepresult(PUTNODES,
-                              ++next_request_tag,
-                              [&]()
-                              {
-                                  DBTableTransactionCommitter committer(client.tctable);
-                                  uploadFile(path, name, parent, committer, vo);
-                              },
-                              [pb](error e)
-                              {
-                                  pb->set_value(!e);
-                                  return true;
-                              });
->>>>>>> 790a5b3f
-    }
-}
-
-<<<<<<< HEAD
+    }
+}
+
 // thread as last member so everything else is initialised before we start it
 std::thread clientthread;
-=======
-    bool uploadFile(const fs::path& path, const string& name, Node* parent, VersioningOption vo = NoVersioning)
-    {
-        auto result =
-          thread_do<bool>([&](StandardClient& client, PromiseBoolSP pb)
-                    {
-                        client.uploadFile(path, name, parent, pb, vo);
-                    });
->>>>>>> 790a5b3f
 
 string StandardClient::ensureDir(const fs::path& p)
 {
     fs::create_directories(p);
 
-<<<<<<< HEAD
     string result = p.u8string();
 
     if (result.back() != fs::path::preferred_separator)
@@ -1200,64 +1096,14 @@
 #ifdef GFX_CLASS
     gfx.startProcessingThread();
 #endif
-=======
-    bool uploadFile(const fs::path& path, Node* parent, VersioningOption vo = NoVersioning)
-    {
-        return uploadFile(path, path.filename().u8string(), parent, vo);
-    }
-
-    void uploadFilesInTree_recurse(Node* target, const fs::path& p, std::atomic<int>& inprogress, DBTableTransactionCommitter& committer, VersioningOption vo = NoVersioning)
-    {
-        if (fs::is_regular_file(p))
-        {
-            ++inprogress;
-            uploadFile(p, p.filename().u8string(), target, committer, vo);
-        }
-        else if (fs::is_directory(p))
-        {
-            if (auto newtarget = client.childnodebyname(target, p.filename().u8string().c_str()))
-            {
-                for (fs::directory_iterator i(p); i != fs::directory_iterator(); ++i)
-                {
-                    uploadFilesInTree_recurse(newtarget, *i, inprogress, committer, vo);
-                }
-            }
-        }
-    }
-
-    bool uploadFilesInTree(fs::path p, Node* n2, VersioningOption vo = NoVersioning)
-    {
-        auto promise = newPromiseBoolSP();
-        auto future = promise->get_future();
-
-        std::atomic_int dummy(0);
-        uploadFilesInTree(p, n2, dummy, std::move(promise), vo);
->>>>>>> 790a5b3f
 
     if (workingFolder.empty())
     {
         fsBasePath = basepath / fs::u8path(name);
     }
-<<<<<<< HEAD
     else
     {
         fsBasePath = ensureDir(workingFolder / fs::u8path(name));
-=======
-
-    void uploadFilesInTree(fs::path p, Node* n2, std::atomic<int>& inprogress, PromiseBoolSP pb, VersioningOption vo = NoVersioning)
-    {
-        resultproc.prepresult(PUTNODES, ++next_request_tag,
-            [&](){
-                DBTableTransactionCommitter committer(client.tctable);
-                uploadFilesInTree_recurse(n2, p, inprogress, committer, vo);
-            },
-            [pb, &inprogress](error e)
-            {
-                if (!--inprogress)
-                    pb->set_value(true);
-                return !inprogress;
-            });
->>>>>>> 790a5b3f
     }
 }
 
@@ -1327,14 +1173,8 @@
             << "sync restore complete: "
             << SyncConfig::syncErrorToStr(syncError);
 
-<<<<<<< HEAD
     received_syncs_restored = true;
 }
-=======
-                resultproc.prepresult(COMPLETION, ++next_request_tag,
-                    [&](){ client.putnodes(root->nodeHandle(), NoVersioning, move(nn), nullptr, 0, std::move(completion)); },
-                    nullptr);
->>>>>>> 790a5b3f
 
 void StandardClient::nodes_updated(Node** nodes, int numNodes)
 {
@@ -1377,7 +1217,6 @@
 
     mStallDetected.store(b);
 
-<<<<<<< HEAD
     if (mOnStall)
         mOnStall(b);
 }
@@ -1387,14 +1226,6 @@
     if (mOnFileAdded)
     {
         mOnFileAdded(*file);
-=======
-            resultproc.prepresult(COMPLETION, ++next_request_tag,
-                [&]() {
-                    client.putnodes(atnode->nodeHandle(), NoVersioning, move(nodearray), nullptr, 0, std::move(completion));
-                },
-                nullptr);
-        }
->>>>>>> 790a5b3f
     }
 }
 
@@ -1596,7 +1427,7 @@
             attrs.map['n'] = newname;
             attrs.getjson(&attrstring);
             client.makeattr(&key, tc.nn[0].attrstring, attrstring.c_str());
-            client.putnodes(n2->nodeHandle(), move(tc.nn), nullptr, 0, std::move(completion));
+            client.putnodes(n2->nodeHandle(), NoVersioningmove(tc.nn), nullptr, 0, std::move(completion));
         },
         nullptr);
 }
@@ -5440,7 +5271,7 @@
 
     std::atomic<bool> putnodesDone{false};
     standardclient.resultproc.prepresult(StandardClient::PUTNODES,  ++next_request_tag,
-        [&](){ standardclient.client.putnodes(targethandle, move(newnodes), nullptr, standardclient.client.reqtag); },
+        [&](){ standardclient.client.putnodes(targethandle, NoVersioning, move(newnodes), nullptr, standardclient.client.reqtag); },
         [&putnodesDone](error e) { putnodesDone = true; return true; });
 
     while (!putnodesDone)
@@ -6315,7 +6146,7 @@
         cu.client.putnodes_prepareOneFolder(&nodes[0], "d\7");
         cu.client.putnodes_prepareOneFolder(&nodes[1], "d");
 
-        ASSERT_TRUE(cu.putnodes(node->nodeHandle(), std::move(nodes)));
+        ASSERT_TRUE(cu.putnodes(node->nodeHandle(), NoVersioning, std::move(nodes)));
 
         // Do the same but with some files.
         auto root = TESTROOT / "cu" / "x";
@@ -7801,7 +7632,7 @@
         ASSERT_TRUE(root);
 
         // Create new node in the cloud.
-        ASSERT_TRUE(c.putnodes(root->nodeHandle(), std::move(nodes)));
+        ASSERT_TRUE(c.putnodes(root->nodeHandle(), NoVersioning, std::move(nodes)));
     }
 
     // Add and start sync.
@@ -7905,6 +7736,8 @@
         ASSERT_TRUE(c->confirmModel_mainthread(model.root.get(), id));
     }
 
+    c->received_node_actionpackets = false;
+
     // Trigger some filesystem notifications.
     {
         model.addfile("f", "f");
@@ -7916,6 +7749,8 @@
         model.addfile("d0/d0d0/d0d0f", "d0d0f");
         ASSERT_TRUE(createDataFile(SYNCROOT / "d0" / "d0d0" / "d0d0f", "d0d0f"));
     }
+
+    ASSERT_TRUE(c->waitForNodesUpdated(30)) << " no actionpacket received";
 
     // Trigger a full scan.
     c->triggerFullScan(id);
@@ -8896,7 +8731,7 @@
         attrs = n1->attrs;
         attrs.getjson(&attrstring);
         client1().client.makeattr(&key, tc.nn[0].attrstring, attrstring.c_str());
-        changeClient().client.putnodes(n2->nodeHandle(), move(tc.nn), nullptr, ++next_request_tag);
+        changeClient().client.putnodes(n2->nodeHandle(), NoVersioning, move(tc.nn), nullptr, ++next_request_tag);
     }
 
     void remote_renamed_copy(std::string nodepath, std::string newparentpath, string newname, bool updatemodel, bool reportaction)
@@ -8931,7 +8766,7 @@
         attrs.map['n'] = newname;
         attrs.getjson(&attrstring);
         client1().client.makeattr(&key, tc.nn[0].attrstring, attrstring.c_str());
-        changeClient().client.putnodes(n2->nodeHandle(), move(tc.nn), nullptr, ++next_request_tag);
+        changeClient().client.putnodes(n2->nodeHandle(), NoVersioning, move(tc.nn), nullptr, ++next_request_tag);
     }
 
     void remote_renamed_move(std::string nodepath, std::string newparentpath, string newname, bool updatemodel, bool reportaction)
@@ -9651,15 +9486,8 @@
 
     CatchupClients(&clientA1Steady, &clientA1Resume, &clientA2);
 
-<<<<<<< HEAD
     out() << "Letting all " << cases.size() << " Two-way syncs run";
     waitonsyncs(std::chrono::seconds(15), &clientA1Steady, &clientA1Resume, &clientA2);
-=======
-    std::atomic<bool> putnodesDone{false};
-    standardclient.resultproc.prepresult(StandardClient::PUTNODES,  ++next_request_tag,
-        [&](){ standardclient.client.putnodes(targethandle, NoVersioning, move(newnodes), nullptr, standardclient.client.reqtag); },
-        [&putnodesDone](error e) { putnodesDone = true; return true; });
->>>>>>> 790a5b3f
 
     out() << "Checking Two-way source is unchanged";
     for (auto& testcase : cases)
@@ -9905,7 +9733,7 @@
 
         cu.client.putnodes_prepareOneFolder(&node[0], "d");
 
-        ASSERT_TRUE(cu.putnodes(c.syncSet(id).h, std::move(node)));
+        ASSERT_TRUE(cu.putnodes(c.syncSet(id).h, NoVersioning, std::move(node)));
     }
 
     // Give our sync some time to process remote changes.
@@ -10024,7 +9852,7 @@
 
         cb.client.putnodes_prepareOneFolder(&node[0], "g");
 
-        ASSERT_TRUE(cb.putnodes(rootHandle, std::move(node)));
+        ASSERT_TRUE(cb.putnodes(rootHandle, NoVersioning, std::move(node)));
     }
 
     // Restore the backup sync.
@@ -10108,7 +9936,7 @@
         cb.client.putnodes_prepareOneFolder(&node[0], "g");
 
         auto rootHandle = cb.syncSet(id).h;
-        ASSERT_TRUE(cb.putnodes(rootHandle, std::move(node)));
+        ASSERT_TRUE(cb.putnodes(rootHandle, NoVersioning, std::move(node)));
     }
 
     // Re-enable the sync.
@@ -10217,7 +10045,7 @@
 
         cf.client.putnodes_prepareOneFolder(&node[0], "g");
 
-        ASSERT_TRUE(cf.putnodes(rootHandle, std::move(node)));
+        ASSERT_TRUE(cf.putnodes(rootHandle, NoVersioning, std::move(node)));
 
         // Log out the client when we try and upload a file.
         std::promise<void> waiter;
@@ -10260,7 +10088,7 @@
         cf.client.putnodes_prepareOneFolder(&nodes[0], "h0");
         cf.client.putnodes_prepareOneFolder(&nodes[1], "h1");
 
-        ASSERT_TRUE(cf.putnodes(rootHandle, std::move(nodes)));
+        ASSERT_TRUE(cf.putnodes(rootHandle, NoVersioning, std::move(nodes)));
     }
 
     // Check automatic resume.
@@ -10372,7 +10200,7 @@
 
             cf.client.putnodes_prepareOneFolder(&node[0], "g");
 
-            ASSERT_TRUE(cf.putnodes(rootHandle, std::move(node)));
+            ASSERT_TRUE(cf.putnodes(rootHandle, NoVersioning, std::move(node)));
         }
 
         // Enable the backup.
@@ -10416,7 +10244,7 @@
 
         cf.client.putnodes_prepareOneFolder(&node[0], "h");
 
-        ASSERT_TRUE(cf.putnodes(rootHandle, std::move(node)));
+        ASSERT_TRUE(cf.putnodes(rootHandle, NoVersioning, std::move(node)));
     }
 
     // Automatic resume.
@@ -10499,12 +10327,8 @@
     // Trigger a scan.
     cu.triggerFullScan(idU);
 
-<<<<<<< HEAD
     // Wait for the engine to process and upload the file.
     waitonsyncs(TIMEOUT, &cu);
-=======
-        ASSERT_TRUE(cu.putnodes(node->nodeHandle(), NoVersioning, std::move(nodes)));
->>>>>>> 790a5b3f
 
     // Make sure the file made it to the cloud.
     ASSERT_TRUE(cu.confirmModel_mainthread(m.root.get(), idU));
@@ -12140,13 +11964,7 @@
     // Filter clear will be deferred.
     localFS.removenode("1/.megaignore");
 
-<<<<<<< HEAD
     ASSERT_TRUE(fs::remove(root(*cu) / "root" / "1" / ".megaignore"));
-=======
-        // Create new node in the cloud.
-        ASSERT_TRUE(c.putnodes(root->nodeHandle(), NoVersioning, std::move(nodes)));
-    }
->>>>>>> 790a5b3f
 
     // Wait for sync.
     // This should be a no-op as our changes are to ignored nodes.
@@ -12279,25 +12097,14 @@
         ASSERT_TRUE(cdu->drillchildnodebyname(root, "s1"));
     }
 
-<<<<<<< HEAD
     // Add and start syncs.
     auto id0 = setupSync(*cdu, "s0", "s0", false);
     ASSERT_NE(id0, UNDEF);
-=======
-    c->received_node_actionpackets = false;
-
-    // Trigger some filesystem notifications.
-    {
-        model.addfile("f", "f");
-        ASSERT_TRUE(createDataFile(SYNCROOT / "f", "f"));
->>>>>>> 790a5b3f
 
     WaitMillisec(5000);  // give it a chance to upload .megaignore before we start the 2nd sync
 
     auto id1 = setupSync(*cdu, "s1", "s1", false);
     ASSERT_NE(id1, UNDEF);
-
-    ASSERT_TRUE(c->waitForNodesUpdated(30)) << " no actionpacket received";
 
     // Wait for synchronization to complete.
     waitOnSyncs(cdu.get());
@@ -13398,19 +13205,8 @@
         // Upload files
         ASSERT_TRUE(cu->uploadFilesInTree(lRoot, rRoot));
 
-<<<<<<< HEAD
         // Log out client.
         cu.reset();
-=======
-        SymmCipher key;
-        AttrMap attrs;
-        string attrstring;
-        key.setkey((const ::mega::byte*)tc.nn[0].nodekey.data(), n1->type);
-        attrs = n1->attrs;
-        attrs.getjson(&attrstring);
-        client1().client.makeattr(&key, tc.nn[0].attrstring, attrstring.c_str());
-        changeClient().client.putnodes(n2->nodeHandle(), NoVersioning, move(tc.nn), nullptr, ++next_request_tag);
->>>>>>> 790a5b3f
     }
 
     LocalFSModel localFS;
@@ -13430,23 +13226,9 @@
     // Make sure local sync root exists.
     fs::create_directories(root(*cdu) / "root");
 
-<<<<<<< HEAD
     // Add and start sync.
     const auto id = setupSync(*cdu, "root", "x", false);
     ASSERT_NE(id, UNDEF);
-=======
-        SymmCipher key;
-        AttrMap attrs;
-        string attrstring;
-        key.setkey((const ::mega::byte*)tc.nn[0].nodekey.data(), n1->type);
-        attrs = n1->attrs;
-        client1().client.fsaccess->normalize(&newname);
-        attrs.map['n'] = newname;
-        attrs.getjson(&attrstring);
-        client1().client.makeattr(&key, tc.nn[0].attrstring, attrstring.c_str());
-        changeClient().client.putnodes(n2->nodeHandle(), NoVersioning, move(tc.nn), nullptr, ++next_request_tag);
-    }
->>>>>>> 790a5b3f
 
     // Wait for initial sync to complete.
     waitOnSyncs(cdu.get());
@@ -14179,15 +13961,10 @@
     ASSERT_TRUE(confirm(*cd, id, remoteTree));
 }
 
-<<<<<<< HEAD
 TEST_F(CloudToLocalFilterFixture, MoveToIgnoredRubbishesRemote)
 {
     LocalFSModel localFS;
     RemoteNodeModel remoteTree;
-=======
-        ASSERT_TRUE(cu.putnodes(c.syncSet(id).h, NoVersioning, std::move(node)));
-    }
->>>>>>> 790a5b3f
 
     // Set up local FS.
     localFS.addfile("f");
@@ -14317,7 +14094,6 @@
         auto* node = cd->drillchildnodebyname(cd->gettestbasenode(), "x/f");
         ASSERT_TRUE(node);
 
-<<<<<<< HEAD
         // Move x/d/f to x.
         ASSERT_TRUE(cd->movenode("x/d/f", "x"));
 
@@ -14325,9 +14101,6 @@
         ASSERT_TRUE(cd->deleteremotenode(node));
 
         cd.reset();
-=======
-        ASSERT_TRUE(cb.putnodes(rootHandle, NoVersioning, std::move(node)));
->>>>>>> 790a5b3f
     }
 
     // Update models.
@@ -14411,14 +14184,8 @@
     // Convenience.
     auto lRoot = c.fsBasePath / "s";
 
-<<<<<<< HEAD
     // Prepare the local filesystem.
     Model model;
-=======
-        auto rootHandle = cb.syncSet(id).h;
-        ASSERT_TRUE(cb.putnodes(rootHandle, NoVersioning, std::move(node)));
-    }
->>>>>>> 790a5b3f
 
     model.addfile("d/f0");
     model.addfile("d/f1");
@@ -14530,12 +14297,8 @@
         auto localPath = c.fsBasePath / "s" / DIRECTORY_NAME;
         auto cloudPath = "/mega_test_sync/s/" + DIRECTORY_NAME;
 
-<<<<<<< HEAD
         ASSERT_EQ(stalls.local.begin()->first.toPath(),
                   localPath.u8string());
-=======
-        ASSERT_TRUE(cf.putnodes(rootHandle, NoVersioning, std::move(node)));
->>>>>>> 790a5b3f
 
         ASSERT_TRUE(stalls.local.begin()->second.involvedLocalPath.empty());
 
@@ -14581,15 +14344,11 @@
         ASSERT_EQ(stalls.local.begin()->second.involvedLocalPath.toPath(),
                   localPath.u8string());
 
-<<<<<<< HEAD
         ASSERT_EQ(stalls.local.begin()->second.involvedCloudPath,
                   cloudPath);
 
         ASSERT_EQ(stalls.local.begin()->second.reason,
                   SyncWaitReason::DownloadTargetNameTooLong);
-=======
-        ASSERT_TRUE(cf.putnodes(rootHandle, NoVersioning, std::move(nodes)));
->>>>>>> 790a5b3f
     }
 
     // Does the stall resolve if we remove the file?
@@ -14691,14 +14450,9 @@
     ASSERT_FALSE(stalls.cloud.empty());
     ASSERT_FALSE(stalls.local.empty());
 
-<<<<<<< HEAD
     // Correct paths reported?
     ASSERT_EQ(stalls.cloud.begin()->first,
               "/mega_test_sync/s/d/" + FILE_NAME);
-=======
-            ASSERT_TRUE(cf.putnodes(rootHandle, NoVersioning, std::move(node)));
-        }
->>>>>>> 790a5b3f
 
     ASSERT_EQ(stalls.cloud.begin()->second.involvedCloudPath,
               "/mega_test_sync/s/" + FILE_NAME);
@@ -14738,16 +14492,11 @@
     ASSERT_TRUE(c.confirmModel_mainthread(model.root.get(), id));
 }
 
-<<<<<<< HEAD
 // SDK-1515: Edit and move, move and edit files with same fsid.
 TEST_F(SyncTest, BasicSync_EditAndMove_MoveAndEdit)
 {
     // std::fylesystem::path
     const fs::path fsTestRoot = makeNewTestRoot();
-=======
-        ASSERT_TRUE(cf.putnodes(rootHandle, NoVersioning, std::move(node)));
-    }
->>>>>>> 790a5b3f
 
     // Path components
     const string testFolder = "TestBaseFolder";
@@ -14882,21 +14631,11 @@
     // Log callbacks.
     c->logcb = true;
 
-<<<<<<< HEAD
     // Populate model and local filesystem.
     Model m;
     m.addfile(".megaignore", "#");
     m.addfile("f", randomData(1024));
     m.generate(c->fsBasePath / "s");
-=======
-        ASSERT_EQ(config.mEnabled, true);
-        ASSERT_EQ(config.mError, NO_SYNC_ERROR);
-    }
-
-    // Check that the file's been uploaded to the cloud.
-    {
-        StandardClient cd(TESTROOT, "cd");
->>>>>>> 790a5b3f
 
     // Add and start a sync.
     auto id = c->setupSync_mainthread("s", "s", false, false);
