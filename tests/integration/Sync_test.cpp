/**
 * @file tests/synctests.cpp
 * @brief Mega SDK test file
 *
 * (c) 2018 by Mega Limited, Wellsford, New Zealand
 *
 * This file is part of the MEGA SDK - Client Access Engine.
 *
 * Applications using the MEGA API must present a valid application key
 * and comply with the rules set forth in the Terms of Service.
 *
 * The MEGA SDK is distributed in the hope that it will be useful,
 * but WITHOUT ANY WARRANTY; without even the implied warranty of
 * MERCHANTABILITY or FITNESS FOR A PARTICULAR PURPOSE.
 *
 * @copyright Simplified (2-clause) BSD License.
 *
 * You should have received a copy of the license along with this
 * program.
 */

// Many of these tests are still being worked on.
// The file uses some C++17 mainly for the very convenient std::filesystem library, though the main SDK must still build with C++11 (and prior)


#include "test.h"
#include "stdfs.h"
#include <mega.h>
#include "gtest/gtest.h"
#include <stdio.h>
#include <map>
#include <future>
//#include <mega/tsthooks.h>
#include <fstream>
#include <atomic>
#include <random>

#include <megaapi_impl.h>

#define DEFAULTWAIT std::chrono::seconds(20)

using namespace ::mega;
using namespace ::std;


template<typename T>
using shared_promise = std::shared_ptr<promise<T>>;

using PromiseBoolSP   = shared_promise<bool>;
using PromiseHandleSP = shared_promise<handle>;
using PromiseStringSP = shared_promise<string>;

PromiseBoolSP newPromiseBoolSP()
{
    return PromiseBoolSP(new promise<bool>());
}

#ifdef ENABLE_SYNC

namespace {

bool suppressfiles = false;

typedef ::mega::byte byte;

// Creates a temporary directory in the current path
fs::path makeTmpDir(const int maxTries = 1000)
{
    const auto cwd = fs::current_path();
    std::random_device dev;
    std::mt19937 prng{dev()};
    std::uniform_int_distribution<uint64_t> rand{0};
    fs::path path;
    for (int i = 0;; ++i)
    {
        std::ostringstream os;
        os << std::hex << rand(prng);
        path = cwd / os.str();
        if (fs::create_directory(path))
        {
            break;
        }
        if (i == maxTries)
        {
            throw std::runtime_error{"Couldn't create tmp dir"};
        }
    }
    return path;
}

// Copies a file while maintaining the write time.
void copyFile(const fs::path& source, const fs::path& target)
{
    assert(fs::is_regular_file(source));
    const auto tmpDir = makeTmpDir();
    const auto tmpFile = tmpDir / "copied_file";
    fs::copy_file(source, tmpFile);
    fs::last_write_time(tmpFile, fs::last_write_time(source));
    fs::rename(tmpFile, target);
    fs::remove(tmpDir);
}

string leafname(const string& p)
{
    auto n = p.find_last_of("/");
    return n == string::npos ? p : p.substr(n+1);
}

string parentpath(const string& p)
{
    auto n = p.find_last_of("/");
    return n == string::npos ? "" : p.substr(0, n-1);
}

void WaitMillisec(unsigned n)
{
#ifdef _WIN32
    if (n > 1000)
    {
        for (int i = 0; i < 10; ++i)
        {
            // better for debugging, with breakpoints, pauses, etc
            Sleep(n/10);
        }
    }
    else
    {
        Sleep(n);
    }
#else
    usleep(n * 1000);
#endif
}

bool createFile(const fs::path &path, const void *data, const size_t data_length)
{
#if (__cplusplus >= 201700L)
    ofstream ostream(path, ios::binary);
#else
    ofstream ostream(path.u8string(), ios::binary);
#endif

    LOG_verbose << "Creating local data file at " << path.u8string() << ", length " << data_length;

    ostream.write(reinterpret_cast<const char *>(data), data_length);

    return ostream.good();
}

bool createDataFile(const fs::path &path, const std::string &data)
{
    return createFile(path, data.data(), data.size());
}

bool createDataFile(const fs::path& path, const std::string& data, std::chrono::seconds delta)
{
    if (!createDataFile(path, data)) return false;

    std::error_code result;
    auto current = fs::last_write_time(path, result);

    if (result) return false;

    fs::last_write_time(path, current + delta, result);

    return !result;
}

std::string randomData(const std::size_t length)
{
    std::vector<uint8_t> data(length);

    std::generate_n(data.begin(), data.size(), [](){ return (uint8_t)std::rand(); });

    return std::string((const char*)data.data(), data.size());
}

struct Model
{
    // records what we think the tree should look like after sync so we can confirm it

    struct ModelNode
    {
        enum nodetype { file, folder };
        nodetype type = folder;
        string mCloudName;
        string mFsName;
        string name;
        string content;
        vector<unique_ptr<ModelNode>> kids;
        ModelNode* parent = nullptr;
        bool changed = false;
        bool fsOnly = false;

        ModelNode() = default;

        ModelNode(const ModelNode& other)
          : type(other.type)
          , mCloudName()
          , mFsName()
          , name(other.name)
          , content(other.content)
          , kids()
          , parent()
          , changed(other.changed)
        {
            for (auto& child : other.kids)
            {
                addkid(child->clone());
            }
        }

        ModelNode& fsName(const string& name)
        {
            return mFsName = name, *this;
        }

        const string& fsName() const
        {
            return mFsName.empty() ? name : mFsName;
        }

        ModelNode& cloudName(const string& name)
        {
            return mCloudName = name, *this;
        }

        const string& cloudName() const
        {
            return mCloudName.empty() ? name : mCloudName;
        }

        void generate(const fs::path& path, bool force)
        {
            const fs::path ourPath = path / fsName();

            if (type == file)
            {
                if (changed || force)
                {
                    ASSERT_TRUE(createDataFile(ourPath, content));
                    changed = false;
                }
            }
            else
            {
                fs::create_directory(ourPath);

                for (auto& child : kids)
                {
                    child->generate(ourPath, force);
                }
            }
        }

        string path()
        {
            string s;
            for (auto p = this; p; p = p->parent)
                s = "/" + p->name + s;
            return s;
        }

        string fsPath()
        {
            string s;
            for (auto p = this; p; p = p->parent)
                s = "/" + p->fsName() + s;
            return s;
        }

        ModelNode* addkid()
        {
            return addkid(::mega::make_unique<ModelNode>());
        }

        ModelNode* addkid(unique_ptr<ModelNode>&& p)
        {
            p->parent = this;
            kids.emplace_back(move(p));

            return kids.back().get();
        }

        bool typematchesnodetype(nodetype_t nodetype) const
        {
            switch (type)
            {
            case file: return nodetype == FILENODE;
            case folder: return nodetype == FOLDERNODE;
            }
            return false;
        }

        void print(string prefix="")
        {
            out() << prefix << name;
            prefix.append(name).append("/");
            for (const auto &in: kids)
            {
                in->print(prefix);
            }
        }

        std::unique_ptr<ModelNode> clone()
        {
            return ::mega::make_unique<ModelNode>(*this);
        }
    };

    Model()
      : root(makeModelSubfolder("root"))
    {
    }

    Model(const Model& other)
      : root(other.root->clone())
    {
    }

    Model& operator=(const Model& rhs)
    {
        Model temp(rhs);

        swap(temp);

        return *this;
    }

    ModelNode* addfile(const string& path, const string& content)
    {
        auto* node = addnode(path, ModelNode::file);

        node->content = content;
        node->changed = true;

        return node;
    }

    ModelNode* addfile(const string& path)
    {
        return addfile(path, path);
    }

    ModelNode* addfolder(const string& path)
    {
        return addnode(path, ModelNode::folder);
    }

    ModelNode* addnode(const string& path, ModelNode::nodetype type)
    {
        ModelNode* child;
        ModelNode* node = root.get();
        string name;
        size_t current = 0;
        size_t end = path.size();

        while (current < end)
        {
            size_t delimiter = path.find('/', current);

            if (delimiter == path.npos)
            {
                break;
            }

            name = path.substr(current, delimiter - current);

            if (!(child = childnodebyname(node, name)))
            {
                child = node->addkid();

                child->name = name;
                child->type = ModelNode::folder;
            }

            assert(child->type == ModelNode::folder);

            current = delimiter + 1;
            node = child;
        }

        assert(current < end);

        name = path.substr(current);

        if (!(child = childnodebyname(node, name)))
        {
            child = node->addkid();

            child->name = name;
            child->type = type;
        }

        assert(child->type == type);

        return child;
    }

    ModelNode* copynode(const string& src, const string& dst)
    {
        const ModelNode* source = findnode(src);
        ModelNode* destination = addnode(dst, source->type);

        destination->content = source->content;
        destination->kids.clear();

        for (auto& child : source->kids)
        {
            destination->addkid(child->clone());
        }

        return destination;
    }

    unique_ptr<ModelNode> makeModelSubfolder(const string& utf8Name)
    {
        unique_ptr<ModelNode> n(new ModelNode);
        n->name = utf8Name;
        return n;
    }

    unique_ptr<ModelNode> makeModelSubfile(const string& utf8Name, string content = {})
    {
        unique_ptr<ModelNode> n(new ModelNode);
        n->name = utf8Name;
        n->type = ModelNode::file;
        n->content = content.empty() ? utf8Name : std::move(content);
        return n;
    }

    unique_ptr<ModelNode> buildModelSubdirs(const string& prefix, int n, int recurselevel, int filesperdir)
    {
        if (suppressfiles) filesperdir = 0;

        unique_ptr<ModelNode> nn = makeModelSubfolder(prefix);

        for (int i = 0; i < filesperdir; ++i)
        {
            nn->addkid(makeModelSubfile("file" + to_string(i) + "_" + prefix));
        }

        if (recurselevel > 0)
        {
            for (int i = 0; i < n; ++i)
            {
                unique_ptr<ModelNode> sn = buildModelSubdirs(prefix + "_" + to_string(i), n, recurselevel - 1, filesperdir);
                sn->parent = nn.get();
                nn->addkid(move(sn));
            }
        }
        return nn;
    }

    ModelNode* childnodebyname(ModelNode* n, const std::string& s)
    {
        for (auto& m : n->kids)
        {
            if (m->name == s)
            {
                return m.get();
            }
        }
        return nullptr;
    }

    ModelNode* findnode(string path, ModelNode* startnode = nullptr)
    {
        ModelNode* n = startnode ? startnode : root.get();
        while (n && !path.empty())
        {
            auto pos = path.find("/");
            n = childnodebyname(n, path.substr(0, pos));
            path.erase(0, pos == string::npos ? path.size() : pos + 1);
        }
        return n;
    }

    unique_ptr<ModelNode> removenode(const string& path)
    {
        ModelNode* n = findnode(path);
        if (n && n->parent)
        {
            unique_ptr<ModelNode> extracted;
            ModelNode* parent = n->parent;
            auto newend = std::remove_if(parent->kids.begin(), parent->kids.end(), [&extracted, n](unique_ptr<ModelNode>& v) { if (v.get() == n) return extracted = move(v), true; else return false; });
            parent->kids.erase(newend, parent->kids.end());
            return extracted;
        }
        return nullptr;
    }

    bool movenode(const string& sourcepath, const string& destpath)
    {
        ModelNode* source = findnode(sourcepath);
        ModelNode* dest = findnode(destpath);
        if (source && source && source->parent && dest)
        {
            auto replaced_node = removenode(destpath + "/" + source->name);

            unique_ptr<ModelNode> n;
            ModelNode* parent = source->parent;
            auto newend = std::remove_if(parent->kids.begin(), parent->kids.end(), [&n, source](unique_ptr<ModelNode>& v) { if (v.get() == source) return n = move(v), true; else return false; });
            parent->kids.erase(newend, parent->kids.end());
            if (n)
            {
                dest->addkid(move(n));
                return true;
            }
        }
        return false;
    }

    bool movetosynctrash(const string& path, const string& syncrootpath)
    {
        ModelNode* syncroot;
        if (!(syncroot = findnode(syncrootpath)))
        {
            return false;
        }

        ModelNode* trash;
        if (!(trash = childnodebyname(syncroot, DEBRISFOLDER)))
        {
            auto uniqueptr = makeModelSubfolder(DEBRISFOLDER);
            trash = uniqueptr.get();
            syncroot->addkid(move(uniqueptr));
        }

        char today[50];
        auto rawtime = time(NULL);
        strftime(today, sizeof today, "%F", localtime(&rawtime));

        ModelNode* dayfolder;
        if (!(dayfolder = findnode(today, trash)))
        {
            auto uniqueptr = makeModelSubfolder(today);
            dayfolder = uniqueptr.get();
            trash->addkid(move(uniqueptr));
        }

        if (auto uniqueptr = removenode(path))
        {
            dayfolder->addkid(move(uniqueptr));
            return true;
        }
        return false;
    }

    void ensureLocalDebrisTmpLock(const string& syncrootpath)
    {
        // if we've downloaded a file then it's put in debris/tmp initially, and there is a lock file
        if (ModelNode* syncroot = findnode(syncrootpath))
        {
            ModelNode* trash;
            if (!(trash = childnodebyname(syncroot, DEBRISFOLDER)))
            {
                auto uniqueptr = makeModelSubfolder(DEBRISFOLDER);
                trash = uniqueptr.get();
                trash->fsOnly = true;
                syncroot->addkid(move(uniqueptr));
            }

            ModelNode* tmpfolder;
            if (!(tmpfolder = findnode("tmp", trash)))
            {
                auto uniqueptr = makeModelSubfolder("tmp");
                tmpfolder = uniqueptr.get();
                trash->addkid(move(uniqueptr));
            }

            ModelNode* lockfile;
            if (!(lockfile = findnode("lock", tmpfolder)))
            {
                tmpfolder->addkid(makeModelSubfile("lock"));
            }
        }
    }

    bool removesynctrash(const string& syncrootpath, const string& subpath = "")
    {
        if (subpath.empty())
        {
            return removenode(syncrootpath + "/" + DEBRISFOLDER).get();
        }
        else
        {
            char today[50];
            auto rawtime = time(NULL);
            strftime(today, sizeof today, "%F", localtime(&rawtime));

            return removenode(syncrootpath + "/" + DEBRISFOLDER + "/" + today + "/" + subpath).get();
        }
    }

    void emulate_rename(std::string nodepath, std::string newname)
    {
        auto node = findnode(nodepath);
        ASSERT_TRUE(!!node);
        if (node) node->name = newname;
    }

    void emulate_move(std::string nodepath, std::string newparentpath)
    {
        auto removed = removenode(newparentpath + "/" + leafname(nodepath));

        ASSERT_TRUE(movenode(nodepath, newparentpath));
    }

    void emulate_copy(std::string nodepath, std::string newparentpath)
    {
        auto node = findnode(nodepath);
        auto newparent = findnode(newparentpath);
        ASSERT_TRUE(!!node);
        ASSERT_TRUE(!!newparent);
        newparent->addkid(node->clone());
    }

    void emulate_rename_copy(std::string nodepath, std::string newparentpath, std::string newname)
    {
        auto node = findnode(nodepath);
        auto newparent = findnode(newparentpath);
        ASSERT_TRUE(!!node);
        ASSERT_TRUE(!!newparent);
        auto newnode = node->clone();
        newnode->name = newname;
        newparent->addkid(std::move(newnode));
    }

    void emulate_delete(std::string nodepath)
    {
        auto removed = removenode(nodepath);
       // ASSERT_TRUE(!!removed);
    }

    void generate(const fs::path& path, bool force = false)
    {
        fs::create_directories(path);

        for (auto& child : root->kids)
        {
            child->generate(path, force);
        }
    }

    void swap(Model& other)
    {
        using std::swap;

        swap(root, other.root);
    }

    unique_ptr<ModelNode> root;
};


bool waitonresults(future<bool>* r1 = nullptr, future<bool>* r2 = nullptr, future<bool>* r3 = nullptr, future<bool>* r4 = nullptr)
{
    if (r1) r1->wait();
    if (r2) r2->wait();
    if (r3) r3->wait();
    if (r4) r4->wait();
    return (!r1 || r1->get()) && (!r2 || r2->get()) && (!r3 || r3->get()) && (!r4 || r4->get());
}

atomic<int> next_request_tag{ 1 << 30 };

struct StandardClient : public MegaApp
{
    WAIT_CLASS waiter;
#ifdef GFX_CLASS
    GFX_CLASS gfx;
#endif

    string client_dbaccess_path;
    std::unique_ptr<HttpIO> httpio;
    std::unique_ptr<FileSystemAccess> fsaccess;
    std::recursive_mutex clientMutex;
    MegaClient client;
    std::atomic<bool> clientthreadexit{false};
    bool fatalerror = false;
    string clientname;
    std::function<void()> nextfunctionMC;
    std::function<void()> nextfunctionSC;
    std::condition_variable functionDone;
    std::mutex functionDoneMutex;
    std::string salt;
    std::set<fs::path> localFSFilesThatMayDiffer;

    fs::path fsBasePath;

    handle basefolderhandle = UNDEF;

    enum resultprocenum { PRELOGIN, LOGIN, FETCHNODES, PUTNODES, UNLINK, MOVENODE, CATCHUP, SETATTR,
                          COMPLETION };  // use COMPLETION when we use a completion function, rather than trying to match tags on callbacks

    struct ResultProc
    {
        StandardClient& client;
        ResultProc(StandardClient& c) : client(c) {}

        struct id_callback
        {
            int request_tag = 0;
            handle h = UNDEF;
            std::function<bool(error)> f;
            id_callback(std::function<bool(error)> cf, int tag, handle ch) : request_tag(tag), h(ch), f(cf) {}
        };

        recursive_mutex mtx;  // recursive because sometimes we need to set up new operations during a completion callback
        map<resultprocenum, deque<id_callback>> m;

        void prepresult(resultprocenum rpe, int tag, std::function<void()>&& requestfunc, std::function<bool(error)>&& f, handle h = UNDEF)
        {
            if (rpe != COMPLETION)
            {
                lock_guard<recursive_mutex> g(mtx);
                auto& entry = m[rpe];
                entry.emplace_back(move(f), tag, h);
            }

            std::lock_guard<std::recursive_mutex> lg(client.clientMutex);

            assert(tag > 0);
            int oldtag = client.client.reqtag;
            client.client.reqtag = tag;
            requestfunc();
            client.client.reqtag = oldtag;

            client.client.waiter->notify();
        }

        void processresult(resultprocenum rpe, error e, handle h = UNDEF)
        {
            int tag = client.client.restag;
            if (tag == 0 && rpe != CATCHUP)
            {
                //out() << "received notification of SDK initiated operation " << rpe << " tag " << tag; // too many of those to output
                return;
            }

            if (tag < (2 << 30))
            {
                out() << "ignoring callback from SDK internal sync operation " << rpe << " tag " << tag;
                return;
            }

            lock_guard<recursive_mutex> g(mtx);
            auto& entry = m[rpe];

            if (rpe == CATCHUP)
            {
                while (!entry.empty())
                {
                    entry.front().f(e);
                    entry.pop_front();
                }
                return;
            }

            if (entry.empty())
            {
                //out() << client.client.clientname
                //      << "received notification of operation type " << rpe << " completion but we don't have a record of it.  tag: " << tag;
                return;
            }

            if (tag != entry.front().request_tag)
            {
                out() << client.client.clientname
                      << "tag mismatch for operation completion of " << rpe << " tag " << tag << ", we expected " << entry.front().request_tag;
                return;
            }

            if (entry.front().f(e))
            {
                entry.pop_front();
            }
        }
    } resultproc;

    // thread as last member so everything else is initialised before we start it
    std::thread clientthread;

    string ensureDir(const fs::path& p)
    {
        fs::create_directories(p);

        string result = p.u8string();

        if (result.back() != fs::path::preferred_separator)
        {
            result += fs::path::preferred_separator;
        }

        return result;
    }

    StandardClient(const fs::path& basepath, const string& name)
        : client_dbaccess_path(ensureDir(basepath / name))
        , httpio(new HTTPIO_CLASS)
        , fsaccess(new FSACCESS_CLASS(makeFsAccess_<FSACCESS_CLASS>()))
        , client(this,
                 &waiter,
                 httpio.get(),
                 fsaccess.get(),
#ifdef DBACCESS_CLASS
                 new DBACCESS_CLASS(LocalPath::fromPath(client_dbaccess_path, *fsaccess)),
#else
                 NULL,
#endif
#ifdef GFX_CLASS
                 &gfx,
#else
                 NULL,
#endif
                 "N9tSBJDC",
                 USER_AGENT.c_str(),
                 THREADS_PER_MEGACLIENT)
        , clientname(name)
        , fsBasePath(basepath / fs::u8path(name))
        , resultproc(*this)
        , clientthread([this]() { threadloop(); })
    {
        client.clientname = clientname + " ";
#ifdef GFX_CLASS
        gfx.startProcessingThread();
#endif

        byte buffer[MegaClient::SIDLEN];
        client.rng.genblock(buffer, MegaClient::SIDLEN);
        client.sid.assign((char*)buffer, MegaClient::SIDLEN);
        client.opensctable();
    }

    ~StandardClient()
    {
        // shut down any syncs on the same thread, or they stall the client destruction (CancelIo instead of CancelIoEx on the WinDirNotify)
        auto result =
          thread_do<bool>([](MegaClient& mc, PromiseBoolSP result)
                          {
                              mc.logout(false);
                              result->set_value(true);
                          });

        // Make sure logout completes before we escape.
        result.get();

        clientthreadexit = true;
        waiter.notify();
        clientthread.join();
    }

    void localLogout()
    {
        auto result =
          thread_do<bool>([](MegaClient& mc, PromiseBoolSP result)
                          {
                              mc.locallogout(false, true);
                              result->set_value(true);
                          });

        // Make sure logout completes before we escape.
        result.get();
    }

    static mutex om;
    bool logcb = false;
    chrono::steady_clock::time_point lastcb = std::chrono::steady_clock::now();

    string lp(LocalNode* ln) { return ln->getLocalPath().toName(*client.fsaccess, FS_UNKNOWN); }

    void onCallback() { lastcb = chrono::steady_clock::now(); };

    std::function<void(const SyncConfig&, bool, bool)> onAutoResumeResult;

    void sync_auto_resume_result(const SyncConfig& config, bool attempted, bool hadAnError) override
    {
        onCallback();

        if (logcb)
        {
            lock_guard<mutex> guard(om);

            out() << clientname
                  << "sync_auto_resume_result(): id: "
                  << toHandle(config.mBackupId)
                  << ", attempted: "
                  << attempted
                  << ", hadAnError: "
                  << hadAnError;
        }

        if (onAutoResumeResult)
        {
            onAutoResumeResult(config, attempted, hadAnError);
        }
    }

    bool received_syncs_restored = false;
    void syncs_restored() override
    {
        lock_guard<mutex> g(om);
        out() << clientname << "sync restore complete";
        received_syncs_restored = true;
    }

    bool received_node_actionpackets = false;
    std::condition_variable nodes_updated_cv;

    void nodes_updated(Node** nodes, int numNodes) override
    {
        if (!nodes)
        {
            out() << clientname << "nodes_updated: total reset.  total node count now: " << numNodes;
            return;
        }
        if (logcb)
        {
            lock_guard<mutex> g(om);
            out() << clientname << "nodes_updated: received " << numNodes << " including " << nodes[0]->displaypath();
        }
        received_node_actionpackets = true;
        nodes_updated_cv.notify_all();
    }

    bool waitForNodesUpdated(unsigned numSeconds)
    {
        mutex nodes_updated_cv_mutex;
        std::unique_lock<mutex> g(nodes_updated_cv_mutex);
        nodes_updated_cv.wait_for(g, std::chrono::seconds(numSeconds),
                                  [&](){ return received_node_actionpackets; });
        return received_node_actionpackets;
    }

    void syncupdate_stateconfig(const SyncConfig& config) override { onCallback(); if (logcb) { lock_guard<mutex> g(om);  out() << clientname << " syncupdate_stateconfig() " << config.mBackupId; } }
    void syncupdate_scanning(bool b) override { if (logcb) { onCallback(); lock_guard<mutex> g(om); out() << clientname << " syncupdate_scanning()" << b; } }
    void syncupdate_local_lockretry(bool b) override { if (logcb) { onCallback(); lock_guard<mutex> g(om); out() << clientname << "syncupdate_local_lockretry() " << b; }}
    //void syncupdate_treestate(LocalNode* ln) override { onCallback(); if (logcb) { lock_guard<mutex> g(om);   out() << clientname << " syncupdate_treestate() " << ln->ts << " " << ln->dts << " " << lp(ln); }}

    bool sync_syncable(Sync* sync, const char* name, LocalPath& path, Node*) override
    {
        return sync_syncable(sync, name, path);
    }

    bool sync_syncable(Sync*, const char*, LocalPath&) override
    {
        onCallback();

        return true;
    }

    std::atomic<unsigned> transfersAdded{0}, transfersRemoved{0}, transfersPrepared{0}, transfersFailed{0}, transfersUpdated{0}, transfersComplete{0};

    void transfer_added(Transfer*) override { onCallback(); ++transfersAdded; }
    void transfer_removed(Transfer*) override { onCallback(); ++transfersRemoved; }
    void transfer_prepare(Transfer*) override { onCallback(); ++transfersPrepared; }
    void transfer_failed(Transfer*,  const Error&, dstime = 0) override { onCallback(); ++transfersFailed; }
    void transfer_update(Transfer*) override { onCallback(); ++transfersUpdated; }
    void transfer_complete(Transfer*) override { onCallback(); ++transfersComplete; }

    void notify_retry(dstime t, retryreason_t r) override
    {
        onCallback();

        if (!logcb) return;

        lock_guard<mutex> guard(om);

        out() << clientname << " notify_retry: " << t << " " << r;
    }

    void request_error(error e) override
    {
        onCallback();

        if (!logcb) return;

        lock_guard<mutex> guard(om);

        out() << clientname << " request_error: " << e;
    }

    void request_response_progress(m_off_t a, m_off_t b) override
    {
        onCallback();

        if (!logcb) return;

        lock_guard<mutex> guard(om);

        out() << clientname << " request_response_progress: " << a << " " << b;
    }

    void threadloop()
        try
    {
        while (!clientthreadexit)
        {
            int r;

            {
                std::lock_guard<std::recursive_mutex> lg(clientMutex);
                r = client.preparewait();
            }

            if (!r)
            {
                r |= client.dowait();
            }

            std::lock_guard<std::recursive_mutex> lg(clientMutex);
            r |= client.checkevents();

            {
                std::lock_guard<mutex> g(functionDoneMutex);
                if (nextfunctionMC)
                {
                    nextfunctionMC();
                    nextfunctionMC = nullptr;
                    functionDone.notify_all();
                    r |= Waiter::NEEDEXEC;
                }
                if (nextfunctionSC)
                {
                    nextfunctionSC();
                    nextfunctionSC = nullptr;
                    functionDone.notify_all();
                    r |= Waiter::NEEDEXEC;
                }
            }
            if ((r & Waiter::NEEDEXEC))
            {
                client.exec();
            }
        }

        // shut down on the same thread, otherwise any ongoing async I/O fails to complete (on windows)
        client.locallogout(false, true);

        out() << clientname << " thread exiting naturally";
    }
    catch (std::exception& e)
    {
        out() << clientname << " thread exception, StandardClient " << clientname << " terminated: " << e.what();
    }
    catch (...)
    {
        out() << clientname << " thread exception, StandardClient " << clientname << " terminated";
    }

    static bool debugging;  // turn this on to prevent the main thread timing out when stepping in the MegaClient

    template <class PROMISE_VALUE>
    future<PROMISE_VALUE> thread_do(std::function<void(MegaClient&, shared_promise<PROMISE_VALUE>)> f)
    {
        unique_lock<mutex> guard(functionDoneMutex);
        std::shared_ptr<promise<PROMISE_VALUE>> promiseSP(new promise<PROMISE_VALUE>());
        nextfunctionMC = [this, promiseSP, f](){ f(this->client, promiseSP); };
        waiter.notify();
        while (!functionDone.wait_until(guard, chrono::steady_clock::now() + chrono::seconds(600), [this]() { return !nextfunctionMC; }))
        {
            if (!debugging)
            {
                promiseSP->set_value(PROMISE_VALUE());
                break;
            }
        }
        return promiseSP->get_future();
    }

    template <class PROMISE_VALUE>
    future<PROMISE_VALUE> thread_do(std::function<void(StandardClient&, shared_promise<PROMISE_VALUE>)> f)
    {
        unique_lock<mutex> guard(functionDoneMutex);
        std::shared_ptr<promise<PROMISE_VALUE>> promiseSP(new promise<PROMISE_VALUE>());
        nextfunctionMC = [this, promiseSP, f]() { f(*this, promiseSP); };
        waiter.notify();
        while (!functionDone.wait_until(guard, chrono::steady_clock::now() + chrono::seconds(600), [this]() { return !nextfunctionSC; }))
        {
            if (!debugging)
            {
                promiseSP->set_value(PROMISE_VALUE());
                break;
            }
        }
        return promiseSP->get_future();
    }

    void preloginFromEnv(const string& userenv, PromiseBoolSP pb)
    {
        string user = getenv(userenv.c_str());

        ASSERT_FALSE(user.empty());

        resultproc.prepresult(PRELOGIN, ++next_request_tag,
            [&](){ client.prelogin(user.c_str()); },
            [pb](error e) { pb->set_value(!e); return true; });

    }

    void loginFromEnv(const string& userenv, const string& pwdenv, PromiseBoolSP pb)
    {
        string user = getenv(userenv.c_str());
        string pwd = getenv(pwdenv.c_str());

        ASSERT_FALSE(user.empty());
        ASSERT_FALSE(pwd.empty());

        byte pwkey[SymmCipher::KEYLENGTH];

        resultproc.prepresult(LOGIN, ++next_request_tag,
            [&](){
                if (client.accountversion == 1)
                {
                    if (error e = client.pw_key(pwd.c_str(), pwkey))
                    {
                        ASSERT_TRUE(false) << "login error: " << e;
                    }
                    else
                    {
                        client.login(user.c_str(), pwkey);
                    }
                }
                else if (client.accountversion == 2 && !salt.empty())
                {
                    client.login2(user.c_str(), pwd.c_str(), &salt);
                }
                else
                {
                    ASSERT_TRUE(false) << "Login unexpected error";
                }
            },
            [pb](error e) { pb->set_value(!e); return true; });

    }

    void loginFromSession(const string& session, PromiseBoolSP pb)
    {
        resultproc.prepresult(LOGIN, ++next_request_tag,
            [&](){ client.login(session); },
            [pb](error e) { pb->set_value(!e);  return true; });
    }

    bool cloudCopyTreeAs(Node* from, Node* to, string name)
    {
        auto promise = newPromiseBoolSP();
        auto future = promise->get_future();

        cloudCopyTreeAs(from, to, std::move(name), std::move(promise));

        return future.get();
    }

    class BasicPutNodesCompletion
    {
    public:
        BasicPutNodesCompletion(std::function<void(const Error&)>&& callable)
            : mCallable(std::move(callable))
        {
        }

        void operator()(const Error& e, targettype_t, vector<NewNode>&, bool)
        {
            mCallable(e);
        }

    private:
        std::function<void(const Error&)> mCallable;
    }; // BasicPutNodesCompletion

    void cloudCopyTreeAs(Node* n1, Node* n2, std::string newname, PromiseBoolSP pb)
    {
        auto completion = BasicPutNodesCompletion([pb](const Error& e) {
            pb->set_value(!e);
        });

        resultproc.prepresult(COMPLETION, ++next_request_tag,
            [&](){
                TreeProcCopy tc;
                client.proctree(n1, &tc, false, true);
                tc.allocnodes();
                client.proctree(n1, &tc, false, true);
                tc.nn[0].parenthandle = UNDEF;

                SymmCipher key;
                AttrMap attrs;
                string attrstring;
                key.setkey((const ::mega::byte*)tc.nn[0].nodekey.data(), n1->type);
                attrs = n1->attrs;
                client.fsaccess->normalize(&newname);
                attrs.map['n'] = newname;
                attrs.getjson(&attrstring);
                client.makeattr(&key, tc.nn[0].attrstring, attrstring.c_str());
                client.putnodes(n2->nodeHandle(), move(tc.nn), nullptr, 0, std::move(completion));
            },
            nullptr);
    }

    void putnodes(NodeHandle parentHandle, std::vector<NewNode>&& nodes, PromiseBoolSP pb)
    {
        auto completion = BasicPutNodesCompletion([pb](const Error& e) {
            pb->set_value(!e);
        });

        resultproc.prepresult(COMPLETION,
                              ++next_request_tag,
                              [&]()
                              {
                                  client.putnodes(parentHandle, std::move(nodes), nullptr, 0, std::move(completion));
                              },
                              nullptr);
    }

    bool putnodes(NodeHandle parentHandle, std::vector<NewNode>&& nodes)
    {
        auto result =
          thread_do<bool>([&](StandardClient& client, PromiseBoolSP pb)
                    {
                        client.putnodes(parentHandle, std::move(nodes), pb);
                    });

        return result.get();
    }

    void uploadFolderTree_recurse(handle parent, handle& h, const fs::path& p, vector<NewNode>& newnodes)
    {
        NewNode n;
        client.putnodes_prepareOneFolder(&n, p.filename().u8string());
        handle thishandle = n.nodehandle = h++;
        n.parenthandle = parent;
        newnodes.emplace_back(std::move(n));

        for (fs::directory_iterator i(p); i != fs::directory_iterator(); ++i)
        {
            if (fs::is_directory(*i))
            {
                uploadFolderTree_recurse(thishandle, h, *i, newnodes);
            }
        }
    }

    void uploadFolderTree(fs::path p, Node* n2, PromiseBoolSP pb)
    {
        auto completion = BasicPutNodesCompletion([pb](const Error& e) {
            pb->set_value(!e);
        });

        resultproc.prepresult(COMPLETION, ++next_request_tag,
            [&](){
                vector<NewNode> newnodes;
                handle h = 1;
                uploadFolderTree_recurse(UNDEF, h, p, newnodes);
                client.putnodes(n2->nodeHandle(), move(newnodes), nullptr, 0, std::move(completion));
            },
            nullptr);
    }

    // Necessary to make sure we release the file once we're done with it.
    struct FileGet : public File {
        void completed(Transfer* t, LocalNode* n) override
        {
            File::completed(t, n);
            result->set_value(true);
            delete this;
        }

        void terminated() override
        {
            result->set_value(false);
            delete this;
        }

        PromiseBoolSP result;
    }; // FileGet

    void downloadFile(const Node& node, const fs::path& destination, PromiseBoolSP result)
    {
        unique_ptr<FileGet> file(new FileGet());

        file->h = node.nodeHandle();
        file->hprivate = true;
        file->localname = LocalPath::fromPath(destination.u8string(), *client.fsaccess);
        file->name = node.displayname();
        file->result = std::move(result);

        reinterpret_cast<FileFingerprint&>(*file) = node;

        DBTableTransactionCommitter committer(client.tctable);
        client.startxfer(GET, file.release(), committer);
    }

    bool downloadFile(const Node& node, const fs::path& destination)
    {
        auto result =
          thread_do<bool>([&](StandardClient& client, PromiseBoolSP result)
                          {
                              client.downloadFile(node, destination, result);
                          });

        return result.get();
    }

    struct FilePut : public File {
        void completed(Transfer* t, LocalNode* n) override
        {
            File::completed(t, n);
            delete this;
        }

        void terminated() override
        {
            delete this;
        }
    }; // FilePut

    bool uploadFolderTree(fs::path p, Node* n2)
    {
        auto promise = newPromiseBoolSP();
        auto future = promise->get_future();

        uploadFolderTree(p, n2, std::move(promise));

        return future.get();
    }

    void uploadFile(const fs::path& path, const string& name, Node* parent, DBTableTransactionCommitter& committer)
    {
        unique_ptr<File> file(new FilePut());

        file->h = parent->nodeHandle();
        file->localname = LocalPath::fromPath(path.u8string(), *client.fsaccess);
        file->name = name;

        client.startxfer(PUT, file.release(), committer);
    }

    void uploadFile(const fs::path& path, const string& name, Node* parent, PromiseBoolSP pb)
    {
        resultproc.prepresult(PUTNODES,
                              ++next_request_tag,
                              [&]()
                              {
                                  DBTableTransactionCommitter committer(client.tctable);
                                  uploadFile(path, name, parent, committer);
                              },
                              [pb](error e)
                              {
                                  pb->set_value(!e);
                                  return true;
                              });
    }

    bool uploadFile(const fs::path& path, const string& name, Node* parent)
    {
        auto result =
          thread_do<bool>([&](StandardClient& client, PromiseBoolSP pb)
                    {
                        client.uploadFile(path, name, parent, pb);
                    });

        return result.get();
    }

    bool uploadFile(const fs::path& path, Node* parent)
    {
        return uploadFile(path, path.filename().u8string(), parent);
    }

    void uploadFilesInTree_recurse(Node* target, const fs::path& p, std::atomic<int>& inprogress, DBTableTransactionCommitter& committer)
    {
        if (fs::is_regular_file(p))
        {
            ++inprogress;
            uploadFile(p, p.filename().u8string(), target, committer);
        }
        else if (fs::is_directory(p))
        {
            if (auto newtarget = client.childnodebyname(target, p.filename().u8string().c_str()))
            {
                for (fs::directory_iterator i(p); i != fs::directory_iterator(); ++i)
                {
                    uploadFilesInTree_recurse(newtarget, *i, inprogress, committer);
                }
            }
        }
    }

    bool uploadFilesInTree(fs::path p, Node* n2)
    {
        auto promise = newPromiseBoolSP();
        auto future = promise->get_future();

        std::atomic_int dummy(0);
        uploadFilesInTree(p, n2, dummy, std::move(promise));

        return future.get();
    }

    void uploadFilesInTree(fs::path p, Node* n2, std::atomic<int>& inprogress, PromiseBoolSP pb)
    {
        resultproc.prepresult(PUTNODES, ++next_request_tag,
            [&](){
                DBTableTransactionCommitter committer(client.tctable);
                uploadFilesInTree_recurse(n2, p, inprogress, committer);
            },
            [pb, &inprogress](error e)
            {
                if (!--inprogress)
                    pb->set_value(true);
                return !inprogress;
            });
    }



    class TreeProcPrintTree : public TreeProc
    {
    public:
        void proc(MegaClient* client, Node* n) override
        {
            //out() << "fetchnodes tree: " << n->displaypath();;
        }
    };

    // mark node as removed and notify

    std::function<void (StandardClient& mc, PromiseBoolSP pb)> onFetchNodes;

    void fetchnodes(bool noCache, PromiseBoolSP pb)
    {
        resultproc.prepresult(FETCHNODES, ++next_request_tag,
            [&](){ client.fetchnodes(noCache); },
            [this, pb](error e)
            {
                if (e)
                {
                    pb->set_value(false);
                }
                else
                {
                    TreeProcPrintTree tppt;
<<<<<<< HEAD
                    client.proctree(client.nodeByHandle(client.rootnodes[0]), &tppt);
=======
                    client.proctree(client.nodeByHandle(client.rootnodes.files), &tppt);
>>>>>>> 7c69a098

                    if (onFetchNodes)
                    {
                        onFetchNodes(*this, pb);
                    }
                    else
                    {
                        pb->set_value(true);
                    }
                }
                onFetchNodes = nullptr;
                return true;
            });
    }

    bool fetchnodes(bool noCache = false)
    {
        auto result =
          thread_do<bool>([=](StandardClient& client, PromiseBoolSP result)
                          {
                              client.fetchnodes(noCache, result);
                          });

        return result.get();
    }

    NewNode makeSubfolder(const string& utf8Name)
    {
        NewNode newnode;
        client.putnodes_prepareOneFolder(&newnode, utf8Name);
        return newnode;
    }

    void catchup(PromiseBoolSP pb)
    {
        resultproc.prepresult(CATCHUP, ++next_request_tag,
            [&](){
                client.catchup();
            },
            [pb](error e) {
                if (e)
                {
                    out() << "catchup reports: " << e;
                }
                pb->set_value(!e);
                return true;
            });
    }

    void deleteTestBaseFolder(bool mayneeddeleting, PromiseBoolSP pb)
    {
<<<<<<< HEAD
        if (Node* root = client.nodeByHandle(client.rootnodes[0]))
=======
        if (Node* root = client.nodeByHandle(client.rootnodes.files))
>>>>>>> 7c69a098
        {
            if (Node* basenode = client.childnodebyname(root, "mega_test_sync", false))
            {
                if (mayneeddeleting)
                {
                    auto completion = [this, pb](NodeHandle, Error e) {
                        if (e) out() << "delete of test base folder reply reports: " << e;
                        deleteTestBaseFolder(false, pb);
                    };

                    resultproc.prepresult(COMPLETION, ++next_request_tag,
                        [&](){ client.unlink(basenode, false, 0, std::move(completion)); },
                        nullptr);
                    return;
                }
                out() << "base folder found, but not expected, failing";
                pb->set_value(false);
                return;
            }
            else
            {
                //out() << "base folder not found, wasn't present or delete successful";
                pb->set_value(true);
                return;
            }
        }
        out() << "base folder not found, as root was not found!";
        pb->set_value(false);
    }

    void ensureTestBaseFolder(bool mayneedmaking, PromiseBoolSP pb)
    {
<<<<<<< HEAD
        if (Node* root = client.nodeByHandle(client.rootnodes[0]))
=======
        if (Node* root = client.nodeByHandle(client.rootnodes.files))
>>>>>>> 7c69a098
        {
            if (Node* basenode = client.childnodebyname(root, "mega_test_sync", false))
            {
                if (basenode->type == FOLDERNODE)
                {
                    basefolderhandle = basenode->nodehandle;
                    //out() << clientname << " Base folder: " << Base64Str<MegaClient::NODEHANDLE>(basefolderhandle);
                    //parentofinterest = Base64Str<MegaClient::NODEHANDLE>(basefolderhandle);
                    pb->set_value(true);
                    return;
                }
            }
            else if (mayneedmaking)
            {
                vector<NewNode> nn(1);
                nn[0] = makeSubfolder("mega_test_sync");

                auto completion = BasicPutNodesCompletion([this, pb](const Error&) {
                    ensureTestBaseFolder(false, pb);
                });

                resultproc.prepresult(COMPLETION, ++next_request_tag,
                    [&](){ client.putnodes(root->nodeHandle(), move(nn), nullptr, 0, std::move(completion)); },
                    nullptr);

                return;
            }
        }
        pb->set_value(false);
    }

    NewNode* buildSubdirs(list<NewNode>& nodes, const string& prefix, int n, int recurselevel)
    {
        nodes.emplace_back(makeSubfolder(prefix));
        auto& nn = nodes.back();
        nn.nodehandle = nodes.size();

        if (recurselevel > 0)
        {
            for (int i = 0; i < n; ++i)
            {
                buildSubdirs(nodes, prefix + "_" + to_string(i), n, recurselevel - 1)->parenthandle = nn.nodehandle;
            }
        }

        return &nn;
    }

    bool makeCloudSubdirs(const string& prefix, int depth, int fanout)
    {
        auto result =
          thread_do<bool>([=](StandardClient& client, PromiseBoolSP result)
                          {
                              client.makeCloudSubdirs(prefix, depth, fanout, result);
                          });

        return result.get();
    }

    void makeCloudSubdirs(const string& prefix, int depth, int fanout, PromiseBoolSP pb, const string& atpath = "")
    {
        assert(basefolderhandle != UNDEF);

        std::list<NewNode> nodes;
        NewNode* nn = buildSubdirs(nodes, prefix, fanout, depth);
        nn->parenthandle = UNDEF;
        nn->ovhandle = UNDEF;

        Node* atnode = client.nodebyhandle(basefolderhandle);
        if (atnode && !atpath.empty())
        {
            atnode = drillchildnodebyname(atnode, atpath);
        }
        if (!atnode)
        {
            out() << "path not found: " << atpath;
            pb->set_value(false);
        }
        else
        {
            auto nodearray = vector<NewNode>(nodes.size());
            size_t i = 0;
            for (auto n = nodes.begin(); n != nodes.end(); ++n, ++i)
            {
                nodearray[i] = std::move(*n);
            }

            auto completion = [pb, this](const Error& e, targettype_t, vector<NewNode>& nodes, bool) {
                lastPutnodesResultFirstHandle = nodes.empty() ? UNDEF : nodes[0].mAddedHandle;
                pb->set_value(!e);
            };

            resultproc.prepresult(COMPLETION, ++next_request_tag,
                [&]() {
                    client.putnodes(atnode->nodeHandle(), move(nodearray), nullptr, 0, std::move(completion));
                },
                nullptr);
        }
    }

    struct SyncInfo
    {
        NodeHandle h;
        fs::path localpath;
    };

    SyncConfig syncConfigByBackupID(handle backupID) const
    {
        SyncConfig c;
        bool found = client.syncs.syncConfigByBackupId(backupID, c);

        assert(found);

        return c;
    }

    bool syncSet(handle backupId, SyncInfo& info) const
    {
        SyncConfig c;
        if (client.syncs.syncConfigByBackupId(backupId, c))
        {
            info.h = c.getRemoteNode();
            info.localpath = c.getLocalPath().toPath(*client.fsaccess);

            return true;
        }

        return false;
    }

    SyncInfo syncSet(handle backupId)
    {
        SyncInfo result;

        out() << "looking up id " << backupId;

        client.syncs.forEachUnifiedSync([](UnifiedSync& us){
            out() << " ids are: " << us.mConfig.mBackupId << " with local path '" << us.mConfig.getLocalPath().toPath(*us.mClient.fsaccess);
        });

        bool found = syncSet(backupId, result);
        assert(found);

        return result;
    }

    SyncInfo syncSet(handle backupId) const
    {
        return const_cast<StandardClient&>(*this).syncSet(backupId);
    }

    Node* getcloudrootnode()
    {
<<<<<<< HEAD
        return client.nodeByHandle(client.rootnodes[0]);
=======
        return client.nodeByHandle(client.rootnodes.files);
>>>>>>> 7c69a098
    }

    Node* gettestbasenode()
    {
        return client.childnodebyname(getcloudrootnode(), "mega_test_sync", false);
    }

    Node* getcloudrubbishnode()
    {
<<<<<<< HEAD
        return client.nodeByHandle(client.rootnodes[RUBBISHNODE - ROOTNODE]);
=======
        return client.nodeByHandle(client.rootnodes.rubbish);
>>>>>>> 7c69a098
    }

    Node* drillchildnodebyname(Node* n, const string& path)
    {
        for (size_t p = 0; n && p < path.size(); )
        {
            auto pos = path.find("/", p);
            if (pos == string::npos) pos = path.size();
            n = client.childnodebyname(n, path.substr(p, pos - p).c_str(), false);
            p = pos == string::npos ? path.size() : pos + 1;
        }
        return n;
    }

    vector<Node*> drillchildnodesbyname(Node* n, const string& path)
    {
        auto pos = path.find("/");
        if (pos == string::npos)
        {
            return client.childnodesbyname(n, path.c_str(), false);
        }
        else
        {
            vector<Node*> results, subnodes = client.childnodesbyname(n, path.c_str(), false);
            for (size_t i = subnodes.size(); i--; )
            {
                if (subnodes[i]->type != FILENODE)
                {
                    vector<Node*> v = drillchildnodesbyname(subnodes[i], path.substr(pos + 1));
                    results.insert(results.end(), v.begin(), v.end());
                }
            }
            return results;
        }
    }

    bool backupAdd_inthread(const string& drivePath,
                            string sourcePath,
                            const string& targetPath,
                            std::function<void(error, SyncError, handle)> completion,
                            const string& logname)
    {
        auto* rootNode = client.nodebyhandle(basefolderhandle);

        // Root isn't in the cloud.
        if (!rootNode)
        {
            return false;
        }

        auto* targetNode = drillchildnodebyname(rootNode, targetPath);

        // Target path doesn't exist.
        if (!targetNode)
        {
            return false;
        }

        // Generate drive ID if necessary.
        auto id = UNDEF;
        auto result = client.readDriveId(drivePath.c_str(), id);

        if (result == API_ENOENT)
        {
            id = client.generateDriveId();
            result = client.writeDriveId(drivePath.c_str(), id);
        }

        if (result != API_OK)
        {
            completion(result, NO_SYNC_ERROR, UNDEF);
            return false;
        }

        auto config =
          SyncConfig(LocalPath::fromPath(sourcePath, *client.fsaccess),
                     sourcePath,
                     targetNode->nodeHandle(),
                     targetNode->displaypath(),
                     0,
                     LocalPath::fromPath(drivePath, *client.fsaccess),
                     //string_vector(),
                     true,
                     SyncConfig::TYPE_BACKUP);

        EXPECT_TRUE(!config.mOriginalPathOfRemoteRootNode.empty() &&
            config.mOriginalPathOfRemoteRootNode.front() == '/')
            << "config.mOriginalPathOfRemoteRootNode: " << config.mOriginalPathOfRemoteRootNode.c_str();

        // Try and add the backup.
        return client.addsync(config, true, completion, logname) == API_OK;
    }

    handle backupAdd_mainthread(const string& drivePath,
                                const string& sourcePath,
                                const string& targetPath,
                                const string& logname)
    {
        const fs::path dp = fsBasePath / fs::u8path(drivePath);
        const fs::path sp = fsBasePath / fs::u8path(sourcePath);

        fs::create_directories(dp);
        fs::create_directories(sp);

        auto result =
          thread_do<handle>(
            [&](StandardClient& client, PromiseHandleSP result)
            {
                auto completion =
                  [=](error e, SyncError, handle backupId)
                  {
                    result->set_value(backupId);
                  };

                  client.backupAdd_inthread(dp.u8string(),
                                            sp.u8string(),
                                            targetPath,
                                            std::move(completion),
                                            logname);
            });

        return result.get();
    }

    bool setupSync_inthread(const string& subfoldername, const fs::path& localpath, const bool isBackup,
        std::function<void(error, SyncError, handle)> addSyncCompletion, const string& logname)
    {
        if (Node* n = client.nodebyhandle(basefolderhandle))
        {
            if (Node* m = drillchildnodebyname(n, subfoldername))
            {
                out() << clientname << "Setting up sync from " << m->displaypath() << " to " << localpath;
                auto syncConfig =
                    SyncConfig(LocalPath::fromPath(localpath.u8string(), *client.fsaccess),
                               localpath.u8string(),
                               NodeHandle().set6byte(m->nodehandle),
                               m->displaypath(),
                               0,
                               LocalPath(),
                               //string_vector(),
                               true,
                               isBackup ? SyncConfig::TYPE_BACKUP : SyncConfig::TYPE_TWOWAY);
                EXPECT_TRUE(!syncConfig.mOriginalPathOfRemoteRootNode.empty() &&
                            syncConfig.mOriginalPathOfRemoteRootNode.front() == '/')
                    << "syncConfig.mOriginalPathOfRemoteRootNode: " << syncConfig.mOriginalPathOfRemoteRootNode.c_str();

                error e = client.addsync(syncConfig, true, addSyncCompletion, logname);
                return !e;
            }
        }
        assert(false);
        return false;
    }

    void importSyncConfigs(string configs, PromiseBoolSP result)
    {
        auto completion = [result](error e) { result->set_value(!e); };
        client.importSyncConfigs(configs.c_str(), std::move(completion));
    }

    bool importSyncConfigs(string configs)
    {
        auto result =
          thread_do<bool>([=](StandardClient& client, PromiseBoolSP result)
                          {
                              client.importSyncConfigs(configs, result);
                          });

        return result.get();
    }

    string exportSyncConfigs()
    {
        auto result =
          thread_do<string>([](MegaClient& client, PromiseStringSP result)
                            {
                                auto configs = client.syncs.exportSyncConfigs();
                                result->set_value(configs);
                            });

        return result.get();
    }

    bool delSync_inthread(handle backupId, const bool keepCache)
    {
        const auto handle = syncSet(backupId).h;
        bool removed = false;

        client.syncs.removeSelectedSyncs(
          [&](SyncConfig& c, Sync*)
          {
              const bool matched = c.getRemoteNode() == handle;

              removed |= matched;

              return matched;
          });

        return removed;
    }

    struct CloudNameLess
    {
        bool operator()(const string& lhs, const string& rhs) const
        {
            return compare(lhs, rhs) < 0;
        }

        static int compare(const string& lhs, const string& rhs)
        {
            return compareUtf(lhs, false, rhs, false, false);
        }

        static bool equal(const string& lhs, const string& rhs)
        {
            return compare(lhs, rhs) == 0;
        }
    }; // CloudNameLess

    bool recursiveConfirm(Model::ModelNode* mn, Node* n, int& descendants, const string& identifier, int depth, bool& firstreported)
    {
        // top level names can differ so we don't check those
        if (!mn || !n) return false;

        if (depth)
        {
            if (!CloudNameLess().equal(mn->cloudName(), n->displayname()))
            {
                out() << "Node name mismatch: " << mn->path() << " " << n->displaypath();
                return false;
            }
        }

        if (!mn->typematchesnodetype(n->type))
        {
            out() << "Node type mismatch: " << mn->path() << ":" << mn->type << " " << n->displaypath() << ":" << n->type;
            return false;
        }

        if (n->type == FILENODE)
        {
            // not comparing any file versioning (for now)
            return true;
        }

        multimap<string, Model::ModelNode*, CloudNameLess> ms;
        multimap<string, Node*, CloudNameLess> ns;
        for (auto& m : mn->kids)
        {
            if (!m->fsOnly)
            ms.emplace(m->cloudName(), m.get());
        }
        for (auto& n2 : client.getChildren(n))
        {
            ns.emplace(n2->displayname(), n2);
        }

        int matched = 0;
        vector<string> matchedlist;
        for (auto m_iter = ms.begin(); m_iter != ms.end(); )
        {
            if (!depth && m_iter->first == DEBRISFOLDER)
            {
                m_iter = ms.erase(m_iter); // todo: add checks of the remote debris folder later
                continue;
            }

            auto er = ns.equal_range(m_iter->first);
            auto next_m = m_iter;
            ++next_m;
            bool any_equal_matched = false;
            for (auto i = er.first; i != er.second; ++i)
            {
                int rdescendants = 0;
                if (recursiveConfirm(m_iter->second, i->second, rdescendants, identifier, depth+1, firstreported))
                {
                    ++matched;
                    matchedlist.push_back(m_iter->first);
                    ns.erase(i);
                    ms.erase(m_iter);
                    descendants += rdescendants;
                    any_equal_matched = true;
                    break;
                }
            }
            if (!any_equal_matched)
            {
                break;
            }
            m_iter = next_m;
        }
        if (ns.empty() && ms.empty())
        {
            descendants += matched;
            return true;
        }
        else if (!firstreported)
        {
            ostringstream ostream;
            firstreported = true;
            ostream << clientname << " " << identifier << " after matching " << matched << " child nodes [";
            for (auto& ml : matchedlist) ostream << ml << " ";
            ostream << "](with " << descendants << " descendants) in " << mn->path() << ", ended up with unmatched model nodes:";
            for (auto& m : ms) ostream << " " << m.first;
            ostream << " and unmatched remote nodes:";
            for (auto& i : ns) ostream << " " << i.first;
            out() << ostream.str();
        };
        return false;
    }

    bool localNodesMustHaveNodes = true;

    bool recursiveConfirm(Model::ModelNode* mn, LocalNode* n, int& descendants, const string& identifier, int depth, bool& firstreported)
    {
        // top level names can differ so we don't check those
        if (!mn || !n) return false;

        if (depth)
        {
            if (!CloudNameLess().equal(mn->cloudName(), n->name))
            {
                out() << "LocalNode name mismatch: " << mn->path() << " " << n->name;
                return false;
            }
        }

        if (!mn->typematchesnodetype(n->type))
        {
            out() << "LocalNode type mismatch: " << mn->path() << ":" << mn->type << " " << n->name << ":" << n->type;
            return false;
        }

        auto localpath = n->getLocalPath().toName(*client.fsaccess, FS_UNKNOWN);
        string n_localname = n->localname.toName(*client.fsaccess, FS_UNKNOWN);
        if (n_localname.size())
        {
            EXPECT_EQ(n->name, n_localname);
        }
        if (localNodesMustHaveNodes)
        {
            EXPECT_TRUE(n->node != nullptr);
        }
        if (depth && n->node)
        {
            EXPECT_EQ(n->node->displayname(), n->name);
        }
        if (depth && mn->parent)
        {
            EXPECT_EQ(mn->parent->type, Model::ModelNode::folder);
            EXPECT_EQ(n->parent->type, FOLDERNODE);

            string parentpath = n->parent->getLocalPath().toName(*client.fsaccess, FS_UNKNOWN);
            EXPECT_EQ(localpath.substr(0, parentpath.size()), parentpath);
        }
        if (n->node && n->parent && n->parent->node)
        {
            string p = n->node->displaypath();
            string pp = n->parent->node->displaypath();
            EXPECT_EQ(p.substr(0, pp.size()), pp);
            EXPECT_EQ(n->parent->node, n->node->parent);
        }

        multimap<string, Model::ModelNode*, CloudNameLess> ms;
        multimap<string, LocalNode*, CloudNameLess> ns;
        for (auto& m : mn->kids)
        {
            ms.emplace(m->cloudName(), m.get());
        }
        for (auto& n2 : n->children)
        {
            if (!n2.second->deleted) ns.emplace(n2.second->name, n2.second); // todo: should LocalNodes marked as deleted actually have been removed by now?
        }

        int matched = 0;
        vector<string> matchedlist;
        for (auto m_iter = ms.begin(); m_iter != ms.end(); )
        {
            if (!depth && m_iter->first == DEBRISFOLDER)
            {
                m_iter = ms.erase(m_iter); // todo: are there LocalNodes representing the trash?
                continue;
            }

            auto er = ns.equal_range(m_iter->first);
            auto next_m = m_iter;
            ++next_m;
            bool any_equal_matched = false;
            for (auto i = er.first; i != er.second; ++i)
            {
                int rdescendants = 0;
                if (recursiveConfirm(m_iter->second, i->second, rdescendants, identifier, depth+1, firstreported))
                {
                    ++matched;
                    matchedlist.push_back(m_iter->first);
                    ns.erase(i);
                    ms.erase(m_iter);
                    descendants += rdescendants;
                    any_equal_matched = true;
                    break;
                }
            }
            if (!any_equal_matched)
            {
                break;
            }
            m_iter = next_m;
        }
        if (ns.empty() && ms.empty())
        {
            return true;
        }
        else if (!firstreported)
        {
            ostringstream ostream;
            firstreported = true;
            ostream << clientname << " " << identifier << " after matching " << matched << " child nodes [";
            for (auto& ml : matchedlist) ostream << ml << " ";
            ostream << "](with " << descendants << " descendants) in " << mn->path() << ", ended up with unmatched model nodes:";
            for (auto& m : ms) ostream << " " << m.first;
            ostream << " and unmatched LocalNodes:";
            for (auto& i : ns) ostream << " " << i.first;
            out() << ostream.str();
        };
        return false;
    }


    bool recursiveConfirm(Model::ModelNode* mn, fs::path p, int& descendants, const string& identifier, int depth, bool ignoreDebris, bool& firstreported)
    {
        struct Comparator
        {
            bool operator()(const string& lhs, const string& rhs) const
            {
                return compare(lhs, rhs) < 0;
            }

            int compare(const string& lhs, const string& rhs) const
            {
                return compareUtf(lhs, true, rhs, true, false);
            }
        }; // Comparator

        static Comparator comparator;

        if (!mn) return false;

        if (depth)
        {
            if (comparator.compare(p.filename().u8string(), mn->fsName()))
            {
                out() << "filesystem name mismatch: " << mn->path() << " " << p;
                return false;
            }
        }
        nodetype_t pathtype = fs::is_directory(p) ? FOLDERNODE : fs::is_regular_file(p) ? FILENODE : TYPE_UNKNOWN;
        if (!mn->typematchesnodetype(pathtype))
        {
            out() << "Path type mismatch: " << mn->path() << ":" << mn->type << " " << p.u8string() << ":" << pathtype;
            return false;
        }

        if (pathtype == FILENODE && p.filename().u8string() != "lock")
        {
            if (localFSFilesThatMayDiffer.find(p) == localFSFilesThatMayDiffer.end())
            {
                ifstream fs(p, ios::binary);
                std::vector<char> buffer;
                buffer.resize(mn->content.size() + 1024);
                fs.read(reinterpret_cast<char *>(buffer.data()), buffer.size());
                EXPECT_EQ(size_t(fs.gcount()), mn->content.size()) << " file is not expected size " << p;
                EXPECT_TRUE(!memcmp(buffer.data(), mn->content.data(), mn->content.size())) << " file data mismatch " << p;
            }
        }

        if (pathtype != FOLDERNODE)
        {
            return true;
        }

        multimap<string, Model::ModelNode*, Comparator> ms;
        multimap<string, fs::path, Comparator> ps;

        for (auto& m : mn->kids)
        {
            ms.emplace(m->fsName(), m.get());
        }

        for (fs::directory_iterator pi(p); pi != fs::directory_iterator(); ++pi)
        {
            ps.emplace(pi->path().filename().u8string(), pi->path());
        }

        if (ignoreDebris)
        {
            ms.erase(DEBRISFOLDER);
            ps.erase(DEBRISFOLDER);
        }

        int matched = 0;
        vector<string> matchedlist;
        for (auto m_iter = ms.begin(); m_iter != ms.end(); )
        {
            auto er = ps.equal_range(m_iter->first);
            auto next_m = m_iter;
            ++next_m;
            bool any_equal_matched = false;
            for (auto i = er.first; i != er.second; ++i)
            {
                int rdescendants = 0;
                if (recursiveConfirm(m_iter->second, i->second, rdescendants, identifier, depth+1, ignoreDebris, firstreported))
                {
                    ++matched;
                    matchedlist.push_back(m_iter->first);
                    ps.erase(i);
                    ms.erase(m_iter);
                    descendants += rdescendants;
                    any_equal_matched = true;
                    break;
                }
            }
            if (!any_equal_matched)
            {
                break;
            }
            m_iter = next_m;
        }
        //if (ps.size() == 1 && !mn->parent && ps.begin()->first == DEBRISFOLDER)
        //{
        //    ps.clear();
        //}
        if (ps.empty() && ms.empty())
        {
            return true;
        }
        else if (!firstreported)
        {
            ostringstream ostream;
            firstreported = true;
            ostream << clientname << " " << identifier << " after matching " << matched << " child nodes [";
            for (auto& ml : matchedlist) ostream << ml << " ";
            ostream << "](with " << descendants << " descendants) in " << mn->path() << ", ended up with unmatched model nodes:";
            for (auto& m : ms) ostream << " " << m.first;
            ostream << " and unmatched filesystem paths:";
            for (auto& i : ps) ostream << " " << i.second.filename();
            ostream << " in " << p;
            out() << ostream.str();
        };
        return false;
    }

    Sync* syncByBackupId(handle backupId)
    {
        return client.syncs.runningSyncByBackupId(backupId);
    }

    void enableSyncByBackupId(handle id, PromiseBoolSP result)
    {
        UnifiedSync* sync;
        result->set_value(!client.syncs.enableSyncByBackupId(id, false, sync));
    }

    bool enableSyncByBackupId(handle id)
    {
        auto result =
          thread_do<bool>([=](StandardClient& client, PromiseBoolSP result)
                          {
                              client.enableSyncByBackupId(id, result);
                          });

        return result.get();
    }

    void backupIdForSyncPath(const fs::path& path, PromiseHandleSP result)
    {
        auto localPath = LocalPath::fromPath(path.u8string(), *client.fsaccess);
        auto id = UNDEF;

        client.syncs.forEachSyncConfig(
          [&](const SyncConfig& config)
          {
              if (config.mLocalPath != localPath) return;
              if (id != UNDEF) return;

              id = config.mBackupId;
          });

        result->set_value(id);
    }

    handle backupIdForSyncPath(fs::path path)
    {
        auto result =
          thread_do<handle>([=](StandardClient& client, PromiseHandleSP result)
                            {
                                client.backupIdForSyncPath(path, result);
                            });

        return result.get();
    }

    enum Confirm
    {
        CONFIRM_LOCALFS = 0x01,
        CONFIRM_LOCALNODE = 0x02,
        CONFIRM_LOCAL = CONFIRM_LOCALFS | CONFIRM_LOCALNODE,
        CONFIRM_REMOTE = 0x04,
        CONFIRM_ALL = CONFIRM_LOCAL | CONFIRM_REMOTE,
    };

    bool confirmModel_mainthread(handle id, Model::ModelNode* mRoot, Node* rRoot)
    {
        auto result =
          thread_do<bool>(
            [=](StandardClient& client, PromiseBoolSP result)
            {
                result->set_value(client.confirmModel(id, mRoot, rRoot));
            });

        return result.get();
    }

    bool confirmModel_mainthread(handle id, Model::ModelNode* mRoot, LocalNode* lRoot)
    {
        auto result =
          thread_do<bool>(
            [=](StandardClient& client, PromiseBoolSP result)
            {
                result->set_value(client.confirmModel(id, mRoot, lRoot));
            });

        return result.get();
    }

    bool confirmModel_mainthread(handle id, Model::ModelNode* mRoot, fs::path lRoot, const bool ignoreDebris = false)
    {
        auto result =
          thread_do<bool>(
            [=](StandardClient& client, PromiseBoolSP result)
            {
                result->set_value(client.confirmModel(id, mRoot, lRoot, ignoreDebris));
            });

        return result.get();
    }

    bool confirmModel(handle id, Model::ModelNode* mRoot, Node* rRoot)
    {
        string name = "Sync " + toHandle(id);
        int descendents = 0;
        bool reported = false;

        if (!recursiveConfirm(mRoot, rRoot, descendents, name, 0, reported))
        {
            out() << clientname << " syncid " << toHandle(id) << " comparison against remote nodes failed";
            return false;
        }

        return true;
    }

    bool confirmModel(handle id, Model::ModelNode* mRoot, LocalNode* lRoot)
    {
        string name = "Sync " + toHandle(id);
        int descendents = 0;
        bool reported = false;

        if (!recursiveConfirm(mRoot, lRoot, descendents, name, 0, reported))
        {
            out() << clientname << " syncid " << toHandle(id) << " comparison against LocalNodes failed";
            return false;
        }

        return true;
    }

    bool confirmModel(handle id, Model::ModelNode* mRoot, fs::path lRoot, const bool ignoreDebris = false)
    {
        string name = "Sync " + toHandle(id);
        int descendents = 0;
        bool reported = false;

        if (!recursiveConfirm(mRoot, lRoot, descendents, name, 0, ignoreDebris, reported))
        {
            out() << clientname << " syncid " << toHandle(id) << " comparison against local filesystem failed";
            return false;
        }

        return true;
    }

    bool confirmModel(handle backupId, Model::ModelNode* mnode, const int confirm, const bool ignoreDebris)
    {
        SyncInfo si;

        if (!syncSet(backupId, si))
        {
            out() << clientname << " backupId " << toHandle(backupId) << " not found ";
            return false;
        }

        // compare model against nodes representing remote state
        if ((confirm & CONFIRM_REMOTE) && !confirmModel(backupId, mnode, client.nodeByHandle(si.h)))
        {
            return false;
        }

        // compare model against LocalNodes
        if (Sync* sync = syncByBackupId(backupId))
        {
            if ((confirm & CONFIRM_LOCALNODE) && !confirmModel(backupId, mnode, sync->localroot.get()))
            {
                return false;
            }
        }

        // compare model against local filesystem
        if ((confirm & CONFIRM_LOCALFS) && !confirmModel(backupId, mnode, si.localpath, ignoreDebris))
        {
            return false;
        }

        return true;
    }

    void prelogin_result(int, string*, string* salt, error e) override
    {
        out() << clientname << " Prelogin: " << e;
        if (!e)
        {
            this->salt = *salt;
        }
        resultproc.processresult(PRELOGIN, e, UNDEF);
    }

    void login_result(error e) override
    {
        out() << clientname << " Login: " << e;
        resultproc.processresult(LOGIN, e, UNDEF);
    }

    void fetchnodes_result(const Error& e) override
    {
        out() << clientname << " Fetchnodes: " << e;
        resultproc.processresult(FETCHNODES, e, UNDEF);
    }

    bool setattr(Node* node, attr_map&& updates)
    {
        auto result =
          thread_do<bool>(
            [=](StandardClient& client, PromiseBoolSP result) mutable
            {
                client.setattr(node, std::move(updates), result);
            });

        return result.get();
    }

    void setattr(Node* node, attr_map&& updates, PromiseBoolSP result)
    {
        resultproc.prepresult(COMPLETION,
                              ++next_request_tag,
                              [=]()
                              {
                                  client.setattr(node, attr_map(updates), client.reqtag, nullptr,
                                      [result](NodeHandle, error e) { result->set_value(!e); });
                              }, nullptr);
    }

    void unlink_result(handle h, error e) override
    {
        resultproc.processresult(UNLINK, e, h);
    }

    handle lastPutnodesResultFirstHandle = UNDEF;

    void putnodes_result(const Error& e, targettype_t tt, vector<NewNode>& nn, bool targetOverride) override
    {
        resultproc.processresult(PUTNODES, e, client.restag);
    }

    void catchup_result() override
    {
        resultproc.processresult(CATCHUP, error(API_OK));
    }

    void disableSync(handle id, SyncError error, bool enabled, PromiseBoolSP result)
    {
        client.syncs.disableSelectedSyncs(
            [id](SyncConfig& config, Sync*)
            {
                return config.mBackupId == id;
            },
            false,
            error,
            enabled,
            [result](size_t nDisabled){
                result->set_value(!!nDisabled);
            });
    }

    bool disableSync(handle id, SyncError error, bool enabled)
    {
        auto result =
            thread_do<bool>([=](StandardClient& client, PromiseBoolSP result)
                            {
                                client.disableSync(id, error, enabled, result);
                            });

        return result.get();
    }


    void deleteremote(string path, PromiseBoolSP pb)
    {
        if (Node* n = drillchildnodebyname(gettestbasenode(), path))
        {
            auto completion = [pb](NodeHandle, Error e) {
                pb->set_value(!e);
            };

            resultproc.prepresult(COMPLETION, ++next_request_tag,
                [&](){ client.unlink(n, false, 0, std::move(completion)); },
                nullptr);
        }
        else
        {
            pb->set_value(false);
        }
    }

    bool deleteremote(string path)
    {
        auto result =
          thread_do<bool>([&](StandardClient& sc, PromiseBoolSP pb)
                    {
                        sc.deleteremote(path, pb);
                    });

        return result.get();
    }

    void deleteremotenodes(vector<Node*> ns, PromiseBoolSP pb)
    {
        if (ns.empty())
        {
            pb->set_value(true);
        }
        else
        {
            for (size_t i = ns.size(); i--; )
            {
                auto completion = [i, pb](NodeHandle, Error e) {
                    if (!i) pb->set_value(!e);
                };

                resultproc.prepresult(COMPLETION, ++next_request_tag,
                    [&](){ client.unlink(ns[i], false, 0, std::move(completion)); },
                    nullptr);
            }
        }
    }

    bool movenode(string path, string newParentPath)
    {
        auto promise = newPromiseBoolSP();
        auto future = promise->get_future();

        movenode(std::move(path),
                 std::move(newParentPath),
                 std::move(promise));

        auto status = future.wait_for(DEFAULTWAIT);

        return status == future_status::ready && future.get();
    }

    void movenode(string path, string newparentpath, PromiseBoolSP pb)
    {
        Node* n = drillchildnodebyname(gettestbasenode(), path);
        Node* p = drillchildnodebyname(gettestbasenode(), newparentpath);
        if (n && p)
        {
            resultproc.prepresult(COMPLETION, ++next_request_tag,
                [pb, n, p, this]()
                {
                    client.rename(n, p, SYNCDEL_NONE, NodeHandle(), nullptr,
                        [pb](NodeHandle h, Error e) { pb->set_value(!e); });
                },
                nullptr);
            return;
        }
        out() << "node or new parent not found";
        pb->set_value(false);
    }

    void movenode(handle h1, handle h2, PromiseBoolSP pb)
    {
        Node* n = client.nodebyhandle(h1);
        Node* p = client.nodebyhandle(h2);
        if (n && p)
        {
            resultproc.prepresult(COMPLETION, ++next_request_tag,
                [pb, n, p, this]()
                {
                    client.rename(n, p, SYNCDEL_NONE, NodeHandle(), nullptr,
                        [pb](NodeHandle h, Error e) { pb->set_value(!e); });
                },
                nullptr);
            return;
        }
        out() << "node or new parent not found by handle";
        pb->set_value(false);
    }

    void movenodetotrash(string path, PromiseBoolSP pb)
    {
        Node* n = drillchildnodebyname(gettestbasenode(), path);
        Node* p = getcloudrubbishnode();
        if (n && p && n->parent)
        {
            resultproc.prepresult(COMPLETION, ++next_request_tag,
                [pb, n, p, this]()
                {
                    client.rename(n, p, SYNCDEL_NONE, NodeHandle(), nullptr,
                        [pb](NodeHandle h, Error e) { pb->set_value(!e); });
                },
                nullptr);
            return;
        }
        out() << "node or rubbish or node parent not found";
        pb->set_value(false);
    }

    void exportnode(Node* n, int del, m_time_t expiry, bool writable, promise<Error>& pb)
    {
        resultproc.prepresult(COMPLETION, ++next_request_tag,
            [&](){
                error e = client.exportnode(n, del, expiry, writable, client.reqtag, [&](Error e, handle, handle){ pb.set_value(e); });
                if (e)
                {
                    pb.set_value(e);
                }
            }, nullptr);  // no need to match callbacks with requests when we use completion functions
    }

    void getpubliclink(Node* n, int del, m_time_t expiry, bool writable, promise<Error>& pb)
    {
        resultproc.prepresult(COMPLETION, ++next_request_tag,
            [&](){ client.requestPublicLink(n, del, expiry, writable, client.reqtag, [&](Error e, handle, handle){ pb.set_value(e); }); },
            nullptr);
    }


    void waitonsyncs(chrono::seconds d = chrono::seconds(2))
    {
        auto start = chrono::steady_clock::now();
        for (;;)
        {
            bool any_add_del = false;;
            vector<int> syncstates;

            thread_do<bool>([&syncstates, &any_add_del, this](StandardClient& mc, PromiseBoolSP pb)
            {
                mc.client.syncs.forEachRunningSync(
                  [&](Sync* s)
                  {
                      syncstates.push_back(s->state());
                      any_add_del |= !s->deleteq.empty();
                      any_add_del |= !s->insertq.empty();
                  });

                if (!(client.todebris.empty() && client.tounlink.empty() /*&& client.synccreate.empty()*/))
                {
                    any_add_del = true;
                }
                if (!client.transfers[GET].empty() || !client.transfers[PUT].empty())
                {
                    any_add_del = true;
                }
                pb->set_value(true);
            }).get();
            bool allactive = true;
            {
                lock_guard<mutex> g(StandardClient::om);
                //std::out() << "sync state: ";
                //for (auto n : syncstates)
                //{
                //    out() << n;
                //    if (n != SYNC_ACTIVE) allactive = false;
                //}
                //out();
            }

            if (any_add_del || debugging)
            {
                start = chrono::steady_clock::now();
            }

            if (allactive && ((chrono::steady_clock::now() - start) > d) && ((chrono::steady_clock::now() - lastcb) > d))
            {
               break;
            }
//out() << "waiting 500";
            WaitMillisec(500);
        }

    }

    bool login_reset(const string& user, const string& pw, bool noCache = false)
    {
        future<bool> p1;
        p1 = thread_do<bool>([=](StandardClient& sc, PromiseBoolSP pb) { sc.preloginFromEnv(user, pb); });
        if (!waitonresults(&p1))
        {
            out() << "preloginFromEnv failed";
            return false;
        }
        p1 = thread_do<bool>([=](StandardClient& sc, PromiseBoolSP pb) { sc.loginFromEnv(user, pw, pb); });
        if (!waitonresults(&p1))
        {
            out() << "loginFromEnv failed";
            return false;
        }
        p1 = thread_do<bool>([=](StandardClient& sc, PromiseBoolSP pb) { sc.fetchnodes(noCache, pb); });
        if (!waitonresults(&p1)) {
            out() << "fetchnodes failed";
            return false;
        }
        p1 = thread_do<bool>([](StandardClient& sc, PromiseBoolSP pb) { sc.deleteTestBaseFolder(true, pb); });  // todo: do we need to wait for server response now
        if (!waitonresults(&p1)) {
            out() << "deleteTestBaseFolder failed";
            return false;
        }
        p1 = thread_do<bool>([](StandardClient& sc, PromiseBoolSP pb) { sc.ensureTestBaseFolder(true, pb); });
        if (!waitonresults(&p1)) {
            out() << "ensureTestBaseFolder failed";
            return false;
        }
        return true;
    }

    bool login_reset_makeremotenodes(const string& user, const string& pw, const string& prefix, int depth, int fanout, bool noCache = false)
    {
        if (!login_reset(user, pw, noCache))
        {
            out() << "login_reset failed";
            return false;
        }
        future<bool> p1 = thread_do<bool>([=](StandardClient& sc, PromiseBoolSP pb) { sc.makeCloudSubdirs(prefix, depth, fanout, pb); });
        if (!waitonresults(&p1))
        {
            out() << "makeCloudSubdirs failed";
            return false;
        }
        return true;
    }

    void ensureSyncUserAttributes(PromiseBoolSP result)
    {
        auto completion = [result](Error e) { result->set_value(!e); };
        client.ensureSyncUserAttributes(std::move(completion));
    }

    bool ensureSyncUserAttributes()
    {
        auto result =
          thread_do<bool>([](StandardClient& client, PromiseBoolSP result)
                          {
                              client.ensureSyncUserAttributes(result);
                          });

        return result.get();
    }

    void copySyncConfig(SyncConfig config, PromiseHandleSP result)
    {
        auto completion =
          [result](handle id, error e)
          {
              result->set_value(e ? UNDEF : id);
          };

        client.copySyncConfig(config, std::move(completion));
    }

    handle copySyncConfig(const SyncConfig& config)
    {
        auto result =
          thread_do<handle>([=](StandardClient& client, PromiseHandleSP result)
                          {
                              client.copySyncConfig(config, result);
                          });

        return result.get();
    }

    bool login(const string& user, const string& pw)
    {
        future<bool> p;
        p = thread_do<bool>([=](StandardClient& sc, PromiseBoolSP pb) { sc.preloginFromEnv(user, pb); });
        if (!waitonresults(&p)) return false;
        p = thread_do<bool>([=](StandardClient& sc, PromiseBoolSP pb) { sc.loginFromEnv(user, pw, pb); });
        return waitonresults(&p);
    }

    bool login_fetchnodes(const string& user, const string& pw, bool makeBaseFolder = false, bool noCache = false)
    {
        future<bool> p2;
        p2 = thread_do<bool>([=](StandardClient& sc, PromiseBoolSP pb) { sc.preloginFromEnv(user, pb); });
        if (!waitonresults(&p2)) return false;
        p2 = thread_do<bool>([=](StandardClient& sc, PromiseBoolSP pb) { sc.loginFromEnv(user, pw, pb); });
        if (!waitonresults(&p2)) return false;
        p2 = thread_do<bool>([=](StandardClient& sc, PromiseBoolSP pb) { sc.fetchnodes(noCache, pb); });
        if (!waitonresults(&p2)) return false;
        p2 = thread_do<bool>([makeBaseFolder](StandardClient& sc, PromiseBoolSP pb) { sc.ensureTestBaseFolder(makeBaseFolder, pb); });
        if (!waitonresults(&p2)) return false;
        return true;
    }

    bool login_fetchnodes(const string& session)
    {
        future<bool> p2;
        p2 = thread_do<bool>([=](StandardClient& sc, PromiseBoolSP pb) { sc.loginFromSession(session, pb); });
        if (!waitonresults(&p2)) return false;
        p2 = thread_do<bool>([](StandardClient& sc, PromiseBoolSP pb) { sc.fetchnodes(false, pb); });
        if (!waitonresults(&p2)) return false;
        p2 = thread_do<bool>([](StandardClient& sc, PromiseBoolSP pb) { sc.ensureTestBaseFolder(false, pb); });
        if (!waitonresults(&p2)) return false;
        return true;
    }

    //bool setupSync_mainthread(const std::string& localsyncrootfolder, const std::string& remotesyncrootfolder, handle syncid)
    //{
    //    //SyncConfig config{(fsBasePath / fs::u8path(localsyncrootfolder)).u8string(), drillchildnodebyname(gettestbasenode(), remotesyncrootfolder)->nodehandle, 0};
    //    return setupSync_mainthread(localsyncrootfolder, remotesyncrootfolder, syncid);
    //}

    handle setupSync_mainthread(const std::string& localsyncrootfolder, const std::string& remotesyncrootfolder, const bool isBackup = false)
    {
        fs::path syncdir = fsBasePath / fs::u8path(localsyncrootfolder);
        fs::create_directory(syncdir);
        auto fb = thread_do<handle>([=](StandardClient& mc, PromiseHandleSP pb)
            {
                mc.setupSync_inthread(remotesyncrootfolder, syncdir, isBackup,
                    [pb](error e, SyncError, handle backupId)
                    {
                        pb->set_value(backupId);
                    }, localsyncrootfolder + " ");
            });
        return fb.get();
    }

    bool delSync_mainthread(handle backupId, bool keepCache = false)
    {
        future<bool> fb = thread_do<bool>([=](StandardClient& mc, PromiseBoolSP pb) { pb->set_value(mc.delSync_inthread(backupId, keepCache)); });
        return fb.get();
    }

    bool confirmModel_mainthread(Model::ModelNode* mnode, handle backupId, const bool ignoreDebris = false, const int confirm = CONFIRM_ALL)
    {
        future<bool> fb;
        fb = thread_do<bool>([backupId, mnode, ignoreDebris, confirm](StandardClient& sc, PromiseBoolSP pb) { pb->set_value(sc.confirmModel(backupId, mnode, confirm, ignoreDebris)); });
        return fb.get();
    }

    bool match(handle id, const Model::ModelNode* source)
    {
        if (!source) return false;

        auto result = thread_do<bool>([=](StandardClient& client, PromiseBoolSP result) {
            client.match(id, source, std::move(result));
        });

        return result.get();
    }

    void match(handle id, const Model::ModelNode* source, PromiseBoolSP result)
    {
        SyncInfo info;

        if (!syncSet(id, info))
        {
            result->set_value(false);
            return;
        }

        auto* destination = client.nodeByHandle(info.h);
        result->set_value(destination && match(*destination, *source));
    }

    template<typename Predicate>
    bool waitFor(Predicate predicate, const std::chrono::seconds &timeout)
    {
        auto total = std::chrono::milliseconds(0);
        auto sleepIncrement = std::chrono::milliseconds(500);

        out() << "Waiting for predicate to match...";

        do
        {
            if (predicate(*this))
            {
                out() << "Predicate has matched!";

                return true;
            }

            std::this_thread::sleep_for(sleepIncrement);
            total += sleepIncrement;
        }
        while (total < timeout);

        out() << "Timed out waiting for predicate to match.";

        return false;
    }

    bool match(Node& destination, const Model::ModelNode& source)
    {
        list<pair<Node*, decltype(&source)>> pending;

        pending.emplace_back(&destination, &source);

        for ( ; !pending.empty(); pending.pop_front())
        {
            auto& dn = *pending.front().first;
            auto& sn = *pending.front().second;

            // Nodes must have matching types.
            if (!sn.typematchesnodetype(dn.type)) return false;

            // Files require no further processing.
            if (dn.type == FILENODE) continue;

            map<string, decltype(&dn), CloudNameLess> dc;
            map<string, decltype(&sn), CloudNameLess> sc;

            // Index children for pairing.
            for (auto* child : client.getChildren(&dn))
            {
                auto result = dc.emplace(child->displayname(), child);

                // For simplicity, duplicates consistute a match failure.
                if (!result.second) return false;
            }

            for (const auto& child : sn.kids)
            {
                auto result = sc.emplace(child->cloudName(), child.get());
                if (!result.second) return false;
            }

            // Pair children.
            for (const auto& s : sc)
            {
                // Skip the debris folder if it appears in the root.
                if (&sn == &source)
                {
                    if (CloudNameLess::equal(s.first, DEBRISFOLDER))
                    {
                        continue;
                    }
                }

                // Does this node have a pair in the destination?
                auto d = dc.find(s.first);

                // If not then there can be no match.
                if (d == dc.end()) return false;

                // Queue pair for more detailed matching.
                pending.emplace_back(d->second, s.second);

                // Consider the destination node paired.
                dc.erase(d);
            }

            // Can't have a match if we couldn't pair all destination nodes.
            if (!dc.empty()) return false;
        }

        return true;
    }

    bool backupOpenDrive(const fs::path& drivePath)
    {
        auto result = thread_do<bool>([=](StandardClient& client, PromiseBoolSP result) {
            client.backupOpenDrive(drivePath, std::move(result));
        });

        return result.get();
    }

    void backupOpenDrive(const fs::path& drivePath, PromiseBoolSP result)
    {
        auto localDrivePath = LocalPath::fromPath(drivePath.u8string(), *client.fsaccess);
        result->set_value(client.syncs.backupOpenDrive(localDrivePath) == API_OK);
    }
};


void waitonsyncs(chrono::seconds d = std::chrono::seconds(4), StandardClient* c1 = nullptr, StandardClient* c2 = nullptr, StandardClient* c3 = nullptr, StandardClient* c4 = nullptr)
{
    auto totalTimeoutStart = chrono::steady_clock::now();
    auto start = chrono::steady_clock::now();
    std::vector<StandardClient*> v{ c1, c2, c3, c4 };
    bool onelastsyncdown = true;
    for (;;)
    {
        bool any_add_del = false;

        for (auto vn : v)
        {
            if (vn)
            {
                auto result =
                  vn->thread_do<bool>(
                    [&](StandardClient& mc, PromiseBoolSP result)
                    {
                        bool busy = false;

                        mc.client.syncs.forEachRunningSync(
                          [&](Sync* s)
                          {
                              busy |= !s->deleteq.empty();
                              busy |= !s->insertq.empty();
                          });

                        if (!(mc.client.todebris.empty()
                            && mc.client.localsyncnotseen.empty()
                            && mc.client.tounlink.empty()
                            && mc.client.synccreate.empty()
                            && mc.client.transferlist.transfers[GET].empty()
                            && mc.client.transferlist.transfers[PUT].empty()))
                        {
                            busy = true;
                        }

                        result->set_value(busy);
                    });

                any_add_del |= result.get();
            }
        }

        bool allactive = true;
        {
            //lock_guard<mutex> g(StandardClient::om);
            //out() << "sync state: ";
            //for (auto n : syncstates)
            //{
            //    cout << n;
            //    if (n != SYNC_ACTIVE) allactive = false;
            //}
            //out();
        }

        if (any_add_del || StandardClient::debugging)
        {
            start = chrono::steady_clock::now();
        }

        if (onelastsyncdown && (chrono::steady_clock::now() - start + d/2) > d)
        {
            // synced folders that were removed remotely don't have the corresponding local folder removed unless we prompt an extra syncdown.  // todo:  do we need to fix
            for (auto vn : v) if (vn) vn->client.syncdownrequired = true;
            onelastsyncdown = false;
        }

        for (auto vn : v) if (vn)
        {
            if (allactive && ((chrono::steady_clock::now() - start) > d) && ((chrono::steady_clock::now() - vn->lastcb) > d))
            {
                return;
            }
        }

        WaitMillisec(400);

        if ((chrono::steady_clock::now() - totalTimeoutStart) > std::chrono::minutes(5))
        {
            out() << "Waiting for syncing to stop timed out at 5 minutes";
            return;
        }
    }

}


mutex StandardClient::om;
bool StandardClient::debugging = false;



//std::atomic<int> fileSizeCount = 20;

bool createNameFile(const fs::path &p, const string &filename)
{
    return createFile(p / fs::u8path(filename), filename.data(), filename.size());
}

bool createDataFileWithTimestamp(const fs::path &path,
                             const std::string &data,
                             const fs::file_time_type &timestamp)
{
    const bool result = createDataFile(path, data);

    if (result)
    {
        fs::last_write_time(path, timestamp);
    }

    return result;
}

bool buildLocalFolders(fs::path targetfolder, const string& prefix, int n, int recurselevel, int filesperfolder)
{
    if (suppressfiles) filesperfolder = 0;

    fs::path p = targetfolder / fs::u8path(prefix);
    if (!fs::create_directory(p))
        return false;

    for (int i = 0; i < filesperfolder; ++i)
    {
        string filename = "file" + to_string(i) + "_" + prefix;
        createNameFile(p, filename);
        //int thisSize = (++fileSizeCount)/2;
        //for (int j = 0; j < thisSize; ++j) fs << ('0' + j % 10);
    }

    if (recurselevel > 0)
    {
        for (int i = 0; i < n; ++i)
        {
            if (!buildLocalFolders(p, prefix + "_" + to_string(i), n, recurselevel - 1, filesperfolder))
                return false;
        }
    }

    return true;
}

void renameLocalFolders(fs::path targetfolder, const string& newprefix)
{
    std::list<fs::path> toRename;
    for (fs::directory_iterator i(targetfolder); i != fs::directory_iterator(); ++i)
    {
        if (fs::is_directory(i->path()))
        {
            renameLocalFolders(i->path(), newprefix);
        }
        toRename.push_back(i->path());
    }

    for (auto p : toRename)
    {
        auto newpath = p.parent_path() / (newprefix + p.filename().u8string());
        fs::rename(p, newpath);
    }
}


#ifdef __linux__
bool createSpecialFiles(fs::path targetfolder, const string& prefix, int n = 1)
{
    fs::path p = targetfolder;
    for (int i = 0; i < n; ++i)
    {
        string filename = "file" + to_string(i) + "_" + prefix;
        fs::path fp = p / fs::u8path(filename);

        int fdtmp = openat(AT_FDCWD, p.c_str(), O_RDWR|O_CLOEXEC|O_TMPFILE, 0600);
        write(fdtmp, filename.data(), filename.size());

        stringstream fdproc;
        fdproc << "/proc/self/fd/";
        fdproc << fdtmp;

        int r = linkat(AT_FDCWD, fdproc.str().c_str() , AT_FDCWD, fp.c_str(), AT_SYMLINK_FOLLOW);
        if (r)
        {
            cerr << " errno =" << errno;
            return false;
        }
        close(fdtmp);
    }
    return true;
}
#endif

} // anonymous

class SyncFingerprintCollision
  : public ::testing::Test
{
public:
    SyncFingerprintCollision()
      : client0()
      , client1()
      , model0()
      , model1()
      , arbitraryFileLength(16384)
    {
        const fs::path root = makeNewTestRoot();

        client0 = ::mega::make_unique<StandardClient>(root, "c0");
        client1 = ::mega::make_unique<StandardClient>(root, "c1");

        client0->logcb = true;
        client1->logcb = true;
    }

    ~SyncFingerprintCollision()
    {
    }

    void SetUp() override
    {
        SimpleLogger::setLogLevel(logMax);

        ASSERT_TRUE(client0->login_reset_makeremotenodes("MEGA_EMAIL", "MEGA_PWD", "d", 1, 2));
        ASSERT_TRUE(client1->login_fetchnodes("MEGA_EMAIL", "MEGA_PWD"));
        ASSERT_EQ(client0->basefolderhandle, client1->basefolderhandle);

        model0.root->addkid(model0.buildModelSubdirs("d", 2, 1, 0));
        model1.root->addkid(model1.buildModelSubdirs("d", 2, 1, 0));

        startSyncs();
        waitOnSyncs();
        confirmModels();
    }

    void addModelFile(Model &model,
                      const std::string &directory,
                      const std::string &file,
                      const std::string &content)
    {
        auto *node = model.findnode(directory);
        ASSERT_NE(node, nullptr);

        node->addkid(model.makeModelSubfile(file, content));
    }

    void confirmModel(StandardClient &client, Model &model, handle backupId)
    {
        ASSERT_TRUE(client.confirmModel_mainthread(model.findnode("d"), backupId));
    }

    void confirmModels()
    {
        confirmModel(*client0, model0, backupId0);
        confirmModel(*client1, model1, backupId1);
    }

    const fs::path localRoot0() const
    {
        return client0->syncSet(backupId0).localpath;
    }

    const fs::path localRoot1() const
    {
        return client1->syncSet(backupId1).localpath;
    }

    void startSyncs()
    {
        backupId0 = client0->setupSync_mainthread("s0", "d");
        ASSERT_NE(backupId0, UNDEF);
        backupId1 = client1->setupSync_mainthread("s1", "d");
        ASSERT_NE(backupId1, UNDEF);
    }

    void waitOnSyncs()
    {
        waitonsyncs(chrono::seconds(4), client0.get(), client1.get());
    }

    handle backupId0 = UNDEF;
    handle backupId1 = UNDEF;

    std::unique_ptr<StandardClient> client0;
    std::unique_ptr<StandardClient> client1;
    Model model0;
    Model model1;
    const std::size_t arbitraryFileLength;
}; /* SyncFingerprintCollision */

TEST_F(SyncFingerprintCollision, DifferentMacSameName)
{
    auto data0 = randomData(arbitraryFileLength);
    auto data1 = data0;
    const auto path0 = localRoot0() / "d_0" / "a";
    const auto path1 = localRoot0() / "d_1" / "a";

    // Alter MAC but leave fingerprint untouched.
    data1[0x41] = static_cast<uint8_t>(~data1[0x41]);

    ASSERT_TRUE(createDataFile(path0, data0));
    waitOnSyncs();

    auto result0 =
      client0->thread_do<bool>([&](StandardClient &sc, PromiseBoolSP p)
                         {
                             p->set_value(
                                 createDataFileWithTimestamp(
                                 path1,
                                 data1,
                                 fs::last_write_time(path0)));
                         });

    ASSERT_TRUE(waitonresults(&result0));
    waitOnSyncs();

    addModelFile(model0, "d/d_0", "a", data0);
    addModelFile(model0, "d/d_1", "a", data1);
    addModelFile(model1, "d/d_0", "a", data0);
    addModelFile(model1, "d/d_1", "a", data0);
    model1.ensureLocalDebrisTmpLock("d");

    confirmModels();
}

TEST_F(SyncFingerprintCollision, DifferentMacDifferentName)
{
    auto data0 = randomData(arbitraryFileLength);
    auto data1 = data0;
    const auto path0 = localRoot0() / "d_0" / "a";
    const auto path1 = localRoot0() / "d_0" / "b";

    data1[0x41] = static_cast<uint8_t>(~data1[0x41]);

    ASSERT_TRUE(createDataFile(path0, data0));
    waitOnSyncs();

    auto result0 =
      client0->thread_do<bool>([&](StandardClient &sc, PromiseBoolSP p)
                         {
                             p->set_value(
                                 createDataFileWithTimestamp(
                                 path1,
                                 data1,
                                 fs::last_write_time(path0)));
                         });

    ASSERT_TRUE(waitonresults(&result0));
    waitOnSyncs();

    addModelFile(model0, "d/d_0", "a", data0);
    addModelFile(model0, "d/d_0", "b", data1);
    addModelFile(model1, "d/d_0", "a", data0);
    addModelFile(model1, "d/d_0", "b", data1);
    model1.ensureLocalDebrisTmpLock("d");

    confirmModels();
}

TEST_F(SyncFingerprintCollision, SameMacDifferentName)
{
    auto data0 = randomData(arbitraryFileLength);
    const auto path0 = localRoot0() / "d_0" / "a";
    const auto path1 = localRoot0() / "d_0" / "b";

    ASSERT_TRUE(createDataFile(path0, data0));
    waitOnSyncs();

    auto result0 =
      client0->thread_do<bool>([&](StandardClient &sc, PromiseBoolSP p)
                         {
                            p->set_value(
                                 createDataFileWithTimestamp(
                                 path1,
                                 data0,
                                 fs::last_write_time(path0)));
                         });

    ASSERT_TRUE(waitonresults(&result0));
    waitOnSyncs();

    addModelFile(model0, "d/d_0", "a", data0);
    addModelFile(model0, "d/d_0", "b", data0);
    addModelFile(model1, "d/d_0", "a", data0);
    addModelFile(model1, "d/d_0", "b", data0);
    model1.ensureLocalDebrisTmpLock("d");

    confirmModels();
}

class SyncTest
    : public ::testing::Test
{
public:

    // Sets up the test fixture.
    void SetUp() override
    {
        LOG_info << "____TEST SetUp: " << ::testing::UnitTest::GetInstance()->current_test_info()->name();

        SimpleLogger::setLogLevel(logMax);
    }

    // Tears down the test fixture.
    void TearDown() override
    {
        LOG_info << "____TEST TearDown: " << ::testing::UnitTest::GetInstance()->current_test_info()->name();
    }

}; // SqliteDBTest

TEST_F(SyncTest, BasicSync_DelRemoteFolder)
{
    // delete a remote folder and confirm the client sending the request and another also synced both correctly update the disk
    fs::path localtestroot = makeNewTestRoot();
    StandardClient clientA1(localtestroot, "clientA1");   // user 1 client 1
    StandardClient clientA2(localtestroot, "clientA2");   // user 1 client 2


    ASSERT_TRUE(clientA1.login_reset_makeremotenodes("MEGA_EMAIL", "MEGA_PWD", "f", 3, 3));
    ASSERT_TRUE(clientA2.login_fetchnodes("MEGA_EMAIL", "MEGA_PWD"));
    ASSERT_EQ(clientA1.basefolderhandle, clientA2.basefolderhandle);

    handle backupId1 = clientA1.setupSync_mainthread("sync1", "f");
    ASSERT_NE(backupId1, UNDEF);
    handle backupId2 = clientA2.setupSync_mainthread("sync2", "f");
    ASSERT_NE(backupId2, UNDEF);
    waitonsyncs(std::chrono::seconds(4), &clientA1, &clientA2);
    clientA1.logcb = clientA2.logcb = true;

    Model model;
    model.root->addkid(model.buildModelSubdirs("f", 3, 3, 0));

    // check everything matches (model has expected state of remote and local)
    ASSERT_TRUE(clientA1.confirmModel_mainthread(model.findnode("f"), backupId1));
    ASSERT_TRUE(clientA2.confirmModel_mainthread(model.findnode("f"), backupId2));

    // delete something remotely and let sync catch up
    future<bool> fb = clientA1.thread_do<bool>([](StandardClient& sc, PromiseBoolSP pb) { sc.deleteremote("f/f_2/f_2_1", pb); });
    ASSERT_TRUE(waitonresults(&fb));
    waitonsyncs(std::chrono::seconds(60), &clientA1, &clientA2);

    // check everything matches in both syncs (model has expected state of remote and local)
    ASSERT_TRUE(model.movetosynctrash("f/f_2/f_2_1", "f"));
    ASSERT_TRUE(clientA1.confirmModel_mainthread(model.findnode("f"), backupId1));
    ASSERT_TRUE(clientA2.confirmModel_mainthread(model.findnode("f"), backupId2));
}

TEST_F(SyncTest, BasicSync_DelLocalFolder)
{
    // confirm change is synced to remote, and also seen and applied in a second client that syncs the same folder
    fs::path localtestroot = makeNewTestRoot();
    StandardClient clientA1(localtestroot, "clientA1");   // user 1 client 1
    StandardClient clientA2(localtestroot, "clientA2");   // user 1 client 2

    ASSERT_TRUE(clientA1.login_reset_makeremotenodes("MEGA_EMAIL", "MEGA_PWD", "f", 3, 3));
    ASSERT_TRUE(clientA2.login_fetchnodes("MEGA_EMAIL", "MEGA_PWD"));
    ASSERT_EQ(clientA1.basefolderhandle, clientA2.basefolderhandle);

    // set up sync for A1, it should build matching local folders
    handle backupId1 = clientA1.setupSync_mainthread("sync1", "f");
    ASSERT_NE(backupId1, UNDEF);
    handle backupId2 = clientA2.setupSync_mainthread("sync2", "f");
    ASSERT_NE(backupId2, UNDEF);
    waitonsyncs(std::chrono::seconds(4), &clientA1, &clientA2);
    clientA1.logcb = clientA2.logcb = true;

    // check everything matches (model has expected state of remote and local)
    Model model;
    model.root->addkid(model.buildModelSubdirs("f", 3, 3, 0));
    ASSERT_TRUE(clientA1.confirmModel_mainthread(model.findnode("f"), backupId1));
    ASSERT_TRUE(clientA2.confirmModel_mainthread(model.findnode("f"), backupId2));

    auto checkpath = clientA1.syncSet(backupId1).localpath.u8string();
    out() << "checking paths " << checkpath;
    for(auto& p: fs::recursive_directory_iterator(TestFS::GetTestFolder()))
    {
        out() << "checking path is present: " << p.path().u8string();
    }
    // delete something in the local filesystem and see if we catch up in A1 and A2 (deleter and observer syncs)
    error_code e;
    auto nRemoved = fs::remove_all(clientA1.syncSet(backupId1).localpath / "f_2" / "f_2_1", e);
    ASSERT_TRUE(!e) << "remove failed " << (clientA1.syncSet(backupId1).localpath / "f_2" / "f_2_1").u8string() << " error " << e;
    ASSERT_GT(static_cast<unsigned int>(nRemoved), 0u) << e;

    // let them catch up
    waitonsyncs(std::chrono::seconds(20), &clientA1, &clientA2);

    // check everything matches (model has expected state of remote and local)
    ASSERT_TRUE(model.movetosynctrash("f/f_2/f_2_1", "f"));
    ASSERT_TRUE(clientA2.confirmModel_mainthread(model.findnode("f"), backupId2));
    ASSERT_TRUE(model.removesynctrash("f"));
    ASSERT_TRUE(clientA1.confirmModel_mainthread(model.findnode("f"), backupId1));
}

TEST_F(SyncTest, BasicSync_MoveLocalFolderPlain)
{
    // confirm change is synced to remote, and also seen and applied in a second client that syncs the same folder
    fs::path localtestroot = makeNewTestRoot();
    StandardClient clientA1(localtestroot, "clientA1");   // user 1 client 1
    StandardClient clientA2(localtestroot, "clientA2");   // user 1 client 2

    ASSERT_TRUE(clientA1.login_reset_makeremotenodes("MEGA_EMAIL", "MEGA_PWD", "f", 3, 3));
    ASSERT_TRUE(clientA2.login_fetchnodes("MEGA_EMAIL", "MEGA_PWD"));
    ASSERT_EQ(clientA1.basefolderhandle, clientA2.basefolderhandle);

    Model model;
    model.root->addkid(model.buildModelSubdirs("f", 3, 3, 0));

    // set up sync for A1, it should build matching local folders
    handle backupId1 = clientA1.setupSync_mainthread("sync1", "f");
    ASSERT_NE(backupId1, UNDEF);
    handle backupId2 = clientA2.setupSync_mainthread("sync2", "f");
    ASSERT_NE(backupId2, UNDEF);
    waitonsyncs(std::chrono::seconds(4), &clientA1, &clientA2);
    clientA1.logcb = clientA2.logcb = true;

    // check everything matches (model has expected state of remote and local)
    ASSERT_TRUE(clientA1.confirmModel_mainthread(model.findnode("f"), backupId1));
    ASSERT_TRUE(clientA2.confirmModel_mainthread(model.findnode("f"), backupId2));

    out() << "----- making sync change to test, now -----";
    clientA1.received_node_actionpackets = false;
    clientA2.received_node_actionpackets = false;

    // move something in the local filesystem and see if we catch up in A1 and A2 (deleter and observer syncs)
    error_code rename_error;
    fs::rename(clientA1.syncSet(backupId1).localpath / "f_2" / "f_2_1", clientA1.syncSet(backupId1).localpath / "f_2_1", rename_error);
    ASSERT_TRUE(!rename_error) << rename_error;

    // client1 should send a rename command to the API
    // both client1 and client2 should receive the corresponding actionpacket
    const char* s = nullptr; // Maybe intended for an ASSERT ?
    if (!clientA1.waitForNodesUpdated(60))
    {
        s = " no actionpacket received in clientA1 for rename";
        out() << s;
    }
    if (!clientA2.waitForNodesUpdated(60))
    {
        s = " no actionpacket received in clientA2 for rename";
        out() << s;
    }
    out() << "----- wait for actionpackets ended -----";

    // sync activity should not take much longer after that.
    waitonsyncs(std::chrono::seconds(4), &clientA1, &clientA2);

    // check everything matches (model has expected state of remote and local)
    ASSERT_TRUE(model.movenode("f/f_2/f_2_1", "f"));
    ASSERT_TRUE(clientA1.confirmModel_mainthread(model.findnode("f"), backupId1));
    ASSERT_TRUE(clientA2.confirmModel_mainthread(model.findnode("f"), backupId2));
}

TEST_F(SyncTest, BasicSync_MoveLocalFolderBetweenSyncs)
{
    // confirm change is synced to remote, and also seen and applied in a second client that syncs the same folder
    fs::path localtestroot = makeNewTestRoot();
    StandardClient clientA1(localtestroot, "clientA1");   // user 1 client 1
    StandardClient clientA2(localtestroot, "clientA2");   // user 1 client 2
    StandardClient clientA3(localtestroot, "clientA3");   // user 1 client 3

    ASSERT_TRUE(clientA1.login_reset_makeremotenodes("MEGA_EMAIL", "MEGA_PWD", "f", 3, 3));
    ASSERT_TRUE(clientA2.login_fetchnodes("MEGA_EMAIL", "MEGA_PWD"));
    ASSERT_TRUE(clientA3.login_fetchnodes("MEGA_EMAIL", "MEGA_PWD"));
    ASSERT_EQ(clientA1.basefolderhandle, clientA2.basefolderhandle);

    // set up sync for A1 and A2, it should build matching local folders
    handle backupId11 = clientA1.setupSync_mainthread("sync1", "f/f_0");
    ASSERT_NE(backupId11, UNDEF);
    handle backupId12 = clientA1.setupSync_mainthread("sync2", "f/f_2");
    ASSERT_NE(backupId12, UNDEF);
    handle backupId21 = clientA2.setupSync_mainthread("syncA2_1", "f/f_0");
    ASSERT_NE(backupId21, UNDEF);
    handle backupId22 = clientA2.setupSync_mainthread("syncA2_2", "f/f_2");
    ASSERT_NE(backupId22, UNDEF);
    handle backupId31 = clientA3.setupSync_mainthread("syncA3", "f");
    ASSERT_NE(backupId31, UNDEF);
    waitonsyncs(std::chrono::seconds(4), &clientA1, &clientA2, &clientA3);
    clientA1.logcb = clientA2.logcb = clientA3.logcb = true;

    // check everything matches (model has expected state of remote and local)
    Model model;
    model.root->addkid(model.buildModelSubdirs("f", 3, 3, 0));
    ASSERT_TRUE(clientA1.confirmModel_mainthread(model.findnode("f/f_0"), backupId11));
    ASSERT_TRUE(clientA1.confirmModel_mainthread(model.findnode("f/f_2"), backupId12));
    ASSERT_TRUE(clientA2.confirmModel_mainthread(model.findnode("f/f_0"), backupId21));
    ASSERT_TRUE(clientA2.confirmModel_mainthread(model.findnode("f/f_2"), backupId22));
    ASSERT_TRUE(clientA3.confirmModel_mainthread(model.findnode("f"), backupId31));

    LOG_debug << "----- making sync change to test, now -----";
    clientA1.received_node_actionpackets = false;
    clientA2.received_node_actionpackets = false;
    clientA3.received_node_actionpackets = false;

    // move a folder form one local synced folder to another local synced folder and see if we sync correctly and catch up in A2 and A3 (mover and observer syncs)
    error_code rename_error;
    fs::path path1 = clientA1.syncSet(backupId11).localpath / "f_0_1";
    fs::path path2 = clientA1.syncSet(backupId12).localpath / "f_2_1" / "f_2_1_0" / "f_0_1";
    fs::rename(path1, path2, rename_error);
    ASSERT_TRUE(!rename_error) << rename_error;

    // client1 should send a rename command to the API
    // both client1 and client2 should receive the corresponding actionpacket
    ASSERT_TRUE(clientA1.waitForNodesUpdated(30)) << " no actionpacket received in clientA1 for rename";
    ASSERT_TRUE(clientA2.waitForNodesUpdated(30)) << " no actionpacket received in clientA2 for rename";
    ASSERT_TRUE(clientA3.waitForNodesUpdated(30)) << " no actionpacket received in clientA3 for rename";

    // let them catch up
    waitonsyncs(std::chrono::seconds(4), &clientA1, &clientA2, &clientA3);

    // check everything matches (model has expected state of remote and local)
    ASSERT_TRUE(model.movenode("f/f_0/f_0_1", "f/f_2/f_2_1/f_2_1_0"));
    ASSERT_TRUE(clientA1.confirmModel_mainthread(model.findnode("f/f_0"), backupId11));
    ASSERT_TRUE(clientA1.confirmModel_mainthread(model.findnode("f/f_2"), backupId12));
    ASSERT_TRUE(clientA2.confirmModel_mainthread(model.findnode("f/f_0"), backupId21));
    ASSERT_TRUE(clientA2.confirmModel_mainthread(model.findnode("f/f_2"), backupId22));
    ASSERT_TRUE(clientA3.confirmModel_mainthread(model.findnode("f"), backupId31));
}

TEST_F(SyncTest, BasicSync_RenameLocalFile)
{
    static auto TIMEOUT = std::chrono::seconds(4);

    const fs::path root = makeNewTestRoot();

    // Primary client.
    StandardClient client0(root, "c0");
    // Observer.
    StandardClient client1(root, "c1");

    // Log callbacks.
    client0.logcb = true;
    client1.logcb = true;

    // Log clients in.
    ASSERT_TRUE(client0.login_reset_makeremotenodes("MEGA_EMAIL", "MEGA_PWD", "x", 0, 0));
    ASSERT_TRUE(client1.login_fetchnodes("MEGA_EMAIL", "MEGA_PWD"));
    ASSERT_EQ(client0.basefolderhandle, client1.basefolderhandle);

    // Set up syncs.
    handle backupId0 = client0.setupSync_mainthread("s0", "x");
    ASSERT_NE(backupId0, UNDEF);
    handle backupId1 = client1.setupSync_mainthread("s1", "x");
    ASSERT_NE(backupId1, UNDEF);

    // Wait for initial sync to complete.
    waitonsyncs(TIMEOUT, &client0, &client1);

    // Add x/f.
    ASSERT_TRUE(createNameFile(client0.syncSet(backupId0).localpath, "f"));

    // Wait for sync to complete.
    waitonsyncs(TIMEOUT, &client0, &client1);

    // Confirm model.
    Model model;

    model.root->addkid(model.makeModelSubfolder("x"));
    model.findnode("x")->addkid(model.makeModelSubfile("f"));

    ASSERT_TRUE(client0.confirmModel_mainthread(model.findnode("x"), backupId0));
    ASSERT_TRUE(client1.confirmModel_mainthread(model.findnode("x"), backupId1, true));

    // Rename x/f to x/g.
    fs::rename(client0.syncSet(backupId0).localpath / "f",
               client0.syncSet(backupId0).localpath / "g");

    // Wait for sync to complete.
    waitonsyncs(TIMEOUT, &client0, &client1);

    // Update and confirm model.
    model.findnode("x/f")->name = "g";

    ASSERT_TRUE(client0.confirmModel_mainthread(model.findnode("x"), backupId0));
    ASSERT_TRUE(client1.confirmModel_mainthread(model.findnode("x"), backupId1, true));
}

TEST_F(SyncTest, BasicSync_AddLocalFolder)
{
    // confirm change is synced to remote, and also seen and applied in a second client that syncs the same folder
    fs::path localtestroot = makeNewTestRoot();
    StandardClient clientA1(localtestroot, "clientA1");   // user 1 client 1
    StandardClient clientA2(localtestroot, "clientA2");   // user 1 client 2

    ASSERT_TRUE(clientA1.login_reset_makeremotenodes("MEGA_EMAIL", "MEGA_PWD", "f", 3, 3));
    ASSERT_TRUE(clientA2.login_fetchnodes("MEGA_EMAIL", "MEGA_PWD"));
    ASSERT_EQ(clientA1.basefolderhandle, clientA2.basefolderhandle);

    Model model;
    model.root->addkid(model.buildModelSubdirs("f", 3, 3, 0));

    // set up sync for A1, it should build matching local folders
    handle backupId1 = clientA1.setupSync_mainthread("sync1", "f");
    ASSERT_NE(backupId1, UNDEF);
    handle backupId2 = clientA2.setupSync_mainthread("sync2", "f");
    ASSERT_NE(backupId2, UNDEF);
    waitonsyncs(std::chrono::seconds(4), &clientA1, &clientA2);
    clientA1.logcb = clientA2.logcb = true;

    // check everything matches (model has expected state of remote and local)
    ASSERT_TRUE(clientA1.confirmModel_mainthread(model.findnode("f"), backupId1));
    ASSERT_TRUE(clientA2.confirmModel_mainthread(model.findnode("f"), backupId2));

    // make new folders (and files) in the local filesystem and see if we catch up in A1 and A2 (adder and observer syncs)
    ASSERT_TRUE(buildLocalFolders(clientA1.syncSet(backupId1).localpath / "f_2", "newkid", 2, 2, 2));

    // let them catch up
    waitonsyncs(std::chrono::seconds(30), &clientA1, &clientA2);  // two minutes should be long enough to get past API_ETEMPUNAVAIL == -18 for sync2 downloading the files uploaded by sync1

    // check everything matches (model has expected state of remote and local)
    model.findnode("f/f_2")->addkid(model.buildModelSubdirs("newkid", 2, 2, 2));
    ASSERT_TRUE(clientA1.confirmModel_mainthread(model.findnode("f"), backupId1));
    model.ensureLocalDebrisTmpLock("f"); // since we downloaded files
    ASSERT_TRUE(clientA2.confirmModel_mainthread(model.findnode("f"), backupId2));
}


// todo: add this test once the sync can keep up with file system notifications - at the moment
// it's too slow because we wait for the cloud before processing the next layer of files+folders.
// So if we add enough changes to exercise the notification queue, we can't check the results because
// it's far too slow at the syncing stage.
TEST_F(SyncTest, BasicSync_MassNotifyFromLocalFolderTree)
{
    // confirm change is synced to remote, and also seen and applied in a second client that syncs the same folder
    fs::path localtestroot = makeNewTestRoot();
    StandardClient clientA1(localtestroot, "clientA1");   // user 1 client 1
    //StandardClient clientA2(localtestroot, "clientA2");   // user 1 client 2

    ASSERT_TRUE(clientA1.login_reset_makeremotenodes("MEGA_EMAIL", "MEGA_PWD", "f", 0, 0));
    //ASSERT_TRUE(clientA2.login_fetchnodes("MEGA_EMAIL", "MEGA_PWD"));
    //ASSERT_EQ(clientA1.basefolderhandle, clientA2.basefolderhandle);

    // set up sync for A1, it should build matching local folders
    handle backupId1 = clientA1.setupSync_mainthread("sync1", "f");
    ASSERT_NE(backupId1, UNDEF);
    //ASSERT_TRUE(clientA2.setupSync_mainthread("sync2", "f", 2));
    waitonsyncs(std::chrono::seconds(4), &clientA1/*, &clientA2*/);
    //clientA1.logcb = clientA2.logcb = true;

    // Create a directory tree in one sync, it should be synced to the cloud and back to the other
    // Create enough files and folders that we put a strain on the notification logic: 3k entries
    ASSERT_TRUE(buildLocalFolders(clientA1.syncSet(backupId1).localpath, "initial", 0, 0, 16000));

    //waitonsyncs(std::chrono::seconds(10), &clientA1 /*, &clientA2*/);
    std::this_thread::sleep_for(std::chrono::seconds(5));

    // wait until the notify queues subside, it shouldn't take too long.  Limit of 5 minutes
    auto startTime = std::chrono::steady_clock::now();
    while (std::chrono::steady_clock::now() - startTime < std::chrono::seconds(5 * 60))
    {
        size_t remaining = 0;
        auto result0 = clientA1.thread_do<bool>([&](StandardClient &sc, PromiseBoolSP p)
        {
            sc.client.syncs.forEachRunningSync(
              [&](Sync* s)
              {
                  for (int q = DirNotify::NUMQUEUES; q--; )
                  {
                      remaining += s->dirnotify->notifyq[q].size();
                  }
              });

            p->set_value(true);
        });
        result0.get();
        if (!remaining) break;
        std::this_thread::sleep_for(std::chrono::seconds(1));
    }

    Model model;
    model.root->addkid(model.buildModelSubdirs("initial", 0, 0, 16000));

    clientA1.waitFor([&](StandardClient&){ return clientA1.transfersAdded.load() > 0; }, std::chrono::seconds(60));  // give it a chance to create all the nodes.

    // check everything matches (just local since it'll still be uploading files)
    clientA1.localNodesMustHaveNodes = false;
    ASSERT_TRUE(clientA1.confirmModel_mainthread(model.root.get(), backupId1, false, StandardClient::CONFIRM_LOCAL));
    //ASSERT_TRUE(clientA2.confirmModel_mainthread(model.findnode("f"), 2));

    ASSERT_GT(clientA1.transfersAdded.load(), 0u);
    clientA1.transfersAdded = 0;

    // rename all those files and folders, put a strain on the notify system again.
    // Also, no downloads (or uploads) should occur as a result of this.
 //   renameLocalFolders(clientA1.syncSet(backupId1).localpath, "renamed_");

    // let them catch up
    //waitonsyncs(std::chrono::seconds(10), &clientA1 /*, &clientA2*/);

    // rename is too slow to check, even just in localnodes, for now.

    //ASSERT_EQ(clientA1.transfersAdded.load(), 0u);

    //Model model2;
    //model2.root->addkid(model.buildModelSubdirs("renamed_initial", 0, 0, 100));

    //// check everything matches (model has expected state of remote and local)
    //ASSERT_TRUE(clientA1.confirmModel_mainthread(model2.root.get(), 1));
    ////ASSERT_TRUE(clientA2.confirmModel_mainthread(model2.findnode("f"), 2));
}



/* this one is too slow for regular testing with the current algorithm
TEST_F(SyncTest, BasicSync_MAX_NEWNODES1)
{
    // create more nodes than we can upload in one putnodes.
    // this tree is 5x5 and the algorithm ends up creating nodes one at a time so it's pretty slow (and doesn't hit MAX_NEWNODES as a result)
    fs::path localtestroot = makeNewTestRoot();
    StandardClient clientA1(localtestroot, "clientA1");   // user 1 client 1
    StandardClient clientA2(localtestroot, "clientA2");   // user 1 client 2

    ASSERT_TRUE(clientA1.login_reset_makeremotenodes("MEGA_EMAIL", "MEGA_PWD", "f", 3, 3));
    ASSERT_TRUE(clientA2.login_fetchnodes("MEGA_EMAIL", "MEGA_PWD"));
    ASSERT_EQ(clientA1.basefolderhandle, clientA2.basefolderhandle);

    Model model;
    model.root->addkid(model.buildModelSubdirs("f", 3, 3, 0));

    // set up sync for A1, it should build matching local folders
    ASSERT_TRUE(clientA1.setupSync_mainthread("sync1", "f", 1));
    ASSERT_TRUE(clientA2.setupSync_mainthread("sync2", "f", 2));
    waitonsyncs(std::chrono::seconds(4), &clientA1, &clientA2);
    clientA1.logcb = clientA2.logcb = true;

    // check everything matches (model has expected state of remote and local)
    ASSERT_TRUE(clientA1.confirmModel_mainthread(model.findnode("f"), 1));
    ASSERT_TRUE(clientA2.confirmModel_mainthread(model.findnode("f"), 2));

    // make new folders in the local filesystem and see if we catch up in A1 and A2 (adder and observer syncs)
    assert(MegaClient::MAX_NEWNODES < 3125);
    ASSERT_TRUE(buildLocalFolders(clientA1.syncSet(backupId1).localpath, "g", 5, 5, 0));  // 5^5=3125 leaf folders, 625 pre-leaf etc

    // let them catch up
    waitonsyncs(std::chrono::seconds(30), &clientA1, &clientA2);

    // check everything matches (model has expected state of remote and local)
    model.findnode("f")->addkid(model.buildModelSubdirs("g", 5, 5, 0));
    ASSERT_TRUE(clientA1.confirmModel_mainthread(model.findnode("f"), 1));
    ASSERT_TRUE(clientA2.confirmModel_mainthread(model.findnode("f"), 2));
}
*/

/* this one is too slow for regular testing with the current algorithm
TEST_F(SyncTest, BasicSync_MAX_NEWNODES2)
{
    // create more nodes than we can upload in one putnodes.
    // this tree is 5x5 and the algorithm ends up creating nodes one at a time so it's pretty slow (and doesn't hit MAX_NEWNODES as a result)
    fs::path localtestroot = makeNewTestRoot();
    StandardClient clientA1(localtestroot, "clientA1");   // user 1 client 1
    StandardClient clientA2(localtestroot, "clientA2");   // user 1 client 2

    ASSERT_TRUE(clientA1.login_reset_makeremotenodes("MEGA_EMAIL", "MEGA_PWD", "f", 3, 3));
    ASSERT_TRUE(clientA2.login_fetchnodes("MEGA_EMAIL", "MEGA_PWD"));
    ASSERT_EQ(clientA1.basefolderhandle, clientA2.basefolderhandle);

    Model model;
    model.root->addkid(model.buildModelSubdirs("f", 3, 3, 0));

    // set up sync for A1, it should build matching local folders
    ASSERT_TRUE(clientA1.setupSync_mainthread("sync1", "f", 1));
    ASSERT_TRUE(clientA2.setupSync_mainthread("sync2", "f", 2));
    waitonsyncs(std::chrono::seconds(4), &clientA1, &clientA2);
    clientA1.logcb = clientA2.logcb = true;

    // check everything matches (model has expected state of remote and local)
    ASSERT_TRUE(clientA1.confirmModel_mainthread(model.findnode("f"), 1));
    ASSERT_TRUE(clientA2.confirmModel_mainthread(model.findnode("f"), 2));

    // make new folders in the local filesystem and see if we catch up in A1 and A2 (adder and observer syncs)
    assert(MegaClient::MAX_NEWNODES < 3000);
    ASSERT_TRUE(buildLocalFolders(clientA1.syncSet(backupId1).localpath, "g", 3000, 1, 0));

    // let them catch up
    waitonsyncs(std::chrono::seconds(30), &clientA1, &clientA2);

    // check everything matches (model has expected state of remote and local)
    model.findnode("f")->addkid(model.buildModelSubdirs("g", 3000, 1, 0));
    ASSERT_TRUE(clientA1.confirmModel_mainthread(model.findnode("f"), 1));
    ASSERT_TRUE(clientA2.confirmModel_mainthread(model.findnode("f"), 2));
}
*/

TEST_F(SyncTest, BasicSync_MoveExistingIntoNewLocalFolder)
{
    // historic case:  in the local filesystem, create a new folder then move an existing file/folder into it
    fs::path localtestroot = makeNewTestRoot();
    StandardClient clientA1(localtestroot, "clientA1");   // user 1 client 1
    StandardClient clientA2(localtestroot, "clientA2");   // user 1 client 2

    ASSERT_TRUE(clientA1.login_reset_makeremotenodes("MEGA_EMAIL", "MEGA_PWD", "f", 3, 3));
    ASSERT_TRUE(clientA2.login_fetchnodes("MEGA_EMAIL", "MEGA_PWD"));
    ASSERT_EQ(clientA1.basefolderhandle, clientA2.basefolderhandle);

    Model model;
    model.root->addkid(model.buildModelSubdirs("f", 3, 3, 0));

    // set up sync for A1, it should build matching local folders
    handle backupId1 = clientA1.setupSync_mainthread("sync1", "f");
    ASSERT_NE(backupId1, UNDEF);
    handle backupId2 = clientA2.setupSync_mainthread("sync2", "f");
    ASSERT_NE(backupId2, UNDEF);
    waitonsyncs(std::chrono::seconds(4), &clientA1, &clientA2);
    clientA1.logcb = clientA2.logcb = true;

    // check everything matches (model has expected state of remote and local)
    ASSERT_TRUE(clientA1.confirmModel_mainthread(model.findnode("f"), backupId1));
    ASSERT_TRUE(clientA2.confirmModel_mainthread(model.findnode("f"), backupId2));

    // make new folder in the local filesystem
    ASSERT_TRUE(buildLocalFolders(clientA1.syncSet(backupId1).localpath, "new", 1, 0, 0));
    // move an already synced folder into it
    error_code rename_error;
    fs::path path1 = clientA1.syncSet(backupId1).localpath / "f_2"; // / "f_2_0" / "f_2_0_0";
    fs::path path2 = clientA1.syncSet(backupId1).localpath / "new" / "f_2"; // "f_2_0_0";
    fs::rename(path1, path2, rename_error);
    ASSERT_TRUE(!rename_error) << rename_error;

    // let them catch up
    waitonsyncs(std::chrono::seconds(10), &clientA1, &clientA2);

    // check everything matches (model has expected state of remote and local)
    auto f = model.makeModelSubfolder("new");
    f->addkid(model.removenode("f/f_2")); // / f_2_0 / f_2_0_0"));
    model.findnode("f")->addkid(move(f));
    ASSERT_TRUE(clientA1.confirmModel_mainthread(model.findnode("f"), backupId1));
    ASSERT_TRUE(clientA2.confirmModel_mainthread(model.findnode("f"), backupId2));
}

TEST_F(SyncTest, BasicSync_MoveSeveralExistingIntoDeepNewLocalFolders)
{
    // historic case:  in the local filesystem, create a new folder then move an existing file/folder into it
    fs::path localtestroot = makeNewTestRoot();
    StandardClient clientA1(localtestroot, "clientA1");   // user 1 client 1
    StandardClient clientA2(localtestroot, "clientA2");   // user 1 client 2

    ASSERT_TRUE(clientA1.login_reset_makeremotenodes("MEGA_EMAIL", "MEGA_PWD", "f", 3, 3));
    ASSERT_TRUE(clientA2.login_fetchnodes("MEGA_EMAIL", "MEGA_PWD"));
    ASSERT_EQ(clientA1.basefolderhandle, clientA2.basefolderhandle);

    Model model;
    model.root->addkid(model.buildModelSubdirs("f", 3, 3, 0));

    // set up sync for A1, it should build matching local folders
    handle backupId1 = clientA1.setupSync_mainthread("sync1", "f");
    ASSERT_NE(backupId1, UNDEF);
    handle backupId2 = clientA2.setupSync_mainthread("sync2", "f");
    ASSERT_NE(backupId2, UNDEF);
    waitonsyncs(std::chrono::seconds(4), &clientA1, &clientA2);
    clientA1.logcb = clientA2.logcb = true;

    // check everything matches (model has expected state of remote and local)
    ASSERT_TRUE(clientA1.confirmModel_mainthread(model.findnode("f"), backupId1));
    ASSERT_TRUE(clientA2.confirmModel_mainthread(model.findnode("f"), backupId2));

    // make new folder tree in the local filesystem
    ASSERT_TRUE(buildLocalFolders(clientA1.syncSet(backupId1).localpath, "new", 3, 3, 3));

    // move already synced folders to serveral parts of it - one under another moved folder too
    error_code rename_error;
    fs::rename(clientA1.syncSet(backupId1).localpath / "f_0", clientA1.syncSet(backupId1).localpath / "new" / "new_0" / "new_0_1" / "new_0_1_2" / "f_0", rename_error);
    ASSERT_TRUE(!rename_error) << rename_error;
    fs::rename(clientA1.syncSet(backupId1).localpath / "f_1", clientA1.syncSet(backupId1).localpath / "new" / "new_1" / "new_1_2" / "f_1", rename_error);
    ASSERT_TRUE(!rename_error) << rename_error;
    fs::rename(clientA1.syncSet(backupId1).localpath / "f_2", clientA1.syncSet(backupId1).localpath / "new" / "new_1" / "new_1_2" / "f_1" / "f_1_2" / "f_2", rename_error);
    ASSERT_TRUE(!rename_error) << rename_error;

    // let them catch up
    waitonsyncs(std::chrono::seconds(30), &clientA1, &clientA2);

    // check everything matches (model has expected state of remote and local)
    model.findnode("f")->addkid(model.buildModelSubdirs("new", 3, 3, 3));
    model.findnode("f/new/new_0/new_0_1/new_0_1_2")->addkid(model.removenode("f/f_0"));
    model.findnode("f/new/new_1/new_1_2")->addkid(model.removenode("f/f_1"));
    model.findnode("f/new/new_1/new_1_2/f_1/f_1_2")->addkid(model.removenode("f/f_2"));
    ASSERT_TRUE(clientA1.confirmModel_mainthread(model.findnode("f"), backupId1));
    model.ensureLocalDebrisTmpLock("f"); // since we downloaded files
    ASSERT_TRUE(clientA2.confirmModel_mainthread(model.findnode("f"), backupId2));
}

/* not expected to work yet
TEST_F(SyncTest, BasicSync_SyncDuplicateNames)
{
    fs::path localtestroot = makeNewTestRoot();
    StandardClient clientA1(localtestroot, "clientA1");   // user 1 client 1
    StandardClient clientA2(localtestroot, "clientA2");   // user 1 client 2

    ASSERT_TRUE(clientA1.login_reset("MEGA_EMAIL", "MEGA_PWD"));
    ASSERT_TRUE(clientA2.login_fetchnodes("MEGA_EMAIL", "MEGA_PWD"));
    ASSERT_EQ(clientA1.basefolderhandle, clientA2.basefolderhandle);


    NewNode* nodearray = new NewNode[3];
    nodearray[0] = *clientA1.makeSubfolder("samename");
    nodearray[1] = *clientA1.makeSubfolder("samename");
    nodearray[2] = *clientA1.makeSubfolder("Samename");
    clientA1.resultproc.prepresult(StandardClient::PUTNODES, [this](error e) {
    });
    clientA1.client.putnodes(clientA1.basefolderhandle, nodearray, 3);

    // set up syncs, they should build matching local folders
    ASSERT_TRUE(clientA1.setupSync_mainthread("sync1", "", 1));
    ASSERT_TRUE(clientA2.setupSync_mainthread("sync2", "", 2));
    waitonsyncs(std::chrono::seconds(4), &clientA1, &clientA2);
    clientA1.logcb = clientA2.logcb = true;

    // check everything matches (model has expected state of remote and local)
    Model model;
    model.root->addkid(model.makeModelSubfolder("samename"));
    model.root->addkid(model.makeModelSubfolder("samename"));
    model.root->addkid(model.makeModelSubfolder("Samename"));
    ASSERT_TRUE(clientA1.confirmModel_mainthread(model.root.get(), 1));
    ASSERT_TRUE(clientA2.confirmModel_mainthread(model.root.get(), 2));
}*/

TEST_F(SyncTest, BasicSync_RemoveLocalNodeBeforeSessionResume)
{
    fs::path localtestroot = makeNewTestRoot();
    auto pclientA1 = ::mega::make_unique<StandardClient>(localtestroot, "clientA1");   // user 1 client 1
    StandardClient clientA2(localtestroot, "clientA2");   // user 1 client 2

    ASSERT_TRUE(pclientA1->login_reset_makeremotenodes("MEGA_EMAIL", "MEGA_PWD", "f", 3, 3));
    ASSERT_TRUE(clientA2.login_fetchnodes("MEGA_EMAIL", "MEGA_PWD"));
    ASSERT_EQ(pclientA1->basefolderhandle, clientA2.basefolderhandle);

    Model model;
    model.root->addkid(model.buildModelSubdirs("f", 3, 3, 0));

    // set up sync for A1, it should build matching local folders
    handle backupId1 = pclientA1->setupSync_mainthread("sync1", "f");
    ASSERT_NE(backupId1, UNDEF);
    handle backupId2 = clientA2.setupSync_mainthread("sync2", "f");
    ASSERT_NE(backupId2, UNDEF);
    waitonsyncs(std::chrono::seconds(4), pclientA1.get(), &clientA2);
    pclientA1->logcb = clientA2.logcb = true;

    // check everything matches (model has expected state of remote and local)
    ASSERT_TRUE(pclientA1->confirmModel_mainthread(model.findnode("f"), backupId1));
    ASSERT_TRUE(clientA2.confirmModel_mainthread(model.findnode("f"), backupId2));

    // save session
    string session;
    pclientA1->client.dumpsession(session);

    // logout (but keep caches)
    fs::path sync1path = pclientA1->syncSet(backupId1).localpath;
    pclientA1->localLogout();

    // remove local folders
    error_code e;
    ASSERT_TRUE(fs::remove_all(sync1path / "f_2", e) != static_cast<std::uintmax_t>(-1)) << e;

    // resume session, see if nodes and localnodes get in sync
    pclientA1.reset(new StandardClient(localtestroot, "clientA1"));
    ASSERT_TRUE(pclientA1->login_fetchnodes(session));

    waitonsyncs(std::chrono::seconds(4), pclientA1.get(), &clientA2);

    // check everything matches (model has expected state of remote and local)
    ASSERT_TRUE(model.movetosynctrash("f/f_2", "f"));
    ASSERT_TRUE(clientA2.confirmModel_mainthread(model.findnode("f"), backupId2));
    ASSERT_TRUE(model.removesynctrash("f"));
    ASSERT_TRUE(pclientA1->confirmModel_mainthread(model.findnode("f"), backupId1));
}

/* not expected to work yet
TEST_F(SyncTest, BasicSync_RemoteFolderCreationRaceSamename)
{
    // confirm change is synced to remote, and also seen and applied in a second client that syncs the same folder
    // SN tagging needed for this one
    fs::path localtestroot = makeNewTestRoot();
    StandardClient clientA1(localtestroot, "clientA1");   // user 1 client 1
    StandardClient clientA2(localtestroot, "clientA2");   // user 1 client 2

    ASSERT_TRUE(clientA1.login_reset("MEGA_EMAIL", "MEGA_PWD"));
    ASSERT_TRUE(clientA2.login_fetchnodes("MEGA_EMAIL", "MEGA_PWD"));
    ASSERT_EQ(clientA1.basefolderhandle, clientA2.basefolderhandle);

    // set up sync for both, it should build matching local folders (empty initially)
    ASSERT_TRUE(clientA1.setupSync_mainthread("sync1", "", 1));
    ASSERT_TRUE(clientA2.setupSync_mainthread("sync2", "", 2));
    waitonsyncs(std::chrono::seconds(4), &clientA1, &clientA2);
    clientA1.logcb = clientA2.logcb = true;

    // now have both clients create the same remote folder structure simultaneously.  We should end up with just one copy of it on the server and in both syncs
    future<bool> p1 = clientA1.thread_do<bool>([=](StandardClient& sc, PromiseBoolSP pb) { sc.makeCloudSubdirs("f", 3, 3, pb); });
    future<bool> p2 = clientA2.thread_do<bool>([=](StandardClient& sc, PromiseBoolSP pb) { sc.makeCloudSubdirs("f", 3, 3, pb); });
    ASSERT_TRUE(waitonresults(&p1, &p2));

    // let them catch up
    waitonsyncs(std::chrono::seconds(4), &clientA1, &clientA2);

    // check everything matches (model has expected state of remote and local)
    Model model;
    model.root->addkid(model.buildModelSubdirs("f", 3, 3, 0));
    ASSERT_TRUE(clientA1.confirmModel_mainthread(model.root.get(), 1));
    ASSERT_TRUE(clientA2.confirmModel_mainthread(model.root.get(), 2));
}*/

/* not expected to work yet
TEST_F(SyncTest, BasicSync_LocalFolderCreationRaceSamename)
{
    // confirm change is synced to remote, and also seen and applied in a second client that syncs the same folder
    // SN tagging needed for this one
    fs::path localtestroot = makeNewTestRoot();
    StandardClient clientA1(localtestroot, "clientA1");   // user 1 client 1
    StandardClient clientA2(localtestroot, "clientA2");   // user 1 client 2

    ASSERT_TRUE(clientA1.login_reset("MEGA_EMAIL", "MEGA_PWD"));
    ASSERT_TRUE(clientA2.login_fetchnodes("MEGA_EMAIL", "MEGA_PWD"));
    ASSERT_EQ(clientA1.basefolderhandle, clientA2.basefolderhandle);

    // set up sync for both, it should build matching local folders (empty initially)
    ASSERT_TRUE(clientA1.setupSync_mainthread("sync1", "", 1));
    ASSERT_TRUE(clientA2.setupSync_mainthread("sync2", "", 2));
    waitonsyncs(std::chrono::seconds(4), &clientA1, &clientA2);
    clientA1.logcb = clientA2.logcb = true;

    // now have both clients create the same folder structure simultaneously.  We should end up with just one copy of it on the server and in both syncs
    future<bool> p1 = clientA1.thread_do<bool>([=](StandardClient& sc, PromiseBoolSP pb) { buildLocalFolders(sc.syncSet(backupId1).localpath, "f", 3, 3, 0); pb->set_value(true); });
    future<bool> p2 = clientA2.thread_do<bool>([=](StandardClient& sc, PromiseBoolSP pb) { buildLocalFolders(sc.syncSet(backupId2).localpath, "f", 3, 3, 0); pb->set_value(true); });
    ASSERT_TRUE(waitonresults(&p1, &p2));

    // let them catch up
    waitonsyncs(std::chrono::seconds(30), &clientA1, &clientA2);

    // check everything matches (model has expected state of remote and local)
    Model model;
    model.root->addkid(model.buildModelSubdirs("f", 3, 3, 0));
    ASSERT_TRUE(clientA1.confirmModel_mainthread(model.root.get(), 1));
    ASSERT_TRUE(clientA2.confirmModel_mainthread(model.root.get(), 2));
}*/


TEST_F(SyncTest, BasicSync_ResumeSyncFromSessionAfterNonclashingLocalAndRemoteChanges )
{
    fs::path localtestroot = makeNewTestRoot();
    unique_ptr<StandardClient> pclientA1(new StandardClient(localtestroot, "clientA1"));   // user 1 client 1
    StandardClient clientA2(localtestroot, "clientA2");   // user 1 client 2

    ASSERT_TRUE(pclientA1->login_reset_makeremotenodes("MEGA_EMAIL", "MEGA_PWD", "f", 3, 3));
    ASSERT_TRUE(clientA2.login_fetchnodes("MEGA_EMAIL", "MEGA_PWD"));
    ASSERT_EQ(pclientA1->basefolderhandle, clientA2.basefolderhandle);

    // set up sync for A1, it should build matching local folders
    handle backupId1 = pclientA1->setupSync_mainthread("sync1", "f");
    ASSERT_NE(backupId1, UNDEF);
    handle backupId2 = clientA2.setupSync_mainthread("sync2", "f");
    ASSERT_NE(backupId2, UNDEF);
    waitonsyncs(std::chrono::seconds(4), pclientA1.get(), &clientA2);
    pclientA1->logcb = clientA2.logcb = true;

    // check everything matches (model has expected state of remote and local)
    Model model1, model2;
    model1.root->addkid(model1.buildModelSubdirs("f", 3, 3, 0));
    model2.root->addkid(model2.buildModelSubdirs("f", 3, 3, 0));
    ASSERT_TRUE(pclientA1->confirmModel_mainthread(model1.findnode("f"), backupId1));
    ASSERT_TRUE(clientA2.confirmModel_mainthread(model2.findnode("f"), backupId2));

    out() << "********************* save session A1";
    string session;
    pclientA1->client.dumpsession(session);

    out() << "*********************  logout A1 (but keep caches on disk)";
    fs::path sync1path = pclientA1->syncSet(backupId1).localpath;
    pclientA1->localLogout();

    out() << "*********************  add remote folders via A2";
    future<bool> p1 = clientA2.thread_do<bool>([](StandardClient& sc, PromiseBoolSP pb) { sc.makeCloudSubdirs("newremote", 2, 2, pb, "f/f_1/f_1_0"); });
    model1.findnode("f/f_1/f_1_0")->addkid(model1.buildModelSubdirs("newremote", 2, 2, 0));
    model2.findnode("f/f_1/f_1_0")->addkid(model2.buildModelSubdirs("newremote", 2, 2, 0));
    ASSERT_TRUE(waitonresults(&p1));

    out() << "*********************  remove remote folders via A2";
    p1 = clientA2.thread_do<bool>([](StandardClient& sc, PromiseBoolSP pb) { sc.deleteremote("f/f_0", pb); });
    model1.movetosynctrash("f/f_0", "f");
    model2.movetosynctrash("f/f_0", "f");
    ASSERT_TRUE(waitonresults(&p1));

    out() << "*********************  add local folders in A1";
    ASSERT_TRUE(buildLocalFolders(sync1path / "f_1/f_1_2", "newlocal", 2, 2, 2));
    model1.findnode("f/f_1/f_1_2")->addkid(model1.buildModelSubdirs("newlocal", 2, 2, 2));
    model2.findnode("f/f_1/f_1_2")->addkid(model2.buildModelSubdirs("newlocal", 2, 2, 2));

    out() << "*********************  remove local folders in A1";
    error_code e;
    ASSERT_TRUE(fs::remove_all(sync1path / "f_2", e) != static_cast<std::uintmax_t>(-1)) << e;
    model1.removenode("f/f_2");
    model2.movetosynctrash("f/f_2", "f");

    out() << "*********************  get sync2 activity out of the way";
    waitonsyncs(DEFAULTWAIT, &clientA2);

    out() << "*********************  resume A1 session (with sync), see if A2 nodes and localnodes get in sync again";
    pclientA1.reset(new StandardClient(localtestroot, "clientA1"));
    ASSERT_TRUE(pclientA1->login_fetchnodes(session));
    ASSERT_EQ(pclientA1->basefolderhandle, clientA2.basefolderhandle);
    waitonsyncs(DEFAULTWAIT, pclientA1.get(), &clientA2);

    out() << "*********************  check everything matches (model has expected state of remote and local)";
    ASSERT_TRUE(pclientA1->confirmModel_mainthread(model1.findnode("f"), backupId1));
    model2.ensureLocalDebrisTmpLock("f"); // since we downloaded files
    ASSERT_TRUE(clientA2.confirmModel_mainthread(model2.findnode("f"), backupId2));
}

TEST_F(SyncTest, BasicSync_ResumeSyncFromSessionAfterClashingLocalAddRemoteDelete)
{
    fs::path localtestroot = makeNewTestRoot();
    unique_ptr<StandardClient> pclientA1(new StandardClient(localtestroot, "clientA1"));   // user 1 client 1
    StandardClient clientA2(localtestroot, "clientA2");   // user 1 client 2

    ASSERT_TRUE(pclientA1->login_reset_makeremotenodes("MEGA_EMAIL", "MEGA_PWD", "f", 3, 3));
    ASSERT_TRUE(clientA2.login_fetchnodes("MEGA_EMAIL", "MEGA_PWD"));
    ASSERT_EQ(pclientA1->basefolderhandle, clientA2.basefolderhandle);

    Model model;
    model.root->addkid(model.buildModelSubdirs("f", 3, 3, 0));

    // set up sync for A1, it should build matching local folders
    handle backupId1 = pclientA1->setupSync_mainthread("sync1", "f");
    ASSERT_NE(backupId1, UNDEF);
    handle backupId2 = clientA2.setupSync_mainthread("sync2", "f");
    ASSERT_NE(backupId2, UNDEF);
    waitonsyncs(std::chrono::seconds(4), pclientA1.get(), &clientA2);
    pclientA1->logcb = clientA2.logcb = true;

    // check everything matches (model has expected state of remote and local)
    ASSERT_TRUE(pclientA1->confirmModel_mainthread(model.findnode("f"), backupId1));
    ASSERT_TRUE(clientA2.confirmModel_mainthread(model.findnode("f"), backupId2));

    // save session A1
    string session;
    pclientA1->client.dumpsession(session);
    fs::path sync1path = pclientA1->syncSet(backupId1).localpath;

    // logout A1 (but keep caches on disk)
    pclientA1->localLogout();

    // remove remote folder via A2
    future<bool> p1 = clientA2.thread_do<bool>([](StandardClient& sc, PromiseBoolSP pb) { sc.deleteremote("f/f_1", pb); });
    ASSERT_TRUE(waitonresults(&p1));

    // add local folders in A1 on disk folder
    ASSERT_TRUE(buildLocalFolders(sync1path / "f_1/f_1_2", "newlocal", 2, 2, 2));

    // get sync2 activity out of the way
    waitonsyncs(std::chrono::seconds(4), &clientA2);

    // resume A1 session (with sync), see if A2 nodes and localnodes get in sync again
    pclientA1.reset(new StandardClient(localtestroot, "clientA1"));
    ASSERT_TRUE(pclientA1->login_fetchnodes(session));
    ASSERT_EQ(pclientA1->basefolderhandle, clientA2.basefolderhandle);
    waitonsyncs(std::chrono::seconds(10), pclientA1.get(), &clientA2);

    // check everything matches (model has expected state of remote and local)
    model.findnode("f/f_1/f_1_2")->addkid(model.buildModelSubdirs("newlocal", 2, 2, 2));
    ASSERT_TRUE(model.movetosynctrash("f/f_1", "f"));
    ASSERT_TRUE(pclientA1->confirmModel_mainthread(model.findnode("f"), backupId1));
    ASSERT_TRUE(model.removesynctrash("f", "f_1/f_1_2/newlocal"));
    ASSERT_TRUE(clientA2.confirmModel_mainthread(model.findnode("f"), backupId2));
}


TEST_F(SyncTest, CmdChecks_RRAttributeAfterMoveNode)
{
    fs::path localtestroot = makeNewTestRoot();
    unique_ptr<StandardClient> pclientA1(new StandardClient(localtestroot, "clientA1"));   // user 1 client 1

    ASSERT_TRUE(pclientA1->login_reset_makeremotenodes("MEGA_EMAIL", "MEGA_PWD", "f", 3, 3));

    Node* f = pclientA1->drillchildnodebyname(pclientA1->gettestbasenode(), "f");
    handle original_f_handle = f->nodehandle;
    handle original_f_parent_handle = f->parent->nodehandle;

    // make sure there are no 'f' in the rubbish
    auto fv = pclientA1->drillchildnodesbyname(pclientA1->getcloudrubbishnode(), "f");
    future<bool> fb = pclientA1->thread_do<bool>([&fv](StandardClient& sc, PromiseBoolSP pb) { sc.deleteremotenodes(fv, pb); });
    ASSERT_TRUE(waitonresults(&fb));

    f = pclientA1->drillchildnodebyname(pclientA1->getcloudrubbishnode(), "f");
    ASSERT_TRUE(f == nullptr);


    // remove remote folder via A2
    future<bool> p1 = pclientA1->thread_do<bool>([](StandardClient& sc, PromiseBoolSP pb)
        {
            sc.movenodetotrash("f", pb);
        });
    ASSERT_TRUE(waitonresults(&p1));

    WaitMillisec(3000);  // allow for attribute delivery too

    f = pclientA1->drillchildnodebyname(pclientA1->getcloudrubbishnode(), "f");
    ASSERT_TRUE(f != nullptr);

    // check the restore-from-trash handle got set, and correctly
    nameid rrname = AttrMap::string2nameid("rr");
    ASSERT_EQ(f->nodehandle, original_f_handle);
    ASSERT_EQ(f->attrs.map[rrname], string(Base64Str<MegaClient::NODEHANDLE>(original_f_parent_handle)));
    ASSERT_EQ(f->attrs.map[rrname], string(Base64Str<MegaClient::NODEHANDLE>(pclientA1->gettestbasenode()->nodehandle)));

    // move it back

    p1 = pclientA1->thread_do<bool>([&](StandardClient& sc, PromiseBoolSP pb)
    {
        sc.movenode(f->nodehandle, pclientA1->basefolderhandle, pb);
    });
    ASSERT_TRUE(waitonresults(&p1));

    WaitMillisec(3000);  // allow for attribute delivery too

    // check it's back and the rr attribute is gone
    f = pclientA1->drillchildnodebyname(pclientA1->gettestbasenode(), "f");
    ASSERT_TRUE(f != nullptr);
    ASSERT_EQ(f->attrs.map[rrname], string());
}


#ifdef __linux__
TEST_F(SyncTest, BasicSync_SpecialCreateFile)
{
    // confirm change is synced to remote, and also seen and applied in a second client that syncs the same folder
    fs::path localtestroot = makeNewTestRoot();
    StandardClient clientA1(localtestroot, "clientA1");   // user 1 client 1
    StandardClient clientA2(localtestroot, "clientA2");   // user 1 client 2

    ASSERT_TRUE(clientA1.login_reset_makeremotenodes("MEGA_EMAIL", "MEGA_PWD", "f", 2, 2));
    ASSERT_TRUE(clientA2.login_fetchnodes("MEGA_EMAIL", "MEGA_PWD"));
    ASSERT_EQ(clientA1.basefolderhandle, clientA2.basefolderhandle);

    Model model;
    model.root->addkid(model.buildModelSubdirs("f", 2, 2, 0));

    // set up sync for A1, it should build matching local folders
    handle backupId1 = clientA1.setupSync_mainthread("sync1", "f");
    ASSERT_NE(backupId1, UNDEF);
    handle backupId2 = clientA2.setupSync_mainthread("sync2", "f");
    ASSERT_NE(backupId2, UNDEF);

    waitonsyncs(std::chrono::seconds(4), &clientA1, &clientA2);
    clientA1.logcb = clientA2.logcb = true;
    // check everything matches (model has expected state of remote and local)
    ASSERT_TRUE(clientA1.confirmModel_mainthread(model.findnode("f"), backupId1));
    ASSERT_TRUE(clientA2.confirmModel_mainthread(model.findnode("f"), backupId2));

    // make new folders (and files) in the local filesystem and see if we catch up in A1 and A2 (adder and observer syncs)
    ASSERT_TRUE(createSpecialFiles(clientA1.syncSet(backupId1).localpath / "f_0", "newkid", 2));

    for (int i = 0; i < 2; ++i)
    {
        string filename = "file" + to_string(i) + "_" + "newkid";
        model.findnode("f/f_0")->addkid(model.makeModelSubfile(filename));
    }

    // let them catch up
    waitonsyncs(DEFAULTWAIT, &clientA1, &clientA2);

    // check everything matches (model has expected state of remote and local)
    ASSERT_TRUE(clientA1.confirmModel_mainthread(model.findnode("f"), backupId1));
    model.ensureLocalDebrisTmpLock("f"); // since we downloaded files
    ASSERT_TRUE(clientA2.confirmModel_mainthread(model.findnode("f"), backupId2));
}
#endif

TEST_F(SyncTest, DISABLED_BasicSync_moveAndDeleteLocalFile)
{
    // confirm change is synced to remote, and also seen and applied in a second client that syncs the same folder
    fs::path localtestroot = makeNewTestRoot();
    StandardClient clientA1(localtestroot, "clientA1");   // user 1 client 1
    StandardClient clientA2(localtestroot, "clientA2");   // user 1 client 2

    ASSERT_TRUE(clientA1.login_reset_makeremotenodes("MEGA_EMAIL", "MEGA_PWD", "f", 1, 1));
    ASSERT_TRUE(clientA2.login_fetchnodes("MEGA_EMAIL", "MEGA_PWD"));
    ASSERT_EQ(clientA1.basefolderhandle, clientA2.basefolderhandle);

    Model model;
    model.root->addkid(model.buildModelSubdirs("f", 1, 1, 0));

    // set up sync for A1, it should build matching local folders
    handle backupId1 = clientA1.setupSync_mainthread("sync1", "f");
    ASSERT_NE(backupId1, UNDEF);
    handle backupId2 = clientA2.setupSync_mainthread("sync2", "f");
    ASSERT_NE(backupId2, UNDEF);

    waitonsyncs(std::chrono::seconds(4), &clientA1, &clientA2);
    clientA1.logcb = clientA2.logcb = true;
    // check everything matches (model has expected state of remote and local)
    ASSERT_TRUE(clientA1.confirmModel_mainthread(model.findnode("f"), backupId1));
    ASSERT_TRUE(clientA2.confirmModel_mainthread(model.findnode("f"), backupId2));


    // move something in the local filesystem and see if we catch up in A1 and A2 (deleter and observer syncs)
    error_code rename_error;
    fs::rename(clientA1.syncSet(backupId1).localpath / "f_0", clientA1.syncSet(backupId1).localpath / "renamed", rename_error);
    ASSERT_TRUE(!rename_error) << rename_error;
    fs::remove(clientA1.syncSet(backupId1).localpath / "renamed");

    // let them catch up
    waitonsyncs(DEFAULTWAIT, &clientA1, &clientA2);

    // check everything matches (model has expected state of remote and local)
    ASSERT_TRUE(model.movetosynctrash("f/f_0", "f"));
    ASSERT_TRUE(clientA2.confirmModel_mainthread(model.findnode("f"), backupId2));
    ASSERT_TRUE(model.removesynctrash("f"));
    ASSERT_TRUE(clientA1.confirmModel_mainthread(model.findnode("f"), backupId1));
}

namespace {

string makefa(const string& name, int fakecrc, int mtime)
{
    AttrMap attrs;
    attrs.map['n'] = name;

    FileFingerprint ff;
    ff.crc[0] = ff.crc[1] = ff.crc[2] = ff.crc[3] = fakecrc;
    ff.mtime = mtime;
    ff.serializefingerprint(&attrs.map['c']);

    string attrjson;
    attrs.getjson(&attrjson);
    return attrjson;
}

Node* makenode(MegaClient& mc, NodeHandle parent, ::mega::nodetype_t type, m_off_t size, handle owner, const string& attrs, ::mega::byte* key)
{
    static handle handlegenerator = 10;
    std::vector<Node*> dp;
    auto newnode = new Node(&mc, &dp, NodeHandle().set6byte(++handlegenerator), parent, type, size, owner, nullptr, 1);

    newnode->setkey(key);
    newnode->attrstring.reset(new string);

    SymmCipher sc;
    sc.setkey(key, type);
    mc.makeattr(&sc, newnode->attrstring, attrs.c_str());

    int attrlen = int(newnode->attrstring->size());
    string base64attrstring;
    base64attrstring.resize(static_cast<size_t>(attrlen * 4 / 3 + 4));
    base64attrstring.resize(static_cast<size_t>(Base64::btoa((::mega::byte *)newnode->attrstring->data(), int(newnode->attrstring->size()), (char *)base64attrstring.data())));

    *newnode->attrstring = base64attrstring;

    return newnode;
}

} // anonymous

TEST_F(SyncTest, NodeSorting_forPhotosAndVideos)
{
    fs::path localtestroot = makeNewTestRoot();
    StandardClient standardclient(localtestroot, "sortOrderTests");
    auto& client = standardclient.client;

    handle owner = 99999;

    ::mega::byte key[] = { 0x01, 0x02, 0x03, 0x04, 0x01, 0x02, 0x03, 0x04, 0x01, 0x02, 0x03, 0x04, 0x01, 0x02, 0x03, 0x04, 0x01, 0x02, 0x03, 0x04, 0x01, 0x02, 0x03, 0x04, 0x01, 0x02, 0x03, 0x04, 0x01, 0x02, 0x03, 0x04 };

    // first 3 are root nodes:
    auto cloudroot = makenode(client, NodeHandle(), ROOTNODE, -1, owner, makefa("root", 1, 1), key);
    makenode(client, NodeHandle(), INCOMINGNODE, -1, owner, makefa("inbox", 1, 1), key);
    makenode(client, NodeHandle(), RUBBISHNODE, -1, owner, makefa("bin", 1, 1), key);

    // now some files to sort
    auto photo1 = makenode(client, cloudroot->nodeHandle(), FILENODE, 9999, owner, makefa("abc.jpg", 1, 1570673890), key);
    auto photo2 = makenode(client, cloudroot->nodeHandle(), FILENODE, 9999, owner, makefa("cba.png", 1, 1570673891), key);
    auto video1 = makenode(client, cloudroot->nodeHandle(), FILENODE, 9999, owner, makefa("xyz.mov", 1, 1570673892), key);
    auto video2 = makenode(client, cloudroot->nodeHandle(), FILENODE, 9999, owner, makefa("zyx.mp4", 1, 1570673893), key);
    auto otherfile = makenode(client, cloudroot->nodeHandle(), FILENODE, 9999, owner, makefa("ASDF.fsda", 1, 1570673894), key);
    auto otherfolder = makenode(client, cloudroot->nodeHandle(), FOLDERNODE, -1, owner, makefa("myfolder", 1, 1570673895), key);

    node_vector v{ photo1, photo2, video1, video2, otherfolder, otherfile };
    for (auto n : v) n->setkey(key);

    MegaApiImpl::sortByComparatorFunction(v, MegaApi::ORDER_PHOTO_ASC, client);
    node_vector v2{ photo1, photo2, video1, video2, otherfolder, otherfile };
    ASSERT_EQ(v, v2);

    MegaApiImpl::sortByComparatorFunction(v, MegaApi::ORDER_PHOTO_DESC, client);
    node_vector v3{ photo2, photo1, video2, video1, otherfolder, otherfile };
    ASSERT_EQ(v, v3);

    MegaApiImpl::sortByComparatorFunction(v, MegaApi::ORDER_VIDEO_ASC, client);
    node_vector v4{ video1, video2, photo1, photo2, otherfolder, otherfile };
    ASSERT_EQ(v, v4);

    MegaApiImpl::sortByComparatorFunction(v, MegaApi::ORDER_VIDEO_DESC, client);
    node_vector v5{ video2, video1, photo2, photo1, otherfolder, otherfile };
    ASSERT_EQ(v, v5);
}


TEST_F(SyncTest, PutnodesForMultipleFolders)
{
    fs::path localtestroot = makeNewTestRoot();
    StandardClient standardclient(localtestroot, "PutnodesForMultipleFolders");
    ASSERT_TRUE(standardclient.login_fetchnodes("MEGA_EMAIL", "MEGA_PWD", true));

    vector<NewNode> newnodes(4);

    standardclient.client.putnodes_prepareOneFolder(&newnodes[0], "folder1");
    standardclient.client.putnodes_prepareOneFolder(&newnodes[1], "folder2");
    standardclient.client.putnodes_prepareOneFolder(&newnodes[2], "folder2.1");
    standardclient.client.putnodes_prepareOneFolder(&newnodes[3], "folder2.2");

    newnodes[1].nodehandle = newnodes[2].parenthandle = newnodes[3].parenthandle = 2;

<<<<<<< HEAD
    auto targethandle = standardclient.client.rootnodes[0];
=======
    auto targethandle = standardclient.client.rootnodes.files;
>>>>>>> 7c69a098

    std::atomic<bool> putnodesDone{false};
    standardclient.resultproc.prepresult(StandardClient::PUTNODES,  ++next_request_tag,
        [&](){ standardclient.client.putnodes(targethandle, move(newnodes), nullptr, standardclient.client.reqtag); },
        [&putnodesDone](error e) { putnodesDone = true; return true; });

    while (!putnodesDone)
    {
        WaitMillisec(100);
    }

    Node* cloudRoot = standardclient.client.nodeByHandle(targethandle);

    ASSERT_TRUE(nullptr != standardclient.drillchildnodebyname(cloudRoot, "folder1"));
    ASSERT_TRUE(nullptr != standardclient.drillchildnodebyname(cloudRoot, "folder2"));
    ASSERT_TRUE(nullptr != standardclient.drillchildnodebyname(cloudRoot, "folder2/folder2.1"));
    ASSERT_TRUE(nullptr != standardclient.drillchildnodebyname(cloudRoot, "folder2/folder2.2"));
}

// this test fails frequently on develop due to race conditions with commands vs actionpackets on develop, re-enable after merging sync rework (which has SIC removed)
TEST_F(SyncTest, DISABLED_ExerciseCommands)
{
    fs::path localtestroot = makeNewTestRoot();
    StandardClient standardclient(localtestroot, "ExerciseCommands");
    ASSERT_TRUE(standardclient.login_fetchnodes("MEGA_EMAIL", "MEGA_PWD", true));

    // Using this set setup to execute commands direct in the SDK Core
    // so that we can test things that the MegaApi interface would
    // disallow or shortcut.

    // make sure it's a brand new folder
    future<bool> p1 = standardclient.thread_do<bool>([=](StandardClient& sc, PromiseBoolSP pb) { sc.makeCloudSubdirs("testlinkfolder_brandnew3", 1, 1, pb); });
    ASSERT_TRUE(waitonresults(&p1));

    assert(standardclient.lastPutnodesResultFirstHandle != UNDEF);
    Node* n2 = standardclient.client.nodebyhandle(standardclient.lastPutnodesResultFirstHandle);

    out() << "Testing make public link for node: " << n2->displaypath();

    // try to get a link on an existing unshared folder
    promise<Error> pe1, pe1a, pe2, pe3, pe4;
    standardclient.getpubliclink(n2, 0, 0, false, pe1);
    ASSERT_EQ(API_EACCESS, pe1.get_future().get());

    // create on existing node
    standardclient.exportnode(n2, 0, 0, false, pe1a);
    ASSERT_EQ(API_OK, pe1a.get_future().get());

    // get link on existing shared folder node, with link already  (different command response)
    standardclient.getpubliclink(n2, 0, 0, false, pe2);
    ASSERT_EQ(API_OK, pe2.get_future().get());

    // delete existing link on node
    standardclient.getpubliclink(n2, 1, 0, false, pe3);
    ASSERT_EQ(API_OK, pe3.get_future().get());

    // create on non existent node
    n2->nodehandle = UNDEF;
    standardclient.getpubliclink(n2, 0, 0, false, pe4);
    ASSERT_EQ(API_EACCESS, pe4.get_future().get());
}

#ifndef _WIN32_SUPPORTS_SYMLINKS_IT_JUST_NEEDS_TURNING_ON
TEST_F(SyncTest, BasicSync_CreateAndDeleteLink)
{
    // confirm change is synced to remote, and also seen and applied in a second client that syncs the same folder
    fs::path localtestroot = makeNewTestRoot();
    StandardClient clientA1(localtestroot, "clientA1");   // user 1 client 1
    StandardClient clientA2(localtestroot, "clientA2");   // user 1 client 2

    ASSERT_TRUE(clientA1.login_reset_makeremotenodes("MEGA_EMAIL", "MEGA_PWD", "f", 1, 1));
    ASSERT_TRUE(clientA2.login_fetchnodes("MEGA_EMAIL", "MEGA_PWD"));
    ASSERT_EQ(clientA1.basefolderhandle, clientA2.basefolderhandle);

    Model model;
    model.root->addkid(model.buildModelSubdirs("f", 1, 1, 0));

    // set up sync for A1, it should build matching local folders
    handle backupId1 = clientA1.setupSync_mainthread("sync1", "f");
    ASSERT_NE(backupId1, UNDEF);
    handle backupId2 = clientA2.setupSync_mainthread("sync2", "f");
    ASSERT_NE(backupId2, UNDEF);

    waitonsyncs(std::chrono::seconds(4), &clientA1, &clientA2);
    clientA1.logcb = clientA2.logcb = true;
    // check everything matches (model has expected state of remote and local)
    ASSERT_TRUE(clientA1.confirmModel_mainthread(model.findnode("f"), backupId1));
    ASSERT_TRUE(clientA2.confirmModel_mainthread(model.findnode("f"), backupId2));


    // move something in the local filesystem and see if we catch up in A1 and A2 (deleter and observer syncs)
    error_code linkage_error;
    fs::create_symlink(clientA1.syncSet(backupId1).localpath / "f_0", clientA1.syncSet(backupId1).localpath / "linked", linkage_error);
    ASSERT_TRUE(!linkage_error) << linkage_error;

    // let them catch up
    waitonsyncs(DEFAULTWAIT, &clientA1, &clientA2);

    //check client 2 is unaffected
    ASSERT_TRUE(clientA2.confirmModel_mainthread(model.findnode("f"), backupId2));


    fs::remove(clientA1.syncSet(backupId1).localpath / "linked");
    // let them catch up
    waitonsyncs(DEFAULTWAIT, &clientA1, &clientA2);

    //check client 2 is unaffected
    ASSERT_TRUE(clientA2.confirmModel_mainthread(model.findnode("f"), backupId2));
}

TEST_F(SyncTest, BasicSync_CreateRenameAndDeleteLink)
{
    // confirm change is synced to remote, and also seen and applied in a second client that syncs the same folder
    fs::path localtestroot = makeNewTestRoot();
    StandardClient clientA1(localtestroot, "clientA1");   // user 1 client 1
    StandardClient clientA2(localtestroot, "clientA2");   // user 1 client 2

    ASSERT_TRUE(clientA1.login_reset_makeremotenodes("MEGA_EMAIL", "MEGA_PWD", "f", 1, 1));
    ASSERT_TRUE(clientA2.login_fetchnodes("MEGA_EMAIL", "MEGA_PWD"));
    ASSERT_EQ(clientA1.basefolderhandle, clientA2.basefolderhandle);

    Model model;
    model.root->addkid(model.buildModelSubdirs("f", 1, 1, 0));

    // set up sync for A1, it should build matching local folders
    handle backupId1 = clientA1.setupSync_mainthread("sync1", "f");
    ASSERT_NE(backupId1, UNDEF);
    handle backupId2 = clientA2.setupSync_mainthread("sync2", "f");
    ASSERT_NE(backupId2, UNDEF);

    waitonsyncs(std::chrono::seconds(4), &clientA1, &clientA2);
    clientA1.logcb = clientA2.logcb = true;
    // check everything matches (model has expected state of remote and local)
    ASSERT_TRUE(clientA1.confirmModel_mainthread(model.findnode("f"), backupId1));
    ASSERT_TRUE(clientA2.confirmModel_mainthread(model.findnode("f"), backupId2));


    // move something in the local filesystem and see if we catch up in A1 and A2 (deleter and observer syncs)
    error_code linkage_error;
    fs::create_symlink(clientA1.syncSet(backupId1).localpath / "f_0", clientA1.syncSet(backupId1).localpath / "linked", linkage_error);
    ASSERT_TRUE(!linkage_error) << linkage_error;

    // let them catch up
    waitonsyncs(DEFAULTWAIT, &clientA1, &clientA2);

    //check client 2 is unaffected
    ASSERT_TRUE(clientA2.confirmModel_mainthread(model.findnode("f"), backupId2));

    fs::rename(clientA1.syncSet(backupId1).localpath / "linked", clientA1.syncSet(backupId1).localpath / "linkrenamed", linkage_error);

    // let them catch up
    waitonsyncs(DEFAULTWAIT, &clientA1, &clientA2);

    //check client 2 is unaffected
    ASSERT_TRUE(clientA2.confirmModel_mainthread(model.findnode("f"), backupId2));

    fs::remove(clientA1.syncSet(backupId1).localpath / "linkrenamed");

    // let them catch up
    waitonsyncs(DEFAULTWAIT, &clientA1, &clientA2);

    //check client 2 is unaffected
    ASSERT_TRUE(clientA2.confirmModel_mainthread(model.findnode("f"), backupId2));
}

#ifndef WIN32

// what is supposed to happen for this one?  It seems that the `linked` symlink is no longer ignored on windows?  client2 is affected!

TEST_F(SyncTest, BasicSync_CreateAndReplaceLinkLocally)
{
    // confirm change is synced to remote, and also seen and applied in a second client that syncs the same folder
    fs::path localtestroot = makeNewTestRoot();
    StandardClient clientA1(localtestroot, "clientA1");   // user 1 client 1
    StandardClient clientA2(localtestroot, "clientA2");   // user 1 client 2

    ASSERT_TRUE(clientA1.login_reset_makeremotenodes("MEGA_EMAIL", "MEGA_PWD", "f", 1, 1));
    ASSERT_TRUE(clientA2.login_fetchnodes("MEGA_EMAIL", "MEGA_PWD"));
    ASSERT_EQ(clientA1.basefolderhandle, clientA2.basefolderhandle);

    Model model;
    model.root->addkid(model.buildModelSubdirs("f", 1, 1, 0));

    // set up sync for A1, it should build matching local folders
    handle backupId1 = clientA1.setupSync_mainthread("sync1", "f");
    ASSERT_NE(backupId1, UNDEF);
    handle backupId2 = clientA2.setupSync_mainthread("sync2", "f");
    ASSERT_NE(backupId2, UNDEF);

    waitonsyncs(std::chrono::seconds(4), &clientA1, &clientA2);
    clientA1.logcb = clientA2.logcb = true;
    // check everything matches (model has expected state of remote and local)
    ASSERT_TRUE(clientA1.confirmModel_mainthread(model.findnode("f"), backupId1));
    ASSERT_TRUE(clientA2.confirmModel_mainthread(model.findnode("f"), backupId2));


    // move something in the local filesystem and see if we catch up in A1 and A2 (deleter and observer syncs)
    error_code linkage_error;
    fs::create_symlink(clientA1.syncSet(backupId1).localpath / "f_0", clientA1.syncSet(backupId1).localpath / "linked", linkage_error);
    ASSERT_TRUE(!linkage_error) << linkage_error;

    // let them catch up
    waitonsyncs(DEFAULTWAIT, &clientA1, &clientA2);

    //check client 2 is unaffected
    ASSERT_TRUE(clientA2.confirmModel_mainthread(model.findnode("f"), backupId2));
    fs::rename(clientA1.syncSet(backupId1).localpath / "f_0", clientA1.syncSet(backupId1).localpath / "linked", linkage_error);

    // let them catch up
    waitonsyncs(DEFAULTWAIT, &clientA1, &clientA2);

    //check client 2 is unaffected
    ASSERT_TRUE(clientA2.confirmModel_mainthread(model.findnode("f"), backupId2));

    fs::remove(clientA1.syncSet(backupId1).localpath / "linked");
    ASSERT_TRUE(createNameFile(clientA1.syncSet(backupId1).localpath, "linked"));

    // let them catch up
    waitonsyncs(DEFAULTWAIT, &clientA1, &clientA2);

    model.findnode("f")->addkid(model.makeModelSubfile("linked"));
    model.ensureLocalDebrisTmpLock("f"); // since we downloaded files

    //check client 2 is as expected
    ASSERT_TRUE(clientA2.confirmModel_mainthread(model.findnode("f"), backupId2));
}


TEST_F(SyncTest, BasicSync_CreateAndReplaceLinkUponSyncDown)
{
    // confirm change is synced to remote, and also seen and applied in a second client that syncs the same folder
    fs::path localtestroot = makeNewTestRoot();
    StandardClient clientA1(localtestroot, "clientA1");   // user 1 client 1
    StandardClient clientA2(localtestroot, "clientA2");   // user 1 client 2

    ASSERT_TRUE(clientA1.login_reset_makeremotenodes("MEGA_EMAIL", "MEGA_PWD", "f", 1, 1));
    ASSERT_TRUE(clientA2.login_fetchnodes("MEGA_EMAIL", "MEGA_PWD"));
    ASSERT_EQ(clientA1.basefolderhandle, clientA2.basefolderhandle);

    Model model;
    model.root->addkid(model.buildModelSubdirs("f", 1, 1, 0));

    // set up sync for A1, it should build matching local folders
    handle backupId1 = clientA1.setupSync_mainthread("sync1", "f");
    ASSERT_NE(backupId1, UNDEF);
    handle backupId2 = clientA2.setupSync_mainthread("sync2", "f");
    ASSERT_NE(backupId2, UNDEF);

    waitonsyncs(std::chrono::seconds(4), &clientA1, &clientA2);
    clientA1.logcb = clientA2.logcb = true;
    // check everything matches (model has expected state of remote and local)
    ASSERT_TRUE(clientA1.confirmModel_mainthread(model.findnode("f"), backupId1));
    ASSERT_TRUE(clientA2.confirmModel_mainthread(model.findnode("f"), backupId2));

    // move something in the local filesystem and see if we catch up in A1 and A2 (deleter and observer syncs)
    error_code linkage_error;
    fs::create_symlink(clientA1.syncSet(backupId1).localpath / "f_0", clientA1.syncSet(backupId1).localpath / "linked", linkage_error);
    ASSERT_TRUE(!linkage_error) << linkage_error;

    // let them catch up
    waitonsyncs(DEFAULTWAIT, &clientA1, &clientA2);

    //check client 2 is unaffected
    ASSERT_TRUE(clientA2.confirmModel_mainthread(model.findnode("f"), backupId2));

    ASSERT_TRUE(createNameFile(clientA2.syncSet(backupId2).localpath, "linked"));

    // let them catch up
    waitonsyncs(DEFAULTWAIT, &clientA1, &clientA2);

    model.findnode("f")->addkid(model.makeModelSubfolder("linked")); //notice: the deleted here is folder because what's actually deleted is a symlink that points to a folder
                                                                     //ideally we could add full support for symlinks in this tests suite

    model.movetosynctrash("f/linked","f");
    model.findnode("f")->addkid(model.makeModelSubfile("linked"));
    model.ensureLocalDebrisTmpLock("f"); // since we downloaded files

    //check client 2 is as expected
    ASSERT_TRUE(clientA1.confirmModel_mainthread(model.findnode("f"), backupId1));
}
#endif

#endif

TEST_F(SyncTest, BasicSync_NewVersionsCreatedWhenFilesModified)
{
    // Convenience.
    using FileFingerprintPtr = unique_ptr<FileFingerprint>;

    const auto TESTROOT = makeNewTestRoot();
    const auto TIMEOUT  = std::chrono::seconds(4);

    StandardClient c(TESTROOT, "c");

    // Log callbacks.
    c.logcb = true;

    // Helper for generating fingerprints.
    auto fingerprint =
      [&c](const fs::path& fsPath) -> FileFingerprintPtr
      {
          // Convenience.
          auto& fsAccess = *c.client.fsaccess;

          // Needed so we can access the filesystem.
          auto fileAccess = fsAccess.newfileaccess(false);

          // Translate input path into something useful.
          auto path = LocalPath::fromPath(fsPath.u8string(), fsAccess);

          // Try and open file for reading.
          if (fileAccess->fopen(path, true, false))
          {
              auto fingerprint = ::mega::make_unique<FileFingerprint>();

              // Generate fingerprint.
              if (fingerprint->genfingerprint(fileAccess.get()))
              {
                  return fingerprint;
              }
          }

          return nullptr;
      };

    // Fingerprints for each revision.
    vector<FileFingerprintPtr> fingerprints;

    // Log client in.
    ASSERT_TRUE(c.login_reset_makeremotenodes("MEGA_EMAIL", "MEGA_PWD", "x", 0, 0));

    // Add and start sync.
    const auto id = c.setupSync_mainthread("s", "x");
    ASSERT_NE(id, UNDEF);

    const auto SYNCROOT = c.syncSet(id).localpath;

    // Create and populate model.
    Model model;

    model.addfile("f", "a");
    model.generate(SYNCROOT);

    // Keep track of fingerprint.
    fingerprints.emplace_back(fingerprint(SYNCROOT / "f"));
    ASSERT_TRUE(fingerprints.back());

    // Wait for initial sync to complete.
    waitonsyncs(TIMEOUT, &c);

    // Check that the file made it to the cloud.
    ASSERT_TRUE(c.confirmModel_mainthread(model.root.get(), id));

    // Create a new revision of f.
    model.addfile("f", "b");
    model.generate(SYNCROOT);

    // Update fingerprint.
    fingerprints.emplace_back(fingerprint(SYNCROOT / "f"));
    ASSERT_TRUE(fingerprints.back());

    // Wait for change to propagate.
    waitonsyncs(TIMEOUT, &c);

    // Validate model.
    ASSERT_TRUE(c.confirmModel_mainthread(model.root.get(), id));

    // Create yet anothet revision of f.
    model.addfile("f", "c");
    model.generate(SYNCROOT);

    // Update fingerprint.
    fingerprints.emplace_back(fingerprint(SYNCROOT / "f"));
    ASSERT_TRUE(fingerprints.back());

    // Wait for change to propagate.
    waitonsyncs(TIMEOUT, &c);

    // Validate model.
    ASSERT_TRUE(c.confirmModel_mainthread(model.root.get(), id));

    // Get our hands on f's node.
    auto *f = c.drillchildnodebyname(c.gettestbasenode(), "x/f");
    ASSERT_TRUE(f);

    // Validate the version chain.
    auto i = fingerprints.crbegin();
    auto matched = true;

    while (f && i != fingerprints.crend())
    {
        matched &= *f == **i++;

        node_list children = c.client.getChildren(f);
        f = children.empty() ? nullptr : children.front();
    }

    matched &= !f && i == fingerprints.crend();
    ASSERT_TRUE(matched);
}

TEST_F(SyncTest, BasicSync_ClientToSDKConfigMigration)
{
    const auto TESTROOT = makeNewTestRoot();
    const auto TIMEOUT  = std::chrono::seconds(4);

    SyncConfig config0;
    SyncConfig config1;
    Model model;

    // Create some syncs for us to migrate.
    {
        StandardClient c0(TESTROOT, "c0");

        // Log callbacks.
        c0.logcb = true;

        // Log in client.
        ASSERT_TRUE(c0.login_reset_makeremotenodes("MEGA_EMAIL", "MEGA_PWD", "s", 1, 2));

        // Add syncs.
        auto id0 = c0.setupSync_mainthread("s0", "s/s_0");
        ASSERT_NE(id0, UNDEF);

        auto id1 = c0.setupSync_mainthread("s1", "s/s_1");
        ASSERT_NE(id1, UNDEF);

        // Populate filesystem.
        auto root0 = c0.syncSet(id0).localpath;
        auto root1 = c0.syncSet(id1).localpath;

        model.addfile("d/f");
        model.addfile("f");
        model.generate(root0);
        model.generate(root1, true);

        // Wait for sync to complete.
        waitonsyncs(TIMEOUT, &c0);

        // Make sure everything arrived safely.
        ASSERT_TRUE(c0.confirmModel_mainthread(model.root.get(), id0));
        ASSERT_TRUE(c0.confirmModel_mainthread(model.root.get(), id1));

        // Get our hands on the configs.
        config0 = c0.syncConfigByBackupID(id0);
        config1 = c0.syncConfigByBackupID(id1);
    }

    // Migrate the configs.
    StandardClient c1(TESTROOT, "c1");

    // Log callbacks.
    c1.logcb = true;

    // Log in the client.
    ASSERT_TRUE(c1.login("MEGA_EMAIL", "MEGA_PWD"));

    // Make sure sync user attributes are present.
    ASSERT_TRUE(c1.ensureSyncUserAttributes());

    // Update configs so they're useful for this client.
    {
        FSACCESS_CLASS fsAccess;
        auto root0 = TESTROOT / "c1" / "s0";
        auto root1 = TESTROOT / "c1" / "s1";

        // Issue new backup IDs.
        config0.mBackupId = UNDEF;
        config1.mBackupId = UNDEF;

        // Update path for c1.
        config0.mLocalPath = LocalPath::fromPath(root0.u8string(), fsAccess);
        config1.mLocalPath = LocalPath::fromPath(root1.u8string(), fsAccess);

        // Make sure local sync roots exist.
        fs::create_directories(root0);
        fs::create_directories(root1);
    }

    // Migrate the configs.
    auto id0 = c1.copySyncConfig(config0);
    ASSERT_NE(id0, UNDEF);
    auto id1 = c1.copySyncConfig(config1);
    ASSERT_NE(id1, UNDEF);

    // So we can wait until the syncs are resumed.
    promise<void> notify;

    // Hook onAutoResumeResult callback.
    c1.onAutoResumeResult = ([id0, id1, &notify]() {
        auto waiting = std::make_shared<set<handle>>();

        // Track the syncs we're waiting for.
        waiting->emplace(id0);
        waiting->emplace(id1);

        // Return effective callback.
        return [&notify, waiting](const SyncConfig& config, bool, bool) {
            // This sync's been resumed.
            waiting->erase(config.mBackupId);

            // Are we still waiting for any syncs to resume?
            if (!waiting->empty()) return;

            // Let the waiter know the syncs are up.
            notify.set_value();
        };
    })();

    // Fetch nodes (and resume syncs.)
    ASSERT_TRUE(c1.fetchnodes());

    // Wait for the syncs to be resumed.
    notify.get_future().get();

    // Wait for sync to complete.
    waitonsyncs(TIMEOUT, &c1);

    // Check that all files from the cloud were downloaded.
    model.ensureLocalDebrisTmpLock("");
    ASSERT_TRUE(c1.confirmModel_mainthread(model.root.get(), id0));
    model.removenode(DEBRISFOLDER);
    ASSERT_TRUE(c1.confirmModel_mainthread(model.root.get(), id1));
}

/*
TEST_F(SyncTest, DetectsAndReportsNameClashes)
{
    const auto TESTFOLDER = makeNewTestRoot();
    const auto TIMEOUT = chrono::seconds(4);

    StandardClient client(TESTFOLDER, "c");

    // Log in client.
    ASSERT_TRUE(client.login_reset_makeremotenodes("MEGA_EMAIL", "MEGA_PWD", "x", 0, 0));

    // Needed so that we can create files with the same name.
    client.client.versions_disabled = true;

    // Populate local filesystem.
    const auto root = TESTFOLDER / "c" / "s";

    fs::create_directories(root / "d" / "e");

    createNameFile(root / "d", "f0");
    createNameFile(root / "d", "f%30");
    createNameFile(root / "d" / "e", "g0");
    createNameFile(root / "d" / "e", "g%30");

    // Start the sync.
    handle backupId1 = client.setupSync_mainthread("s", "x");
    ASSERT_NE(backupId1, UNDEF);

    // Give the client time to synchronize.
    waitonsyncs(TIMEOUT, &client);

    // Helpers.
    auto localConflictDetected = [](const NameConflict& nc, const LocalPath& name)
    {
        auto i = nc.clashingLocalNames.begin();
        auto j = nc.clashingLocalNames.end();

        return std::find(i, j, name) != j;
    };

    // Were any conflicts detected?
    ASSERT_TRUE(client.conflictsDetected());

    // Can we obtain a list of the conflicts?
    list<NameConflict> conflicts;
    ASSERT_TRUE(client.conflictsDetected(conflicts));
    ASSERT_EQ(conflicts.size(), 2u);
    ASSERT_EQ(conflicts.back().localPath, LocalPath::fromPath("d", *client.fsaccess).prependNewWithSeparator(client.syncByBackupId(backupId1)->localroot->localname));
    ASSERT_EQ(conflicts.back().clashingLocalNames.size(), 2u);
    ASSERT_TRUE(localConflictDetected(conflicts.back(), LocalPath::fromPath("f%30", *client.fsaccess)));
    ASSERT_TRUE(localConflictDetected(conflicts.back(), LocalPath::fromPath("f0", *client.fsaccess)));
    ASSERT_EQ(conflicts.back().clashingCloudNames.size(), 0u);

    // Resolve the f0 / f%30 conflict.
    ASSERT_TRUE(fs::remove(root / "d" / "f%30"));

    // Give the sync some time to think.
    waitonsyncs(TIMEOUT, &client);

    // We should still detect conflicts.
    ASSERT_TRUE(client.conflictsDetected());

    // Has the list of conflicts changed?
    conflicts.clear();
    ASSERT_TRUE(client.conflictsDetected(conflicts));
    ASSERT_GE(conflicts.size(), 1u);
    ASSERT_EQ(conflicts.front().localPath, LocalPath::fromPath("e", *client.fsaccess)
        .prependNewWithSeparator(LocalPath::fromPath("d", *client.fsaccess))
        .prependNewWithSeparator(client.syncByBackupId(backupId1)->localroot->localname));
    ASSERT_EQ(conflicts.front().clashingLocalNames.size(), 2u);
    ASSERT_TRUE(localConflictDetected(conflicts.front(), LocalPath::fromPath("g%30", *client.fsaccess)));
    ASSERT_TRUE(localConflictDetected(conflicts.front(), LocalPath::fromPath("g0", *client.fsaccess)));
    ASSERT_EQ(conflicts.front().clashingCloudNames.size(), 0u);

    // Resolve the g / g%30 conflict.
    ASSERT_TRUE(fs::remove(root / "d" / "e" / "g%30"));

    // Give the sync some time to think.
    waitonsyncs(TIMEOUT, &client);

    // No conflicts should be reported.
    ASSERT_FALSE(client.conflictsDetected());

    // Is the list of conflicts empty?
    conflicts.clear();
    ASSERT_FALSE(client.conflictsDetected(conflicts));
    ASSERT_EQ(conflicts.size(), 0u);

    // Create a remote name clash.
    auto* node = client.drillchildnodebyname(client.gettestbasenode(), "x/d");
    ASSERT_TRUE(!!node);
    ASSERT_TRUE(client.uploadFile(root / "d" / "f0", "h", node));
    ASSERT_TRUE(client.uploadFile(root / "d" / "f0", "h", node));

    // Let the client attempt to synchronize.
    waitonsyncs(TIMEOUT, &client);

    // Have we detected any conflicts?
    conflicts.clear();
    ASSERT_TRUE(client.conflictsDetected(conflicts));

    // Does our list of conflicts include remotes?
    ASSERT_GE(conflicts.size(), 1u);
    ASSERT_EQ(conflicts.front().cloudPath, string("/mega_test_sync/x/d"));
    ASSERT_EQ(conflicts.front().clashingCloudNames.size(), 2u);
    ASSERT_EQ(conflicts.front().clashingCloudNames[0], string("h"));
    ASSERT_EQ(conflicts.front().clashingCloudNames[1], string("h"));
    ASSERT_EQ(conflicts.front().clashingLocalNames.size(), 0u);

    // Resolve the remote conflict.
    ASSERT_TRUE(client.deleteremote("x/d/h"));

    // Wait for the client to process our changes.
    waitonsyncs(TIMEOUT, &client);

    conflicts.clear();
    client.conflictsDetected(conflicts);
    ASSERT_EQ(0, conflicts.size());

    // Conflicts should be resolved.
    ASSERT_FALSE(client.conflictsDetected());
}
*/

// TODO: re-enable after sync rework is merged
TEST_F(SyncTest, DISABLED_DoesntDownloadFilesWithClashingNames)
{
    const auto TESTFOLDER = makeNewTestRoot();
    const auto TIMEOUT = chrono::seconds(4);

    // Populate cloud.
    {
        StandardClient cu(TESTFOLDER, "cu");

        // Log callbacks.
        cu.logcb = true;

        // Log client in.
        ASSERT_TRUE(cu.login_reset_makeremotenodes("MEGA_EMAIL", "MEGA_PWD", "x", 0, 0));

        // Needed so that we can create files with the same name.
        cu.client.versions_disabled = true;

        // Create local test hierarchy.
        const auto root = TESTFOLDER / "cu" / "x";

        // d will be duplicated and generate a clash.
        fs::create_directories(root / "d");

        // dd will be singular, no clash.
        fs::create_directories(root / "dd");

        // f will be duplicated and generate a clash.
        ASSERT_TRUE(createNameFile(root, "f"));

        // ff will be singular, no clash.
        ASSERT_TRUE(createNameFile(root, "ff"));

        auto* node = cu.drillchildnodebyname(cu.gettestbasenode(), "x");
        ASSERT_TRUE(!!node);

        // Upload d twice, generate clash.
        ASSERT_TRUE(cu.uploadFolderTree(root / "d", node));
        ASSERT_TRUE(cu.uploadFolderTree(root / "d", node));

        // Upload dd once.
        ASSERT_TRUE(cu.uploadFolderTree(root / "dd", node));

        // Upload f twice, generate clash.
        ASSERT_TRUE(cu.uploadFile(root / "f", node));
        ASSERT_TRUE(cu.uploadFile(root / "f", node));

        // Upload ff once.
        ASSERT_TRUE(cu.uploadFile(root / "ff", node));
    }

    StandardClient cd(TESTFOLDER, "cd");

    // Log callbacks.
    cd.logcb = true;

    // Log in client.
    ASSERT_TRUE(cd.login_fetchnodes("MEGA_EMAIL", "MEGA_PWD"));

    // Add and start sync.
    handle backupId1 = cd.setupSync_mainthread("sd", "x");
    ASSERT_NE(backupId1, UNDEF);

    // Wait for initial sync to complete.
    waitonsyncs(TIMEOUT, &cd);

    // Populate and confirm model.
    Model model;

    // d and f are missing due to name collisions in the cloud.
    model.root->addkid(model.makeModelSubfolder("x"));
    model.findnode("x")->addkid(model.makeModelSubfolder("dd"));
    model.findnode("x")->addkid(model.makeModelSubfile("ff"));

    // Needed because we've downloaded files.
    model.ensureLocalDebrisTmpLock("x");

    // Confirm the model.
    ASSERT_TRUE(cd.confirmModel_mainthread(
                  model.findnode("x"),
                  backupId1,
                  false,
                  StandardClient::CONFIRM_LOCAL));

    // Resolve the name collisions.
    ASSERT_TRUE(cd.deleteremote("x/d"));
    ASSERT_TRUE(cd.deleteremote("x/f"));

    // Wait for the sync to update.
    waitonsyncs(TIMEOUT, &cd);

    // Confirm that d and f have now been downloaded.
    model.findnode("x")->addkid(model.makeModelSubfolder("d"));
    model.findnode("x")->addkid(model.makeModelSubfile("f"));

    // Local FS, Local Tree and Remote Tree should now be consistent.
    ASSERT_TRUE(cd.confirmModel_mainthread(model.findnode("x"), backupId1));
}

// TODO: re-enable after sync rework is merged
TEST_F(SyncTest, DISABLED_DoesntUploadFilesWithClashingNames)
{
    const auto TESTFOLDER = makeNewTestRoot();
    const auto TIMEOUT = chrono::seconds(4);

    // Download client.
    StandardClient cd(TESTFOLDER, "cd");
    // Upload client.
    StandardClient cu(TESTFOLDER, "cu");

    // Log callbacks.
    cd.logcb = true;
    cu.logcb = true;

    // Log in the clients.
    ASSERT_TRUE(cu.login_reset_makeremotenodes("MEGA_EMAIL", "MEGA_PWD", "x", 0, 0));
    ASSERT_TRUE(cd.login_fetchnodes("MEGA_EMAIL", "MEGA_PWD"));
    ASSERT_EQ(cd.basefolderhandle, cu.basefolderhandle);

    // Populate the local filesystem.
    const auto root = TESTFOLDER / "cu" / "su";

    // Make sure clashing directories are skipped.
    fs::create_directories(root / "d0");
    fs::create_directories(root / "d%30");

    // Make sure other directories are uploaded.
    fs::create_directories(root / "d1");

    // Make sure clashing files are skipped.
    createNameFile(root, "f0");
    createNameFile(root, "f%30");

    // Make sure other files are uploaded.
    createNameFile(root, "f1");
    createNameFile(root / "d1", "f0");

    // Start the syncs.
    handle backupId1 = cd.setupSync_mainthread("sd", "x");
    handle backupId2 = cu.setupSync_mainthread("su", "x");
    ASSERT_NE(backupId1, UNDEF);
    ASSERT_NE(backupId2, UNDEF);

    // Wait for the initial sync to complete.
    waitonsyncs(TIMEOUT, &cu, &cd);

    // Populate and confirm model.
    Model model;

    model.root->addkid(model.makeModelSubfolder("root"));
    model.findnode("root")->addkid(model.makeModelSubfolder("d1"));
    model.findnode("root")->addkid(model.makeModelSubfile("f1"));
    model.findnode("root/d1")->addkid(model.makeModelSubfile("f0"));

    model.ensureLocalDebrisTmpLock("root");

    ASSERT_TRUE(cd.confirmModel_mainthread(model.findnode("root"), backupId1));

    // Remove the clashing nodes.
    fs::remove_all(root / "d0");
    fs::remove_all(root / "f0");

    // Wait for the sync to complete.
    waitonsyncs(TIMEOUT, &cd, &cu);

    // Confirm that d0 and f0 have been downloaded.
    model.findnode("root")->addkid(model.makeModelSubfolder("d0"));
    model.findnode("root")->addkid(model.makeModelSubfile("f0", "f%30"));

    ASSERT_TRUE(cu.confirmModel_mainthread(model.findnode("root"), backupId2, true));
}

TEST_F(SyncTest, DISABLED_RemotesWithControlCharactersSynchronizeCorrectly)
{
    const auto TESTROOT = makeNewTestRoot();
    const auto TIMEOUT = chrono::seconds(4);

    // Populate cloud.
    {
        // Upload client.
        StandardClient cu(TESTROOT, "cu");

        // Log callbacks.
        cu.logcb = true;

        // Log in client and clear remote contents.
        ASSERT_TRUE(cu.login_reset_makeremotenodes("MEGA_EMAIL", "MEGA_PWD", "x", 0, 0));

        auto* node = cu.drillchildnodebyname(cu.gettestbasenode(), "x");
        ASSERT_TRUE(!!node);

        // Create some directories containing control characters.
        vector<NewNode> nodes(2);

        // Only some platforms will escape BEL.
        cu.client.putnodes_prepareOneFolder(&nodes[0], "d\7");
        cu.client.putnodes_prepareOneFolder(&nodes[1], "d");

        ASSERT_TRUE(cu.putnodes(node->nodeHandle(), std::move(nodes)));

        // Do the same but with some files.
        auto root = TESTROOT / "cu" / "x";
        fs::create_directories(root);

        // Placeholder name.
        ASSERT_TRUE(createNameFile(root, "f"));

        // Upload files.
        ASSERT_TRUE(cu.uploadFile(root / "f", "f\7", node));
        ASSERT_TRUE(cu.uploadFile(root / "f", node));
    }

    // Download client.
    StandardClient cd(TESTROOT, "cd");

    // Log callbacks.
    cd.logcb = true;

    // Log in client.
    ASSERT_TRUE(cd.login_fetchnodes("MEGA_EMAIL", "MEGA_PWD"));

    // Add and start sync.
    handle backupId1 = cd.setupSync_mainthread("sd", "x");
    ASSERT_NE(backupId1, UNDEF);

    // Wait for initial sync to complete.
    waitonsyncs(TIMEOUT, &cd);

    // Populate and confirm model.
    Model model;

    model.addfolder("x/d\7");
    model.addfolder("x/d");
    model.addfile("x/f\7", "f");
    model.addfile("x/f", "f");

    // Needed because we've downloaded files.
    model.ensureLocalDebrisTmpLock("x");

    ASSERT_TRUE(cd.confirmModel_mainthread(model.findnode("x"), backupId1));

    // Remotely remove d\7.
    ASSERT_TRUE(cd.deleteremote("x/d\7"));
    ASSERT_TRUE(model.movetosynctrash("x/d\7", "x"));

    // Locally remove f\7.
    auto syncRoot = TESTROOT / "cd" / "sd";
#ifdef _WIN32
    ASSERT_TRUE(fs::remove(syncRoot / "f%07"));
#else /* _WIN32 */
    ASSERT_TRUE(fs::remove(syncRoot / "f\7"));
#endif /* ! _WIN32 */
    ASSERT_TRUE(!!model.removenode("x/f\7"));

    // Wait for synchronization to complete.
    waitonsyncs(TIMEOUT, &cd);

    // Confirm models.
    ASSERT_TRUE(cd.confirmModel_mainthread(model.findnode("x"), backupId1));

    // Locally create some files with escapes in their names.
#ifdef _WIN32
    ASSERT_TRUE(fs::create_directories(syncRoot / "dd%07"));
    ASSERT_TRUE(createDataFile(syncRoot / "ff%07", "ff"));
#else
    ASSERT_TRUE(fs::create_directories(syncRoot / "dd\7"));
    ASSERT_TRUE(createDataFile(syncRoot / "ff\7", "ff"));
#endif /* ! _WIN32 */

    // Wait for synchronization to complete.
    waitonsyncs(TIMEOUT, &cd);

    // Update and confirm models.
    model.addfolder("x/dd\7");
    model.addfile("x/ff\7", "ff");

    ASSERT_TRUE(cd.confirmModel_mainthread(model.findnode("x"), backupId1));
}

// TODO: re-enable after sync rework is merged
TEST_F(SyncTest, DISABLED_RemotesWithEscapesSynchronizeCorrectly)
{
    const auto TESTROOT = makeNewTestRoot();
    const auto TIMEOUT = chrono::seconds(4);

    // Populate cloud.
    {
        // Upload client.
        StandardClient cu(TESTROOT, "cu");

        // Log callbacks.
        cu.logcb = true;

        // Log in client and clear remote contents.
        ASSERT_TRUE(cu.login_reset_makeremotenodes("MEGA_EMAIL", "MEGA_PWD", "x", 0, 0));

        // Build test hierarchy.
        const auto root = TESTROOT / "cu" / "x";

        // Escapes will not be decoded as we're uploading directly.
        fs::create_directories(root / "d0");
        fs::create_directories(root / "d%30");

        ASSERT_TRUE(createNameFile(root, "f0"));
        ASSERT_TRUE(createNameFile(root, "f%30"));

        auto* node = cu.drillchildnodebyname(cu.gettestbasenode(), "x");
        ASSERT_TRUE(!!node);

        // Upload directories.
        ASSERT_TRUE(cu.uploadFolderTree(root / "d0", node));
        ASSERT_TRUE(cu.uploadFolderTree(root / "d%30", node));

        // Upload files.
        ASSERT_TRUE(cu.uploadFile(root / "f0", node));
        ASSERT_TRUE(cu.uploadFile(root / "f%30", node));
    }

    // Download client.
    StandardClient cd(TESTROOT, "cd");

    // Log callbacks.
    cd.logcb = true;

    // Log in client.
    ASSERT_TRUE(cd.login_fetchnodes("MEGA_EMAIL", "MEGA_PWD"));

    // Add and start sync.
    handle backupId1 = cd.setupSync_mainthread("sd", "x");

    // Wait for initial sync to complete.
    waitonsyncs(TIMEOUT, &cd);

    // Populate and confirm local fs.
    Model model;

    model.addfolder("x/d0");
    model.addfolder("x/d%30")->fsName("d%2530");
    model.addfile("x/f0", "f0");
    model.addfile("x/f%30", "f%30")->fsName("f%2530");

    // Needed as we've downloaded files.
    model.ensureLocalDebrisTmpLock("x");

    ASSERT_TRUE(cd.confirmModel_mainthread(model.findnode("x"), backupId1));

    // Locally remove an escaped node.
    const auto syncRoot = cd.syncSet(backupId1).localpath;

    fs::remove_all(syncRoot / "d%2530");
    ASSERT_TRUE(!!model.removenode("x/d%30"));

    // Remotely remove an escaped file.
    ASSERT_TRUE(cd.deleteremote("x/f%30"));
    ASSERT_TRUE(model.movetosynctrash("x/f%30", "x"));

    // Wait for sync up to complete.
    waitonsyncs(TIMEOUT, &cd);

    // Confirm models.
    ASSERT_TRUE(cd.confirmModel_mainthread(model.findnode("x"), backupId1));

    // Locally create some files with escapes in their names.
    {
        // Bogus escapes.
        ASSERT_TRUE(fs::create_directories(syncRoot / "dd%"));
        model.addfolder("x/dd%");

        ASSERT_TRUE(createNameFile(syncRoot, "ff%"));
        model.addfile("x/ff%", "ff%");

        // Sane character escapes.
        ASSERT_TRUE(fs::create_directories(syncRoot / "dd%31"));
        model.addfolder("x/dd1")->fsName("dd%31");

        ASSERT_TRUE(createNameFile(syncRoot, "ff%31"));
        model.addfile("x/ff1", "ff%31")->fsName("ff%31");

    }

    // Wait for synchronization to complete.
    waitonsyncs(TIMEOUT, &cd);

    // Confirm model.
    ASSERT_TRUE(cd.confirmModel_mainthread(model.findnode("x"), backupId1));

    // Let's try with escaped control sequences.
    ASSERT_TRUE(fs::create_directories(syncRoot / "dd%250a"));
    model.addfolder("x/dd%0a")->fsName("dd%250a");

    ASSERT_TRUE(createNameFile(syncRoot, "ff%250a"));
    model.addfile("x/ff%0a", "ff%250a")->fsName("ff%250a");

    // Wait for sync and confirm model.
    waitonsyncs(TIMEOUT, &cd);
    ASSERT_TRUE(cd.confirmModel_mainthread(model.findnode("x"), backupId1));

    // Remotely delete the nodes with control sequences.
    ASSERT_TRUE(cd.deleteremote("x/dd%0a"));
    model.movetosynctrash("x/dd%0a", "x");

    ASSERT_TRUE(cd.deleteremote("x/ff%0a"));
    model.movetosynctrash("x/ff%0a", "x");

    // Wait for sync and confirm model.
    waitonsyncs(TIMEOUT, &cd);
    ASSERT_TRUE(cd.confirmModel_mainthread(model.findnode("x"), backupId1));
}

#ifdef _WIN32
#define SEP "\\"
#else // _WIN32
#define SEP "/"
#endif // ! _WIN32

class AnomalyReporter
  : public FilenameAnomalyReporter
{
public:
    struct Anomaly
    {
        string localPath;
        string remotePath;
        int type;
    }; // Anomaly

    AnomalyReporter(const string& localRoot, const string& remoteRoot)
      : mAnomalies()
      , mLocalRoot(localRoot)
      , mRemoteRoot(remoteRoot)
    {
        assert(!mLocalRoot.empty());
        assert(!mRemoteRoot.empty());

        // Add trailing separators if necessary.
        if (string(1, mLocalRoot.back()) != SEP)
        {
            mLocalRoot.append(SEP);
        }

        if (mRemoteRoot.back() != '/')
        {
            mRemoteRoot.push_back('/');
        }
    }

    void anomalyDetected(FilenameAnomalyType type,
                         const string& localPath,
                         const string& remotePath) override
    {
        assert(startsWith(localPath, mLocalRoot));
        assert(startsWith(remotePath, mRemoteRoot));

        mAnomalies.emplace_back();

        auto& anomaly = mAnomalies.back();
        anomaly.localPath = localPath.substr(mLocalRoot.size());
        anomaly.remotePath = remotePath.substr(mRemoteRoot.size());
        anomaly.type = type;
    }

    vector<Anomaly> mAnomalies;

private:
    bool startsWith(const string& lhs, const string& rhs) const
    {
        return lhs.compare(0, rhs.size(), rhs) == 0;
    }

    string mLocalRoot;
    string mRemoteRoot;
}; // AnomalyReporter

TEST_F(SyncTest, AnomalousManualDownload)
{
    auto TESTROOT = makeNewTestRoot();
    auto TIMEOUT  = chrono::seconds(4);

    // Upload two files for us to download.
    {
        StandardClient cu(TESTROOT, "cu");

        // Log callbacks.
        cu.logcb = true;

        // Log client in.
        ASSERT_TRUE(cu.login_reset_makeremotenodes("MEGA_EMAIL", "MEGA_PWD", "s", 0, 0));

        // Create a sync so we can upload some files.
        auto id = cu.setupSync_mainthread("s", "s");
        ASSERT_NE(id, UNDEF);

        // Get our hands on the sync root.
        auto root = cu.syncSet(id).localpath;

        // Create the test files.
        Model model;

        model.addfile("f");
        model.addfile("g:0")->fsName("g%3a0");
        model.generate(root);

        // Wait for the upload to complete.
        waitonsyncs(TIMEOUT, &cu);

        // Make sure the files were uploaded.
        ASSERT_TRUE(cu.confirmModel_mainthread(model.root.get(), id));
    }

    StandardClient cd(TESTROOT, "cd");

    // Log callbacks.
    cd.logcb = true;

    // Log client in.
    ASSERT_TRUE(cd.login_fetchnodes("MEGA_EMAIL", "MEGA_PWD"));

    // Determine root paths.
    auto root = TESTROOT / "cd";

    // Set anomalous filename reporter.
    AnomalyReporter* reporter =
      new AnomalyReporter(root.u8string(),
                          cd.gettestbasenode()->displaypath());

    cd.client.mFilenameAnomalyReporter.reset(reporter);

    // cu's sync root.
    auto* s = cd.drillchildnodebyname(cd.gettestbasenode(), "s");
    ASSERT_TRUE(s);

    // Simple validation helper.
    auto read_string = [](const fs::path& path) {
        // How much buffer space do we need?
        auto length = fs::file_size(path);
        assert(length > 0);

        // Read in the file's contents.
        ifstream istream(path.u8string(), ios::binary);
        string buffer(length, 0);

        istream.read(&buffer[0], length);

        // Make sure the read was successful.
        assert(istream.good());

        return buffer;
    };

    // Download a regular file.
    {
        // Regular file, s/f.
        auto* f = cd.drillchildnodebyname(s, "f");
        ASSERT_TRUE(f);

        // Download.
        auto destination = root / "f";
        ASSERT_TRUE(cd.downloadFile(*f, destination));

        // Make sure the file was downloaded.
        ASSERT_TRUE(fs::is_regular_file(destination));
        ASSERT_EQ(read_string(destination), "f");

        // No anomalies should be reported.
        ASSERT_TRUE(reporter->mAnomalies.empty());
    }

    // Download an anomalous file.
    {
        // Anomalous file, s/g:0.
        auto* g0 = cd.drillchildnodebyname(s, "g:0");
        ASSERT_TRUE(g0);

        // Download.
        auto destination = root / "g%3a0";
        ASSERT_TRUE(cd.downloadFile(*g0, destination));

        // Make sure the file was downloaded.
        ASSERT_TRUE(fs::is_regular_file(destination));
        ASSERT_EQ(read_string(destination), "g:0");

        // A single anomaly should be reported.
        ASSERT_EQ(reporter->mAnomalies.size(), 1u);

        auto& anomaly = reporter->mAnomalies.front();

        ASSERT_EQ(anomaly.localPath, "g%3a0");
        ASSERT_EQ(anomaly.remotePath, "s/g:0");
        ASSERT_EQ(anomaly.type, FILENAME_ANOMALY_NAME_MISMATCH);
    }
}

TEST_F(SyncTest, AnomalousManualUpload)
{
    auto TESTROOT = makeNewTestRoot();
    auto TIMEOUT  = chrono::seconds(4);

    // Upload client.
    StandardClient cu(TESTROOT, "cu");

    // Verification client.
    StandardClient cv(TESTROOT, "cv");

    // Log callbacks.
    cu.logcb = true;
    cv.logcb = true;

    // Log in clients.
    ASSERT_TRUE(cu.login_reset_makeremotenodes("MEGA_EMAIL", "MEGA_PWD", "s", 0, 0));
    ASSERT_TRUE(cv.login_fetchnodes("MEGA_EMAIL", "MEGA_PWD"));

    // Determine local root.
    auto root = TESTROOT / "cu";

    // Set up anomalous name reporter.
    AnomalyReporter* reporter =
      new AnomalyReporter(root.u8string(),
                          cu.gettestbasenode()->displaypath());

    cu.client.mFilenameAnomalyReporter.reset(reporter);

    // Create a sync so we can verify uploads.
    auto id = cv.setupSync_mainthread("s", "s");
    ASSERT_NE(id, UNDEF);

    Model model;

    // Upload a regular file.
    {
        // Add file to model.
        model.addfile("f0");
        model.generate(root);

        // Upload file.
        auto* s = cu.client.nodeByHandle(cv.syncSet(id).h);
        ASSERT_TRUE(s);
        ASSERT_TRUE(cu.uploadFile(root / "f0", s));

        // Necessary as cv has downloaded a file.
        model.ensureLocalDebrisTmpLock("");

        // Make sure the file uploaded successfully.
        waitonsyncs(TIMEOUT, &cv);

        ASSERT_TRUE(cv.confirmModel_mainthread(model.root.get(), id));

        // No anomalies should be reported.
        ASSERT_TRUE(reporter->mAnomalies.empty());
    }

    // Upload an anomalous file.
    {
        // Add an anomalous file.
        model.addfile("f:0")->fsName("f%3a0");
        model.generate(root);

        // Upload file.
        auto* s = cu.client.nodeByHandle(cv.syncSet(id).h);
        ASSERT_TRUE(s);
        ASSERT_TRUE(cu.uploadFile(root / "f%3a0", "f:0", s));

        // Make sure the file uploaded ok.
        waitonsyncs(TIMEOUT, &cv);

        ASSERT_TRUE(cv.confirmModel_mainthread(model.root.get(), id));

        // A single anomaly should've been reported.
        ASSERT_EQ(reporter->mAnomalies.size(), 1u);

        auto& anomaly = reporter->mAnomalies.front();

        ASSERT_EQ(anomaly.localPath, "f%3a0");
        ASSERT_EQ(anomaly.remotePath, "s/f:0");
        ASSERT_EQ(anomaly.type, FILENAME_ANOMALY_NAME_MISMATCH);
    }
}

TEST_F(SyncTest, AnomalousSyncDownload)
{
    auto TESTROOT = makeNewTestRoot();
    auto TIMEOUT  = chrono::seconds(4);

    // For verification.
    Model model;

    // Upload test files.
    {
        // Upload client.
        StandardClient cu(TESTROOT, "cu");

        // Log callbacks.
        cu.logcb = true;

        // Log in client.
        ASSERT_TRUE(cu.login_reset_makeremotenodes("MEGA_EMAIL", "MEGA_PWD", "s", 0, 0));

        // Add and start sync.
        auto id = cu.setupSync_mainthread("s", "s");
        ASSERT_NE(id, UNDEF);

        // Add test files for upload.
        auto root = cu.syncSet(id).localpath;

        model.addfile("f");
        model.addfile("f:0")->fsName("f%3a0");
        model.addfolder("d");
        model.addfolder("d:0")->fsName("d%3a0");
        model.generate(root);

        // Wait for sync to complete.
        waitonsyncs(TIMEOUT, &cu);

        // Did the files upload okay?
        ASSERT_TRUE(cu.confirmModel_mainthread(model.root.get(), id));
    }

    // Download test files.
    StandardClient cd(TESTROOT, "cd");

    // Log client in.
    ASSERT_TRUE(cd.login_fetchnodes("MEGA_EMAIL", "MEGA_PWD"));

    // Set anomalous filename reporter.
    AnomalyReporter* reporter;
    {
        auto* root = cd.gettestbasenode();
        ASSERT_TRUE(root);

        auto* s = cd.drillchildnodebyname(root, "s");
        ASSERT_TRUE(s);

        auto local = (TESTROOT / "cd" / "s").u8string();
        auto remote = s->displaypath();

        reporter = new AnomalyReporter(local, remote);
        cd.client.mFilenameAnomalyReporter.reset(reporter);
    }

    // Add and start sync.
    auto id = cd.setupSync_mainthread("s", "s");
    ASSERT_NE(id, UNDEF);

    // Wait for sync to complete.
    waitonsyncs(TIMEOUT, &cd);

    // Necessary as cd has downloaded files.
    model.ensureLocalDebrisTmpLock("");

    // Were all the files downloaded okay?
    ASSERT_TRUE(cd.confirmModel_mainthread(model.root.get(), id));

    // Two anomalies should be reported.
    ASSERT_EQ(reporter->mAnomalies.size(), 2u);

    auto anomaly = reporter->mAnomalies.begin();

    // d:0
    ASSERT_EQ(anomaly->localPath, "d%3a0");
    ASSERT_EQ(anomaly->remotePath, "d:0");
    ASSERT_EQ(anomaly->type, FILENAME_ANOMALY_NAME_MISMATCH);

    ++anomaly;

    // f:0
    ASSERT_EQ(anomaly->localPath, "f%3a0");
    ASSERT_EQ(anomaly->remotePath, "f:0");
    ASSERT_EQ(anomaly->type, FILENAME_ANOMALY_NAME_MISMATCH);
}

TEST_F(SyncTest, AnomalousSyncLocalRename)
{
    auto TESTROOT = makeNewTestRoot();
    auto TIMEOUT = chrono::seconds(4);

    // Sync client.
    StandardClient cx(TESTROOT, "cx");

    // Log in client.
    ASSERT_TRUE(cx.login_reset_makeremotenodes("MEGA_EMAIL", "MEGA_PWD", "s", 0, 0));

    // Add and start sync.
    auto id = cx.setupSync_mainthread("s", "s");
    ASSERT_NE(id, UNDEF);

    auto root = cx.syncSet(id).localpath;

    // Set anomalous filename reporter.
    AnomalyReporter* reporter =
      new AnomalyReporter(root.u8string(), "/mega_test_sync/s");

    cx.client.mFilenameAnomalyReporter.reset(reporter);

    // Populate filesystem.
    Model model;

    model.addfile("d/f");
    model.addfile("f");
    model.generate(root);

    // Wait for synchronization to complete.
    waitonsyncs(TIMEOUT, &cx);

    // Make sure everything uploaded okay.
    ASSERT_TRUE(cx.confirmModel_mainthread(model.root.get(), id));

    // Rename d/f -> d/g.
    model.findnode("d/f")->name = "g";
    fs::rename(root / "d" / "f", root / "d" / "g");

    // Wait for synchronization to complete.
    waitonsyncs(TIMEOUT, &cx);

    // Confirm move.
    ASSERT_TRUE(cx.confirmModel_mainthread(model.root.get(), id));

    // There should be no anomalies.
    ASSERT_TRUE(reporter->mAnomalies.empty());

    // Rename d/g -> d/g:0.
    model.findnode("d/g")->fsName("g%3a0").name = "g:0";
    fs::rename(root / "d" / "g", root / "d" / "g%3a0");

    // Wait for synchronization to complete.
    waitonsyncs(TIMEOUT, &cx);

    // Confirm move.
    ASSERT_TRUE(cx.confirmModel_mainthread(model.root.get(), id));

    // There should be a single anomaly.
    ASSERT_EQ(reporter->mAnomalies.size(), 1u);
    {
        auto& anomaly = reporter->mAnomalies.back();

        ASSERT_EQ(anomaly.localPath, "d" SEP "g%3a0");
        ASSERT_EQ(anomaly.remotePath, "d/g:0");
        ASSERT_EQ(anomaly.type, FILENAME_ANOMALY_NAME_MISMATCH);
    }
    reporter->mAnomalies.clear();

    // Move f -> d/g:0.    (which overwrites the file that is already there)
    model.findnode("d/g:0")->content = "f";
    model.removenode("f");
    fs::rename(root / "f", root / "d" / "g%3a0");

    // Wait for sync to complete.
    waitonsyncs(TIMEOUT, &cx);

    // Confirm move.
    ASSERT_TRUE(cx.confirmModel_mainthread(model.root.get(), id));

    // No anomalies should be reported.
    ASSERT_TRUE(reporter->mAnomalies.empty());
}

TEST_F(SyncTest, AnomalousSyncRemoteRename)
{
    auto TESTROOT = makeNewTestRoot();
    auto TIMEOUT = chrono::seconds(4);

    // Sync client.
    StandardClient cx(TESTROOT, "cx");

    // Rename client.
    StandardClient cr(TESTROOT, "cr");

    // Log in clients.
    ASSERT_TRUE(cx.login_reset_makeremotenodes("MEGA_EMAIL", "MEGA_PWD", "s", 0, 0));
    ASSERT_TRUE(cr.login_fetchnodes("MEGA_EMAIL", "MEGA_PWD"));

    // Add and start sync.
    auto id = cx.setupSync_mainthread("s", "s");
    ASSERT_NE(id, UNDEF);

    auto root = cx.syncSet(id).localpath;

    // Set up anomalous filename reporter.
    auto* reporter = new AnomalyReporter(root.u8string(), "/mega_test_sync/s");
    cx.client.mFilenameAnomalyReporter.reset(reporter);

    // Populate filesystem.
    Model model;

    model.addfile("d/f");
    model.addfile("f");
    model.generate(root);

    // Wait for sync to complete.
    waitonsyncs(TIMEOUT, &cx);

    // Verify upload.
    ASSERT_TRUE(cx.confirmModel_mainthread(model.root.get(), id));

    // Rename d/f -> d/g.
    auto* s = cr.client.nodeByHandle(cx.syncSet(id).h);
    ASSERT_TRUE(s);

    auto* d = cr.drillchildnodebyname(s, "d");
    ASSERT_TRUE(d);

    {
        auto* f = cr.drillchildnodebyname(d, "f");
        ASSERT_TRUE(f);

        ASSERT_TRUE(cr.setattr(f, attr_map('n', "g")));
    }

    // Wait for sync to complete.
    waitonsyncs(TIMEOUT, &cx);

    // Update model.
    model.findnode("d/f")->name = "g";

    // Verify rename.
    ASSERT_TRUE(cx.confirmModel_mainthread(model.root.get(), id));

    // There should be no anomalies.
    ASSERT_TRUE(reporter->mAnomalies.empty());

    // Rename d/g -> d/g:0.
    {
        auto* g = cr.drillchildnodebyname(d, "g");
        ASSERT_TRUE(g);

        ASSERT_TRUE(cr.setattr(g, attr_map('n', "g:0")));
    }

    // Wait for sync to complete.
    waitonsyncs(TIMEOUT, &cx);

    // Update model.
    model.findnode("d/g")->fsName("g%3a0").name = "g:0";

    // Verify rename.
    ASSERT_TRUE(cx.confirmModel_mainthread(model.root.get(), id));

    // There should be a single anomaly.
    ASSERT_EQ(reporter->mAnomalies.size(), 1u);
    {
        auto& anomaly = reporter->mAnomalies.back();

        ASSERT_EQ(anomaly.localPath, "d" SEP "g%3a0");
        ASSERT_EQ(anomaly.remotePath, "d/g:0");
        ASSERT_EQ(anomaly.type, FILENAME_ANOMALY_NAME_MISMATCH);
    }
    reporter->mAnomalies.clear();
}

TEST_F(SyncTest, AnomalousSyncUpload)
{
    auto TESTROOT = makeNewTestRoot();
    auto TIMEOUT = chrono::seconds(4);

    // Upload client.
    StandardClient cu(TESTROOT, "cu");

    // Log client in.
    ASSERT_TRUE(cu.login_reset_makeremotenodes("MEGA_EMAIL", "MEGA_PWD", "s", 0, 0));

    // Add and start sync.
    auto id = cu.setupSync_mainthread("s", "s");
    ASSERT_NE(id, UNDEF);

    auto root = cu.syncSet(id).localpath;

    // Set up anomalous filename reporter.
    AnomalyReporter* reporter =
      new AnomalyReporter(root.u8string(), "/mega_test_sync/s");

    cu.client.mFilenameAnomalyReporter.reset(reporter);

    // Populate filesystem.
    Model model;

    model.addfile("f");
    model.addfile("f:0")->fsName("f%3a0");
    model.addfolder("d");
    model.addfolder("d:0")->fsName("d%3a0");
    model.generate(root);

    // Wait for synchronization to complete.
    waitonsyncs(TIMEOUT, &cu);

    // Ensure everything uploaded okay.
    ASSERT_TRUE(cu.confirmModel_mainthread(model.root.get(), id));

    // Two anomalies should've been reported.
    ASSERT_EQ(reporter->mAnomalies.size(), 2u);

    auto anomaly = reporter->mAnomalies.begin();

    // d:0
    ASSERT_EQ(anomaly->localPath, "d%3a0");
    ASSERT_EQ(anomaly->remotePath, "d:0");
    ASSERT_EQ(anomaly->type, FILENAME_ANOMALY_NAME_MISMATCH);

    ++anomaly;

    // f:0
    ASSERT_EQ(anomaly->localPath, "f%3a0");
    ASSERT_EQ(anomaly->remotePath, "f:0");
    ASSERT_EQ(anomaly->type, FILENAME_ANOMALY_NAME_MISMATCH);
}

#undef SEP

TEST_F(SyncTest, BasicSyncExportImport)
{
    auto TESTROOT = makeNewTestRoot();
    auto TIMEOUT  = chrono::seconds(4);

    // Sync client.
    unique_ptr<StandardClient> cx(new StandardClient(TESTROOT, "cx"));

    // Log callbacks.
    cx->logcb = true;

    // Log in client.
    ASSERT_TRUE(cx->login_reset_makeremotenodes("MEGA_EMAIL", "MEGA_PWD", "s", 1, 3));

    // Create and start syncs.
    auto id0 = cx->setupSync_mainthread("s0", "s/s_0");
    ASSERT_NE(id0, UNDEF);

    auto id1 = cx->setupSync_mainthread("s1", "s/s_1");
    ASSERT_NE(id1, UNDEF);

    auto id2 = cx->setupSync_mainthread("s2", "s/s_2");
    ASSERT_NE(id2, UNDEF);

    // Get our hands on the sync's local root.
    auto root0 = cx->syncSet(id0).localpath;
    auto root1 = cx->syncSet(id1).localpath;
    auto root2 = cx->syncSet(id2).localpath;

    // Give the syncs something to synchronize.
    Model model0;
    Model model1;
    Model model2;

    model0.addfile("d0/f0");
    model0.addfile("f0");
    model0.generate(root0);

    model1.addfile("d0/f0");
    model1.addfile("d0/f1");
    model1.addfile("d1/f0");
    model1.addfile("d1/f1");
    model1.generate(root1);

    model2.addfile("f0");
    model2.addfile("f1");
    model2.generate(root2);

    // Wait for synchronization to complete.
    waitonsyncs(TIMEOUT, cx.get());

    // Make sure everything was uploaded okay.
    ASSERT_TRUE(cx->confirmModel_mainthread(model0.root.get(), id0));
    ASSERT_TRUE(cx->confirmModel_mainthread(model1.root.get(), id1));
    ASSERT_TRUE(cx->confirmModel_mainthread(model2.root.get(), id2));

    // Export the syncs.
    auto configs = cx->exportSyncConfigs();
    ASSERT_FALSE(configs.empty());

    // Log out client, don't keep caches.
    cx.reset();

    // Recreate client.
    cx.reset(new StandardClient(TESTROOT, "cx"));

    // Log client back in.
    ASSERT_TRUE(cx->login_fetchnodes("MEGA_EMAIL", "MEGA_PWD"));

    // Import the syncs.
    ASSERT_TRUE(cx->importSyncConfigs(std::move(configs)));

    // Determine the imported sync's backup IDs.
    id0 = cx->backupIdForSyncPath(root0);
    ASSERT_NE(id0, UNDEF);

    id1 = cx->backupIdForSyncPath(root1);
    ASSERT_NE(id1, UNDEF);

    id2 = cx->backupIdForSyncPath(root2);
    ASSERT_NE(id2, UNDEF);

    // Make sure nothing's changed since we exported the syncs.
    ASSERT_TRUE(cx->confirmModel_mainthread(model0.root.get(), id0));
    ASSERT_TRUE(cx->confirmModel_mainthread(model1.root.get(), id1));
    ASSERT_TRUE(cx->confirmModel_mainthread(model2.root.get(), id2));

    // Make some changes.
    model0.addfile("d0/f1");
    model0.generate(root0);

    model1.addfile("f0");
    model1.generate(root1);

    model2.addfile("d0/d0f0");
    model2.generate(root2);

    // Imported syncs should be disabled.
    // So, we're waiting for the syncs to do precisely nothing.
    waitonsyncs(TIMEOUT, cx.get());

    // Confirm should fail.
    ASSERT_FALSE(cx->confirmModel_mainthread(model0.root.get(), id0));
    ASSERT_FALSE(cx->confirmModel_mainthread(model1.root.get(), id1));
    ASSERT_FALSE(cx->confirmModel_mainthread(model2.root.get(), id2));

    // Enable the imported syncs.
    ASSERT_TRUE(cx->enableSyncByBackupId(id0));
    ASSERT_TRUE(cx->enableSyncByBackupId(id1));
    ASSERT_TRUE(cx->enableSyncByBackupId(id2));

    // Wait for sync to complete.
    waitonsyncs(TIMEOUT, cx.get());

    // Changes should now be in the cloud.
    ASSERT_TRUE(cx->confirmModel_mainthread(model0.root.get(), id0));
    ASSERT_TRUE(cx->confirmModel_mainthread(model1.root.get(), id1));
    ASSERT_TRUE(cx->confirmModel_mainthread(model2.root.get(), id2));
}

TEST_F(SyncTest, RenameReplaceFileBetweenSyncs)
{
    const auto TESTROOT = makeNewTestRoot();
    const auto TIMEOUT  = chrono::seconds(4);

    StandardClient c0(TESTROOT, "c0");

    // Log callbacks.
    c0.logcb = true;

    // Log in client.
    ASSERT_TRUE(c0.login_reset_makeremotenodes("MEGA_EMAIL", "MEGA_PWD", "s0", 0, 0));
    ASSERT_TRUE(c0.makeCloudSubdirs("s1", 0, 0));

    // Set up syncs.
    const auto id0 = c0.setupSync_mainthread("s0", "s0");
    ASSERT_NE(id0, UNDEF);

    const auto id1 = c0.setupSync_mainthread("s1", "s1");
    ASSERT_NE(id1, UNDEF);

    // Convenience.
    const auto SYNCROOT0 = TESTROOT / "c0" / "s0";
    const auto SYNCROOT1 = TESTROOT / "c0" / "s1";

    // Set up models.
    Model model0;
    Model model1;

    model0.addfile("f0", "x");
    model0.generate(SYNCROOT0);

    // Wait for synchronization to complete.
    waitonsyncs(TIMEOUT, &c0);

    // Confirm models.
    ASSERT_TRUE(c0.confirmModel_mainthread(model0.root.get(), id0));
    ASSERT_TRUE(c0.confirmModel_mainthread(model1.root.get(), id1));

    // Move s0/f0 to s1/f0.
    model1 = model0;

    fs::rename(SYNCROOT0 / "f0", SYNCROOT1 / "f0");

    // Replace s0/f0.
    model0.removenode("f0");
    model0.addfile("f0", "y");

    ASSERT_TRUE(createDataFile(SYNCROOT0 / "f0", "y"));

    // Wait for synchronization to complete.
    waitonsyncs(TIMEOUT, &c0);

    // Confirm models.
    ASSERT_TRUE(c0.confirmModel_mainthread(model0.root.get(), id0));
    ASSERT_TRUE(c0.confirmModel_mainthread(model1.root.get(), id1));

    // Disable s0.
    ASSERT_TRUE(c0.disableSync(id0, NO_SYNC_ERROR, false));

    // Make sure s0 is disabled.
    ASSERT_TRUE(createDataFile(SYNCROOT0 / "f1", "z"));

    // Wait for synchronization to complete.
    waitonsyncs(TIMEOUT, &c0);

    // Confirm models.
    ASSERT_TRUE(c0.confirmModel_mainthread(
                  model0.root.get(),
                  id0,
                  false,
                  StandardClient::CONFIRM_REMOTE));

    // Move s1/f0 to s0/f2.
    model1.removenode("f0");

    fs::rename(SYNCROOT1 / "f0", SYNCROOT0 / "f2");

    // Replace s1/f0.
    model1.addfile("f0", "q");

    ASSERT_TRUE(createDataFile(SYNCROOT1 / "f0", "q"));

    // Wait for synchronization to complete.
    waitonsyncs(TIMEOUT, &c0);

    // Confirm models.
    ASSERT_TRUE(c0.confirmModel_mainthread(
                  model0.root.get(),
                  id0,
                  false,
                  StandardClient::CONFIRM_REMOTE));

    ASSERT_TRUE(c0.confirmModel_mainthread(model1.root.get(), id1));
}

TEST_F(SyncTest, RenameReplaceFileWithinSync)
{
    const auto TESTROOT = makeNewTestRoot();
    const auto TIMEOUT  = chrono::seconds(4);

    StandardClient c0(TESTROOT, "c0");

    // Log callbacks.
    c0.logcb = true;

    // Log in client and clear remote contents.
    ASSERT_TRUE(c0.login_reset_makeremotenodes("MEGA_EMAIL", "MEGA_PWD", "s0", 0, 0));

    // Set up sync.
    const auto id = c0.setupSync_mainthread("s0", "s0");
    ASSERT_NE(id, UNDEF);

    // Populate local FS.
    const auto SYNCROOT = TESTROOT / "c0" / "s0";

    Model model;

    model.addfile("f1");
    model.generate(SYNCROOT);

    // Wait for synchronization to complete.
    waitonsyncs(TIMEOUT, &c0);

    // Confirm model.
    ASSERT_TRUE(c0.confirmModel_mainthread(model.root.get(), id));

    // Rename /f1 to /f2.
    // This tests the case where the target is processed after the source.
    model.addfile("f2", "f1");
    model.removenode("f1");

    fs::rename(SYNCROOT / "f1", SYNCROOT / "f2");

    // Replace /d1.
    model.addfile("f1", "x");

    ASSERT_TRUE(createDataFile(SYNCROOT / "f1", "x"));

    // Wait for synchronization to complete.
    waitonsyncs(TIMEOUT, &c0);

    // Confirm model.
    ASSERT_TRUE(c0.confirmModel_mainthread(model.root.get(), id));

    // Rename /f2 to /f0.
    // This tests the case where the target is processed before the source.
    model.addfile("f0", "f1");
    model.removenode("f2");

    fs::rename(SYNCROOT / "f2", SYNCROOT / "f0");

    // Replace /d2.
    model.addfile("f2", "y");

    ASSERT_TRUE(createDataFile(SYNCROOT / "f2", "y"));

    // Wait for synchronization to complete.
    waitonsyncs(TIMEOUT, &c0);

    // Confirm model.
    ASSERT_TRUE(c0.confirmModel_mainthread(model.root.get(), id));
}

// TODO: re-enable after sync rework is merged
TEST_F(SyncTest, DISABLED_RenameReplaceFolderBetweenSyncs)
{
    const auto TESTROOT = makeNewTestRoot();
    const auto TIMEOUT  = chrono::seconds(4);

    StandardClient c0(TESTROOT, "c0");

    // Log callbacks.
    c0.logcb = true;

    // Log in client.
    ASSERT_TRUE(c0.login_reset_makeremotenodes("MEGA_EMAIL", "MEGA_PWD", "s0", 0, 0));
    ASSERT_TRUE(c0.makeCloudSubdirs("s1", 0, 0));

    // Set up syncs.
    const auto id0 = c0.setupSync_mainthread("s0", "s0");
    ASSERT_NE(id0, UNDEF);

    const auto id1 = c0.setupSync_mainthread("s1", "s1");
    ASSERT_NE(id1, UNDEF);

    // Convenience.
    const auto SYNCROOT0 = TESTROOT / "c0" / "s0";
    const auto SYNCROOT1 = TESTROOT / "c0" / "s1";

    // Set up models.
    Model model0;
    Model model1;

    model0.addfile("d0/f0");
    model0.generate(SYNCROOT0);

    // Wait for synchronization to complete.
    waitonsyncs(TIMEOUT, &c0);

    // Confirm models.
    ASSERT_TRUE(c0.confirmModel_mainthread(model0.root.get(), id0));
    ASSERT_TRUE(c0.confirmModel_mainthread(model1.root.get(), id1));

    // Move s0/d0 to s1/d0. (and replace)
    model1 = model0;

    fs::rename(SYNCROOT0 / "d0", SYNCROOT1 / "d0");

    // Replace s0/d0.
    model0.removenode("d0/f0");

    fs::create_directories(SYNCROOT0 / "d0");

    // Wait for synchronization to complete.
    waitonsyncs(TIMEOUT, &c0);

    // Confirm models.
    ASSERT_TRUE(c0.confirmModel_mainthread(model0.root.get(), id0));
    ASSERT_TRUE(c0.confirmModel_mainthread(model1.root.get(), id1));

    // Disable s0.
    ASSERT_TRUE(c0.disableSync(id0, NO_SYNC_ERROR, false));

    // Make sure s0 is disabled.
    fs::create_directories(SYNCROOT0 / "d1");

    // Wait for synchronization to complete.
    waitonsyncs(TIMEOUT, &c0);

    // Confirm models.
    ASSERT_TRUE(c0.confirmModel_mainthread(
                  model0.root.get(),
                  id0,
                  false,
                  StandardClient::CONFIRM_REMOTE));

    // Move s1/d0 to s0/d2.
    model1.removenode("d0/f0");

    fs::rename(SYNCROOT1 / "d0", SYNCROOT0 / "d2");

    // Replace s1/d0.
    fs::create_directories(SYNCROOT1 / "d0");

    // Wait for synchronization to complete.
    waitonsyncs(TIMEOUT, &c0);

    // Confirm models.
    ASSERT_TRUE(c0.confirmModel_mainthread(
                  model0.root.get(),
                  id0,
                  false,
                  StandardClient::CONFIRM_REMOTE));

    ASSERT_TRUE(c0.confirmModel_mainthread(model1.root.get(), id1));
}

TEST_F(SyncTest, RenameReplaceFolderWithinSync)
{
    const auto TESTROOT = makeNewTestRoot();
    const auto TIMEOUT  = chrono::seconds(4);

    StandardClient c0(TESTROOT, "c0");

    // Log callbacks.
    c0.logcb = true;

    // Log in client and clear remote contents.
    ASSERT_TRUE(c0.login_reset_makeremotenodes("MEGA_EMAIL", "MEGA_PWD", "s0", 0, 0));

    // Set up sync.
    const auto id = c0.setupSync_mainthread("s0", "s0");
    ASSERT_NE(id, UNDEF);

    // Populate local FS.
    const auto SYNCROOT = TESTROOT / "c0" / "s0";

    Model model;

    model.addfile("d1/f0");
    model.generate(SYNCROOT);

    // Wait for synchronization to complete.
    waitonsyncs(TIMEOUT, &c0);

    // Confirm model.
    ASSERT_TRUE(c0.confirmModel_mainthread(model.root.get(), id));

    // Rename /d1 to /d2.
    // This tests the case where the target is processed after the source.
    model.addfolder("d2");
    model.movenode("d1/f0", "d2");

    fs::rename(SYNCROOT / "d1", SYNCROOT / "d2");

    // Replace /d1.
    fs::create_directories(SYNCROOT / "d1");

    // Wait for synchronization to complete.
    waitonsyncs(TIMEOUT, &c0);

    // Confirm model.
    ASSERT_TRUE(c0.confirmModel_mainthread(model.root.get(), id));

    // Rename /d2 to /d0.
    // This tests the case where the target is processed before the source.
    model.addfolder("d0");
    model.movenode("d2/f0", "d0");

    fs::rename(SYNCROOT / "d2", SYNCROOT / "d0");

    // Replace /d2.
    fs::create_directories(SYNCROOT / "d2");

    // Wait for synchronization to complete.
    waitonsyncs(TIMEOUT, &c0);

    // Confirm model.
    ASSERT_TRUE(c0.confirmModel_mainthread(model.root.get(), id));
}

TEST_F(SyncTest, DownloadedDirectoriesHaveFilesystemWatch)
{
    const auto TESTROOT = makeNewTestRoot();
    const auto TIMEOUT  = chrono::seconds(4);

    StandardClient c(TESTROOT, "c");

    // Log callbacks.
    c.logcb = true;

    // Log in client.
    ASSERT_TRUE(c.login_reset_makeremotenodes("MEGA_EMAIL", "MEGA_PWD", "s", 0, 0));

    // Create /d in the cloud.
    {
        vector<NewNode> nodes(1);

        // Initialize new node.
        c.client.putnodes_prepareOneFolder(&nodes[0], "d");

        // Get our hands on the sync root.
        auto* root = c.drillchildnodebyname(c.gettestbasenode(), "s");
        ASSERT_TRUE(root);

        // Create new node in the cloud.
        ASSERT_TRUE(c.putnodes(root->nodeHandle(), std::move(nodes)));
    }

    // Add and start sync.
    const auto id = c.setupSync_mainthread("s", "s");
    ASSERT_NE(id, UNDEF);

    const auto SYNCROOT = c.syncSet(id).localpath;

    // Wait for synchronization to complete.
    waitonsyncs(TIMEOUT, &c);

    // Confirm /d has made it to disk.
    Model model;

    model.addfolder("d");

    ASSERT_TRUE(c.confirmModel_mainthread(model.root.get(), id));

    // Trigger a filesystem notification.
    model.addfile("d/f", "x");

    ASSERT_TRUE(createDataFile(SYNCROOT / "d" / "f", "x"));

    // Wait for synchronization to complete.
    waitonsyncs(TIMEOUT, &c);

    // Confirm /d/f made it to the cloud.
    ASSERT_TRUE(c.confirmModel_mainthread(model.root.get(), id));
}

TEST_F(SyncTest, FilesystemWatchesPresentAfterResume)
{
    const auto TESTROOT = makeNewTestRoot();
    const auto TIMEOUT  = chrono::seconds(4);

    auto c = ::mega::make_unique<StandardClient>(TESTROOT, "c");

    // Log callbacks.
    c->logcb = true;

    // Log in client.
    ASSERT_TRUE(c->login_reset_makeremotenodes("MEGA_EMAIL", "MEGA_PWD", "s", 0, 0));

    // Add and start sync.
    const auto id = c->setupSync_mainthread("s", "s");
    ASSERT_NE(id, UNDEF);

    const auto SYNCROOT = c->syncSet(id).localpath;

    // Build model and populate filesystem.
    Model model;

    model.addfolder("d0/d0d0");
    model.generate(SYNCROOT);

    // Wait for initial sync to complete.
    waitonsyncs(TIMEOUT, c.get());

    // Make sure directories made it to the cloud.
    ASSERT_TRUE(c->confirmModel_mainthread(model.root.get(), id));

    // Logout / Resume.
    {
        string session;

        // Save session.
        c->client.dumpsession(session);

        // Logout (taking care to preserve the caches.)
        c->localLogout();

        // Recreate client.
        c.reset(new StandardClient(TESTROOT, "c"));

        // Hook onAutoResumeResult callback.
        promise<void> notify;

        c->onAutoResumeResult = [&](const SyncConfig&, bool, bool) {
            notify.set_value();
        };

        // Resume session.
        ASSERT_TRUE(c->login_fetchnodes(session));

        // Wait for the sync to be resumed.
        notify.get_future().get();

        // Wait for sync to complete.
        waitonsyncs(TIMEOUT, c.get());

        // Make sure everything's as we left it.
        ASSERT_TRUE(c->confirmModel_mainthread(model.root.get(), id));
    }

    // Trigger some filesystem notifications.
    {
        model.addfile("f", "f");
        ASSERT_TRUE(createDataFile(SYNCROOT / "f", "f"));

        model.addfile("d0/d0f", "d0f");
        ASSERT_TRUE(createDataFile(SYNCROOT / "d0" / "d0f", "d0f"));

        model.addfile("d0/d0d0/d0d0f", "d0d0f");
        ASSERT_TRUE(createDataFile(SYNCROOT / "d0" / "d0d0" / "d0d0f", "d0d0f"));
    }

    // Wait for synchronization to complete.
    waitonsyncs(TIMEOUT, c.get());

    // Did the new files make it to the cloud?
    ASSERT_TRUE(c->confirmModel_mainthread(model.root.get(), id));
}

TEST_F(SyncTest, MoveTargetHasFilesystemWatch)
{
    const auto TESTROOT = makeNewTestRoot();
    const auto TIMEOUT  = chrono::seconds(4);

    StandardClient c(TESTROOT, "c");

    // Log callbacks.
    c.logcb = true;

    // Log in client.
    ASSERT_TRUE(c.login_reset_makeremotenodes("MEGA_EMAIL", "MEGA_PWD", "s", 0, 0));

    // Set up sync.
    const auto id = c.setupSync_mainthread("s", "s");
    ASSERT_NE(id, UNDEF);

    const auto SYNCROOT = c.syncSet(id).localpath;

    // Build model and populate filesystem.
    Model model;

    model.addfolder("d0/dq");
    model.addfolder("d1");
    model.addfolder("d2/dx");
    model.generate(SYNCROOT);

    // Wait for initial sync to complete.
    waitonsyncs(TIMEOUT, &c);

    // Confirm directories have hit the cloud.
    ASSERT_TRUE(c.confirmModel_mainthread(model.root.get(), id));

    // Local move.
    {
        // d0/dq -> d1/dq (ascending.)
        model.movenode("d0/dq", "d1");

        fs::rename(SYNCROOT / "d0" / "dq",
                   SYNCROOT / "d1" / "dq");

        // d2/dx -> d1/dx (descending.)
        model.movenode("d2/dx", "d1");

        fs::rename(SYNCROOT / "d2" / "dx",
                   SYNCROOT / "d1" / "dx");
    }

    // Wait for sync to complete.
    waitonsyncs(TIMEOUT, &c);

    // Make sure movement has propagated to the cloud.
    ASSERT_TRUE(c.confirmModel_mainthread(model.root.get(), id));

    // Trigger some filesystem notifications.
    model.addfile("d1/dq/fq", "q");
    model.addfile("d1/dx/fx", "x");

    ASSERT_TRUE(createDataFile(SYNCROOT / "d1" / "dq" / "fq", "q"));
    ASSERT_TRUE(createDataFile(SYNCROOT / "d1" / "dx" / "fx", "x"));

    // Wait for sync to complete.
    waitonsyncs(TIMEOUT, &c);

    // Have the files made it up to the cloud?
    ASSERT_TRUE(c.confirmModel_mainthread(model.root.get(), id));

    // Remotely move.
    {
        StandardClient cr(TESTROOT, "cr");

        // Log in client.
        ASSERT_TRUE(cr.login_fetchnodes("MEGA_EMAIL", "MEGA_PWD"));

        // d1/dq -> d2/dq (ascending.)
        model.movenode("d1/dq", "d2");

        ASSERT_TRUE(cr.movenode("s/d1/dq", "s/d2"));

        // d1/dx -> d0/dx (descending.)
        model.movenode("d1/dx", "d0");

        ASSERT_TRUE(cr.movenode("s/d1/dx", "s/d0"));
    }

    // Wait for sync to complete.
    waitonsyncs(TIMEOUT, &c);

    // Make sure movements occured on disk.
    ASSERT_TRUE(c.confirmModel_mainthread(model.root.get(), id));

    // Trigger some filesystem notifications.
    model.removenode("d2/dq/fq");
    model.removenode("d0/dx/fx");

    fs::remove(SYNCROOT / "d2" / "dq" / "fq");
    fs::remove(SYNCROOT / "d0" / "dx" / "fx");

    // Wait for sync to complete.
    waitonsyncs(TIMEOUT, &c);

    // Make sure removes propagated to the cloud.
    ASSERT_TRUE(c.confirmModel_mainthread(model.root.get(), id));
}

// TODO: re-enable after sync rework is merged
TEST_F(SyncTest, DISABLED_DeleteReplaceReplacementHasFilesystemWatch)
{
    const auto TESTROOT = makeNewTestRoot();
    const auto TIMEOUT  = chrono::seconds(4);

    StandardClient c(TESTROOT, "c");

    // Log callbacks.
    c.logcb = true;

    // Log in client.
    ASSERT_TRUE(c.login_reset_makeremotenodes("MEGA_EMAIL", "MEGA_PWD", "s", 0, 0));

    // Add and start sync.
    const auto id = c.setupSync_mainthread("s", "s");
    ASSERT_NE(id, UNDEF);

    const auto ROOT = c.syncSet(id).localpath;

    // Populate filesystem.
    Model model;

    model.addfolder("dx/f");
    model.generate(ROOT);

    // Wait for sync to complete.
    waitonsyncs(TIMEOUT, &c);

    // Make sure the directory's been uploaded to the cloud.
    ASSERT_TRUE(c.confirmModel_mainthread(model.root.get(), id));

    // Remove/replace the directory.
    fs::remove_all(ROOT / "dx");
    fs::create_directory(ROOT / "dx");

    // Wait for all notifications to be processed.
    waitonsyncs(TIMEOUT, &c);

    // Make sure the new directory is in the cloud.
    model.removenode("dx/f");

    ASSERT_TRUE(c.confirmModel_mainthread(model.root.get(), id));

    // Add a file in the new directory so we trigger a notification.
    out() << "creating file dx/g";
    model.addfile("dx/g", "g");

    ASSERT_TRUE(createDataFile(ROOT / "dx" / "g", "g"));

    // Wait for notifications to be processed.
    waitonsyncs(TIMEOUT, &c);

    // Check if g has been uploaded.
    // If it hasn't, we probably didn't receive a notification from the filesystem.
    ASSERT_TRUE(c.confirmModel_mainthread(model.root.get(), id));
}

TEST_F(SyncTest, RenameReplaceSourceAndTargetHaveFilesystemWatch)
{
    const auto TESTROOT = makeNewTestRoot();
    const auto TIMEOUT = chrono::seconds(8);

    StandardClient c(TESTROOT, "c");

    // Log callbacks.
    c.logcb = true;

    // Log in client.
    ASSERT_TRUE(c.login_reset_makeremotenodes("MEGA_EMAIL", "MEGA_PWD", "s", 0, 0));

    // Add and start sync.
    const auto id = c.setupSync_mainthread("s", "s");
    ASSERT_NE(id, UNDEF);

    const auto SYNCROOT = c.syncSet(id).localpath;

    // Build model and populate filesystem.
    Model model;

    model.addfolder("dq");
    model.addfolder("dz");
    model.generate(SYNCROOT);

    // Wait for initial sync to complete.
    waitonsyncs(TIMEOUT, &c);

    // Make sure directories have made it to the cloud.
    ASSERT_TRUE(c.confirmModel_mainthread(model.root.get(), id));

    // Rename /dq -> /dr (ascending), replace /dq.
    model.addfolder("dr");

    fs::rename(SYNCROOT / "dq", SYNCROOT / "dr");
    fs::create_directories(SYNCROOT / "dq");

    // Rename /dz -> /dy (descending), replace /dz.
    model.addfolder("dy");

    fs::rename(SYNCROOT / "dz", SYNCROOT / "dy");
    fs::create_directories(SYNCROOT / "dz");

    // Wait for sync to complete.
    waitonsyncs(TIMEOUT, &c);

    // Make sure moves made it to the cloud.
    ASSERT_TRUE(c.confirmModel_mainthread(model.root.get(), id));

    // Make sure rename targets still receive notifications.
    model.addfile("dr/fr", "r");
    model.addfile("dy/fy", "y");

    ASSERT_TRUE(createDataFile(SYNCROOT / "dr" / "fr", "r"));
    ASSERT_TRUE(createDataFile(SYNCROOT / "dy" / "fy", "y"));

    // Wait for sync to complete.
    waitonsyncs(TIMEOUT, &c);

    // Did the files make it to the cloud?
    ASSERT_TRUE(c.confirmModel_mainthread(model.root.get(), id));

    // Make sure (now replaced) rename sources still receive notifications.
    model.addfile("dq/fq", "q");
    model.addfile("dz/fz", "z");

    LOG_debug << " --- Creating files fq and fz now ----";

    ASSERT_TRUE(createDataFile(SYNCROOT / "dq" / "fq", "q"));
    ASSERT_TRUE(createDataFile(SYNCROOT / "dz" / "fz", "z"));

    // Wait for sync to complete.
    waitonsyncs(TIMEOUT, &c);

    // Did the files make it to the cloud?
    ASSERT_TRUE(c.confirmModel_mainthread(model.root.get(), id));
}

TEST_F(SyncTest, RenameTargetHasFilesystemWatch)
{
    const auto TESTROOT = makeNewTestRoot();
    const auto TIMEOUT = chrono::seconds(4);

    StandardClient c(TESTROOT, "c");

    // Log callbacks.
    c.logcb = true;

    // Log in client.
    ASSERT_TRUE(c.login_reset_makeremotenodes("MEGA_EMAIL", "MEGA_PWD", "s", 0, 0));

    // Add and start sync.
    const auto id = c.setupSync_mainthread("s", "s");
    ASSERT_NE(id, UNDEF);

    const auto SYNCROOT = c.syncSet(id).localpath;

    // Build model and populate filesystem.
    Model model;

    model.addfolder("dq");
    model.addfolder("dz");
    model.generate(SYNCROOT);

    // Wait for synchronization to complete.
    waitonsyncs(TIMEOUT, &c);

    // Confirm model.
    ASSERT_TRUE(c.confirmModel_mainthread(model.root.get(), id));

    // Locally rename.
    {
        // - dq -> dr (ascending)
        model.removenode("dq");
        model.addfolder("dr");

        fs::rename(SYNCROOT / "dq", SYNCROOT / "dr");

        // - dz -> dy (descending)
        model.removenode("dz");
        model.addfolder("dy");

        fs::rename(SYNCROOT / "dz", SYNCROOT / "dy");
    }

    // Wait for synchronization to complete.
    waitonsyncs(TIMEOUT, &c);

    // Make sure rename has hit the cloud.
    ASSERT_TRUE(c.confirmModel_mainthread(model.root.get(), id));

    // Make sure rename targets receive notifications.
    model.addfile("dr/f", "x");
    model.addfile("dy/f", "y");

    ASSERT_TRUE(createDataFile(SYNCROOT / "dr" / "f", "x"));
    ASSERT_TRUE(createDataFile(SYNCROOT / "dy" / "f", "y"));

    // Wait for synchronization to complete.
    waitonsyncs(TIMEOUT, &c);

    // Check file has made it to the cloud.
    ASSERT_TRUE(c.confirmModel_mainthread(model.root.get(), id));

    // Remotely rename.
    {
        StandardClient cr(TESTROOT, "cc");

        // Log in client.
        ASSERT_TRUE(cr.login_fetchnodes("MEGA_EMAIL", "MEGA_PWD"));

        auto* root = cr.gettestbasenode();
        ASSERT_TRUE(root);

        // dr -> ds (ascending.)
        model.removenode("dr");
        model.addfile("ds/f", "x");

        auto* dr = cr.drillchildnodebyname(root, "s/dr");
        ASSERT_TRUE(dr);

        ASSERT_TRUE(cr.setattr(dr, attr_map('n', "ds")));

        // dy -> dx (descending.)
        model.removenode("dy");
        model.addfile("dx/f", "y");

        auto* dy = cr.drillchildnodebyname(root, "s/dy");
        ASSERT_TRUE(dy);

        ASSERT_TRUE(cr.setattr(dy, attr_map('n', "dx")));
    }

    WaitMillisec(4000); // it can take a while for APs to arrive (or to be sent)

    // Wait for synchronization to complete.
    waitonsyncs(TIMEOUT, &c);

    // Confirm move has occured locally.
    ASSERT_TRUE(c.confirmModel_mainthread(model.root.get(), id));

    // Check that /ds and /dx receive notifications.
    model.removenode("ds/f");
    model.removenode("dx/f");

    fs::remove(SYNCROOT / "ds" / "f");
    fs::remove(SYNCROOT / "dx" / "f");

    // Wait for synchronization to complete.
    waitonsyncs(TIMEOUT, &c);

    // Confirm remove has hit the cloud.
    ASSERT_TRUE(c.confirmModel_mainthread(model.root.get(), id));
}

TEST_F(SyncTest, RootHasFilesystemWatch)
{
    const auto TESTROOT = makeNewTestRoot();
    const auto TIMEOUT  = chrono::seconds(4);

    StandardClient c(TESTROOT, "c");

    // Log callbacks.
    c.logcb = true;

    // Log in client and clear remote contents.
    ASSERT_TRUE(c.login_reset_makeremotenodes("MEGA_EMAIL", "MEGA_PWD", "s", 0, 0));

    // Set up sync
    const auto id = c.setupSync_mainthread("s", "s");
    ASSERT_NE(id, UNDEF);

    // Wait for sync to complete.
    waitonsyncs(TIMEOUT, &c);

    // Trigger some filesystem notifications.
    Model model;

    model.addfolder("d0");
    model.addfile("f0");
    model.generate(c.syncSet(id).localpath);

    // Wait for sync to complete.
    waitonsyncs(TIMEOUT, &c);

    // Confirm models.
    ASSERT_TRUE(c.confirmModel_mainthread(model.root.get(), id));
}

struct TwoWaySyncSymmetryCase
{
    enum SyncType { type_twoWay, type_backupSync, type_numTypes };

    enum Action { action_rename, action_moveWithinSync, action_moveOutOfSync, action_moveIntoSync, action_delete, action_numactions };

    enum MatchState { match_exact,      // the sync destination has the exact same file/folder at the same relative path
                      match_older,      // the sync destination has an older file/folder at the same relative path
                      match_newer,      // the sync destination has a newer file/folder at the same relative path
                      match_absent };   // the sync destination has no node at the same relative path

    SyncType syncType = type_twoWay;
    Action action = action_rename;
    bool selfChange = false; // changed by our own client or another
    bool up = false;  // or down - sync direction
    bool file = false;  // or folder.  Which one this test changes
    bool isExternal = false;
    bool pauseDuringAction = false;
    Model localModel;
    Model remoteModel;
    handle backupId = UNDEF;

    bool printTreesBeforeAndAfter = false;

    struct State
    {
        StandardClient& steadyClient;
        StandardClient& resumeClient;
        StandardClient& nonsyncClient;
        fs::path localBaseFolderSteady;
        fs::path localBaseFolderResume;
        std::string remoteBaseFolder = "twoway";   // leave out initial / so we can drill down from root node

        State(StandardClient& ssc, StandardClient& rsc, StandardClient& sc2) : steadyClient(ssc), resumeClient(rsc), nonsyncClient(sc2) {}
    };

    State& state;
    TwoWaySyncSymmetryCase(State& wholestate) : state(wholestate) {}

    std::string typeName()
    {
        switch (syncType)
        {
        case type_twoWay:
            return "twoWay_";
        case type_backupSync:
            return isExternal ? "external_backup_"
                              : "internal_backup_";
        default:
            assert(false);
            return "";
        }
    }

    std::string actionName()
    {
        switch (action)
        {
        case action_rename: return "rename";
        case action_moveWithinSync: return "move";
        case action_moveOutOfSync: return "moveOut";
        case action_moveIntoSync: return "moveIn";
        case action_delete: return "delete";
        default: assert(false); return "";
        }
    }

    std::string matchName(MatchState m)
    {
        switch (m)
        {
            case match_exact: return "exact";
            case match_older: return "older";
            case match_newer: return "newer";
            case match_absent: return "absent";
        }
        return "bad enum";
    }

    std::string name()
    {
        return  typeName() + actionName() +
                (up?"_up" : "_down") +
                (selfChange?"_self":"_other") +
                (file?"_file":"_folder") +
                (pauseDuringAction?"_resumed":"_steady");
    }

    fs::path localTestBasePathSteady;
    fs::path localTestBasePathResume;
    std::string remoteTestBasePath;

    Model& sourceModel() { return up ? localModel : remoteModel; }
    Model& destinationModel() { return up ? remoteModel : localModel; }

    StandardClient& client1() { return pauseDuringAction ? state.resumeClient : state.steadyClient; }
    StandardClient& changeClient() { return selfChange ? client1() : state.nonsyncClient; }

    fs::path localTestBasePath() { return pauseDuringAction ? localTestBasePathResume : localTestBasePathSteady; }

    bool CopyLocalTree(const fs::path& destination, const fs::path& source) try
    {
        using PathPair = std::pair<fs::path, fs::path>;

        // Assume we've already copied if the destination exists.
        if (fs::exists(destination)) return true;

        std::list<PathPair> pending;

        pending.emplace_back(destination, source);

        for (; !pending.empty(); pending.pop_front())
        {
            const auto& dst = pending.front().first;
            const auto& src = pending.front().second;

            // Assume target directory doesn't exist.
            fs::create_directories(dst);

            // Iterate over source directory's children.
            auto i = fs::directory_iterator(src);
            auto j = fs::directory_iterator();

            for ( ; i != j; ++i)
            {
                auto from = i->path();
                auto to = dst / from.filename();

                // If it's a file, copy it and preserve its modification time.
                if (fs::is_regular_file(from))
                {
                    // Copy the file.
                    fs::copy_file(from, to);

                    // Preserve modification time.
                    fs::last_write_time(to, fs::last_write_time(from));

                    // Process next child.
                    continue;
                }

                // If it's not a file, it must be a directory.
                assert(fs::is_directory(from));

                // So, create it!
                fs::create_directories(to);

                // And copy its content.
                pending.emplace_back(to, from);
            }
        }

        return true;
    }
    catch (...)
    {
        return false;
    }

    // prepares a local folder for testing, which will be two-way synced before the test
    void SetupForSync()
    {
        // Prepare Cloud
        {
            remoteTestBasePath = state.remoteBaseFolder + "/" + name();

            auto& client = changeClient();

            auto* root = client.gettestbasenode();
            ASSERT_NE(root, nullptr);

            root = client.drillchildnodebyname(root, state.remoteBaseFolder);
            ASSERT_NE(root, nullptr);

            auto* from = client.drillchildnodebyname(root, "initial");
            ASSERT_NE(from, nullptr);

            ASSERT_TRUE(client.cloudCopyTreeAs(from, root, name()));
        }

        // Prepare Local Filesystem
        {
            localTestBasePathSteady = state.localBaseFolderSteady / name();
            localTestBasePathResume = state.localBaseFolderResume / name();

            auto from = state.nonsyncClient.fsBasePath / "twoway" / "initial";
            ASSERT_TRUE(CopyLocalTree(localTestBasePathResume, from));
            ASSERT_TRUE(CopyLocalTree(localTestBasePathSteady, from));

            ASSERT_TRUE(CopyLocalTree(state.localBaseFolderResume / "initial", from));
            ASSERT_TRUE(CopyLocalTree(state.localBaseFolderSteady / "initial", from));
        }

        // Prepare models.
        {
            localModel.root->addkid(localModel.buildModelSubdirs("f", 2, 2, 2));
            localModel.root->addkid(localModel.buildModelSubdirs("outside", 2, 1, 1));
            localModel.addfile("f/file_older_1", "file_older_1");
            localModel.addfile("f/file_older_2", "file_older_2");
            localModel.addfile("f/file_newer_1", "file_newer_1");
            localModel.addfile("f/file_newer_2", "file_newer_2");
            remoteModel = localModel;
        }
    }

    bool isBackup() const
    {
        return syncType == type_backupSync;
    }

    bool isExternalBackup() const
    {
        return isExternal && isBackup();
    }

    bool isInternalBackup() const
    {
        return !isExternal && isBackup();
    }

    bool shouldRecreateOnResume() const
    {
        if (pauseDuringAction)
        {
            return isExternalBackup();
        }

        return false;
    }

    bool shouldDisableSync() const
    {
        if (up)
        {
            return false;
        }

        if (pauseDuringAction)
        {
            return isInternalBackup();
        }

        return isBackup();
    }

    bool shouldUpdateDestination() const
    {
        return up || !isBackup();
    }

    bool shouldUpdateModel() const
    {
        return up
               || !pauseDuringAction
               || !isExternalBackup();
    }

    fs::path localSyncRootPath()
    {
        return localTestBasePath() / "f";
    }

    string remoteSyncRootPath()
    {
        return remoteTestBasePath + "/f";
    }

    Node* remoteSyncRoot()
    {
        Node* root = client1().client.nodebyhandle(client1().basefolderhandle);
        if (root)
        {
            return client1().drillchildnodebyname(root, remoteSyncRootPath());
        }

        return nullptr;
    }

    handle BackupAdd(const string& drivePath, const string& sourcePath, const string& targetPath, const string& logname)
    {
        return client1().backupAdd_mainthread(drivePath, sourcePath, targetPath, logname);
    }

    handle SetupSync(const string& sourcePath, const string& targetPath)
    {
        return client1().setupSync_mainthread(sourcePath, targetPath, isBackup());
    }

    void SetupTwoWaySync()
    {
        ASSERT_NE(remoteSyncRoot(), nullptr);

        string basePath   = client1().fsBasePath.u8string();
        string drivePath  = localTestBasePath().u8string();
        string sourcePath = localSyncRootPath().u8string();
        string targetPath = remoteSyncRootPath();

        drivePath.erase(0, basePath.size() + 1);
        sourcePath.erase(0, basePath.size() + 1);

        if (isExternalBackup())
        {
            backupId = BackupAdd(drivePath, sourcePath, targetPath, "");
        }
        else
        {
            backupId = SetupSync(sourcePath, targetPath);
        }

        ASSERT_NE(backupId, UNDEF);

        if (Sync* sync = client1().syncByBackupId(backupId))
        {
            sync->syncname += "/" + name() + " ";
        }
    }

    void PauseTwoWaySync()
    {
        if (shouldRecreateOnResume())
        {
            client1().delSync_mainthread(backupId, true);
        }
    }

    void ResumeTwoWaySync()
    {
        if (shouldRecreateOnResume())
        {
            SetupTwoWaySync();
        }
    }

    void remote_rename(std::string nodepath, std::string newname, bool updatemodel, bool reportaction, bool deleteTargetFirst)
    {
        std::lock_guard<std::recursive_mutex> g(changeClient().clientMutex);

        if (deleteTargetFirst) remote_delete(parentpath(nodepath) + "/" + newname, updatemodel, reportaction, true); // in case the target already exists

        if (updatemodel) remoteModel.emulate_rename(nodepath, newname);

        Node* testRoot = changeClient().client.nodebyhandle(client1().basefolderhandle);
        Node* n = changeClient().drillchildnodebyname(testRoot, remoteTestBasePath + "/" + nodepath);
        ASSERT_TRUE(!!n);

        if (reportaction) out() << name() << " action: remote rename " << n->displaypath() << " to " << newname;

        attr_map updates('n', newname);
        auto e = changeClient().client.setattr(n, move(updates), ++next_request_tag, nullptr, nullptr);

        ASSERT_EQ(API_OK, error(e));
    }

    void remote_move(std::string nodepath, std::string newparentpath, bool updatemodel, bool reportaction, bool deleteTargetFirst)
    {
        std::lock_guard<std::recursive_mutex> g(changeClient().clientMutex);

        if (deleteTargetFirst) remote_delete(newparentpath + "/" + leafname(nodepath), updatemodel, reportaction, true); // in case the target already exists

        if (updatemodel) remoteModel.emulate_move(nodepath, newparentpath);

        Node* testRoot = changeClient().client.nodebyhandle(changeClient().basefolderhandle);
        Node* n1 = changeClient().drillchildnodebyname(testRoot, remoteTestBasePath + "/" + nodepath);
        Node* n2 = changeClient().drillchildnodebyname(testRoot, remoteTestBasePath + "/" + newparentpath);
        ASSERT_TRUE(!!n1);
        ASSERT_TRUE(!!n2);

        if (reportaction) out() << name() << " action: remote move " << n1->displaypath() << " to " << n2->displaypath();

        auto e = changeClient().client.rename(n1, n2, SYNCDEL_NONE, NodeHandle(), nullptr, nullptr);
        ASSERT_EQ(API_OK, e);
    }

    void remote_copy(std::string nodepath, std::string newparentpath, bool updatemodel, bool reportaction)
    {
        std::lock_guard<std::recursive_mutex> g(changeClient().clientMutex);

        if (updatemodel) remoteModel.emulate_copy(nodepath, newparentpath);

        Node* testRoot = changeClient().client.nodebyhandle(changeClient().basefolderhandle);
        Node* n1 = changeClient().drillchildnodebyname(testRoot, remoteTestBasePath + "/" + nodepath);
        Node* n2 = changeClient().drillchildnodebyname(testRoot, remoteTestBasePath + "/" + newparentpath);
        ASSERT_TRUE(!!n1);
        ASSERT_TRUE(!!n2);

        if (reportaction) out() << name() << " action: remote copy " << n1->displaypath() << " to " << n2->displaypath();

        TreeProcCopy tc;
        changeClient().client.proctree(n1, &tc, false, true);
        tc.allocnodes();
        changeClient().client.proctree(n1, &tc, false, true);
        tc.nn[0].parenthandle = UNDEF;

        SymmCipher key;
        AttrMap attrs;
        string attrstring;
        key.setkey((const ::mega::byte*)tc.nn[0].nodekey.data(), n1->type);
        attrs = n1->attrs;
        attrs.getjson(&attrstring);
        client1().client.makeattr(&key, tc.nn[0].attrstring, attrstring.c_str());
        changeClient().client.putnodes(n2->nodeHandle(), move(tc.nn), nullptr, ++next_request_tag);
    }

    void remote_renamed_copy(std::string nodepath, std::string newparentpath, string newname, bool updatemodel, bool reportaction)
    {
        std::lock_guard<std::recursive_mutex> g(changeClient().clientMutex);

        if (updatemodel)
        {
            remoteModel.emulate_rename_copy(nodepath, newparentpath, newname);
        }

        Node* testRoot = changeClient().client.nodebyhandle(changeClient().basefolderhandle);
        Node* n1 = changeClient().drillchildnodebyname(testRoot, remoteTestBasePath + "/" + nodepath);
        Node* n2 = changeClient().drillchildnodebyname(testRoot, remoteTestBasePath + "/" + newparentpath);
        ASSERT_TRUE(!!n1);
        ASSERT_TRUE(!!n2);

        if (reportaction) out() << name() << " action: remote rename + copy " << n1->displaypath() << " to " << n2->displaypath() << " as " << newname;

        TreeProcCopy tc;
        changeClient().client.proctree(n1, &tc, false, true);
        tc.allocnodes();
        changeClient().client.proctree(n1, &tc, false, true);
        tc.nn[0].parenthandle = UNDEF;

        SymmCipher key;
        AttrMap attrs;
        string attrstring;
        key.setkey((const ::mega::byte*)tc.nn[0].nodekey.data(), n1->type);
        attrs = n1->attrs;
        client1().client.fsaccess->normalize(&newname);
        attrs.map['n'] = newname;
        attrs.getjson(&attrstring);
        client1().client.makeattr(&key, tc.nn[0].attrstring, attrstring.c_str());
        changeClient().client.putnodes(n2->nodeHandle(), move(tc.nn), nullptr, ++next_request_tag);
    }

    void remote_renamed_move(std::string nodepath, std::string newparentpath, string newname, bool updatemodel, bool reportaction)
    {
        std::lock_guard<std::recursive_mutex> g(changeClient().clientMutex);

        if (updatemodel)
        {
            remoteModel.emulate_rename_copy(nodepath, newparentpath, newname);
        }

        Node* testRoot = changeClient().client.nodebyhandle(changeClient().basefolderhandle);
        Node* n1 = changeClient().drillchildnodebyname(testRoot, remoteTestBasePath + "/" + nodepath);
        Node* n2 = changeClient().drillchildnodebyname(testRoot, remoteTestBasePath + "/" + newparentpath);
        ASSERT_TRUE(!!n1);
        ASSERT_TRUE(!!n2);

        if (reportaction) out() << name() << " action: remote rename + move " << n1->displaypath() << " to " << n2->displaypath() << " as " << newname;

        error e = changeClient().client.rename(n1, n2, SYNCDEL_NONE, NodeHandle(), newname.c_str(), nullptr);
        EXPECT_EQ(e, API_OK);
    }

    void remote_delete(std::string nodepath, bool updatemodel, bool reportaction, bool mightNotExist)
    {
        std::lock_guard<std::recursive_mutex> g(changeClient().clientMutex);

        Node* testRoot = changeClient().client.nodebyhandle(changeClient().basefolderhandle);
        Node* n = changeClient().drillchildnodebyname(testRoot, remoteTestBasePath + "/" + nodepath);
        if (mightNotExist && !n) return;  // eg when checking to remove an item that is a move target but there isn't one

        ASSERT_TRUE(!!n);

        if (reportaction) out() << name() << " action: remote delete " << n->displaypath();

        if (updatemodel) remoteModel.emulate_delete(nodepath);

        auto e = changeClient().client.unlink(n, false, ++next_request_tag);
        ASSERT_TRUE(!e);
    }

    fs::path fixSeparators(std::string p)
    {
        for (auto& c : p)
            if (c == '/')
                c = fs::path::preferred_separator;
        return fs::u8path(p);
    }

    void local_rename(std::string path, std::string newname, bool updatemodel, bool reportaction, bool deleteTargetFirst)
    {
        if (deleteTargetFirst) local_delete(parentpath(path) + "/" + newname, updatemodel, reportaction, true); // in case the target already exists

        if (updatemodel) localModel.emulate_rename(path, newname);

        fs::path p1(localTestBasePath());
        p1 /= fixSeparators(path);
        fs::path p2 = p1.parent_path() / newname;

        if (reportaction) out() << name() << " action: local rename " << p1 << " to " << p2;

        std::error_code ec;
        for (int i = 0; i < 5; ++i)
        {
            fs::rename(p1, p2, ec);
            if (!ec) break;
            WaitMillisec(100);
        }
        ASSERT_TRUE(!ec) << "local_rename " << p1 << " to " << p2 << " failed: " << ec.message();
    }

    void local_move(std::string from, std::string to, bool updatemodel, bool reportaction, bool deleteTargetFirst)
    {
        if (deleteTargetFirst) local_delete(to + "/" + leafname(from), updatemodel, reportaction, true);

        if (updatemodel) localModel.emulate_move(from, to);

        fs::path p1(localTestBasePath());
        fs::path p2(localTestBasePath());
        p1 /= fixSeparators(from);
        p2 /= fixSeparators(to);
        p2 /= p1.filename();  // non-existing file in existing directory case

        if (reportaction) out() << name() << " action: local move " << p1 << " to " << p2;

        std::error_code ec;
        fs::rename(p1, p2, ec);
        if (ec)
        {
            fs::remove_all(p2, ec);
            fs::rename(p1, p2, ec);
        }
        ASSERT_TRUE(!ec) << "local_move " << p1 << " to " << p2 << " failed: " << ec.message();
    }

    void local_copy(std::string from, std::string to, bool updatemodel, bool reportaction)
    {
        if (updatemodel) localModel.emulate_copy(from, to);

        fs::path p1(localTestBasePath());
        fs::path p2(localTestBasePath());
        p1 /= fixSeparators(from);
        p2 /= fixSeparators(to);

        if (reportaction) out() << name() << " action: local copy " << p1 << " to " << p2;

        std::error_code ec;
        fs::copy(p1, p2, ec);
        ASSERT_TRUE(!ec) << "local_copy " << p1 << " to " << p2 << " failed: " << ec.message();
    }

    void local_delete(std::string path, bool updatemodel, bool reportaction, bool mightNotExist)
    {
        fs::path p(localTestBasePath());
        p /= fixSeparators(path);

        if (mightNotExist && !fs::exists(p)) return;

        if (reportaction) out() << name() << " action: local_delete " << p;

        std::error_code ec;
        fs::remove_all(p, ec);
        ASSERT_TRUE(!ec) << "local_delete " << p << " failed: " << ec.message();
        if (updatemodel) localModel.emulate_delete(path);
    }

    void source_rename(std::string nodepath, std::string newname, bool updatemodel, bool reportaction, bool deleteTargetFirst)
    {
        if (up) local_rename(nodepath, newname, updatemodel, reportaction, deleteTargetFirst);
        else remote_rename(nodepath, newname, updatemodel, reportaction, deleteTargetFirst);
    }

    void source_move(std::string nodepath, std::string newparentpath, bool updatemodel, bool reportaction, bool deleteTargetFirst)
    {
        if (up) local_move(nodepath, newparentpath, updatemodel, reportaction, deleteTargetFirst);
        else remote_move(nodepath, newparentpath, updatemodel, reportaction, deleteTargetFirst);
    }

    void source_copy(std::string nodepath, std::string newparentpath, bool updatemodel, bool reportaction)
    {
        if (up) local_copy(nodepath, newparentpath, updatemodel, reportaction);
        else remote_copy(nodepath, newparentpath, updatemodel, reportaction);
    }

    void source_delete(std::string nodepath, bool updatemodel, bool reportaction = false)
    {
        if (up) local_delete(nodepath, updatemodel, reportaction, false);
        else remote_delete(nodepath, updatemodel, reportaction, false);
    }

    void fileMayDiffer(std::string filepath)
    {
        fs::path p(localTestBasePath());
        p /= fixSeparators(filepath);

        client1().localFSFilesThatMayDiffer.insert(p);
        out() << "File may differ: " << p;
    }

    // Two-way sync has been started and is stable.  Now perform the test action

    enum ModifyStage { Prepare, MainAction };

    void PrintLocalTree(fs::path p)
    {
        out() << p;
        if (fs::is_directory(p))
        {
            for (auto i = fs::directory_iterator(p); i != fs::directory_iterator(); ++i)
            {
                PrintLocalTree(*i);
            }
        }
    }

    void PrintLocalTree(const LocalNode& node)
    {
        out() << node.getLocalPath().toPath();

        if (node.type == FILENODE) return;

        for (const auto& childIt : node.children)
        {
            PrintLocalTree(*childIt.second);
        }
    }

    void PrintRemoteTree(Node* n, string prefix = "")
    {
        prefix += string("/") + n->displayname();
        out() << prefix;
        if (n->type == FILENODE) return;
        for (auto& c : client1().client.getChildren(n))
        {
            PrintRemoteTree(c, prefix);
        }
    }

    void PrintModelTree(Model::ModelNode* n, string prefix = "")
    {
        prefix += string("/") + n->name;
        out() << prefix;
        if (n->type == Model::ModelNode::file) return;
        for (auto& c : n->kids)
        {
            PrintModelTree(c.get(), prefix);
        }
    }

    void Modify(ModifyStage stage)
    {
        bool prep = stage == Prepare;
        bool act = stage == MainAction;

        if (prep) out() << "Preparing action ";
        if (act) out() << "Executing action ";

        if (prep && printTreesBeforeAndAfter)
        {
            out() << " ---- local filesystem initial state ----";
            PrintLocalTree(fs::path(localTestBasePath()));

            if (auto* sync = client1().syncByBackupId(backupId))
            {
                out() << " ---- local node tree initial state ----";
                PrintLocalTree(*sync->localroot);
            }

            out() << " ---- remote node tree initial state ----";
            Node* testRoot = client1().client.nodebyhandle(changeClient().basefolderhandle);
            if (Node* n = client1().drillchildnodebyname(testRoot, remoteTestBasePath))
            {
                PrintRemoteTree(n);
            }
        }

        switch (action)
        {
        case action_rename:
            if (prep)
            {
            }
            else if (act)
            {
                if (file)
                {
                    source_rename("f/f_0/file0_f_0", "file0_f_0_renamed", shouldUpdateModel(), true, true);
                    if (shouldUpdateDestination())
                    {
                        destinationModel().emulate_rename("f/f_0/file0_f_0", "file0_f_0_renamed");
                    }
                }
                else
                {
                    source_rename("f/f_0", "f_0_renamed", shouldUpdateModel(), true, false);
                    if (shouldUpdateDestination())
                    {
                        destinationModel().emulate_rename("f/f_0", "f_0_renamed");
                    }
                }
            }
            break;

        case action_moveWithinSync:
            if (prep)
            {
            }
            else if (act)
            {
                if (file)
                {
                    source_move("f/f_1/file0_f_1", "f/f_0", shouldUpdateModel(), true, false);
                    if (shouldUpdateDestination())
                    {
                        destinationModel().emulate_move("f/f_1/file0_f_1", "f/f_0");
                    }
                }
                else
                {
                    source_move("f/f_1", "f/f_0", shouldUpdateModel(), true, false);
                    if (shouldUpdateDestination())
                    {
                        destinationModel().emulate_move("f/f_1", "f/f_0");
                    }
                }
            }
            break;

        case action_moveOutOfSync:
            if (prep)
            {
            }
            else if (act)
            {
                if (file)
                {
                    source_move("f/f_0/file0_f_0", "outside", shouldUpdateModel(), false, false);
                    if (shouldUpdateDestination())
                    {
                        destinationModel().emulate_delete("f/f_0/file0_f_0");
                    }
                }
                else
                {
                    source_move("f/f_0", "outside", shouldUpdateModel(), false, false);
                    if (shouldUpdateDestination())
                    {
                        destinationModel().emulate_delete("f/f_0");
                    }
                }
            }
            break;

        case action_moveIntoSync:
            if (prep)
            {
            }
            else if (act)
            {
                if (file)
                {
                    source_move("outside/file0_outside", "f/f_0", shouldUpdateModel(), false, false);
                    if (shouldUpdateDestination())
                    {
                        destinationModel().emulate_copy("outside/file0_outside", "f/f_0");
                    }
                }
                else
                {
                    source_move("outside", "f/f_0", shouldUpdateModel(), false, false);
                    if (shouldUpdateDestination())
                    {
                        destinationModel().emulate_delete("f/f_0/outside");
                        destinationModel().emulate_copy("outside", "f/f_0");
                    }
                }
            }
            break;

        case action_delete:
            if (prep)
            {
            }
            else if (act)
            {
                if (file)
                {
                    source_delete("f/f_0/file0_f_0", shouldUpdateModel(), true);
                    if (shouldUpdateDestination())
                    {
                        destinationModel().emulate_delete("f/f_0/file0_f_0");
                    }
                }
                else
                {
                    source_delete("f/f_0", shouldUpdateModel(), true);
                    if (shouldUpdateDestination())
                    {
                        destinationModel().emulate_delete("f/f_0");
                    }
                }
            }
            break;

        default: ASSERT_TRUE(false);
        }
    }

    void CheckSetup(State&, bool initial)
    {
        if (!initial && printTreesBeforeAndAfter)
        {
            out() << " ---- local filesystem before change ----";
            PrintLocalTree(fs::path(localTestBasePath()));

            if (auto* sync = client1().syncByBackupId(backupId))
            {
                out() << " ---- local node tree before change ----";
                PrintLocalTree(*sync->localroot);
            }

            out() << " ---- remote node tree before change ----";
            Node* testRoot = client1().client.nodebyhandle(changeClient().basefolderhandle);
            if (Node* n = client1().drillchildnodebyname(testRoot, remoteTestBasePath))
            {
                PrintRemoteTree(n);
            }
        }

        if (!initial) out() << "Checking setup state (should be no changes in twoway sync source): "<< name();

        // confirm source is unchanged after setup  (Two-way is not sending changes to the wrong side)
        bool localfs = client1().confirmModel(backupId, localModel.findnode("f"), StandardClient::CONFIRM_LOCALFS, true); // todo: later enable debris checks
        bool localnode = client1().confirmModel(backupId, localModel.findnode("f"), StandardClient::CONFIRM_LOCALNODE, true); // todo: later enable debris checks
        bool remote = client1().confirmModel(backupId, remoteModel.findnode("f"), StandardClient::CONFIRM_REMOTE, true); // todo: later enable debris checks
        EXPECT_EQ(localfs, localnode);
        EXPECT_EQ(localnode, remote);
        EXPECT_TRUE(localfs && localnode && remote) << " failed in " << name();
    }


    // Two-way sync is stable again after the change.  Check the results.
    bool finalResult = false;
    void CheckResult(State&)
    {
        Sync* sync = client1().syncByBackupId(backupId);

        if (printTreesBeforeAndAfter)
        {
            out() << " ---- local filesystem after sync of change ----";
            PrintLocalTree(fs::path(localTestBasePath()));

            if (sync)
            {
                out() << " ---- local node tree after sync of change ----";
                PrintLocalTree(*sync->localroot);
            }

            out() << " ---- remote node tree after sync of change ----";
            Node* testRoot = client1().client.nodebyhandle(changeClient().basefolderhandle);
            if (Node* n = client1().drillchildnodebyname(testRoot, remoteTestBasePath))
            {
                PrintRemoteTree(n);
            }
            out() << " ---- expected sync destination (model) ----";
            PrintModelTree(destinationModel().findnode("f"));
        }

        out() << "Checking twoway sync "<< name();

        if (shouldDisableSync())
        {
            bool lfs = client1().confirmModel(backupId, localModel.findnode("f"), localSyncRootPath(), true);
            bool rnt = client1().confirmModel(backupId, remoteModel.findnode("f"), remoteSyncRoot());

            EXPECT_EQ(sync, nullptr) << "Sync isn't disabled: " << name();
            EXPECT_TRUE(lfs) << "Couldn't confirm LFS: " << name();
            EXPECT_TRUE(rnt) << "Couldn't confirm RNT: " << name();

            finalResult = sync == nullptr;
            finalResult &= lfs;
            finalResult &= rnt;
        }
        else
        {
            EXPECT_NE(sync, (Sync*)nullptr);
            EXPECT_TRUE(sync && sync->state() == SYNC_ACTIVE);

            bool localfs = client1().confirmModel(backupId, localModel.findnode("f"), StandardClient::CONFIRM_LOCALFS, true); // todo: later enable debris checks
            bool localnode = client1().confirmModel(backupId, localModel.findnode("f"), StandardClient::CONFIRM_LOCALNODE, true); // todo: later enable debris checks
            bool remote = client1().confirmModel(backupId, remoteModel.findnode("f"), StandardClient::CONFIRM_REMOTE, true); // todo: later enable debris checks
            EXPECT_EQ(localfs, localnode);
            EXPECT_EQ(localnode, remote);
            EXPECT_TRUE(localfs && localnode && remote) << " failed in " << name();

            finalResult = localfs && localnode && remote && sync && sync->state() == SYNC_ACTIVE;
        }

    }
};

void CatchupClients(StandardClient* c1, StandardClient* c2 = nullptr, StandardClient* c3 = nullptr)
{
    out() << "Catching up";
    auto pb1 = newPromiseBoolSP();
    auto pb2 = newPromiseBoolSP();
    auto pb3 = newPromiseBoolSP();
    if (c1) c1->catchup(pb1);
    if (c2) c2->catchup(pb2);
    if (c3) c3->catchup(pb3);
    ASSERT_TRUE((!c1 || pb1->get_future().get()) &&
                (!c2 || pb2->get_future().get()) &&
                (!c3 || pb3->get_future().get()));
    out() << "Caught up";
}

void PrepareForSync(StandardClient& client)
{
    auto local = client.fsBasePath / "twoway" / "initial";

    fs::create_directories(local);

    ASSERT_TRUE(buildLocalFolders(local, "f", 2, 2, 2));
    ASSERT_TRUE(buildLocalFolders(local, "outside", 2, 1, 1));

    constexpr auto delta = std::chrono::seconds(3600);

    ASSERT_TRUE(createDataFile(local / "f" / "file_older_1", "file_older_1", -delta));
    ASSERT_TRUE(createDataFile(local / "f" / "file_older_2", "file_older_2", -delta));
    ASSERT_TRUE(createDataFile(local / "f" / "file_newer_1", "file_newer_1", delta));
    ASSERT_TRUE(createDataFile(local / "f" / "file_newer_2", "file_newer_2", delta));

    auto* remote = client.drillchildnodebyname(client.gettestbasenode(), "twoway");
    ASSERT_NE(remote, nullptr);

    ASSERT_TRUE(client.uploadFolderTree(local, remote));
    ASSERT_TRUE(client.uploadFilesInTree(local, remote));
}

bool WaitForRemoteMatch(map<string, TwoWaySyncSymmetryCase>& testcases,
                        chrono::seconds timeout)
{
    auto total = std::chrono::milliseconds(0);
    constexpr auto sleepIncrement = std::chrono::milliseconds(500);

    do
    {
        auto i = testcases.begin();
        auto j = testcases.end();

        for ( ; i != j; ++i)
        {
            auto& testcase = i->second;

            if (testcase.pauseDuringAction) continue;

            auto& client = testcase.client1();
            auto& id = testcase.backupId;
            auto& model = testcase.remoteModel;

            if (!client.match(id, model.findnode("f")))
            {
                out() << "Cloud/model misatch: " << testcase.name();
                break;
            }
        }

        if (i == j)
        {
            out() << "Cloud/model matched.";
            return true;
        }

        out() << "Waiting for cloud/model match...";

        std::this_thread::sleep_for(sleepIncrement);
        total += sleepIncrement;
    }
    while (total < timeout);

    out() << "Timed out waiting for cloud/model match.";

    return false;
}

TEST_F(SyncTest, TwoWay_Highlevel_Symmetries)
{
    // confirm change is synced to remote, and also seen and applied in a second client that syncs the same folder
    fs::path localtestroot = makeNewTestRoot();

    StandardClient clientA2(localtestroot, "clientA2");

    ASSERT_TRUE(clientA2.login_reset_makeremotenodes("MEGA_EMAIL", "MEGA_PWD", "twoway", 0, 0, true));

    PrepareForSync(clientA2);

    StandardClient clientA1Steady(localtestroot, "clientA1S");
    StandardClient clientA1Resume(localtestroot, "clientA1R");
    ASSERT_TRUE(clientA1Steady.login_fetchnodes("MEGA_EMAIL", "MEGA_PWD", false, true));
    ASSERT_TRUE(clientA1Resume.login_fetchnodes("MEGA_EMAIL", "MEGA_PWD", false, true));
    fs::create_directory(clientA1Steady.fsBasePath / fs::u8path("twoway"));
    fs::create_directory(clientA1Resume.fsBasePath / fs::u8path("twoway"));
    fs::create_directory(clientA2.fsBasePath / fs::u8path("twoway"));

    TwoWaySyncSymmetryCase::State allstate(clientA1Steady, clientA1Resume, clientA2);
    allstate.localBaseFolderSteady = clientA1Steady.fsBasePath / fs::u8path("twoway");
    allstate.localBaseFolderResume = clientA1Resume.fsBasePath / fs::u8path("twoway");

    std::map<std::string, TwoWaySyncSymmetryCase> cases;

    static set<string> tests = {
    }; // tests

    for (int syncType = TwoWaySyncSymmetryCase::type_numTypes; syncType--; )
    {
        //if (syncType != TwoWaySyncSymmetryCase::type_backupSync) continue;

        for (int selfChange = 0; selfChange < 2; ++selfChange)
        {
            //if (!selfChange) continue;

            for (int up = 0; up < 2; ++up)
            {
                //if (!up) continue;

                for (int action = 0; action < (int)TwoWaySyncSymmetryCase::action_numactions; ++action)
                {
                    //if (action != TwoWaySyncSymmetryCase::action_rename) continue;

                    for (int file = 0; file < 2; ++file)
                    {
                        //if (!file) continue;

                        for (int isExternal = 0; isExternal < 2; ++isExternal)
                        {
                            if (isExternal && syncType != TwoWaySyncSymmetryCase::type_backupSync)
                            {
                                continue;
                            }

                            for (int pauseDuringAction = 0; pauseDuringAction < 2; ++pauseDuringAction)
                            {
                                //if (pauseDuringAction) continue;

                                // we can't make changes if the client is not running
                                if (pauseDuringAction && selfChange) continue;

                                TwoWaySyncSymmetryCase testcase(allstate);
                                testcase.syncType = TwoWaySyncSymmetryCase::SyncType(syncType);
                                testcase.selfChange = selfChange != 0;
                                testcase.up = up;
                                testcase.action = TwoWaySyncSymmetryCase::Action(action);
                                testcase.file = file;
                                testcase.isExternal = isExternal;
                                testcase.pauseDuringAction = pauseDuringAction;
                                testcase.printTreesBeforeAndAfter = !tests.empty();

                                if (tests.empty() || tests.count(testcase.name()) > 0)
                                {
                                    auto name = testcase.name();
                                    cases.emplace(name, move(testcase));
                                }
                            }
                        }
                    }
                }
            }
        }
    }

    out() << "Creating initial local files/folders for " << cases.size() << " sync test cases";
    for (auto& testcase : cases)
    {
        testcase.second.SetupForSync();
    }

    // set up sync for A1, it should build matching cloud files/folders as the test cases add local files/folders
    handle backupId1 = clientA1Steady.setupSync_mainthread("twoway", "twoway");
    ASSERT_NE(backupId1, UNDEF);
    handle backupId2 = clientA1Resume.setupSync_mainthread("twoway", "twoway");
    ASSERT_NE(backupId2, UNDEF);
    assert(allstate.localBaseFolderSteady == clientA1Steady.syncSet(backupId1).localpath);
    assert(allstate.localBaseFolderResume == clientA1Resume.syncSet(backupId2).localpath);

    out() << "Full-sync all test folders to the cloud for setup";
    waitonsyncs(std::chrono::seconds(10), &clientA1Steady, &clientA1Resume);
    CatchupClients(&clientA1Steady, &clientA1Resume, &clientA2);
    waitonsyncs(std::chrono::seconds(20), &clientA1Steady, &clientA1Resume);

    out() << "Stopping full-sync";
    auto removeSyncByBackupId =
      [](StandardClient& sc, handle backupId)
      {
          bool removed = false;

          sc.client.syncs.removeSelectedSyncs(
            [&](SyncConfig& config, Sync*)
            {
                const bool matched = config.getBackupId() == backupId;
                removed |= matched;
                return matched;
            });

          return removed;
      };

    future<bool> fb1 = clientA1Steady.thread_do<bool>([&](StandardClient& sc, PromiseBoolSP pb) { pb->set_value(removeSyncByBackupId(sc, backupId1)); });
    future<bool> fb2 = clientA1Resume.thread_do<bool>([&](StandardClient& sc, PromiseBoolSP pb) { pb->set_value(removeSyncByBackupId(sc, backupId2)); });
    ASSERT_TRUE(waitonresults(&fb1, &fb2));

    out() << "Setting up each sub-test's Two-way sync of 'f'";
    for (auto& testcase : cases)
    {
        testcase.second.SetupTwoWaySync();
    }

    out() << "Letting all " << cases.size() << " Two-way syncs run";
    waitonsyncs(std::chrono::seconds(10), &clientA1Steady, &clientA1Resume);

    CatchupClients(&clientA1Steady, &clientA1Resume, &clientA2);
    waitonsyncs(std::chrono::seconds(10), &clientA1Steady, &clientA1Resume);

    out() << "Checking intial state";
    for (auto& testcase : cases)
    {
        testcase.second.CheckSetup(allstate, true);
    }

    // make changes in destination to set up test
    for (auto& testcase : cases)
    {
        testcase.second.Modify(TwoWaySyncSymmetryCase::Prepare);
    }

    CatchupClients(&clientA1Steady, &clientA1Resume, &clientA2);

    out() << "Letting all " << cases.size() << " Two-way syncs run";
    waitonsyncs(std::chrono::seconds(15), &clientA1Steady, &clientA1Resume, &clientA2);

    out() << "Checking Two-way source is unchanged";
    for (auto& testcase : cases)
    {
        testcase.second.CheckSetup(allstate, false);
    }


    int paused = 0;
    for (auto& testcase : cases)
    {
        if (testcase.second.pauseDuringAction)
        {
            testcase.second.PauseTwoWaySync();
            ++paused;
        }
    }

    // save session and local log out A1R to set up for resume
    string session;
    clientA1Resume.client.dumpsession(session);
    clientA1Resume.localLogout();

    auto remainingResumeSyncs = clientA1Resume.client.syncs.allConfigs();
    ASSERT_EQ(0u, remainingResumeSyncs.size());

    if (paused)
    {
        out() << "Paused " << paused << " Two-way syncs";
        WaitMillisec(1000);
    }

    clientA1Steady.logcb = clientA1Resume.logcb = clientA2.logcb = true;

    out() << "Performing action ";
    for (auto& testcase : cases)
    {
        testcase.second.Modify(TwoWaySyncSymmetryCase::MainAction);
    }
    waitonsyncs(std::chrono::seconds(15), &clientA1Steady, &clientA2);   // leave out clientA1Resume as it's 'paused' (locallogout'd) for now
    CatchupClients(&clientA1Steady, &clientA2);
    waitonsyncs(std::chrono::seconds(15), &clientA1Steady, &clientA2);   // leave out clientA1Resume as it's 'paused' (locallogout'd) for now

    // resume A1R session (with sync), see if A2 nodes and localnodes get in sync again
    clientA1Resume.received_syncs_restored = false;
    ASSERT_TRUE(clientA1Resume.login_fetchnodes(session));
    ASSERT_EQ(clientA1Resume.basefolderhandle, clientA2.basefolderhandle);

    // wait for normal sync resumes to complete
    clientA1Resume.waitFor([&](StandardClient& sc){ return sc.received_syncs_restored; }, std::chrono::seconds(30));

    // now resume remainder - some are external syncs
    int resumed = 0;
    for (auto& testcase : cases)
    {
        if (testcase.second.pauseDuringAction)
        {
            testcase.second.ResumeTwoWaySync();
            ++resumed;
        }
    }
    if (resumed)
    {
        out() << "Resumed " << resumed << " Two-way syncs";
        WaitMillisec(3000);
    }

    out() << "Waiting for remote changes to make it to clients...";
    EXPECT_TRUE(WaitForRemoteMatch(cases, chrono::seconds(64)));  // 64 because the jenkins machines can be slow

    out() << "Letting all " << cases.size() << " Two-way syncs run";

    waitonsyncs(std::chrono::seconds(15), &clientA1Steady, &clientA1Resume, &clientA2);

    CatchupClients(&clientA1Steady, &clientA1Resume, &clientA2);
    waitonsyncs(std::chrono::seconds(15), &clientA1Steady, &clientA1Resume, &clientA2);

    out() << "Checking local and remote state in each sub-test";

    for (auto& testcase : cases)
    {
        testcase.second.CheckResult(allstate);
    }
    int succeeded = 0, failed = 0;
    for (auto& testcase : cases)
    {
        if (testcase.second.finalResult) ++succeeded;
        else
        {
            out() << "failed: " << testcase.second.name();
            ++failed;
        }
    }
    out() << "Succeeded: " << succeeded << " Failed: " << failed;

    // Clear tree-state cache.
    {
        StandardClient cC(localtestroot, "cC");
        ASSERT_TRUE(cC.login_fetchnodes("MEGA_EMAIL", "MEGA_PWD", false, true));
    }
}

TEST_F(SyncTest, MoveExistingIntoNewDirectoryWhilePaused)
{
    auto TESTROOT = makeNewTestRoot();
    auto TIMEOUT  = chrono::seconds(4);

    Model model;
    fs::path root;
    string session;
    handle id;

    // Initial setup.
    {
        StandardClient c(TESTROOT, "c");

        // Log in client.
        ASSERT_TRUE(c.login_reset_makeremotenodes("MEGA_EMAIL", "MEGA_PWD", "s", 0, 0));

        // Add and start sync.
        id = c.setupSync_mainthread("s", "s");
        ASSERT_NE(id, UNDEF);

        // Squirrel away for later use.
        root = c.syncSet(id).localpath.u8string();

        // Populate filesystem.
        model.addfolder("a");
        model.addfolder("c");
        model.generate(root);

        // Wait for initial sync to complete.
        waitonsyncs(TIMEOUT, &c);

        // Make sure everything arrived safely.
        ASSERT_TRUE(c.confirmModel_mainthread(model.root.get(), id));

        // Save the session so we can resume later.
        c.client.dumpsession(session);

        // Log out client, taking care to keep caches.
        c.localLogout();
    }

    StandardClient c(TESTROOT, "c");

    // Add a new hierarchy to be scanned.
    model.addfolder("b");
    model.generate(root);

    // Move c under b.
    fs::rename(root / "c", root / "b" / "c");

    // Update the model.
    model.movenode("c", "b");

    // Hook onAutoResumeResult callback.
    promise<void> notify;

    c.onAutoResumeResult = [&notify](const SyncConfig&, bool, bool) {
        notify.set_value();
    };

    // Log in client resuming prior session.
    ASSERT_TRUE(c.login_fetchnodes(session));

    // Wait for the sync to be resumed.
    notify.get_future().get();

    // Wait for the sync to catch up.
    waitonsyncs(TIMEOUT, &c);

    // Were the changes propagated?
    ASSERT_TRUE(c.confirmModel_mainthread(model.root.get(), id));
}

// Useful predicates.
const auto SyncDisabled = [](handle id) {
    return [id](StandardClient& client) {
        return client.syncByBackupId(id) == nullptr;
    };
};

const auto SyncMonitoring = [](handle id) {
    return [id](StandardClient& client) {
        const auto* sync = client.syncByBackupId(id);
        return sync && sync->isBackupMonitoring();
    };
};

TEST_F(SyncTest, ForeignChangesInTheCloudDisablesMonitoringBackup)
{
    const auto TESTROOT = makeNewTestRoot();
    const auto TIMEOUT  = chrono::seconds(4);

    StandardClient c(TESTROOT, "c");

    // Log callbacks.
    c.logcb = true;

    // Log in client.
    ASSERT_TRUE(c.login_reset_makeremotenodes("MEGA_EMAIL", "MEGA_PWD", "s", 0, 0));

    // Add and start sync.
    const auto id = c.setupSync_mainthread("s", "s", true);
    ASSERT_NE(id, UNDEF);

    // Wait for initial sync to complete.
    waitonsyncs(TIMEOUT, &c);

    // Make sure we're in monitoring mode.
    ASSERT_TRUE(c.waitFor(SyncMonitoring(id), TIMEOUT));

    // Make a (foreign) change to the cloud.
    {
        StandardClient cu(TESTROOT, "cu");

        // Log callbacks.
        cu.logcb = true;

        // Log in client.
        ASSERT_TRUE(cu.login_fetchnodes("MEGA_EMAIL", "MEGA_PWD"));

        // Create a directory.
        vector<NewNode> node(1);

        cu.client.putnodes_prepareOneFolder(&node[0], "d");

        ASSERT_TRUE(cu.putnodes(c.syncSet(id).h, std::move(node)));
    }

    // Give our sync some time to process remote changes.
    waitonsyncs(TIMEOUT, &c);

    // Wait for the sync to be disabled.
    ASSERT_TRUE(c.waitFor(SyncDisabled(id), TIMEOUT));

    // Has the sync failed?
    {
        SyncConfig config = c.syncConfigByBackupID(id);

        ASSERT_EQ(config.mBackupState, SYNC_BACKUP_MONITOR);
        ASSERT_EQ(config.mEnabled, false);
        ASSERT_EQ(config.mError, BACKUP_MODIFIED);
    }
}

class BackupClient
  : public StandardClient
{
public:
    BackupClient(const fs::path& basePath, const string& name)
      : StandardClient(basePath, name)
      , mOnFileAdded()
    {
    }

    void file_added(File* file) override
    {
        StandardClient::file_added(file);

        if (mOnFileAdded) mOnFileAdded(*file);
    }

    using FileAddedCallback = std::function<void(File&)>;

    FileAddedCallback mOnFileAdded;
}; // Client

TEST_F(SyncTest, MonitoringExternalBackupRestoresInMirroringMode)
{
    const auto TESTROOT = makeNewTestRoot();
    const auto TIMEOUT  = chrono::seconds(4);

    // Model.
    Model m;

    // Sync Root Handle.
    NodeHandle rootHandle;

    // Session ID.
    string sessionID;

    // Sync Backup ID.
    handle id;

    {
        StandardClient cb(TESTROOT, "cb");

        // Log callbacks.
        cb.logcb = true;

        // Log in client.
        ASSERT_TRUE(cb.login_reset_makeremotenodes("MEGA_EMAIL", "MEGA_PWD", "s", 0, 0));

        // Create some files to synchronize.
        m.addfile("d/f");
        m.addfile("f");
        m.generate(cb.fsBasePath / "s");

        // Add and start sync.
        {
            // Generate drive ID.
            auto driveID = cb.client.generateDriveId();

            // Write drive ID.
            auto drivePath = cb.fsBasePath.u8string();
            auto result = cb.client.writeDriveId(drivePath.c_str(), driveID);
            ASSERT_EQ(result, API_OK);

            // Add sync.
            id = cb.backupAdd_mainthread("", "s", "s", "");
            ASSERT_NE(id, UNDEF);
        }

        // Wait for sync to complete.
        waitonsyncs(TIMEOUT, &cb);

        // Make sure everything made it to the cloud.
        ASSERT_TRUE(cb.confirmModel_mainthread(m.root.get(), id));

        // Wait for sync to transition to monitoring mode.
        ASSERT_TRUE(cb.waitFor(SyncMonitoring(id), TIMEOUT));

        // Get our hands on the sync's root handle.
        rootHandle = cb.syncSet(id).h;

        // Record this client's session.
        cb.client.dumpsession(sessionID);

        // Log out the client.
        cb.localLogout();
    }

    StandardClient cb(TESTROOT, "cb");

    cb.logcb = true;

    // Log in client.
    ASSERT_TRUE(cb.login_fetchnodes(sessionID));

    // Make a change in the cloud.
    {
        vector<NewNode> node(1);

        cb.client.putnodes_prepareOneFolder(&node[0], "g");

        ASSERT_TRUE(cb.putnodes(rootHandle, std::move(node)));
    }

    // Restore the backup sync.
    ASSERT_TRUE(cb.backupOpenDrive(cb.fsBasePath));

    // Re-enable the sync.
    ASSERT_TRUE(cb.enableSyncByBackupId(id));

    // Wait for the mirror to complete.
    waitonsyncs(TIMEOUT, &cb);

    // Cloud should mirror the local disk. (ie, g should be gone in the cloud)
    ASSERT_TRUE(cb.confirmModel_mainthread(m.root.get(), id));
}

TEST_F(SyncTest, MonitoringExternalBackupResumesInMirroringMode)
{
    const auto TESTROOT = makeNewTestRoot();
    const auto TIMEOUT  = chrono::seconds(4);

    StandardClient cb(TESTROOT, "cb");

    // Log callbacks.
    cb.logcb = true;

    // Log in client.
    ASSERT_TRUE(cb.login_reset_makeremotenodes("MEGA_EMAIL", "MEGA_PWD", "s", 0, 0));

    // Create some files to be synchronized.
    Model m;

    m.addfile("d/f");
    m.addfile("f");
    m.generate(cb.fsBasePath / "s");

    // Add and start sync.
    auto id = UNDEF;

    {
        // Generate drive ID.
        auto driveID = cb.client.generateDriveId();

        // Write drive ID.
        auto drivePath = cb.fsBasePath.u8string();
        auto result = cb.client.writeDriveId(drivePath.c_str(), driveID);
        ASSERT_EQ(result, API_OK);

        // Add sync.
        id = cb.backupAdd_mainthread("", "s", "s", "");
        ASSERT_NE(id, UNDEF);
    }

    // Wait for the mirror to complete.
    waitonsyncs(TIMEOUT, &cb);

    // Make sure everything arrived safe and sound.
    ASSERT_TRUE(cb.confirmModel_mainthread(m.root.get(), id));

    // Wait for transition to monitoring mode.
    ASSERT_TRUE(cb.waitFor(SyncMonitoring(id), TIMEOUT));

    // Disable the sync.
    ASSERT_TRUE(cb.disableSync(id, NO_SYNC_ERROR, true));

    // Make sure the sync's config is as we expect.
    {
        auto config = cb.syncConfigByBackupID(id);

        // Backup should remain in monitoring mode.
        ASSERT_EQ(config.mBackupState, SYNC_BACKUP_MONITOR);

        // Disabled external backups are always considered "user-disabled."
        // That is, the user must consciously decide to resume these syncs.
        ASSERT_EQ(config.mEnabled, false);
    }

    // Make a change in the cloud.
    {
        vector<NewNode> node(1);

        cb.client.putnodes_prepareOneFolder(&node[0], "g");

        auto rootHandle = cb.syncSet(id).h;
        ASSERT_TRUE(cb.putnodes(rootHandle, std::move(node)));
    }

    // Re-enable the sync.
    ASSERT_TRUE(cb.enableSyncByBackupId(id));

    // Wait for the mirror to complete.
    waitonsyncs(TIMEOUT, &cb);

    // Cloud should mirror the disk.
    ASSERT_TRUE(cb.confirmModel_mainthread(m.root.get(), id));
}

TEST_F(SyncTest, MirroringInternalBackupResumesInMirroringMode)
{
    const auto TESTROOT = makeNewTestRoot();
    const auto TIMEOUT  = chrono::seconds(4);

    // Session ID.
    string sessionID;

    // Sync Backup ID.
    handle id;

    // Sync Root Handle.
    NodeHandle rootHandle;

    // "Foreign" client.
    StandardClient cf(TESTROOT, "cf");

    // Model.
    Model m;

    // Log callbacks.
    cf.logcb = true;

    // Log client in.
    ASSERT_TRUE(cf.login_reset_makeremotenodes("MEGA_EMAIL", "MEGA_PWD", "s", 0, 0));

    // Check manual resume.
    {
        BackupClient cb(TESTROOT, "cb");

        // Log callbacks.
        cb.logcb = true;

        // Log client in.
        ASSERT_TRUE(cb.login_fetchnodes("MEGA_EMAIL", "MEGA_PWD"));

        // Set upload throttle.
        //
        // This is so that we can disable the sync before it transitions
        // to the monitoring state.
        cb.client.setmaxuploadspeed(1);

        // Give the sync something to backup.
        m.addfile("d/f", randomData(16384));
        m.addfile("f", randomData(16384));
        m.generate(cb.fsBasePath / "s");

        // Disable the sync when it starts uploading a file.
        cb.mOnFileAdded = [&cb](File& file) {
            // Get our hands on the local node.
            auto* node = dynamic_cast<LocalNode*>(&file);
            if (!node) return;

            // Get our hands on the sync.
            auto& sync = *node->sync;

            // Make sure the sync's in mirroring mode.
            ASSERT_TRUE(sync.isBackupAndMirroring());

            // Disable the sync.
            sync.changestate(SYNC_DISABLED, NO_SYNC_ERROR, true, true);

            // Mimic disableSelectedSyncs(...).
            cb.client.syncactivity = true;

            // Callback's done its job.
            cb.mOnFileAdded = nullptr;
        };

        // Add and start sync.
        id = cb.setupSync_mainthread("s", "s", true);
        ASSERT_NE(id, UNDEF);

        // Let the sync mirror.
        waitonsyncs(TIMEOUT, &cb);

        // Make sure the sync's been disabled.
        ASSERT_FALSE(cb.syncByBackupId(id));

        // Make sure it's still in mirror mode.
        {
            auto config = cb.syncConfigByBackupID(id);

            ASSERT_EQ(config.mBackupState, SYNC_BACKUP_MIRROR);
            ASSERT_EQ(config.mEnabled, true);
            ASSERT_EQ(config.mError, NO_SYNC_ERROR);
        }

        // Get our hands on sync root's cloud handle.
        rootHandle = cb.syncSet(id).h;
        ASSERT_TRUE(!rootHandle.isUndef());

        // Make some changes to the cloud.
        vector<NewNode> node(1);

        cf.client.putnodes_prepareOneFolder(&node[0], "g");

        ASSERT_TRUE(cf.putnodes(rootHandle, std::move(node)));

        // Log out the client when we try and upload a file.
        std::promise<void> waiter;

        cb.mOnFileAdded = [&cb, &waiter](File& file) {
            // Get our hands on the local node.
            auto* node = dynamic_cast<LocalNode*>(&file);
            if (!node) return;

            // Make sure we're mirroring.
            ASSERT_TRUE(node->sync->isBackupAndMirroring());

            // Notify the waiter.
            waiter.set_value();

            // Callback's done its job.
            cb.mOnFileAdded = nullptr;
        };

        // Resume the backup.
        ASSERT_TRUE(cb.enableSyncByBackupId(id));

        // Wait for the sync to try and upload a file.
        waiter.get_future().get();

        // Save the session ID.
        cb.client.dumpsession(sessionID);

        // Log out the client.
        cb.localLogout();
    }

    // Create a couple new nodes.
    {
        vector<NewNode> nodes(2);

        cf.client.putnodes_prepareOneFolder(&nodes[0], "h0");
        cf.client.putnodes_prepareOneFolder(&nodes[1], "h1");

        ASSERT_TRUE(cf.putnodes(rootHandle, std::move(nodes)));
    }

    // Check automatic resume.
    StandardClient cb(TESTROOT, "cb");

    // Log callbacks.
    cb.logcb = true;

    // Log in client, resuming prior session.
    ASSERT_TRUE(cb.login_fetchnodes(sessionID));

    WaitMillisec(3000);

    // Check config has been resumed.
    ASSERT_TRUE(cb.syncByBackupId(id));

    // Just let the sync mirror, Marge!
    waitonsyncs(TIMEOUT, &cb);

    // The cloud should match the local disk precisely.
    ASSERT_TRUE(cb.confirmModel_mainthread(m.root.get(), id));
}

TEST_F(SyncTest, MonitoringInternalBackupResumesInMonitoringMode)
{
    const auto TESTROOT = makeNewTestRoot();
    const auto TIMEOUT = chrono::seconds(8);

    // Sync Backup ID.
    handle id;

    // Sync Root Handle.
    NodeHandle rootHandle;

    // Session ID.
    string sessionID;

    // "Foreign" client.
    StandardClient cf(TESTROOT, "cf");

    // Model.
    Model m;

    // Log callbacks.
    cf.logcb = true;

    // Log foreign client in.
    ASSERT_TRUE(cf.login_reset_makeremotenodes("MEGA_EMAIL", "MEGA_PWD", "s", 0, 0));

    // Manual resume.
    {
        StandardClient cb(TESTROOT, "cb");

        // Log callbacks.
        cb.logcb = true;

        // Log in client.
        ASSERT_TRUE(cb.login_fetchnodes("MEGA_EMAIL", "MEGA_PWD"));

        // Give the sync something to mirror.
        m.addfile("d/f");
        m.addfile("f");
        m.generate(cb.fsBasePath / "s");

        // Add and start backup.
        id = cb.setupSync_mainthread("s", "s", true);
        ASSERT_NE(id, UNDEF);

        // Wait for the backup to complete.
        waitonsyncs(TIMEOUT, &cb);

        // Wait for transition to monitoring mode.
        ASSERT_TRUE(cb.waitFor(SyncMonitoring(id), TIMEOUT));

        // Disable the sync.
        ASSERT_TRUE(cb.disableSync(id, NO_SYNC_ERROR, true));

        // Make sure the sync was monitoring.
        {
            auto config = cb.syncConfigByBackupID(id);

            ASSERT_EQ(config.mBackupState, SYNC_BACKUP_MONITOR);
            ASSERT_EQ(config.mEnabled, true);
            ASSERT_EQ(config.mError, NO_SYNC_ERROR);
        }

        // Get our hands on the sync's root handle.
        rootHandle = cb.syncSet(id).h;

        // Make a remote change.
        //
        // This is so the backup will fail upon resume.
        {
            vector<NewNode> node(1);

            cf.client.putnodes_prepareOneFolder(&node[0], "g");

            ASSERT_TRUE(cf.putnodes(rootHandle, std::move(node)));
        }

        // Enable the backup.
        ASSERT_TRUE(cb.enableSyncByBackupId(id));

        // Give the sync some time to think.
        waitonsyncs(TIMEOUT, &cb);

        // Wait for the sync to be disabled.
        ASSERT_TRUE(cb.waitFor(SyncDisabled(id), TIMEOUT));

        // Make sure it's been disabled for the right reasons.
        {
            auto config = cb.syncConfigByBackupID(id);

            ASSERT_EQ(config.mBackupState, SYNC_BACKUP_MONITOR);
            ASSERT_EQ(config.mEnabled, false);
            ASSERT_EQ(config.mError, BACKUP_MODIFIED);
        }

        // Manually enable the sync.
        // It should come up in mirror mode.
        ASSERT_TRUE(cb.enableSyncByBackupId(id));

        // Let it bring the cloud in line.
        waitonsyncs(TIMEOUT, &cb);

        // Cloud should match the local disk precisely.
        ASSERT_TRUE(cb.confirmModel_mainthread(m.root.get(), id));

        // Save the session ID.
        cb.client.dumpsession(sessionID);

        // Log out the client.
        cb.localLogout();
    }

    // Make a remote change.
    {
        vector<NewNode> node(1);

        cf.client.putnodes_prepareOneFolder(&node[0], "h");

        ASSERT_TRUE(cf.putnodes(rootHandle, std::move(node)));
    }

    // Automatic resume.
    StandardClient cb(TESTROOT, "cb");

    // Log callbacks.
    cb.logcb = true;

    // Hook onAutoResumeResult callback.
    promise<void> notify;

    cb.onAutoResumeResult = [&notify](const SyncConfig&, bool, bool) {
        notify.set_value();
    };

    // Log in the client.
    ASSERT_TRUE(cb.login_fetchnodes(sessionID));

    // Wait for the sync to be resumed.
    notify.get_future().get();

    // Give the sync some time to think.
    waitonsyncs(TIMEOUT, &cb);

    // Wait for the sync to be disabled.
    ASSERT_TRUE(cb.waitFor(SyncDisabled(id), TIMEOUT));

    // Make sure it's been disabled for the right reasons.
    {
        auto config = cb.syncConfigByBackupID(id);

        ASSERT_EQ(config.mBackupState, SYNC_BACKUP_MONITOR);
        ASSERT_EQ(config.mEnabled, false);
        ASSERT_EQ(config.mError, BACKUP_MODIFIED);
    }

    // Re-enable the sync.
    ASSERT_TRUE(cb.enableSyncByBackupId(id));

    // Wait for the sync to complete mirroring.
    waitonsyncs(TIMEOUT, &cb);

    // Cloud should mirror the disk.
    ASSERT_TRUE(cb.confirmModel_mainthread(m.root.get(), id));
}

#endif<|MERGE_RESOLUTION|>--- conflicted
+++ resolved
@@ -1440,11 +1440,7 @@
                 else
                 {
                     TreeProcPrintTree tppt;
-<<<<<<< HEAD
-                    client.proctree(client.nodeByHandle(client.rootnodes[0]), &tppt);
-=======
                     client.proctree(client.nodeByHandle(client.rootnodes.files), &tppt);
->>>>>>> 7c69a098
 
                     if (onFetchNodes)
                     {
@@ -1496,11 +1492,7 @@
 
     void deleteTestBaseFolder(bool mayneeddeleting, PromiseBoolSP pb)
     {
-<<<<<<< HEAD
-        if (Node* root = client.nodeByHandle(client.rootnodes[0]))
-=======
         if (Node* root = client.nodeByHandle(client.rootnodes.files))
->>>>>>> 7c69a098
         {
             if (Node* basenode = client.childnodebyname(root, "mega_test_sync", false))
             {
@@ -1533,11 +1525,7 @@
 
     void ensureTestBaseFolder(bool mayneedmaking, PromiseBoolSP pb)
     {
-<<<<<<< HEAD
-        if (Node* root = client.nodeByHandle(client.rootnodes[0]))
-=======
         if (Node* root = client.nodeByHandle(client.rootnodes.files))
->>>>>>> 7c69a098
         {
             if (Node* basenode = client.childnodebyname(root, "mega_test_sync", false))
             {
@@ -1691,11 +1679,7 @@
 
     Node* getcloudrootnode()
     {
-<<<<<<< HEAD
-        return client.nodeByHandle(client.rootnodes[0]);
-=======
         return client.nodeByHandle(client.rootnodes.files);
->>>>>>> 7c69a098
     }
 
     Node* gettestbasenode()
@@ -1705,11 +1689,7 @@
 
     Node* getcloudrubbishnode()
     {
-<<<<<<< HEAD
-        return client.nodeByHandle(client.rootnodes[RUBBISHNODE - ROOTNODE]);
-=======
         return client.nodeByHandle(client.rootnodes.rubbish);
->>>>>>> 7c69a098
     }
 
     Node* drillchildnodebyname(Node* n, const string& path)
@@ -4519,11 +4499,7 @@
 
     newnodes[1].nodehandle = newnodes[2].parenthandle = newnodes[3].parenthandle = 2;
 
-<<<<<<< HEAD
-    auto targethandle = standardclient.client.rootnodes[0];
-=======
     auto targethandle = standardclient.client.rootnodes.files;
->>>>>>> 7c69a098
 
     std::atomic<bool> putnodesDone{false};
     standardclient.resultproc.prepresult(StandardClient::PUTNODES,  ++next_request_tag,
