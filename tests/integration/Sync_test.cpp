/**
 * @file tests/synctests.cpp
 * @brief Mega SDK test file
 *
 * (c) 2018 by Mega Limited, Wellsford, New Zealand
 *
 * This file is part of the MEGA SDK - Client Access Engine.
 *
 * Applications using the MEGA API must present a valid application key
 * and comply with the the rules set forth in the Terms of Service.
 *
 * The MEGA SDK is distributed in the hope that it will be useful,
 * but WITHOUT ANY WARRANTY; without even the implied warranty of
 * MERCHANTABILITY or FITNESS FOR A PARTICULAR PURPOSE.
 *
 * @copyright Simplified (2-clause) BSD License.
 *
 * You should have received a copy of the license along with this
 * program.
 */

// Many of these tests are still being worked on.
// The file uses some C++17 mainly for the very convenient std::filesystem library, though the main SDK must still build with C++11 (and prior)


#include "test.h"
#include "stdfs.h"
#include <mega.h>
#include "gtest/gtest.h"
#include <stdio.h>
#include <map>
#include <future>
//#include <mega/tsthooks.h>
#include <fstream>
#include <atomic>
#include <random>

#include <megaapi_impl.h>

#define DEFAULTWAIT std::chrono::seconds(20)

using namespace ::mega;
using namespace ::std;


template<typename T>
using shared_promise = std::shared_ptr<promise<T>>;

using PromiseBoolSP   = shared_promise<bool>;
using PromiseHandleSP = shared_promise<handle>;
using PromiseStringSP = shared_promise<string>;

PromiseBoolSP newPromiseBoolSP()
{
    return PromiseBoolSP(new promise<bool>());
}



#ifdef ENABLE_SYNC

namespace {

bool suppressfiles = false;

typedef ::mega::byte byte;

// Creates a temporary directory in the current path
fs::path makeTmpDir(const int maxTries = 1000)
{
    const auto cwd = fs::current_path();
    std::random_device dev;
    std::mt19937 prng{dev()};
    std::uniform_int_distribution<uint64_t> rand{0};
    fs::path path;
    for (int i = 0;; ++i)
    {
        std::ostringstream os;
        os << std::hex << rand(prng);
        path = cwd / os.str();
        if (fs::create_directory(path))
        {
            break;
        }
        if (i == maxTries)
        {
            throw std::runtime_error{"Couldn't create tmp dir"};
        }
    }
    return path;
}

// Copies a file while maintaining the write time.
void copyFile(const fs::path& source, const fs::path& target)
{
    assert(fs::is_regular_file(source));
    const auto tmpDir = makeTmpDir();
    const auto tmpFile = tmpDir / "copied_file";
    fs::copy_file(source, tmpFile);
    fs::last_write_time(tmpFile, fs::last_write_time(source));
    fs::rename(tmpFile, target);
    fs::remove(tmpDir);
}

string leafname(const string& p)
{
    auto n = p.find_last_of("/");
    return n == string::npos ? p : p.substr(n+1);
}

string parentpath(const string& p)
{
    auto n = p.find_last_of("/");
    return n == string::npos ? "" : p.substr(0, n-1);
}

void WaitMillisec(unsigned n)
{
#ifdef _WIN32
    if (n > 1000)
    {
        for (int i = 0; i < 10; ++i)
        {
            // better for debugging, with breakpoints, pauses, etc
            Sleep(n/10);
        }
    }
    else
    {
        Sleep(n);
    }
#else
    usleep(n * 1000);
#endif
}

bool createFile(const fs::path &path, const void *data, const size_t data_length)
{
#if (__cplusplus >= 201700L)
    ofstream ostream(path, ios::binary);
#else
    ofstream ostream(path.u8string(), ios::binary);
#endif

    LOG_verbose << "Creating local data file at " << path.u8string() << ", length " << data_length;

    ostream.write(reinterpret_cast<const char *>(data), data_length);

    return ostream.good();
}

bool createDataFile(const fs::path &path, const std::string &data)
{
    return createFile(path, data.data(), data.size());
}

bool createDataFile(const fs::path& path, const std::string& data, std::chrono::seconds delta)
{
    if (!createDataFile(path, data)) return false;

    std::error_code result;
    auto current = fs::last_write_time(path, result);

    if (result) return false;

    fs::last_write_time(path, current + delta, result);

    return !result;
}

std::string randomData(const std::size_t length)
{
    std::vector<uint8_t> data(length);

    std::generate_n(data.begin(), data.size(), [](){ return (uint8_t)std::rand(); });

    return std::string((const char*)data.data(), data.size());
}

struct Model
{
    // records what we think the tree should look like after sync so we can confirm it

    struct ModelNode
    {
        enum nodetype { file, folder };
        nodetype type = folder;
        string mCloudName;
        string mFsName;
        string name;
        string content;
        vector<unique_ptr<ModelNode>> kids;
        ModelNode* parent = nullptr;
        bool changed = false;
        bool fsOnly = false;

        ModelNode() = default;

        ModelNode(const ModelNode& other)
          : type(other.type)
          , mCloudName()
          , mFsName()
          , name(other.name)
          , content(other.content)
          , kids()
          , parent()
          , changed(other.changed)
        {
            for (auto& child : other.kids)
            {
                addkid(child->clone());
            }
        }

        ModelNode& fsName(const string& name)
        {
            return mFsName = name, *this;
        }

        const string& fsName() const
        {
            return mFsName.empty() ? name : mFsName;
        }

        ModelNode& cloudName(const string& name)
        {
            return mCloudName = name, *this;
        }

        const string& cloudName() const
        {
            return mCloudName.empty() ? name : mCloudName;
        }

        void generate(const fs::path& path, bool force)
        {
            const fs::path ourPath = path / fsName();

            if (type == file)
            {
                if (changed || force)
                {
                    ASSERT_TRUE(createDataFile(ourPath, content));
                    changed = false;
                }
            }
            else
            {
                fs::create_directory(ourPath);

                for (auto& child : kids)
                {
                    child->generate(ourPath, force);
                }
            }
        }

        string path()
        {
            string s;
            for (auto p = this; p; p = p->parent)
                s = "/" + p->name + s;
            return s;
        }

        string fsPath()
        {
            string s;
            for (auto p = this; p; p = p->parent)
                s = "/" + p->fsName() + s;
            return s;
        }

        ModelNode* addkid()
        {
            return addkid(::mega::make_unique<ModelNode>());
        }

        ModelNode* addkid(unique_ptr<ModelNode>&& p)
        {
            p->parent = this;
            kids.emplace_back(move(p));

            return kids.back().get();
        }

        bool typematchesnodetype(nodetype_t nodetype) const
        {
            switch (type)
            {
            case file: return nodetype == FILENODE;
            case folder: return nodetype == FOLDERNODE;
            }
            return false;
        }

        void print(string prefix="")
        {
            out() << prefix << name;
            prefix.append(name).append("/");
            for (const auto &in: kids)
            {
                in->print(prefix);
            }
        }

        std::unique_ptr<ModelNode> clone()
        {
            return ::mega::make_unique<ModelNode>(*this);
        }
    };

    Model()
      : root(makeModelSubfolder("root"))
    {
    }

    Model(const Model& other)
      : root(other.root->clone())
    {
    }

    Model& operator=(const Model& rhs)
    {
        Model temp(rhs);

        swap(temp);

        return *this;
    }

    ModelNode* addfile(const string& path, const string& content)
    {
        auto* node = addnode(path, ModelNode::file);

        node->content = content;
        node->changed = true;

        return node;
    }

    ModelNode* addfile(const string& path)
    {
        return addfile(path, path);
    }

    ModelNode* addfolder(const string& path)
    {
        return addnode(path, ModelNode::folder);
    }

    ModelNode* addnode(const string& path, ModelNode::nodetype type)
    {
        ModelNode* child;
        ModelNode* node = root.get();
        string name;
        size_t current = 0;
        size_t end = path.size();

        while (current < end)
        {
            size_t delimiter = path.find('/', current);

            if (delimiter == path.npos)
            {
                break;
            }

            name = path.substr(current, delimiter - current);

            if (!(child = childnodebyname(node, name)))
            {
                child = node->addkid();

                child->name = name;
                child->type = ModelNode::folder;
            }

            assert(child->type == ModelNode::folder);

            current = delimiter + 1;
            node = child;
        }

        assert(current < end);

        name = path.substr(current);

        if (!(child = childnodebyname(node, name)))
        {
            child = node->addkid();

            child->name = name;
            child->type = type;
        }

        assert(child->type == type);

        return child;
    }

    ModelNode* copynode(const string& src, const string& dst)
    {
        const ModelNode* source = findnode(src);
        ModelNode* destination = addnode(dst, source->type);

        destination->content = source->content;
        destination->kids.clear();

        for (auto& child : source->kids)
        {
            destination->addkid(child->clone());
        }

        return destination;
    }

    unique_ptr<ModelNode> makeModelSubfolder(const string& utf8Name)
    {
        unique_ptr<ModelNode> n(new ModelNode);
        n->name = utf8Name;
        return n;
    }

    unique_ptr<ModelNode> makeModelSubfile(const string& utf8Name, string content = {})
    {
        unique_ptr<ModelNode> n(new ModelNode);
        n->name = utf8Name;
        n->type = ModelNode::file;
        n->content = content.empty() ? utf8Name : std::move(content);
        return n;
    }

    unique_ptr<ModelNode> buildModelSubdirs(const string& prefix, int n, int recurselevel, int filesperdir)
    {
        if (suppressfiles) filesperdir = 0;

        unique_ptr<ModelNode> nn = makeModelSubfolder(prefix);

        for (int i = 0; i < filesperdir; ++i)
        {
            nn->addkid(makeModelSubfile("file" + to_string(i) + "_" + prefix));
        }

        if (recurselevel > 0)
        {
            for (int i = 0; i < n; ++i)
            {
                unique_ptr<ModelNode> sn = buildModelSubdirs(prefix + "_" + to_string(i), n, recurselevel - 1, filesperdir);
                sn->parent = nn.get();
                nn->addkid(move(sn));
            }
        }
        return nn;
    }

    ModelNode* childnodebyname(ModelNode* n, const std::string& s)
    {
        for (auto& m : n->kids)
        {
            if (m->name == s)
            {
                return m.get();
            }
        }
        return nullptr;
    }

    ModelNode* findnode(string path, ModelNode* startnode = nullptr)
    {
        ModelNode* n = startnode ? startnode : root.get();
        while (n && !path.empty())
        {
            auto pos = path.find("/");
            n = childnodebyname(n, path.substr(0, pos));
            path.erase(0, pos == string::npos ? path.size() : pos + 1);
        }
        return n;
    }

    unique_ptr<ModelNode> removenode(const string& path)
    {
        ModelNode* n = findnode(path);
        if (n && n->parent)
        {
            unique_ptr<ModelNode> extracted;
            ModelNode* parent = n->parent;
            auto newend = std::remove_if(parent->kids.begin(), parent->kids.end(), [&extracted, n](unique_ptr<ModelNode>& v) { if (v.get() == n) return extracted = move(v), true; else return false; });
            parent->kids.erase(newend, parent->kids.end());
            return extracted;
        }
        return nullptr;
    }

    bool movenode(const string& sourcepath, const string& destpath)
    {
        ModelNode* source = findnode(sourcepath);
        ModelNode* dest = findnode(destpath);
        if (source && source && source->parent && dest)
        {
            auto replaced_node = removenode(destpath + "/" + source->name);

            unique_ptr<ModelNode> n;
            ModelNode* parent = source->parent;
            auto newend = std::remove_if(parent->kids.begin(), parent->kids.end(), [&n, source](unique_ptr<ModelNode>& v) { if (v.get() == source) return n = move(v), true; else return false; });
            parent->kids.erase(newend, parent->kids.end());
            if (n)
            {
                dest->addkid(move(n));
                return true;
            }
        }
        return false;
    }

    bool movetosynctrash(const string& path, const string& syncrootpath)
    {
        ModelNode* syncroot;
        if (!(syncroot = findnode(syncrootpath)))
        {
            return false;
        }

        ModelNode* trash;
        if (!(trash = childnodebyname(syncroot, DEBRISFOLDER)))
        {
            auto uniqueptr = makeModelSubfolder(DEBRISFOLDER);
            trash = uniqueptr.get();
            syncroot->addkid(move(uniqueptr));
        }

        char today[50];
        auto rawtime = time(NULL);
        strftime(today, sizeof today, "%F", localtime(&rawtime));

        ModelNode* dayfolder;
        if (!(dayfolder = findnode(today, trash)))
        {
            auto uniqueptr = makeModelSubfolder(today);
            dayfolder = uniqueptr.get();
            trash->addkid(move(uniqueptr));
        }

        if (auto uniqueptr = removenode(path))
        {
            dayfolder->addkid(move(uniqueptr));
            return true;
        }
        return false;
    }

    void ensureLocalDebrisTmpLock(const string& syncrootpath)
    {
        // if we've downloaded a file then it's put in debris/tmp initially, and there is a lock file
        if (ModelNode* syncroot = findnode(syncrootpath))
        {
            ModelNode* trash;
            if (!(trash = childnodebyname(syncroot, DEBRISFOLDER)))
            {
                auto uniqueptr = makeModelSubfolder(DEBRISFOLDER);
                trash = uniqueptr.get();
                trash->fsOnly = true;
                syncroot->addkid(move(uniqueptr));
            }

            ModelNode* tmpfolder;
            if (!(tmpfolder = findnode("tmp", trash)))
            {
                auto uniqueptr = makeModelSubfolder("tmp");
                tmpfolder = uniqueptr.get();
                trash->addkid(move(uniqueptr));
            }

            ModelNode* lockfile;
            if (!(lockfile = findnode("lock", tmpfolder)))
            {
                tmpfolder->addkid(makeModelSubfile("lock"));
            }
        }
    }

    bool removesynctrash(const string& syncrootpath, const string& subpath = "")
    {
        if (subpath.empty())
        {
            return removenode(syncrootpath + "/" + DEBRISFOLDER).get();
        }
        else
        {
            char today[50];
            auto rawtime = time(NULL);
            strftime(today, sizeof today, "%F", localtime(&rawtime));

            return removenode(syncrootpath + "/" + DEBRISFOLDER + "/" + today + "/" + subpath).get();
        }
    }

    void emulate_rename(std::string nodepath, std::string newname)
    {
        auto node = findnode(nodepath);
        ASSERT_TRUE(!!node);
        if (node) node->name = newname;
    }

    void emulate_move(std::string nodepath, std::string newparentpath)
    {
        auto removed = removenode(newparentpath + "/" + leafname(nodepath));

        ASSERT_TRUE(movenode(nodepath, newparentpath));
    }

    void emulate_copy(std::string nodepath, std::string newparentpath)
    {
        auto node = findnode(nodepath);
        auto newparent = findnode(newparentpath);
        ASSERT_TRUE(!!node);
        ASSERT_TRUE(!!newparent);
        newparent->addkid(node->clone());
    }

    void emulate_rename_copy(std::string nodepath, std::string newparentpath, std::string newname)
    {
        auto node = findnode(nodepath);
        auto newparent = findnode(newparentpath);
        ASSERT_TRUE(!!node);
        ASSERT_TRUE(!!newparent);
        auto newnode = node->clone();
        newnode->name = newname;
        newparent->addkid(std::move(newnode));
    }

    void emulate_delete(std::string nodepath)
    {
        auto removed = removenode(nodepath);
       // ASSERT_TRUE(!!removed);
    }

    void generate(const fs::path& path, bool force = false)
    {
        fs::create_directories(path);

        for (auto& child : root->kids)
        {
            child->generate(path, force);
        }
    }

    void swap(Model& other)
    {
        using std::swap;

        swap(root, other.root);
    }

    unique_ptr<ModelNode> root;
};


bool waitonresults(future<bool>* r1 = nullptr, future<bool>* r2 = nullptr, future<bool>* r3 = nullptr, future<bool>* r4 = nullptr)
{
    if (r1) r1->wait();
    if (r2) r2->wait();
    if (r3) r3->wait();
    if (r4) r4->wait();
    return (!r1 || r1->get()) && (!r2 || r2->get()) && (!r3 || r3->get()) && (!r4 || r4->get());
}

atomic<int> next_request_tag{ 1 << 30 };

struct StandardClient : public MegaApp
{
    WAIT_CLASS waiter;
#ifdef GFX_CLASS
    GFX_CLASS gfx;
#endif

    string client_dbaccess_path;
    std::unique_ptr<HttpIO> httpio;
    std::unique_ptr<FileSystemAccess> fsaccess;
    std::recursive_mutex clientMutex;
    MegaClient client;
    std::atomic<bool> clientthreadexit{false};
    bool fatalerror = false;
    string clientname;
    std::function<void()> nextfunctionMC;
    std::function<void()> nextfunctionSC;
    std::condition_variable functionDone;
    std::mutex functionDoneMutex;
    std::string salt;
    std::set<fs::path> localFSFilesThatMayDiffer;

    fs::path fsBasePath;

    handle basefolderhandle = UNDEF;

    enum resultprocenum { PRELOGIN, LOGIN, FETCHNODES, PUTNODES, UNLINK, CATCHUP,
                          COMPLETION };  // use COMPLETION when we use a completion function, rather than trying to match tags on callbacks

    struct ResultProc
    {
        StandardClient& client;
        ResultProc(StandardClient& c) : client(c) {}

        struct id_callback
        {
            int request_tag = 0;
            handle h = UNDEF;
            std::function<bool(error)> f;
            id_callback(std::function<bool(error)> cf, int tag, handle ch) : request_tag(tag), h(ch), f(cf) {}
        };

        recursive_mutex mtx;  // recursive because sometimes we need to set up new operations during a completion callback
        map<resultprocenum, deque<id_callback>> m;

        void prepresult(resultprocenum rpe, int tag, std::function<void()>&& requestfunc, std::function<bool(error)>&& f, handle h = UNDEF)
        {
            if (rpe != COMPLETION)
            {
                lock_guard<recursive_mutex> g(mtx);
                auto& entry = m[rpe];
                entry.emplace_back(move(f), tag, h);
            }

            std::lock_guard<std::recursive_mutex> lg(client.clientMutex);

            assert(tag > 0);
            int oldtag = client.client.reqtag;
            client.client.reqtag = tag;
            requestfunc();
            client.client.reqtag = oldtag;

            client.client.waiter->notify();
        }

        void processresult(resultprocenum rpe, error e, handle h = UNDEF)
        {
            int tag = client.client.restag;
            if (tag == 0 && rpe != CATCHUP)
            {
                //out() << "received notification of SDK initiated operation " << rpe << " tag " << tag; // too many of those to output
                return;
            }

            if (tag < (2 << 30))
            {
                out() << "ignoring callback from SDK internal sync operation " << rpe << " tag " << tag;
                return;
            }

            lock_guard<recursive_mutex> g(mtx);
            auto& entry = m[rpe];

            if (rpe == CATCHUP)
            {
                while (!entry.empty())
                {
                    entry.front().f(e);
                    entry.pop_front();
                }
                return;
            }

            if (entry.empty())
            {
                //out() << client.client.clientname
                //      << "received notification of operation type " << rpe << " completion but we don't have a record of it.  tag: " << tag;
                return;
            }

            if (tag != entry.front().request_tag)
            {
                out() << client.client.clientname
                      << "tag mismatch for operation completion of " << rpe << " tag " << tag << ", we expected " << entry.front().request_tag;
                return;
            }

            if (entry.front().f(e))
            {
                entry.pop_front();
            }
        }
    } resultproc;

    // thread as last member so everything else is initialised before we start it
    std::thread clientthread;

    string ensureDir(const fs::path& p)
    {
        fs::create_directories(p);

        string result = p.u8string();

        if (result.back() != fs::path::preferred_separator)
        {
            result += fs::path::preferred_separator;
        }

        return result;
    }

    StandardClient(const fs::path& basepath, const string& name)
        : client_dbaccess_path(ensureDir(basepath / name))
        , httpio(new HTTPIO_CLASS)
        , fsaccess(new FSACCESS_CLASS(makeFsAccess_<FSACCESS_CLASS>()))
        , client(this,
                 &waiter,
                 httpio.get(),
                 fsaccess.get(),
#ifdef DBACCESS_CLASS
                 new DBACCESS_CLASS(LocalPath::fromPath(client_dbaccess_path, *fsaccess)),
#else
                 NULL,
#endif
#ifdef GFX_CLASS
                 &gfx,
#else
                 NULL,
#endif
                 "N9tSBJDC",
                 USER_AGENT.c_str(),
                 THREADS_PER_MEGACLIENT)
        , clientname(name + " ")
        , fsBasePath(basepath / fs::u8path(name))
        , resultproc(*this)
        , clientthread([this]() { threadloop(); })
    {
        client.clientname = clientname + " ";
        client.syncs.mDetailedSyncLogging = true;
#ifdef GFX_CLASS
        gfx.startProcessingThread();
#endif
    }

    ~StandardClient()
    {
        // shut down any syncs on the same thread, or they stall the client destruction (CancelIo instead of CancelIoEx on the WinDirNotify)
        auto result =
          thread_do<bool>([](MegaClient& mc, PromiseBoolSP result)
                          {
                              mc.logout(false);
                              result->set_value(true);
                          });

        // Make sure logout completes before we escape.
        result.get();

        clientthreadexit = true;
        waiter.notify();
        clientthread.join();
    }

    void localLogout()
    {
        auto result =
          thread_do<bool>([](MegaClient& mc, PromiseBoolSP result)
                          {
                              mc.locallogout(false, true);
                              result->set_value(true);
                          });

        // Make sure logout completes before we escape.
        result.get();
    }

    static mutex om;
    bool logcb = false;
    chrono::steady_clock::time_point lastcb = std::chrono::steady_clock::now();

    string lp(LocalNode* ln) { return ln->getLocalPath().toName(*client.fsaccess); }

    void onCallback() { lastcb = chrono::steady_clock::now(); };

    std::function<void(const SyncConfig&, bool, bool)> onAutoResumeResult;

    void sync_auto_resume_result(const SyncConfig& config, bool attempted, bool hadAnError) override
    {
        onCallback();

        if (logcb)
        {
            lock_guard<mutex> guard(om);

            out() << clientname
                  << "sync_auto_resume_result(): id: "
                  << toHandle(config.mBackupId)
                  << ", attempted: "
                  << attempted
                  << ", hadAnError: "
                  << hadAnError;
        }

        if (onAutoResumeResult)
        {
            onAutoResumeResult(config, attempted, hadAnError);
        }
    }

    bool received_syncs_restored = false;
    void syncs_restored() override
    {
        lock_guard<mutex> g(om);
        out() << clientname << "sync restore complete";
        received_syncs_restored = true;
    }


    void syncupdate_stateconfig(const SyncConfig& config) override { onCallback(); if (logcb) { lock_guard<mutex> g(om);  out() << clientname << "syncupdate_stateconfig() " << toHandle(config.mBackupId); } }
    void syncupdate_scanning(bool b) override { if (logcb) { onCallback(); lock_guard<mutex> g(om); out() << clientname << "syncupdate_scanning()" << b; } }
    void syncupdate_stalled(bool b) override { if (logcb) { onCallback(); lock_guard<mutex> g(om); out() << clientname << "syncupdate_stalled()" << b; } }
    void syncupdate_local_lockretry(bool b) override { if (logcb) { onCallback(); lock_guard<mutex> g(om); out() << clientname << "syncupdate_local_lockretry() " << b; }}
    //void syncupdate_treestate(LocalNode* ln) override { onCallback(); if (logcb) { lock_guard<mutex> g(om);   out() << clientname << " syncupdate_treestate() " << ln->ts << " " << ln->dts << " " << lp(ln); }}

    //bool sync_syncable(Sync* sync, const char* name, LocalPath& path, Node*) override
    //{
    //    return sync_syncable(sync, name, path);
    //}

    //bool sync_syncable(Sync*, const char*, LocalPath&) override
    //{
    //    onCallback();

    //    return true;
    //}

    std::atomic<unsigned> transfersAdded{0}, transfersRemoved{0}, transfersPrepared{0}, transfersFailed{0}, transfersUpdated{0}, transfersComplete{0};

    void transfer_added(Transfer*) override { onCallback(); ++transfersAdded; }
    void transfer_removed(Transfer*) override { onCallback(); ++transfersRemoved; }
    void transfer_prepare(Transfer*) override { onCallback(); ++transfersPrepared; }
    void transfer_failed(Transfer*,  const Error&, dstime = 0) override { onCallback(); ++transfersFailed; }
    void transfer_update(Transfer*) override { onCallback(); ++transfersUpdated; }
    void transfer_complete(Transfer*) override { onCallback(); ++transfersComplete; }

    void notify_retry(dstime t, retryreason_t r) override
    {
        onCallback();

        if (!logcb) return;

        lock_guard<mutex> guard(om);

        out() << clientname << " notify_retry: " << t << " " << r;
    }

    void request_error(error e) override
    {
        onCallback();

        if (!logcb) return;

        lock_guard<mutex> guard(om);

        out() << clientname << " request_error: " << e;
    }

    void request_response_progress(m_off_t a, m_off_t b) override
    {
        onCallback();

        if (!logcb) return;

        lock_guard<mutex> guard(om);

        out() << clientname << " request_response_progress: " << a << " " << b;
    }

    void threadloop()
        try
    {
        while (!clientthreadexit)
        {
            int r;

            {
                std::lock_guard<std::recursive_mutex> lg(clientMutex);
                r = client.preparewait();
            }

            if (!r)
            {
                r |= client.dowait();
            }

            std::lock_guard<std::recursive_mutex> lg(clientMutex);
            r |= client.checkevents();

            {
                std::lock_guard<mutex> g(functionDoneMutex);
                if (nextfunctionMC)
                {
                    nextfunctionMC();
                    nextfunctionMC = nullptr;
                    functionDone.notify_all();
                    r |= Waiter::NEEDEXEC;
                }
                if (nextfunctionSC)
                {
                    nextfunctionSC();
                    nextfunctionSC = nullptr;
                    functionDone.notify_all();
                    r |= Waiter::NEEDEXEC;
                }
            }
            if ((r & Waiter::NEEDEXEC))
            {
                client.exec();
            }
        }

        // shut down on the same thread, otherwise any ongoing async I/O fails to complete (on windows)
        client.locallogout(false, true);

        out() << clientname << " thread exiting naturally";
    }
    catch (std::exception& e)
    {
        out() << clientname << " thread exception, StandardClient " << clientname << " terminated: " << e.what();
    }
    catch (...)
    {
        out() << clientname << " thread exception, StandardClient " << clientname << " terminated";
    }

    static bool debugging;  // turn this on to prevent the main thread timing out when stepping in the MegaClient

    template <class PROMISE_VALUE>
    future<PROMISE_VALUE> thread_do(std::function<void(MegaClient&, shared_promise<PROMISE_VALUE>)> f)
    {
        unique_lock<mutex> guard(functionDoneMutex);
        std::shared_ptr<promise<PROMISE_VALUE>> promiseSP(new promise<PROMISE_VALUE>());
        nextfunctionMC = [this, promiseSP, f](){ f(this->client, promiseSP); };
        waiter.notify();
        while (!functionDone.wait_until(guard, chrono::steady_clock::now() + chrono::seconds(600), [this]() { return !nextfunctionMC; }))
        {
            if (!debugging)
            {
                promiseSP->set_value(PROMISE_VALUE());
                break;
            }
        }
        return promiseSP->get_future();
    }

    template <class PROMISE_VALUE>
    future<PROMISE_VALUE> thread_do(std::function<void(StandardClient&, shared_promise<PROMISE_VALUE>)> f)
    {
        unique_lock<mutex> guard(functionDoneMutex);
        std::shared_ptr<promise<PROMISE_VALUE>> promiseSP(new promise<PROMISE_VALUE>());
        nextfunctionMC = [this, promiseSP, f]() { f(*this, promiseSP); };
        waiter.notify();
        while (!functionDone.wait_until(guard, chrono::steady_clock::now() + chrono::seconds(600), [this]() { return !nextfunctionSC; }))
        {
            if (!debugging)
            {
                promiseSP->set_value(PROMISE_VALUE());
                break;
            }
        }
        return promiseSP->get_future();
    }

    void preloginFromEnv(const string& userenv, PromiseBoolSP pb)
    {
        string user = getenv(userenv.c_str());

        ASSERT_FALSE(user.empty());

        resultproc.prepresult(PRELOGIN, ++next_request_tag,
            [&](){ client.prelogin(user.c_str()); },
            [pb](error e) { pb->set_value(!e); return true; });

    }

    void loginFromEnv(const string& userenv, const string& pwdenv, PromiseBoolSP pb)
    {
        string user = getenv(userenv.c_str());
        string pwd = getenv(pwdenv.c_str());

        ASSERT_FALSE(user.empty());
        ASSERT_FALSE(pwd.empty());

        byte pwkey[SymmCipher::KEYLENGTH];

        resultproc.prepresult(LOGIN, ++next_request_tag,
            [&](){
                if (client.accountversion == 1)
                {
                    if (error e = client.pw_key(pwd.c_str(), pwkey))
                    {
                        ASSERT_TRUE(false) << "login error: " << e;
                    }
                    else
                    {
                        client.login(user.c_str(), pwkey);
                    }
                }
                else if (client.accountversion == 2 && !salt.empty())
                {
                    client.login2(user.c_str(), pwd.c_str(), &salt);
                }
                else
                {
                    ASSERT_TRUE(false) << "Login unexpected error";
                }
            },
            [pb](error e) { pb->set_value(!e); return true; });

    }

    void loginFromSession(const string& session, PromiseBoolSP pb)
    {
        resultproc.prepresult(LOGIN, ++next_request_tag,
            [&](){ client.login(session); },
            [pb](error e) { pb->set_value(!e);  return true; });
    }

    bool cloudCopyTreeAs(Node* from, Node* to, string name)
    {
        auto promise = newPromiseBoolSP();
        auto future = promise->get_future();

        cloudCopyTreeAs(from, to, std::move(name), std::move(promise));

        return future.get();
    }

    class BasicPutNodesCompletion
    {
    public:
        BasicPutNodesCompletion(std::function<void(const Error&)>&& callable)
            : mCallable(std::move(callable))
        {
        }

        void operator()(const Error& e, targettype_t, vector<NewNode>&, bool)
        {
            mCallable(e);
        }

    private:
        std::function<void(const Error&)> mCallable;
    }; // BasicPutNodesCompletion

    void cloudCopyTreeAs(Node* n1, Node* n2, std::string newname, PromiseBoolSP pb)
    {
        auto completion = BasicPutNodesCompletion([pb](const Error& e) {
            pb->set_value(!e);
        });

        resultproc.prepresult(COMPLETION, ++next_request_tag,
            [&](){
                TreeProcCopy tc;
                client.proctree(n1, &tc, false, true);
                tc.allocnodes();
                client.proctree(n1, &tc, false, true);
                tc.nn[0].parenthandle = UNDEF;

                SymmCipher key;
                AttrMap attrs;
                string attrstring;
                key.setkey((const ::mega::byte*)tc.nn[0].nodekey.data(), n1->type);
                attrs = n1->attrs;
                client.fsaccess->normalize(&newname);
                attrs.map['n'] = newname;
                attrs.getjson(&attrstring);
                client.makeattr(&key, tc.nn[0].attrstring, attrstring.c_str());
                client.putnodes(n2->nodeHandle(), move(tc.nn), nullptr, 0, std::move(completion));
            },
            nullptr);
    }

    void putnodes(NodeHandle parentHandle, std::vector<NewNode>&& nodes, PromiseBoolSP pb)
    {
        auto completion = BasicPutNodesCompletion([pb](const Error& e) {
            pb->set_value(!e);
        });

        resultproc.prepresult(COMPLETION,
                              ++next_request_tag,
                              [&]()
                              {
                                  client.putnodes(parentHandle, std::move(nodes), nullptr, 0, std::move(completion));
                              },
                              nullptr);
    }

    bool putnodes(NodeHandle parentHandle, std::vector<NewNode>&& nodes)
    {
        auto result =
          thread_do<bool>([&](StandardClient& client, PromiseBoolSP pb)
                    {
                        client.putnodes(parentHandle, std::move(nodes), pb);
                    });

        return result.get();
    }

    void uploadFolderTree_recurse(handle parent, handle& h, const fs::path& p, vector<NewNode>& newnodes)
    {
        NewNode n;
        client.putnodes_prepareOneFolder(&n, p.filename().u8string());
        handle thishandle = n.nodehandle = h++;
        n.parenthandle = parent;
        newnodes.emplace_back(std::move(n));

        for (fs::directory_iterator i(p); i != fs::directory_iterator(); ++i)
        {
            if (fs::is_directory(*i))
            {
                uploadFolderTree_recurse(thishandle, h, *i, newnodes);
            }
        }
    }

    void uploadFolderTree(fs::path p, Node* n2, PromiseBoolSP pb)
    {
        auto completion = BasicPutNodesCompletion([pb](const Error& e) {
            pb->set_value(!e);
        });

        resultproc.prepresult(COMPLETION, ++next_request_tag,
            [&](){
                vector<NewNode> newnodes;
                handle h = 1;
                uploadFolderTree_recurse(UNDEF, h, p, newnodes);
                client.putnodes(n2->nodeHandle(), move(newnodes), nullptr, 0, std::move(completion));
            },
            nullptr);
    }

    // Necessary to make sure we release the file once we're done with it.
    struct FileGet : public File {
        void completed(Transfer* t, putsource_t source) override
        {
            File::completed(t, source);
            result->set_value(true);
            delete this;
        }

        void terminated() override
        {
            result->set_value(false);
            delete this;
        }

        PromiseBoolSP result;
    }; // FileGet

    void downloadFile(const Node& node, const fs::path& destination, PromiseBoolSP result)
    {
        unique_ptr<FileGet> file(new FileGet());

        file->h = node.nodeHandle();
        file->hprivate = true;
        file->setLocalname(LocalPath::fromPath(destination.u8string(), *client.fsaccess));
        file->name = node.displayname();
        file->result = std::move(result);

        reinterpret_cast<FileFingerprint&>(*file) = node;

        DBTableTransactionCommitter committer(client.tctable);
        client.startxfer(GET, file.release(), committer);
    }

    bool downloadFile(const Node& node, const fs::path& destination)
    {
        auto result =
          thread_do<bool>([&](StandardClient& client, PromiseBoolSP result)
                          {
                              client.downloadFile(node, destination, result);
                          });

        return result.get();
    }

    struct FilePut : public File {
        void completed(Transfer* t, putsource_t source) override
        {
            File::completed(t, source);
            delete this;
        }

        void terminated() override
        {
            delete this;
        }
    }; // FilePut

    bool uploadFolderTree(fs::path p, Node* n2)
    {
        auto promise = newPromiseBoolSP();
        auto future = promise->get_future();

        uploadFolderTree(p, n2, std::move(promise));

        return future.get();
    }

    void uploadFile(const fs::path& path, const string& name, Node* parent, DBTableTransactionCommitter& committer)
    {
        unique_ptr<File> file(new FilePut());

        file->h = parent->nodeHandle();
        file->setLocalname(LocalPath::fromPath(path.u8string(), *client.fsaccess));
        file->name = name;

        client.startxfer(PUT, file.release(), committer);
    }

    void uploadFile(const fs::path& path, const string& name, Node* parent, PromiseBoolSP pb)
    {
        resultproc.prepresult(PUTNODES,
                              ++next_request_tag,
                              [&]()
                              {
                                  DBTableTransactionCommitter committer(client.tctable);
                                  uploadFile(path, name, parent, committer);
                              },
                              [pb](error e)
                              {
                                  pb->set_value(!e);
                                  return true;
                              });
    }

    bool uploadFile(const fs::path& path, const string& name, Node* parent)
    {
        auto result =
            thread_do<bool>([&](StandardClient& client, PromiseBoolSP pb)
                {
                    client.uploadFile(path, name, parent, pb);
                });

        return result.get();
    }

    bool uploadFile(const fs::path& path, const string& name, string parentPath)
    {
        auto result =
            thread_do<bool>([&](StandardClient& client, PromiseBoolSP pb)
                {
                    Node* parent = client.client.nodeByPath(parentPath.c_str(), nullptr);
                    client.uploadFile(path, name, parent, pb);
                });

        return result.get();
    }

    bool uploadFile(const fs::path& path, Node* parent)
    {
        return uploadFile(path, path.filename().u8string(), parent);
    }

    void uploadFilesInTree_recurse(Node* target, const fs::path& p, std::atomic<int>& inprogress, DBTableTransactionCommitter& committer)
    {
        if (fs::is_regular_file(p))
        {
            ++inprogress;
            uploadFile(p, p.filename().u8string(), target, committer);
        }
        else if (fs::is_directory(p))
        {
            if (auto newtarget = client.childnodebyname(target, p.filename().u8string().c_str()))
            {
                for (fs::directory_iterator i(p); i != fs::directory_iterator(); ++i)
                {
                    uploadFilesInTree_recurse(newtarget, *i, inprogress, committer);
                }
            }
        }
    }

    bool uploadFilesInTree(fs::path p, Node* n2)
    {
        auto promise = newPromiseBoolSP();
        auto future = promise->get_future();

        std::atomic_int dummy(0);
        uploadFilesInTree(p, n2, dummy, std::move(promise));

        return future.get();
    }

    void uploadFilesInTree(fs::path p, Node* n2, std::atomic<int>& inprogress, PromiseBoolSP pb)
    {
        resultproc.prepresult(PUTNODES, ++next_request_tag,
            [&](){
                DBTableTransactionCommitter committer(client.tctable);
                uploadFilesInTree_recurse(n2, p, inprogress, committer);
            },
            [pb, &inprogress](error e)
            {
                if (!--inprogress)
                    pb->set_value(true);
                return !inprogress;
            });
    }



    class TreeProcPrintTree : public TreeProc
    {
    public:
        void proc(MegaClient* client, Node* n) override
        {
            //out() << "fetchnodes tree: " << n->displaypath();;
        }
    };

    // mark node as removed and notify

    std::function<void (StandardClient& mc, PromiseBoolSP pb)> onFetchNodes;

    void fetchnodes(bool noCache, PromiseBoolSP pb)
    {
        resultproc.prepresult(FETCHNODES, ++next_request_tag,
            [&](){ client.fetchnodes(noCache); },
            [this, pb](error e)
            {
                if (e)
                {
                    pb->set_value(false);
                }
                else
                {
                    TreeProcPrintTree tppt;
                    client.proctree(client.nodebyhandle(client.rootnodes[0]), &tppt);

                    if (onFetchNodes)
                    {
                        onFetchNodes(*this, pb);
                    }
                    else
                    {
                        pb->set_value(true);
                    }
                }
                onFetchNodes = nullptr;
                return true;
            });
    }

    bool fetchnodes(bool noCache = false)
    {
        auto result =
          thread_do<bool>([=](StandardClient& client, PromiseBoolSP result)
                          {
                              client.fetchnodes(noCache, result);
                          });

        return result.get();
    }

    NewNode makeSubfolder(const string& utf8Name)
    {
        NewNode newnode;
        client.putnodes_prepareOneFolder(&newnode, utf8Name);
        return newnode;
    }

    void catchup(PromiseBoolSP pb)
    {
        resultproc.prepresult(CATCHUP, ++next_request_tag,
            [&](){
                client.catchup();
            },
            [pb](error e) {
                if (e)
                {
                    out() << "catchup reports: " << e;
                }
                pb->set_value(!e);
                return true;
            });
    }

    void deleteTestBaseFolder(bool mayneeddeleting, PromiseBoolSP pb)
    {
        if (Node* root = client.nodebyhandle(client.rootnodes[0]))
        {
            if (Node* basenode = client.childnodebyname(root, "mega_test_sync", false))
            {
                if (mayneeddeleting)
                {
                    auto completion = [this, pb](NodeHandle, Error e) {
                        if (e) out() << "delete of test base folder reply reports: " << e;
                        deleteTestBaseFolder(false, pb);
                    };

                    resultproc.prepresult(COMPLETION, ++next_request_tag,
                        [&](){ client.unlink(basenode, false, 0, std::move(completion)); },
                        nullptr);
                    return;
                }
                out() << "base folder found, but not expected, failing";
                pb->set_value(false);
                return;
            }
            else
            {
                //out() << "base folder not found, wasn't present or delete successful";
                pb->set_value(true);
                return;
            }
        }
        out() << "base folder not found, as root was not found!";
        pb->set_value(false);
    }

    void ensureTestBaseFolder(bool mayneedmaking, PromiseBoolSP pb)
    {
        if (Node* root = client.nodebyhandle(client.rootnodes[0]))
        {
            if (Node* basenode = client.childnodebyname(root, "mega_test_sync", false))
            {
                if (basenode->type == FOLDERNODE)
                {
                    basefolderhandle = basenode->nodehandle;
                    //out() << clientname << " Base folder: " << Base64Str<MegaClient::NODEHANDLE>(basefolderhandle);
                    //parentofinterest = Base64Str<MegaClient::NODEHANDLE>(basefolderhandle);
                    pb->set_value(true);
                    return;
                }
            }
            else if (mayneedmaking)
            {
                vector<NewNode> nn(1);
                nn[0] = makeSubfolder("mega_test_sync");

                auto completion = BasicPutNodesCompletion([this, pb](const Error&) {
                    ensureTestBaseFolder(false, pb);
                });

                resultproc.prepresult(COMPLETION, ++next_request_tag,
                    [&](){ client.putnodes(root->nodeHandle(), move(nn), nullptr, 0, std::move(completion)); },
                    nullptr);

                return;
            }
        }
        pb->set_value(false);
    }

    NewNode* buildSubdirs(list<NewNode>& nodes, const string& prefix, int n, int recurselevel)
    {
        nodes.emplace_back(makeSubfolder(prefix));
        auto& nn = nodes.back();
        nn.nodehandle = nodes.size();

        if (recurselevel > 0)
        {
            for (int i = 0; i < n; ++i)
            {
                buildSubdirs(nodes, prefix + "_" + to_string(i), n, recurselevel - 1)->parenthandle = nn.nodehandle;
            }
        }

        return &nn;
    }

    bool makeCloudSubdirs(const string& prefix, int depth, int fanout)
    {
        auto result =
          thread_do<bool>([=](StandardClient& client, PromiseBoolSP result)
                          {
                              client.makeCloudSubdirs(prefix, depth, fanout, result);
                          });

        return result.get();
    }

    void makeCloudSubdirs(const string& prefix, int depth, int fanout, PromiseBoolSP pb, const string& atpath = "")
    {
        assert(basefolderhandle != UNDEF);

        std::list<NewNode> nodes;
        NewNode* nn = buildSubdirs(nodes, prefix, fanout, depth);
        nn->parenthandle = UNDEF;
        nn->ovhandle = UNDEF;

        Node* atnode = client.nodebyhandle(basefolderhandle);
        if (atnode && !atpath.empty())
        {
            atnode = drillchildnodebyname(atnode, atpath);
        }
        if (!atnode)
        {
            out() << "path not found: " << atpath;
            pb->set_value(false);
        }
        else
        {
            auto nodearray = vector<NewNode>(nodes.size());
            size_t i = 0;
            for (auto n = nodes.begin(); n != nodes.end(); ++n, ++i)
            {
                nodearray[i] = std::move(*n);
            }

            auto completion = [pb, this](const Error& e, targettype_t, vector<NewNode>& nodes, bool) {
                lastPutnodesResultFirstHandle = nodes.empty() ? UNDEF : nodes[0].mAddedHandle;
                pb->set_value(!e);
            };

            resultproc.prepresult(COMPLETION, ++next_request_tag,
                [&]() {
                    client.putnodes(atnode->nodeHandle(), move(nodearray), nullptr, 0, std::move(completion));
                },
                nullptr);
        }
    }

    struct SyncInfo
    {
        NodeHandle h;
        fs::path localpath;
        string remotepath;
    };

    SyncConfig syncConfigByBackupID(handle backupID) const
    {
        SyncConfig config;
        bool found = client.syncs.syncConfigByBackupId(backupID, config);

        assert(found);

        return config;
    }

    bool syncSet(handle backupId, SyncInfo& info) const
    {
        SyncConfig config;
        if (client.syncs.syncConfigByBackupId(backupId, config))
        {
            info.h = config.getRemoteNode();
            info.localpath = config.getLocalPath().toPath(*client.fsaccess);
            info.remotepath = config.mOriginalPathOfRemoteRootNode; // bit of a hack

            return true;
        }

        return false;
    }

    SyncInfo syncSet(handle backupId)
    {
        SyncInfo result;

        out() << "looking up BackupId " << toHandle(backupId);

        bool found = syncSet(backupId, result);
        assert(found);

        return result;
    }

    SyncInfo syncSet(handle backupId) const
    {
        return const_cast<StandardClient&>(*this).syncSet(backupId);
    }

    Node* getcloudrootnode()
    {
        return client.nodebyhandle(client.rootnodes[0]);
    }

    Node* gettestbasenode()
    {
        return client.childnodebyname(getcloudrootnode(), "mega_test_sync", false);
    }

    Node* getcloudrubbishnode()
    {
        return client.nodebyhandle(client.rootnodes[RUBBISHNODE - ROOTNODE]);
    }

    Node* drillchildnodebyname(Node* n, const string& path)
    {
        for (size_t p = 0; n && p < path.size(); )
        {
            auto pos = path.find("/", p);
            if (pos == string::npos) pos = path.size();
            n = client.childnodebyname(n, path.substr(p, pos - p).c_str(), false);
            p = pos == string::npos ? path.size() : pos + 1;
        }
        return n;
    }

    vector<Node*> drillchildnodesbyname(Node* n, const string& path)
    {
        auto pos = path.find("/");
        if (pos == string::npos)
        {
            return client.childnodesbyname(n, path.c_str(), false);
        }
        else
        {
            vector<Node*> results, subnodes = client.childnodesbyname(n, path.c_str(), false);
            for (size_t i = subnodes.size(); i--; )
            {
                if (subnodes[i]->type != FILENODE)
                {
                    vector<Node*> v = drillchildnodesbyname(subnodes[i], path.substr(pos + 1));
                    results.insert(results.end(), v.begin(), v.end());
                }
            }
            return results;
        }
    }

    bool backupAdd_inthread(const string& drivePath,
                            string sourcePath,
                            const string& targetPath,
                            std::function<void(error, SyncError, handle)> completion,
                            const string& logname)
    {
        auto* rootNode = client.nodebyhandle(basefolderhandle);

        // Root isn't in the cloud.
        if (!rootNode)
        {
            return false;
        }

        auto* targetNode = drillchildnodebyname(rootNode, targetPath);

        // Target path doesn't exist.
        if (!targetNode)
        {
            return false;
        }

        // Generate drive ID if necessary.
        auto id = UNDEF;
        auto result = client.readDriveId(drivePath.c_str(), id);

        if (result == API_ENOENT)
        {
            id = client.generateDriveId();
            result = client.writeDriveId(drivePath.c_str(), id);
        }

        if (result != API_OK)
        {
            completion(result, NO_SYNC_ERROR, UNDEF);
            return false;
        }

        auto config =
          SyncConfig(LocalPath::fromPath(sourcePath, *client.fsaccess),
                     sourcePath,
                     targetNode->nodeHandle(),
                     targetNode->displaypath(),
                     0,
                     LocalPath::fromPath(drivePath, *client.fsaccess),
                     //string_vector(),
                     true,
                     SyncConfig::TYPE_BACKUP);

        // Try and add the backup.
        return client.addsync(config, true, completion, logname) == API_OK;
    }

    handle backupAdd_mainthread(const string& drivePath,
                                const string& sourcePath,
                                const string& targetPath,
                                const string& logname)
    {
        const fs::path dp = fsBasePath / fs::u8path(drivePath);
        const fs::path sp = fsBasePath / fs::u8path(sourcePath);

        fs::create_directories(dp);
        fs::create_directories(sp);

        auto result =
          thread_do<handle>(
            [&](StandardClient& client, PromiseHandleSP result)
            {
                auto completion =
                  [=](error e, SyncError, handle backupId)
                  {
                    result->set_value(backupId);
                  };

                  client.backupAdd_inthread(dp.u8string(),
                                            sp.u8string(),
                                            targetPath,
                                            std::move(completion),
                                            logname);
            });

        return result.get();
    }

    bool setupSync_inthread(const string& subfoldername, const fs::path& localpath, const bool isBackup,
        std::function<void(error, SyncError, handle)> addSyncCompletion, const string& logname)
    {
        if (Node* n = client.nodebyhandle(basefolderhandle))
        {
            if (Node* m = drillchildnodebyname(n, subfoldername))
            {
                out() << clientname << "Setting up sync from " << m->displaypath() << " to " << localpath;
                auto syncConfig =
                    SyncConfig(LocalPath::fromPath(localpath.u8string(), *client.fsaccess),
                               localpath.u8string(),
                               NodeHandle().set6byte(m->nodehandle),
                               m->displaypath(),
                               0,
                               LocalPath(),
                               //string_vector(),
                               true,
                               isBackup ? SyncConfig::TYPE_BACKUP : SyncConfig::TYPE_TWOWAY);

                error e = client.addsync(syncConfig, true, addSyncCompletion, logname);
                return !e;
            }
        }
        assert(false);
        return false;
    }

    void importSyncConfigs(string configs, PromiseBoolSP result)
    {
        auto completion = [result](error e) { result->set_value(!e); };
        client.importSyncConfigs(configs.c_str(), std::move(completion));
    }

    bool importSyncConfigs(string configs)
    {
        auto result =
          thread_do<bool>([=](StandardClient& client, PromiseBoolSP result)
                          {
                              client.importSyncConfigs(configs, result);
                          });

        return result.get();
    }

    string exportSyncConfigs()
    {
        auto result =
          thread_do<string>([](MegaClient& client, PromiseStringSP result)
                            {
                                auto configs = client.syncs.exportSyncConfigs();
                                result->set_value(configs);
                            });

        return result.get();
    }

    bool delSync_inthread(handle backupId, bool keepCache)
    {
        const auto handle = syncSet(backupId).h;
        bool removed = false;

        client.syncs.removeSelectedSyncs(
          [&](SyncConfig& c, Sync*)
          {
              const bool matched = c.getRemoteNode() == handle;

              removed |= matched;

              return matched;
          }, !keepCache, !keepCache, !keepCache); // in the tests we are going to resume the syncs on session resume

        return removed;
    }

    struct CloudNameLess
    {
        bool operator()(const string& lhs, const string& rhs) const
        {
            return compare(lhs, rhs) < 0;
        }

        static int compare(const string& lhs, const string& rhs)
        {
            return compareUtf(lhs, false, rhs, false, false);
        }

        static bool equal(const string& lhs, const string& rhs)
        {
            return compare(lhs, rhs) == 0;
        }
    }; // CloudNameLess

    bool recursiveConfirm(Model::ModelNode* mn, Node* n, int& descendants, const string& identifier, int depth, bool& firstreported, bool expectFail)
    {
        // top level names can differ so we don't check those
        if (!mn || !n) return false;

        if (depth)
        {
            if (!CloudNameLess().equal(mn->cloudName(), n->displayname()))
            {
                out() << "Node name mismatch: " << mn->path() << " " << n->displaypath();
                return false;
            }
        }

        if (!mn->typematchesnodetype(n->type))
        {
            out() << "Node type mismatch: " << mn->path() << ":" << mn->type << " " << n->displaypath() << ":" << n->type;
            return false;
        }

        if (n->type == FILENODE)
        {
            // not comparing any file versioning (for now)
            return true;
        }

        multimap<string, Model::ModelNode*, CloudNameLess> ms;
        multimap<string, Node*, CloudNameLess> ns;
        for (auto& m : mn->kids)
        {
            if (!m->fsOnly)
            ms.emplace(m->cloudName(), m.get());
        }
        for (auto& n2 : n->children)
        {
            ns.emplace(n2->displayname(), n2);
        }

        int matched = 0;
        vector<string> matchedlist;
        for (auto m_iter = ms.begin(); m_iter != ms.end(); )
        {
            if (!depth && m_iter->first == DEBRISFOLDER)
            {
                m_iter = ms.erase(m_iter); // todo: add checks of the remote debris folder later
                continue;
            }

            auto er = ns.equal_range(m_iter->first);
            auto next_m = m_iter;
            ++next_m;
            bool any_equal_matched = false;
            for (auto i = er.first; i != er.second; ++i)
            {
                int rdescendants = 0;
                if (recursiveConfirm(m_iter->second, i->second, rdescendants, identifier, depth+1, firstreported, expectFail))
                {
                    ++matched;
                    matchedlist.push_back(m_iter->first);
                    ns.erase(i);
                    ms.erase(m_iter);
                    descendants += rdescendants;
                    any_equal_matched = true;
                    break;
                }
            }
            if (!any_equal_matched)
            {
                break;
            }
            m_iter = next_m;
        }
        if (ns.empty() && ms.empty())
        {
            descendants += matched;
            return true;
        }
        else if (!firstreported && !expectFail)
        {
            ostringstream ostream;
            firstreported = true;
            ostream << clientname << " " << identifier << " after matching " << matched << " child nodes [";
            for (auto& ml : matchedlist) ostream << ml << " ";
            ostream << "](with " << descendants << " descendants) in " << mn->path() << ", ended up with unmatched model nodes:";
            for (auto& m : ms) ostream << " " << m.first;
            ostream << " and unmatched remote nodes:";
            for (auto& i : ns) ostream << " " << i.first;
            out() << ostream.str();
            EXPECT_TRUE(false) << ostream.str();
        };
        return false;
    }

    bool localNodesMustHaveNodes = true;

    auto equal_range_utf8EscapingCompare(multimap<string, LocalNode*, CloudNameLess>& ns, const string& cmpValue, bool unescapeValue, bool unescapeMap, bool caseInsensitive) -> std::pair<multimap<string, LocalNode*>::iterator, multimap<string, LocalNode*>::iterator>
    {
        // first iter not less than cmpValue
        auto iter1 = ns.begin();
        while (iter1 != ns.end() && compareUtf(iter1->first, unescapeMap, cmpValue, unescapeValue, caseInsensitive) < 0) ++iter1;

        // second iter greater then cmpValue
        auto iter2 = iter1;
        while (iter2 != ns.end() && compareUtf(iter1->first, unescapeMap, cmpValue, unescapeValue, caseInsensitive) <= 0) ++iter2;

        return {iter1, iter2};
    }

    bool recursiveConfirm(Model::ModelNode* mn, LocalNode* n, int& descendants, const string& identifier, int depth, bool& firstreported, bool expectFail)
    {
        // top level names can differ so we don't check those
        if (!mn || !n) return false;

        if (depth)
        {
            if (0 != compareUtf(mn->fsName(), true, n->localname, true, false))
            {
                out() << "LocalNode name mismatch: " << mn->fsPath() << " " << n->localname.toPath();
                return false;
            }
        }

        if (!mn->typematchesnodetype(n->type))
        {
            out() << "LocalNode type mismatch: " << mn->fsPath() << ":" << mn->type << " " << n->localname.toPath() << ":" << n->type;
            return false;
        }

        auto localpath = n->getLocalPath().toName(*client.fsaccess);
        string n_localname = n->localname.toName(*client.fsaccess);
        if (n_localname.size() && n->parent)  // the sync root node's localname contains an absolute path, not just the leaf name.  Also the filesystem sync root folder and cloud sync root folder don't have to have the same name.
        {
            //EXPECT_EQ(n->name, n_localname);
        }
        if (localNodesMustHaveNodes)
        {
            if (n->syncedCloudNodeHandle.isUndef())
            {
                EXPECT_TRUE(!n->syncedCloudNodeHandle.isUndef()) << "expected synced non-undef handle at localnode: " << n->localnodedisplaypath(*client.fsaccess);
            }
            if (!client.nodeByHandle(n->syncedCloudNodeHandle))
            {
                EXPECT_TRUE(!!client.nodeByHandle(n->syncedCloudNodeHandle)) << "expected synced handle that looks up node at localnode: " << n->localnodedisplaypath(*client.fsaccess);;
            }
        }
        Node* syncedNode = client.nodeByHandle(n->syncedCloudNodeHandle);
        if (depth && syncedNode)
        {
            EXPECT_TRUE(0 == compareUtf(syncedNode->displayname(), false, n->localname, true, false)) << "Localnode's associated Node vs model node name mismatch: '" << syncedNode->displayname() << "', '" << n->localname.toPath() << "'";
        }
        if (depth && mn->parent)
        {
            EXPECT_EQ(mn->parent->type, Model::ModelNode::folder);
            EXPECT_EQ(n->parent->type, FOLDERNODE);

            string parentpath = n->parent->getLocalPath().toName(*client.fsaccess);
            EXPECT_EQ(localpath.substr(0, parentpath.size()), parentpath);
        }
        Node* parentSyncedNode = n->parent ? client.nodeByHandle(n->parent->syncedCloudNodeHandle) : nullptr;
        if (syncedNode && n->parent && parentSyncedNode)
        {
            string p = syncedNode->displaypath();
            string pp = parentSyncedNode->displaypath();
            EXPECT_EQ(p.substr(0, pp.size()), pp);
            EXPECT_EQ(parentSyncedNode, syncedNode->parent);
        }

        multimap<string, Model::ModelNode*, CloudNameLess> ms;
        multimap<string, LocalNode*, CloudNameLess> ns;
        for (auto& m : mn->kids)
        {
            if (!m->fsOnly)
            ms.emplace(m->fsName(), m.get());
        }
        for (auto& n2 : n->children)
        {
            ns.emplace(n2.second->localname.toPath(), n2.second); // todo: should LocalNodes marked as deleted actually have been removed by now?
        }

        int matched = 0;
        vector<string> matchedlist;
        for (auto m_iter = ms.begin(); m_iter != ms.end(); )
        {
            if (!depth && m_iter->first == DEBRISFOLDER)
            {
                m_iter = ms.erase(m_iter); // todo: are there LocalNodes representing the trash?
                continue;
            }

            auto er = equal_range_utf8EscapingCompare(ns, m_iter->first, true, true, isCaseInsensitive(n->sync->mFilesystemType));
            //auto er = ns.equal_range(m_iter->first);
            auto next_m = m_iter;
            ++next_m;
            bool any_equal_matched = false;
            for (auto i = er.first; i != er.second; ++i)
            {
                int rdescendants = 0;
                if (recursiveConfirm(m_iter->second, i->second, rdescendants, identifier, depth+1, firstreported, expectFail))
                {
                    ++matched;
                    matchedlist.push_back(m_iter->first);
                    ns.erase(i);
                    ms.erase(m_iter);
                    descendants += rdescendants;
                    any_equal_matched = true;
                    break;
                }
            }
            if (!any_equal_matched)
            {
                break;
            }
            m_iter = next_m;
        }
        if (ns.empty() && ms.empty())
        {
            return true;
        }
        else if (!firstreported && !expectFail)
        {
            ostringstream ostream;
            firstreported = true;
            ostream << clientname << " " << identifier << " after matching " << matched << " child nodes [";
            for (auto& ml : matchedlist) ostream << ml << " ";
            ostream << "](with " << descendants << " descendants) in " << mn->path() << ", ended up with unmatched model nodes:";
            for (auto& m : ms) ostream << " " << m.first;
            ostream << " and unmatched LocalNodes:";
            for (auto& i : ns) ostream << " " << i.first;
            out() << ostream.str();
            EXPECT_TRUE(false) << ostream.str();
        };
        return false;
    }


    bool recursiveConfirm(Model::ModelNode* mn, fs::path p, int& descendants, const string& identifier, int depth, bool ignoreDebris, bool& firstreported, bool expectFail)
    {
        struct Comparator
        {
            bool operator()(const string& lhs, const string& rhs) const
            {
                return compare(lhs, rhs) < 0;
            }

            int compare(const string& lhs, const string& rhs) const
            {
                return compareUtf(lhs, true, rhs, true, false);
            }
        }; // Comparator

        static Comparator comparator;

        if (!mn) return false;

        if (depth)
        {
            if (comparator.compare(p.filename().u8string(), mn->fsName()))
            {
                out() << "filesystem name mismatch: " << mn->path() << " " << p;
                return false;
            }
        }

        nodetype_t pathtype = fs::is_directory(p) ? FOLDERNODE : fs::is_regular_file(p) ? FILENODE : TYPE_UNKNOWN;
        if (!mn->typematchesnodetype(pathtype))
        {
            out() << "Path type mismatch: " << mn->path() << ":" << mn->type << " " << p.u8string() << ":" << pathtype;
            return false;
        }

        if (pathtype == FILENODE && p.filename().u8string() != "lock")
        {
            if (localFSFilesThatMayDiffer.find(p) == localFSFilesThatMayDiffer.end())
            {
                ifstream fs(p, ios::binary);
                std::vector<char> buffer;
                buffer.resize(mn->content.size() + 1024);
                fs.read(reinterpret_cast<char *>(buffer.data()), buffer.size());
                EXPECT_EQ(size_t(fs.gcount()), mn->content.size()) << " file is not expected size " << p;
                EXPECT_TRUE(!memcmp(buffer.data(), mn->content.data(), mn->content.size())) << " file data mismatch " << p;
            }
        }

        if (pathtype != FOLDERNODE)
        {
            return true;
        }

        multimap<string, Model::ModelNode*, Comparator> ms;
        multimap<string, fs::path, Comparator> ps;

        for (auto& m : mn->kids)
        {
            ms.emplace(m->fsName(), m.get());
        }

        for (fs::directory_iterator pi(p); pi != fs::directory_iterator(); ++pi)
        {
            ps.emplace(pi->path().filename().u8string(), pi->path());
        }

        if (ignoreDebris && depth == 0)
        {
            ms.erase(DEBRISFOLDER);
            ps.erase(DEBRISFOLDER);
        }
        else if (depth == 1 && mn->name == DEBRISFOLDER)
        {
            ms.erase("tmp");
            ps.erase("tmp");
        }

        int matched = 0;
        vector<string> matchedlist;
        for (auto m_iter = ms.begin(); m_iter != ms.end(); )
        {
            auto er = ps.equal_range(m_iter->first);
            auto next_m = m_iter;
            ++next_m;
            bool any_equal_matched = false;
            for (auto i = er.first; i != er.second; ++i)
            {
                int rdescendants = 0;
                if (recursiveConfirm(m_iter->second, i->second, rdescendants, identifier, depth+1, ignoreDebris, firstreported, expectFail))
                {
                    ++matched;
                    matchedlist.push_back(m_iter->first);
                    ps.erase(i);
                    ms.erase(m_iter);
                    descendants += rdescendants;
                    any_equal_matched = true;
                    break;
                }
            }
            if (!any_equal_matched)
            {
                break;
            }
            m_iter = next_m;
        }
        //if (ps.size() == 1 && !mn->parent && ps.begin()->first == DEBRISFOLDER)
        //{
        //    ps.clear();
        //}
        if (ps.empty() && ms.empty())
        {
            return true;
        }
        else if (!firstreported && !expectFail)
        {
            ostringstream ostream;
            firstreported = true;
            ostream << clientname << " " << identifier << " after matching " << matched << " child nodes [";
            for (auto& ml : matchedlist) ostream << ml << " ";
            ostream << "](with " << descendants << " descendants) in " << mn->path() << ", ended up with unmatched model nodes:";
            for (auto& m : ms) ostream << " " << m.first;
            ostream << " and unmatched filesystem paths:";
            for (auto& i : ps) ostream << " " << i.second.filename();
            ostream << " in " << p;
            out() << ostream.str();
            EXPECT_TRUE(false) << ostream.str();
        };
        return false;
    }

    Sync* syncByBackupId(handle backupId)
    {
        return client.syncs.runningSyncByBackupIdForTests(backupId);
    }

    bool setSyncPausedByBackupId(handle id, bool pause)
    {
        return client.syncs.setSyncPausedByBackupId(id, pause).get();
    }

    void enableSyncByBackupId(handle id, PromiseBoolSP result, const string& logname)
    {
        client.syncs.enableSyncByBackupId(id, false, false,
            [result](error e){ result->set_value(!e); }, logname);
    }

    bool enableSyncByBackupId(handle id, const string& logname)
    {
        auto result =
          thread_do<bool>([=](StandardClient& client, PromiseBoolSP result)
                          {
                              client.enableSyncByBackupId(id, result, logname);
                          });

        return result.get();
    }

    void backupIdForSyncPath(const fs::path& path, PromiseHandleSP result)
    {
        auto localPath = LocalPath::fromPath(path.u8string(), *client.fsaccess);
        auto id = UNDEF;

        client.syncs.forEachUnifiedSync(
          [&](UnifiedSync& us)
          {
              if (us.mConfig.mLocalPath != localPath) return;
              if (id != UNDEF) return;

              id = us.mConfig.mBackupId;
          });

        result->set_value(id);
    }

    handle backupIdForSyncPath(fs::path path)
    {
        auto result =
          thread_do<handle>([=](StandardClient& client, PromiseHandleSP result)
                            {
                                client.backupIdForSyncPath(path, result);
                            });

        return result.get();
    }

    enum Confirm
    {
        CONFIRM_LOCALFS = 0x01,
        CONFIRM_LOCALNODE = 0x02,
        CONFIRM_LOCAL = CONFIRM_LOCALFS | CONFIRM_LOCALNODE,
        CONFIRM_REMOTE = 0x04,
        CONFIRM_ALL = CONFIRM_LOCAL | CONFIRM_REMOTE,
    };

    bool confirmModel_mainthread(handle id, Model::ModelNode* mRoot, Node* rRoot, bool expectFail)
    {
        auto result =
          thread_do<bool>(
            [=](StandardClient& client, PromiseBoolSP result)
            {
                result->set_value(client.confirmModel(id, mRoot, rRoot, expectFail));
            });

        return result.get();
    }

    bool confirmModel_mainthread(handle id, Model::ModelNode* mRoot, LocalNode* lRoot, bool expectFail)
    {
        auto result =
          thread_do<bool>(
            [=](StandardClient& client, PromiseBoolSP result)
            {
                result->set_value(client.confirmModel(id, mRoot, lRoot, expectFail));
            });

        return result.get();
    }

    bool confirmModel_mainthread(handle id, Model::ModelNode* mRoot, fs::path lRoot, bool ignoreDebris, bool expectFail)
    {
        auto result =
          thread_do<bool>(
            [=](StandardClient& client, PromiseBoolSP result)
            {
                result->set_value(client.confirmModel(id, mRoot, lRoot, ignoreDebris, expectFail));
            });

        return result.get();
    }

    bool confirmModel(handle id, Model::ModelNode* mRoot, Node* rRoot, bool expectFail)
    {
        string name = "Sync " + toHandle(id);
        int descendents = 0;
        bool reported = false;

        if (!recursiveConfirm(mRoot, rRoot, descendents, name, 0, reported, expectFail))
        {
            out() << clientname << " syncid " << toHandle(id) << " comparison against remote nodes failed";
            return false;
        }

        return true;
    }

    bool confirmModel(handle id, Model::ModelNode* mRoot, LocalNode* lRoot, bool expectFail)
    {
        string name = "Sync " + toHandle(id);
        int descendents = 0;
        bool reported = false;

        if (!recursiveConfirm(mRoot, lRoot, descendents, name, 0, reported, expectFail))
        {
            out() << clientname << " syncid " << toHandle(id) << " comparison against LocalNodes failed";
            return false;
        }

        return true;
    }

    bool confirmModel(handle id, Model::ModelNode* mRoot, fs::path lRoot, bool ignoreDebris, bool expectFail)
    {
        string name = "Sync " + toHandle(id);
        int descendents = 0;
        bool reported = false;

        if (!recursiveConfirm(mRoot, lRoot, descendents, name, 0, ignoreDebris, reported, expectFail))
        {
            out() << clientname << " syncid " << toHandle(id) << " comparison against local filesystem failed";
            return false;
        }

        return true;
    }

    bool confirmModel(handle backupId, Model::ModelNode* mnode, const int confirm, const bool ignoreDebris, bool expectFail)
    {
        SyncInfo si;

        if (!syncSet(backupId, si))
        {
            out() << clientname << " backupId " << toHandle(backupId) << " not found ";
            return false;
        }

        // compare model against nodes representing remote state
        if ((confirm & CONFIRM_REMOTE) && !confirmModel(backupId, mnode, client.nodeByHandle(si.h), expectFail))
        {
            return false;
        }

        // compare model against LocalNodes
        if (Sync* sync = syncByBackupId(backupId))
        {
            if ((confirm & CONFIRM_LOCALNODE) && !confirmModel(backupId, mnode, sync->localroot.get(), expectFail))
            {
                return false;
            }
        }

        // compare model against local filesystem
        if ((confirm & CONFIRM_LOCALFS) && !confirmModel(backupId, mnode, si.localpath, ignoreDebris, expectFail))
        {
            return false;
        }

        return true;
    }

    void prelogin_result(int, string*, string* salt, error e) override
    {
        out() << clientname << " Prelogin: " << e;
        if (!e)
        {
            this->salt = *salt;
        }
        resultproc.processresult(PRELOGIN, e, UNDEF);
    }

    void login_result(error e) override
    {
        out() << clientname << " Login: " << e;
        resultproc.processresult(LOGIN, e, UNDEF);
    }

    void fetchnodes_result(const Error& e) override
    {
        out() << clientname << " Fetchnodes: " << e;
        resultproc.processresult(FETCHNODES, e, UNDEF);
    }

    bool setattr(Node* node, attr_map&& updates)
    {
        auto result =
          thread_do<bool>(
            [=](StandardClient& client, PromiseBoolSP result) mutable
            {
                client.setattr(node, std::move(updates), result);
            });

        return result.get();
    }

    void setattr(Node* node, attr_map&& updates, PromiseBoolSP result)
    {
        resultproc.prepresult(COMPLETION,
                              ++next_request_tag,
                              [=]()
                              {
                                  client.setattr(node, attr_map(updates),
                                      [result](NodeHandle, error e) { result->set_value(!e); });
                              }, nullptr);
    }

    void unlink_result(handle h, error e) override
    {
        resultproc.processresult(UNLINK, e, h);
    }

    handle lastPutnodesResultFirstHandle = UNDEF;

    void putnodes_result(const Error& e, targettype_t tt, vector<NewNode>& nn, bool targetOverride) override
    {
        resultproc.processresult(PUTNODES, e, client.restag);
    }

    void catchup_result() override
    {
        resultproc.processresult(CATCHUP, error(API_OK));
    }

    void disableSync(handle id, SyncError error, bool enabled, PromiseBoolSP result)
    {
        client.syncs.disableSelectedSyncs(
            [id](SyncConfig& config, Sync*)
            {
                return config.mBackupId == id;
            },
            false,
            error,
            enabled,
            [result](size_t nDisabled){
                result->set_value(!!nDisabled);
            });
    }

    bool disableSync(handle id, SyncError error, bool enabled)
    {
        auto result =
            thread_do<bool>([=](StandardClient& client, PromiseBoolSP result)
                            {
                                client.disableSync(id, error, enabled, result);
                            });

        return result.get();
    }

    template<typename ResultType, typename Callable>
    ResultType withWait(Callable&& callable)
    {
        using std::future_status;
        using std::shared_ptr;

        using PromiseType = promise<ResultType>;
        using PointerType = shared_ptr<PromiseType>;

        auto promise = PointerType(new PromiseType());
        auto future = promise->get_future();

        callable(std::move(promise));

        auto status = future.wait_for(DEFAULTWAIT);

        if (status == future_status::ready)
        {
            return future.get();
        }

        return ResultType();
    }

    void deleteremote(string path, bool fromroot, PromiseBoolSP pb)
    {
        if (fromroot && !path.empty() && path[0] == '/') path.erase(0, 1);
        if (Node* n = drillchildnodebyname(fromroot ? getcloudrootnode() : gettestbasenode(), path))
        {
            auto completion = [pb](NodeHandle, Error e) {
                pb->set_value(!e);
            };

            resultproc.prepresult(COMPLETION, ++next_request_tag,
                [&](){ client.unlink(n, false, 0, std::move(completion)); },
                nullptr);
        }
        else
        {
            pb->set_value(false);
        }
    }

    bool deleteremote(string path, bool fromroot = false)
    {
        return withWait<bool>([&](PromiseBoolSP result) {
            deleteremote(path, fromroot, std::move(result));
        });
    }

    bool deleteremote(Node* node)
    {
        return withWait<bool>([=](PromiseBoolSP result) {
            deleteremote(node, std::move(result));
        });
    }

    void deleteremote(Node* node, PromiseBoolSP result)
    {
        deleteremotenodes({node}, std::move(result));
    }

    void deleteremotenodes(vector<Node*> ns, PromiseBoolSP pb)
    {
        if (ns.empty())
        {
            pb->set_value(true);
        }
        else
        {
            for (size_t i = ns.size(); i--; )
            {
                auto completion = [i, pb](NodeHandle, Error e) {
                    if (!i) pb->set_value(!e);
                };

                resultproc.prepresult(COMPLETION, ++next_request_tag,
                    [&](){ client.unlink(ns[i], false, 0, std::move(completion)); },
                    nullptr);
            }
        }
    }

    bool movenode(string path, string newParentPath)
    {
        auto promise = newPromiseBoolSP();
        auto future = promise->get_future();

        movenode(std::move(path),
                 std::move(newParentPath),
                 std::move(promise));

        auto status = future.wait_for(DEFAULTWAIT);

        return status == future_status::ready && future.get();
    }

    void movenode(string path, string newparentpath, PromiseBoolSP pb)
    {
        Node* n = drillchildnodebyname(gettestbasenode(), path);
        Node* p = drillchildnodebyname(gettestbasenode(), newparentpath);
        if (n && p)
        {
            resultproc.prepresult(COMPLETION, ++next_request_tag,
                [pb, n, p, this]()
                {
                    client.rename(n, p, SYNCDEL_NONE, NodeHandle(), nullptr,
                        [pb](NodeHandle h, Error e) { pb->set_value(!e); });
                },
                nullptr);
            return;
        }
        out() << "node or new parent not found";
        pb->set_value(false);
    }

    void movenode(handle h1, handle h2, PromiseBoolSP pb)
    {
        Node* n = client.nodebyhandle(h1);
        Node* p = client.nodebyhandle(h2);
        if (n && p)
        {
            resultproc.prepresult(COMPLETION, ++next_request_tag,
                [pb, n, p, this]()
                {
                    client.rename(n, p, SYNCDEL_NONE, NodeHandle(), nullptr,
                        [pb](NodeHandle h, Error e) { pb->set_value(!e); });
                },
                nullptr);
            return;
        }
        out() << "node or new parent not found by handle";
        pb->set_value(false);
    }

    void movenodetotrash(string path, PromiseBoolSP pb)
    {
        Node* n = drillchildnodebyname(gettestbasenode(), path);
        Node* p = getcloudrubbishnode();
        if (n && p && n->parent)
        {
            resultproc.prepresult(COMPLETION, ++next_request_tag,
                [pb, n, p, this]()
                {
                    client.rename(n, p, SYNCDEL_NONE, NodeHandle(), nullptr,
                        [pb](NodeHandle h, Error e) { pb->set_value(!e); });
                },
                nullptr);
            return;
        }
        out() << "node or rubbish or node parent not found";
        pb->set_value(false);
    }

    void exportnode(Node* n, int del, m_time_t expiry, bool writable, promise<Error>& pb)
    {
        resultproc.prepresult(COMPLETION, ++next_request_tag,
            [&](){
                error e = client.exportnode(n, del, expiry, writable, client.reqtag, [&](Error e, handle, handle){ pb.set_value(e); });
                if (e)
                {
                    pb.set_value(e);
                }
            }, nullptr);  // no need to match callbacks with requests when we use completion functions
    }

    void getpubliclink(Node* n, int del, m_time_t expiry, bool writable, promise<Error>& pb)
    {
        resultproc.prepresult(COMPLETION, ++next_request_tag,
            [&](){ client.requestPublicLink(n, del, expiry, writable, client.reqtag, [&](Error e, handle, handle){ pb.set_value(e); }); },
            nullptr);
    }


    void waitonsyncs(chrono::seconds d = chrono::seconds(2))
    {
        auto start = chrono::steady_clock::now();
        for (;;)
        {
            bool any_add_del = false;;

            thread_do<bool>([&any_add_del, this](StandardClient& mc, PromiseBoolSP pb)
            {
                mc.client.syncs.forEachRunningSync(false,
                  [&](Sync* s)
                  {
                      any_add_del |= !s->deleteq.empty();
                      any_add_del |= !s->insertq.empty();

                      if (s->active() &&
                          (s->localroot->scanRequired()
                              || s->localroot->mightHaveMoves()
                              || s->localroot->syncRequired()))
                      {
                          any_add_del = true;
                      }
                  });

                if (!client.transfers[GET].empty() || !client.transfers[PUT].empty())
                {
                    any_add_del = true;
                }
                pb->set_value(true);
            }).get();

            if (any_add_del || debugging)
            {
                start = chrono::steady_clock::now();
            }

            if (((chrono::steady_clock::now() - start) > d) && ((chrono::steady_clock::now() - lastcb) > d))
            {
               break;
            }
            WaitMillisec(500);
        }

    }

    bool conflictsDetected(list<NameConflict>& conflicts)
    {
        PromiseBoolSP pb(new promise<bool>());

        bool result = false;

        client.syncs.syncRun([&](){
            result = client.syncs.conflictsDetected(conflicts);
            pb->set_value(true);
        });

        pb->get_future().get();

        return result;
    }

    bool login_reset(const string& user, const string& pw, bool noCache = false)
    {
        future<bool> p1;
        p1 = thread_do<bool>([=](StandardClient& sc, PromiseBoolSP pb) { sc.preloginFromEnv(user, pb); });
        if (!waitonresults(&p1))
        {
            out() << "preloginFromEnv failed";
            return false;
        }
        p1 = thread_do<bool>([=](StandardClient& sc, PromiseBoolSP pb) { sc.loginFromEnv(user, pw, pb); });
        if (!waitonresults(&p1))
        {
            out() << "loginFromEnv failed";
            return false;
        }
        p1 = thread_do<bool>([=](StandardClient& sc, PromiseBoolSP pb) { sc.fetchnodes(noCache, pb); });
        if (!waitonresults(&p1)) {
            out() << "fetchnodes failed";
            return false;
        }
        p1 = thread_do<bool>([](StandardClient& sc, PromiseBoolSP pb) { sc.deleteTestBaseFolder(true, pb); });  // todo: do we need to wait for server response now
        if (!waitonresults(&p1)) {
            out() << "deleteTestBaseFolder failed";
            return false;
        }
        p1 = thread_do<bool>([](StandardClient& sc, PromiseBoolSP pb) { sc.ensureTestBaseFolder(true, pb); });
        if (!waitonresults(&p1)) {
            out() << "ensureTestBaseFolder failed";
            return false;
        }
        return true;
    }

    bool login_reset_makeremotenodes(const string& user, const string& pw, const string& prefix, int depth, int fanout, bool noCache = false)
    {
        if (!login_reset(user, pw, noCache))
        {
            out() << "login_reset failed";
            return false;
        }
        future<bool> p1 = thread_do<bool>([=](StandardClient& sc, PromiseBoolSP pb) { sc.makeCloudSubdirs(prefix, depth, fanout, pb); });
        if (!waitonresults(&p1))
        {
            out() << "makeCloudSubdirs failed";
            return false;
        }
        return true;
    }

    void ensureSyncUserAttributes(PromiseBoolSP result)
    {
        auto completion = [result](Error e) { result->set_value(!e); };
        client.ensureSyncUserAttributes(std::move(completion));
    }

    bool ensureSyncUserAttributes()
    {
        auto result =
          thread_do<bool>([](StandardClient& client, PromiseBoolSP result)
                          {
                              client.ensureSyncUserAttributes(result);
                          });

        return result.get();
    }

    void copySyncConfig(SyncConfig config, PromiseHandleSP result)
    {
        auto completion =
          [result](handle id, error e)
          {
              result->set_value(e ? UNDEF : id);
          };

        client.copySyncConfig(config, std::move(completion));
    }

    handle copySyncConfig(const SyncConfig& config)
    {
        auto result =
          thread_do<handle>([=](StandardClient& client, PromiseHandleSP result)
                          {
                              client.copySyncConfig(config, result);
                          });

        return result.get();
    }

    bool login(const string& user, const string& pw)
    {
        future<bool> p;
        p = thread_do<bool>([=](StandardClient& sc, PromiseBoolSP pb) { sc.preloginFromEnv(user, pb); });
        if (!waitonresults(&p)) return false;
        p = thread_do<bool>([=](StandardClient& sc, PromiseBoolSP pb) { sc.loginFromEnv(user, pw, pb); });
        return waitonresults(&p);
    }

    bool login_fetchnodes(const string& user, const string& pw, bool makeBaseFolder = false, bool noCache = false)
    {
        future<bool> p2;
        p2 = thread_do<bool>([=](StandardClient& sc, PromiseBoolSP pb) { sc.preloginFromEnv(user, pb); });
        if (!waitonresults(&p2)) return false;
        p2 = thread_do<bool>([=](StandardClient& sc, PromiseBoolSP pb) { sc.loginFromEnv(user, pw, pb); });
        if (!waitonresults(&p2)) return false;
        p2 = thread_do<bool>([=](StandardClient& sc, PromiseBoolSP pb) { sc.fetchnodes(noCache, pb); });
        if (!waitonresults(&p2)) return false;
        p2 = thread_do<bool>([makeBaseFolder](StandardClient& sc, PromiseBoolSP pb) { sc.ensureTestBaseFolder(makeBaseFolder, pb); });
        if (!waitonresults(&p2)) return false;
        return true;
    }

    bool login_fetchnodes(const string& session)
    {
        future<bool> p2;
        p2 = thread_do<bool>([=](StandardClient& sc, PromiseBoolSP pb) { sc.loginFromSession(session, pb); });
        if (!waitonresults(&p2)) return false;
        p2 = thread_do<bool>([](StandardClient& sc, PromiseBoolSP pb) { sc.fetchnodes(false, pb); });
        if (!waitonresults(&p2)) return false;
        p2 = thread_do<bool>([](StandardClient& sc, PromiseBoolSP pb) { sc.ensureTestBaseFolder(false, pb); });
        if (!waitonresults(&p2)) return false;
        return true;
    }

    //bool setupSync_mainthread(const std::string& localsyncrootfolder, const std::string& remotesyncrootfolder, handle syncid)
    //{
    //    //SyncConfig config{(fsBasePath / fs::u8path(localsyncrootfolder)).u8string(), drillchildnodebyname(gettestbasenode(), remotesyncrootfolder)->nodehandle, 0};
    //    return setupSync_mainthread(localsyncrootfolder, remotesyncrootfolder, syncid);
    //}

    handle setupSync_mainthread(const std::string& localsyncrootfolder, const std::string& remotesyncrootfolder, const bool isBackup = false)
    {
        fs::path syncdir = fsBasePath / fs::u8path(localsyncrootfolder);
        fs::create_directory(syncdir);
        auto fb = thread_do<handle>([=](StandardClient& mc, PromiseHandleSP pb)
            {
                mc.setupSync_inthread(remotesyncrootfolder, syncdir, isBackup,
                    [pb](error e, SyncError, handle backupId)
                    {
                        pb->set_value(backupId);
                    }, localsyncrootfolder + " ");
            });
        return fb.get();
    }

    bool delSync_mainthread(handle backupId, bool keepCache = false)
    {
        future<bool> fb = thread_do<bool>([=](StandardClient& mc, PromiseBoolSP pb) { pb->set_value(mc.delSync_inthread(backupId, keepCache)); });
        return fb.get();
    }

    bool confirmModel_mainthread(Model::ModelNode* mnode, handle backupId, bool ignoreDebris = false, int confirm = CONFIRM_ALL, bool expectFail = false)
    {
        future<bool> fb;
        fb = thread_do<bool>([backupId, mnode, ignoreDebris, confirm, expectFail](StandardClient& sc, PromiseBoolSP pb) { pb->set_value(sc.confirmModel(backupId, mnode, confirm, ignoreDebris, expectFail)); });
        return fb.get();
    }

    bool match(handle id, const Model::ModelNode* source)
    {
        if (!source) return false;

        auto result = thread_do<bool>([=](StandardClient& client, PromiseBoolSP result) {
            client.match(id, source, std::move(result));
        });

        return result.get();
    }

    void match(handle id, const Model::ModelNode* source, PromiseBoolSP result)
    {
        SyncInfo info;

        if (!syncSet(id, info))
        {
            result->set_value(false);
            return;
        }

        const auto* destination = client.nodeByHandle(info.h);
        result->set_value(destination && match(*destination, *source));
    }

    template<typename Predicate>
    bool waitFor(Predicate predicate, const std::chrono::seconds &timeout)
    {
        auto total = std::chrono::milliseconds(0);
        auto sleepIncrement = std::chrono::milliseconds(500);

        do
        {
            if (predicate(*this))
            {
                out() << "Predicate has matched!";

                return true;
            }

            out() << "Waiting for predicate to match...";

            std::this_thread::sleep_for(sleepIncrement);
            total += sleepIncrement;
        }
        while (total < timeout);

        out() << "Timed out waiting for predicate to match.";

        return false;
    }

    bool match(const Node& destination, const Model::ModelNode& source) const
    {
        list<pair<const Node*, decltype(&source)>> pending;

        pending.emplace_back(&destination, &source);

        for ( ; !pending.empty(); pending.pop_front())
        {
            const auto& dn = *pending.front().first;
            const auto& sn = *pending.front().second;

            // Nodes must have matching types.
            if (!sn.typematchesnodetype(dn.type)) return false;

            // Files require no further processing.
            if (dn.type == FILENODE) continue;

            map<string, decltype(&dn), CloudNameLess> dc;
            map<string, decltype(&sn), CloudNameLess> sc;

            // Index children for pairing.
            for (const auto* child : dn.children)
            {
                auto result = dc.emplace(child->displayname(), child);

                // For simplicity, duplicates consistute a match failure.
                if (!result.second) return false;
            }

            for (const auto& child : sn.kids)
            {
                auto result = sc.emplace(child->cloudName(), child.get());
                if (!result.second) return false;
            }

            // Pair children.
            for (const auto& s : sc)
            {
                // Skip the debris folder if it appears in the root.
                if (&sn == &source)
                {
                    if (CloudNameLess::equal(s.first, DEBRISFOLDER))
                    {
                        continue;
                    }
                }

                // Does this node have a pair in the destination?
                auto d = dc.find(s.first);

                // If not then there can be no match.
                if (d == dc.end()) return false;

                // Queue pair for more detailed matching.
                pending.emplace_back(d->second, s.second);

                // Consider the destination node paired.
                dc.erase(d);
            }

            // Can't have a match if we couldn't pair all destination nodes.
            if (!dc.empty()) return false;
        }

        return true;
    }

    bool backupOpenDrive(const fs::path& drivePath)
    {
        auto localDrivePath = LocalPath::fromPath(drivePath.u8string(), *client.fsaccess);

        error e = API_OK;
        client.syncs.syncRun([&]() {
            e = client.syncs.backupOpenDrive(localDrivePath);
        });

        return e == API_OK;
    }

    void backupOpenDrive(const fs::path& drivePath, PromiseBoolSP result)
    {
        auto localDrivePath = LocalPath::fromPath(drivePath.u8string(), *client.fsaccess);

        client.syncs.queueSync([=]() {
                error e = client.syncs.backupOpenDrive(localDrivePath);
                result->set_value(e == API_OK);
            });
    }

    void wouldBeEscapedOnDownload(fs::path root, string remoteName, PromiseBoolSP result)
    {
        auto fsAccess = client.fsaccess;
        auto localRoot = LocalPath::fromPath(root.u8string(), *fsAccess);
        auto type = fsAccess->getlocalfstype(localRoot);
        auto localName = LocalPath::fromName(remoteName, *fsAccess, type);

        result->set_value(localName.toPath() != remoteName);
    }

    bool wouldBeEscapedOnDownload(fs::path root, string remoteName)
    {
        auto result =
          thread_do<bool>(
            [=](StandardClient& client, PromiseBoolSP result)
            {
                client.wouldBeEscapedOnDownload(root, remoteName, result);
            });

        return result.get();
    }
};

struct SyncWaitResult
{
    bool syncStalled = false;
    SyncStallInfo stall;
};

vector<SyncWaitResult> waitonsyncs(std::function<bool(int64_t millisecNoActivity, int64_t millisecNoSyncing)> endCondition, StandardClient* c1 = nullptr, StandardClient* c2 = nullptr, StandardClient* c3 = nullptr, StandardClient* c4 = nullptr)
{


    auto totalTimeoutStart = chrono::steady_clock::now();
    auto startNoActivity = chrono::steady_clock::now();
    auto startNoSyncing = chrono::steady_clock::now();

    vector<StandardClient*> v{ c1, c2, c3, c4 };
    vector<SyncWaitResult> result{SyncWaitResult(), SyncWaitResult(), SyncWaitResult(), SyncWaitResult()};

    for (;;)
    {
        bool any_activity = false;
        bool any_still_syncing = false;
        bool any_running_at_all = false;

        for (size_t i = v.size(); i--; ) if (v[i])
        {
            v[i]->thread_do<bool>([&](StandardClient& mc, PromiseBoolSP pb)
                {
                    result[i].syncStalled = mc.client.syncs.syncStallDetected(result[i].stall);

                    if (!result[i].syncStalled)
                    {
                        mc.client.syncs.forEachRunningSync(false,
                          [&](Sync* s)
                          {
                              any_running_at_all = true;

                              if (s->deleteq.size() || s->insertq.size())
                                  any_activity = true;

                              if (s->active() &&
                                  (s->localroot->scanRequired()
                                      || s->localroot->mightHaveMoves()
                                      || s->localroot->syncRequired()))
                              {
                                  any_activity = true;
                              }

                          });

                        if (!(mc.client.transferlist.transfers[GET].empty() && mc.client.transferlist.transfers[PUT].empty()))
                        {
                            any_activity = true;
                        }
                        if (mc.client.syncs.syncBusyState)
                        {
                            any_still_syncing = true;
                        }
                        if (mc.client.reqs.cmdsInflight())
                        {
                            // helps with waiting for 500s to pass
                            any_activity = true;
                        }
                    }

                    pb->set_value(true);
                }).get();
        }

        if (!any_running_at_all)
        {
            LOG_debug << " waitonsyncs finished since no non-stalled clients have any running syncs";
            return result;
        }

        if (any_activity || StandardClient::debugging)
        {
            startNoActivity = chrono::steady_clock::now();
        }
        if (any_still_syncing || StandardClient::debugging)
        {
            startNoSyncing = chrono::steady_clock::now();
        }

        auto minNoActivityTime = std::chrono::milliseconds(6 * 60 * 1000);
        auto minNoSyncingTime = std::chrono::milliseconds(6 * 60 * 1000);
        for (auto vn : v) if (vn)
        {
            auto t1 = chrono::duration_cast<chrono::milliseconds>(chrono::steady_clock::now() - startNoActivity);
            auto t2 = chrono::duration_cast<chrono::milliseconds>(chrono::steady_clock::now() - vn->lastcb);
            if (t1 < minNoActivityTime) minNoActivityTime = t1;
            if (t2 < minNoActivityTime) minNoActivityTime = t2;

            auto t3 = chrono::duration_cast<chrono::milliseconds>(chrono::steady_clock::now() - startNoSyncing);
            if (t3 < minNoSyncingTime) minNoSyncingTime = t3;
        }
        if (endCondition(minNoActivityTime.count(), minNoSyncingTime.count()))
        {
            return result;
        }

        WaitMillisec(400);

        if ((chrono::steady_clock::now() - totalTimeoutStart) > std::chrono::minutes(5))
        {
            out() << "Waiting for syncing to stop timed out at 5 minutes";
            return result;
        }
    }
}

vector<SyncWaitResult> waitonsyncs(chrono::seconds d = std::chrono::seconds(4), StandardClient* c1 = nullptr, StandardClient* c2 = nullptr, StandardClient* c3 = nullptr, StandardClient* c4 = nullptr)
{
    auto endCondition = [d](int64_t millisecNoActivity, int64_t millisecNoSyncing) {
        return std::chrono::duration_cast<chrono::milliseconds>(d).count() < millisecNoActivity
            && std::chrono::duration_cast<chrono::milliseconds>(d).count() < millisecNoSyncing;
    };

    return waitonsyncs(endCondition, c1, c2, c3, c4);
}





mutex StandardClient::om;
bool StandardClient::debugging = false;



//std::atomic<int> fileSizeCount = 20;

bool createNameFile(const fs::path &p, const string &filename)
{
    return createFile(p / fs::u8path(filename), filename.data(), filename.size());
}

bool createDataFileWithTimestamp(const fs::path &path,
                             const std::string &data,
                             const fs::file_time_type &timestamp)
{
    const bool result = createDataFile(path, data);

    if (result)
    {
        fs::last_write_time(path, timestamp);
    }

    return result;
}

bool buildLocalFolders(fs::path targetfolder, const string& prefix, int n, int recurselevel, int filesperfolder)
{
    if (suppressfiles) filesperfolder = 0;

    fs::path p = targetfolder / fs::u8path(prefix);
    if (!fs::create_directory(p))
        return false;

    for (int i = 0; i < filesperfolder; ++i)
    {
        string filename = "file" + to_string(i) + "_" + prefix;
        createNameFile(p, filename);
        //int thisSize = (++fileSizeCount)/2;
        //for (int j = 0; j < thisSize; ++j) fs << ('0' + j % 10);
    }

    if (recurselevel > 0)
    {
        for (int i = 0; i < n; ++i)
        {
            if (!buildLocalFolders(p, prefix + "_" + to_string(i), n, recurselevel - 1, filesperfolder))
                return false;
        }
    }

    return true;
}

void renameLocalFolders(fs::path targetfolder, const string& newprefix)
{
    std::list<fs::path> toRename;
    for (fs::directory_iterator i(targetfolder); i != fs::directory_iterator(); ++i)
    {
        if (fs::is_directory(i->path()))
        {
            renameLocalFolders(i->path(), newprefix);
        }
        toRename.push_back(i->path());
    }

    for (auto p : toRename)
    {
        auto newpath = p.parent_path() / (newprefix + p.filename().u8string());
        fs::rename(p, newpath);
    }
}


#ifdef __linux__
bool createSpecialFiles(fs::path targetfolder, const string& prefix, int n = 1)
{
    fs::path p = targetfolder;
    for (int i = 0; i < n; ++i)
    {
        string filename = "file" + to_string(i) + "_" + prefix;
        fs::path fp = p / fs::u8path(filename);

        int fdtmp = openat(AT_FDCWD, p.c_str(), O_RDWR|O_CLOEXEC|O_TMPFILE, 0600);
        write(fdtmp, filename.data(), filename.size());

        stringstream fdproc;
        fdproc << "/proc/self/fd/";
        fdproc << fdtmp;

        int r = linkat(AT_FDCWD, fdproc.str().c_str() , AT_FDCWD, fp.c_str(), AT_SYMLINK_FOLLOW);
        if (r)
        {
            cerr << " errno =" << errno;
            return false;
        }
        close(fdtmp);
    }
    return true;
}
#endif

} // anonymous

class SyncFingerprintCollision
  : public ::testing::Test
{
public:
    SyncFingerprintCollision()
      : client0()
      , client1()
      , model0()
      , model1()
      , arbitraryFileLength(16384)
    {
        const fs::path root = makeNewTestRoot();

        client0 = ::mega::make_unique<StandardClient>(root, "c0");
        client1 = ::mega::make_unique<StandardClient>(root, "c1");

        client0->logcb = true;
        client1->logcb = true;
    }

    ~SyncFingerprintCollision()
    {
    }

    void SetUp() override
    {
        SimpleLogger::setLogLevel(logMax);

        ASSERT_TRUE(client0->login_reset_makeremotenodes("MEGA_EMAIL", "MEGA_PWD", "d", 1, 2));
        ASSERT_TRUE(client1->login_fetchnodes("MEGA_EMAIL", "MEGA_PWD"));
        ASSERT_EQ(client0->basefolderhandle, client1->basefolderhandle);

        model0.root->addkid(model0.buildModelSubdirs("d", 2, 1, 0));
        model1.root->addkid(model1.buildModelSubdirs("d", 2, 1, 0));

        startSyncs();
        waitOnSyncs();
        confirmModels();
    }

    void addModelFile(Model &model,
                      const std::string &directory,
                      const std::string &file,
                      const std::string &content)
    {
        auto *node = model.findnode(directory);
        ASSERT_NE(node, nullptr);

        node->addkid(model.makeModelSubfile(file, content));
    }

    void confirmModel(StandardClient &client, Model &model, handle backupId)
    {
        ASSERT_TRUE(client.confirmModel_mainthread(model.findnode("d"), backupId));
    }

    void confirmModels()
    {
        confirmModel(*client0, model0, backupId0);
        confirmModel(*client1, model1, backupId1);
    }

    const fs::path localRoot0() const
    {
        return client0->syncSet(backupId0).localpath;
    }

    const fs::path localRoot1() const
    {
        return client1->syncSet(backupId1).localpath;
    }

    void startSyncs()
    {
        backupId0 = client0->setupSync_mainthread("s0", "d");
        ASSERT_NE(backupId0, UNDEF);
        backupId1 = client1->setupSync_mainthread("s1", "d");
        ASSERT_NE(backupId1, UNDEF);
    }

    void waitOnSyncs()
    {
        waitonsyncs(chrono::seconds(4), client0.get(), client1.get());
    }

    handle backupId0 = UNDEF;
    handle backupId1 = UNDEF;

    std::unique_ptr<StandardClient> client0;
    std::unique_ptr<StandardClient> client1;
    Model model0;
    Model model1;
    const std::size_t arbitraryFileLength;
}; /* SyncFingerprintCollision */

// todo: re-enable
TEST_F(SyncFingerprintCollision, DISABLED_DifferentMacSameName)
{
    auto data0 = randomData(arbitraryFileLength);
    auto data1 = data0;
    const auto path0 = localRoot0() / "d_0" / "a";
    const auto path1 = localRoot0() / "d_1" / "a";

    // Alter MAC but leave fingerprint untouched.
    data1[0x41] = static_cast<uint8_t>(~data1[0x41]);

    ASSERT_TRUE(createDataFile(path0, data0));
    waitOnSyncs();

    auto result0 =
      client0->thread_do<bool>([&](StandardClient &sc, PromiseBoolSP p)
                         {
                             p->set_value(
                                 createDataFileWithTimestamp(
                                 path1,
                                 data1,
                                 fs::last_write_time(path0)));
                         });

    ASSERT_TRUE(waitonresults(&result0));
    waitOnSyncs();

    addModelFile(model0, "d/d_0", "a", data0);
    addModelFile(model0, "d/d_1", "a", data1);
    addModelFile(model1, "d/d_0", "a", data0);
    addModelFile(model1, "d/d_1", "a", data0);
    model1.ensureLocalDebrisTmpLock("d");

    confirmModels();
}

TEST_F(SyncFingerprintCollision, DifferentMacDifferentName)
{
    auto data0 = randomData(arbitraryFileLength);
    auto data1 = data0;
    const auto path0 = localRoot0() / "d_0" / "a";
    const auto path1 = localRoot0() / "d_0" / "b";

    data1[0x41] = static_cast<uint8_t>(~data1[0x41]);

    ASSERT_TRUE(createDataFile(path0, data0));
    waitOnSyncs();

    auto result0 =
      client0->thread_do<bool>([&](StandardClient &sc, PromiseBoolSP p)
                         {
                             p->set_value(
                                 createDataFileWithTimestamp(
                                 path1,
                                 data1,
                                 fs::last_write_time(path0)));
                         });

    ASSERT_TRUE(waitonresults(&result0));
    waitOnSyncs();

    addModelFile(model0, "d/d_0", "a", data0);
    addModelFile(model0, "d/d_0", "b", data1);
    addModelFile(model1, "d/d_0", "a", data0);
    addModelFile(model1, "d/d_0", "b", data1);
    model1.ensureLocalDebrisTmpLock("d");

    confirmModels();
}

TEST_F(SyncFingerprintCollision, SameMacDifferentName)
{
    auto data0 = randomData(arbitraryFileLength);
    const auto path0 = localRoot0() / "d_0" / "a";
    const auto path1 = localRoot0() / "d_0" / "b";

    ASSERT_TRUE(createDataFile(path0, data0));
    waitOnSyncs();

    auto result0 =
      client0->thread_do<bool>([&](StandardClient &sc, PromiseBoolSP p)
                         {
                            p->set_value(
                                 createDataFileWithTimestamp(
                                 path1,
                                 data0,
                                 fs::last_write_time(path0)));
                         });

    ASSERT_TRUE(waitonresults(&result0));
    waitOnSyncs();

    addModelFile(model0, "d/d_0", "a", data0);
    addModelFile(model0, "d/d_0", "b", data0);
    addModelFile(model1, "d/d_0", "a", data0);
    addModelFile(model1, "d/d_0", "b", data0);
    model1.ensureLocalDebrisTmpLock("d");

    confirmModels();
}

class SyncTest
    : public ::testing::Test
{
public:

    // Sets up the test fixture.
    void SetUp() override
    {
        LOG_info << "____TEST SetUp: " << ::testing::UnitTest::GetInstance()->current_test_info()->name();

        SimpleLogger::setLogLevel(logMax);
    }

    // Tears down the test fixture.
    void TearDown() override
    {
        LOG_info << "____TEST TearDown: " << ::testing::UnitTest::GetInstance()->current_test_info()->name();
    }

}; // SqliteDBTest

TEST_F(SyncTest, BasicSync_DelRemoteFolder)
{
    // delete a remote folder and confirm the client sending the request and another also synced both correctly update the disk
    fs::path localtestroot = makeNewTestRoot();
    StandardClient clientA1(localtestroot, "clientA1");   // user 1 client 1
    StandardClient clientA2(localtestroot, "clientA2");   // user 1 client 2


    ASSERT_TRUE(clientA1.login_reset_makeremotenodes("MEGA_EMAIL", "MEGA_PWD", "f", 3, 3));
    ASSERT_TRUE(clientA2.login_fetchnodes("MEGA_EMAIL", "MEGA_PWD"));
    ASSERT_EQ(clientA1.basefolderhandle, clientA2.basefolderhandle);

    handle backupId1 = clientA1.setupSync_mainthread("sync1", "f");
    ASSERT_NE(backupId1, UNDEF);
    handle backupId2 = clientA2.setupSync_mainthread("sync2", "f");
    ASSERT_NE(backupId2, UNDEF);
    waitonsyncs(std::chrono::seconds(4), &clientA1, &clientA2);
    clientA1.logcb = clientA2.logcb = true;

    Model model;
    model.root->addkid(model.buildModelSubdirs("f", 3, 3, 0));

    // check everything matches (model has expected state of remote and local)
    ASSERT_TRUE(clientA1.confirmModel_mainthread(model.findnode("f"), backupId1));
    ASSERT_TRUE(clientA2.confirmModel_mainthread(model.findnode("f"), backupId2));

    // delete something remotely and let sync catch up
    future<bool> fb = clientA1.thread_do<bool>([](StandardClient& sc, PromiseBoolSP pb) { sc.deleteremote("f/f_2/f_2_1", false, pb); });
    ASSERT_TRUE(waitonresults(&fb));
    waitonsyncs(std::chrono::seconds(4), &clientA1, &clientA2);

    // check everything matches in both syncs (model has expected state of remote and local)
    ASSERT_TRUE(model.movetosynctrash("f/f_2/f_2_1", "f"));
    ASSERT_TRUE(clientA1.confirmModel_mainthread(model.findnode("f"), backupId1));
    ASSERT_TRUE(clientA2.confirmModel_mainthread(model.findnode("f"), backupId2));
}

TEST_F(SyncTest, BasicSync_DelLocalFolder)
{
    // confirm change is synced to remote, and also seen and applied in a second client that syncs the same folder
    fs::path localtestroot = makeNewTestRoot();
    StandardClient clientA1(localtestroot, "clientA1");   // user 1 client 1
    StandardClient clientA2(localtestroot, "clientA2");   // user 1 client 2

    ASSERT_TRUE(clientA1.login_reset_makeremotenodes("MEGA_EMAIL", "MEGA_PWD", "f", 3, 3));
    ASSERT_TRUE(clientA2.login_fetchnodes("MEGA_EMAIL", "MEGA_PWD"));
    ASSERT_EQ(clientA1.basefolderhandle, clientA2.basefolderhandle);

    // set up sync for A1, it should build matching local folders
    handle backupId1 = clientA1.setupSync_mainthread("sync1", "f");
    ASSERT_NE(backupId1, UNDEF);
    handle backupId2 = clientA2.setupSync_mainthread("sync2", "f");
    ASSERT_NE(backupId2, UNDEF);
    waitonsyncs(std::chrono::seconds(4), &clientA1, &clientA2);
    clientA1.logcb = clientA2.logcb = true;

    // check everything matches (model has expected state of remote and local)
    Model model;
    model.root->addkid(model.buildModelSubdirs("f", 3, 3, 0));
    ASSERT_TRUE(clientA1.confirmModel_mainthread(model.findnode("f"), backupId1));
    ASSERT_TRUE(clientA2.confirmModel_mainthread(model.findnode("f"), backupId2));

    auto checkpath = clientA1.syncSet(backupId1).localpath.u8string();
    out() << "checking paths " << checkpath;
    for(auto& p: fs::recursive_directory_iterator(TestFS::GetTestFolder()))
    {
        out() << "checking path is present: " << p.path().u8string();
    }
    // delete something in the local filesystem and see if we catch up in A1 and A2 (deleter and observer syncs)
    error_code e;
    auto nRemoved = fs::remove_all(clientA1.syncSet(backupId1).localpath / "f_2" / "f_2_1", e);
    ASSERT_TRUE(!e) << "remove failed " << (clientA1.syncSet(backupId1).localpath / "f_2" / "f_2_1").u8string() << " error " << e;
    ASSERT_GT(nRemoved, 0) << e;

    // let them catch up
    waitonsyncs(std::chrono::seconds(4), &clientA1, &clientA2);

    // check everything matches (model has expected state of remote and local)
    ASSERT_TRUE(model.movetosynctrash("f/f_2/f_2_1", "f"));
    ASSERT_TRUE(clientA2.confirmModel_mainthread(model.findnode("f"), backupId2));
    ASSERT_TRUE(model.removesynctrash("f"));
    ASSERT_TRUE(clientA1.confirmModel_mainthread(model.findnode("f"), backupId1));
}

TEST_F(SyncTest, BasicSync_MoveLocalFolder)
{
    // confirm change is synced to remote, and also seen and applied in a second client that syncs the same folder
    fs::path localtestroot = makeNewTestRoot();
    StandardClient clientA1(localtestroot, "clientA1");   // user 1 client 1
    StandardClient clientA2(localtestroot, "clientA2");   // user 1 client 2

    ASSERT_TRUE(clientA1.login_reset_makeremotenodes("MEGA_EMAIL", "MEGA_PWD", "f", 3, 3));
    ASSERT_TRUE(clientA2.login_fetchnodes("MEGA_EMAIL", "MEGA_PWD"));
    ASSERT_EQ(clientA1.basefolderhandle, clientA2.basefolderhandle);

    Model model;
    model.root->addkid(model.buildModelSubdirs("f", 3, 3, 0));

    // set up sync for A1, it should build matching local folders
    handle backupId1 = clientA1.setupSync_mainthread("sync1", "f");
    ASSERT_NE(backupId1, UNDEF);
    handle backupId2 = clientA2.setupSync_mainthread("sync2", "f");
    ASSERT_NE(backupId2, UNDEF);
    waitonsyncs(std::chrono::seconds(4), &clientA1, &clientA2);
    clientA1.logcb = clientA2.logcb = true;

    // check everything matches (model has expected state of remote and local)
    ASSERT_TRUE(clientA1.confirmModel_mainthread(model.findnode("f"), backupId1));
    ASSERT_TRUE(clientA2.confirmModel_mainthread(model.findnode("f"), backupId2));

    // move something in the local filesystem and see if we catch up in A1 and A2 (deleter and observer syncs)
    error_code rename_error;
    fs::rename(clientA1.syncSet(backupId1).localpath / "f_2" / "f_2_1", clientA1.syncSet(backupId1).localpath / "f_2_1", rename_error);
    ASSERT_TRUE(!rename_error) << rename_error;

    // let them catch up
    waitonsyncs(std::chrono::seconds(4), &clientA1, &clientA2);

    // check everything matches (model has expected state of remote and local)
    ASSERT_TRUE(model.movenode("f/f_2/f_2_1", "f"));
    ASSERT_TRUE(clientA1.confirmModel_mainthread(model.findnode("f"), backupId1));
    ASSERT_TRUE(clientA2.confirmModel_mainthread(model.findnode("f"), backupId2));
}

TEST_F(SyncTest, BasicSync_MoveLocalFolderBetweenSyncs)
{
    // confirm change is synced to remote, and also seen and applied in a second client that syncs the same folder
    fs::path localtestroot = makeNewTestRoot();
    StandardClient clientA1(localtestroot, "clientA1");   // user 1 client 1
    StandardClient clientA2(localtestroot, "clientA2");   // user 1 client 2
    StandardClient clientA3(localtestroot, "clientA3");   // user 1 client 3

    ASSERT_TRUE(clientA1.login_reset_makeremotenodes("MEGA_EMAIL", "MEGA_PWD", "f", 3, 3));
    ASSERT_TRUE(clientA2.login_fetchnodes("MEGA_EMAIL", "MEGA_PWD"));
    ASSERT_TRUE(clientA3.login_fetchnodes("MEGA_EMAIL", "MEGA_PWD"));
    ASSERT_EQ(clientA1.basefolderhandle, clientA2.basefolderhandle);

    // set up sync for A1 and A2, it should build matching local folders
    handle backupId11 = clientA1.setupSync_mainthread("sync1", "f/f_0");
    ASSERT_NE(backupId11, UNDEF);
    handle backupId12 = clientA1.setupSync_mainthread("sync2", "f/f_2");
    ASSERT_NE(backupId12, UNDEF);
    handle backupId21 = clientA2.setupSync_mainthread("syncA2_1", "f/f_0");
    ASSERT_NE(backupId21, UNDEF);
    handle backupId22 = clientA2.setupSync_mainthread("syncA2_2", "f/f_2");
    ASSERT_NE(backupId22, UNDEF);
    handle backupId31 = clientA3.setupSync_mainthread("syncA3", "f");
    ASSERT_NE(backupId31, UNDEF);
    waitonsyncs(std::chrono::seconds(4), &clientA1, &clientA2, &clientA3);
    clientA1.logcb = clientA2.logcb = clientA3.logcb = true;

    // check everything matches (model has expected state of remote and local)
    Model model;
    model.root->addkid(model.buildModelSubdirs("f", 3, 3, 0));
    ASSERT_TRUE(clientA1.confirmModel_mainthread(model.findnode("f/f_0"), backupId11));
    ASSERT_TRUE(clientA1.confirmModel_mainthread(model.findnode("f/f_2"), backupId12));
    ASSERT_TRUE(clientA2.confirmModel_mainthread(model.findnode("f/f_0"), backupId21));
    ASSERT_TRUE(clientA2.confirmModel_mainthread(model.findnode("f/f_2"), backupId22));
    ASSERT_TRUE(clientA3.confirmModel_mainthread(model.findnode("f"), backupId31));

    // move a folder form one local synced folder to another local synced folder and see if we sync correctly and catch up in A2 and A3 (mover and observer syncs)
    error_code rename_error;
    fs::path path1 = clientA1.syncSet(backupId11).localpath / "f_0_1";
    fs::path path2 = clientA1.syncSet(backupId12).localpath / "f_2_1" / "f_2_1_0" / "f_0_1";
    fs::rename(path1, path2, rename_error);
    ASSERT_TRUE(!rename_error) << rename_error;

    // let them catch up
    waitonsyncs(std::chrono::seconds(4), &clientA1, &clientA2, &clientA3);

    // check everything matches (model has expected state of remote and local)
    ASSERT_TRUE(model.movenode("f/f_0/f_0_1", "f/f_2/f_2_1/f_2_1_0"));
    ASSERT_TRUE(clientA1.confirmModel_mainthread(model.findnode("f/f_0"), backupId11));
    ASSERT_TRUE(clientA1.confirmModel_mainthread(model.findnode("f/f_2"), backupId12));
    ASSERT_TRUE(clientA2.confirmModel_mainthread(model.findnode("f/f_0"), backupId21));
    ASSERT_TRUE(clientA2.confirmModel_mainthread(model.findnode("f/f_2"), backupId22));
    ASSERT_TRUE(clientA3.confirmModel_mainthread(model.findnode("f"), backupId31));
}

TEST_F(SyncTest, BasicSync_RenameLocalFile)
{
    static auto TIMEOUT = std::chrono::seconds(4);

    const fs::path root = makeNewTestRoot();

    // Primary client.
    StandardClient client0(root, "c0");
    // Observer.
    StandardClient client1(root, "c1");

    // Log callbacks.
    client0.logcb = true;
    client1.logcb = true;

    // Log clients in.
    ASSERT_TRUE(client0.login_reset_makeremotenodes("MEGA_EMAIL", "MEGA_PWD", "x", 0, 0));
    ASSERT_TRUE(client1.login_fetchnodes("MEGA_EMAIL", "MEGA_PWD"));
    ASSERT_EQ(client0.basefolderhandle, client1.basefolderhandle);

    // Set up syncs.
    handle backupId0 = client0.setupSync_mainthread("s0", "x");
    ASSERT_NE(backupId0, UNDEF);
    handle backupId1 = client1.setupSync_mainthread("s1", "x");
    ASSERT_NE(backupId1, UNDEF);

    // Wait for initial sync to complete.
    waitonsyncs(TIMEOUT, &client0, &client1);

    // Add x/f.
    ASSERT_TRUE(createNameFile(client0.syncSet(backupId0).localpath, "f"));

    // Wait for sync to complete.
    waitonsyncs(TIMEOUT, &client0, &client1);

    // Confirm model.
    Model model1, model2;
    model1.root->addkid(model1.makeModelSubfolder("x"));
    model1.findnode("x")->addkid(model1.makeModelSubfile("f"));
    model2.root->addkid(model2.makeModelSubfolder("x"));
    model2.findnode("x")->addkid(model2.makeModelSubfile("f"));
    model2.ensureLocalDebrisTmpLock("x"); // since it downloaded f (uploaded by sync 1)

    ASSERT_TRUE(client0.confirmModel_mainthread(model1.findnode("x"), backupId0));
    ASSERT_TRUE(client1.confirmModel_mainthread(model2.findnode("x"), backupId1, true));

    // Rename x/f to x/g.
    fs::rename(client0.syncSet(backupId0).localpath / "f",
               client0.syncSet(backupId0).localpath / "g");

    // Wait for sync to complete.
    waitonsyncs(TIMEOUT, &client0, &client1);

    // Update and confirm model.
    model1.findnode("x/f")->name = "g";
    model2.findnode("x/f")->name = "g";

    ASSERT_TRUE(client0.confirmModel_mainthread(model1.findnode("x"), backupId0));
    ASSERT_TRUE(client1.confirmModel_mainthread(model2.findnode("x"), backupId1, true));
}

TEST_F(SyncTest, BasicSync_AddLocalFolder)
{
    // confirm change is synced to remote, and also seen and applied in a second client that syncs the same folder
    fs::path localtestroot = makeNewTestRoot();
    StandardClient clientA1(localtestroot, "clientA1");   // user 1 client 1
    StandardClient clientA2(localtestroot, "clientA2");   // user 1 client 2

    ASSERT_TRUE(clientA1.login_reset_makeremotenodes("MEGA_EMAIL", "MEGA_PWD", "f", 3, 3));
    ASSERT_TRUE(clientA2.login_fetchnodes("MEGA_EMAIL", "MEGA_PWD"));
    ASSERT_EQ(clientA1.basefolderhandle, clientA2.basefolderhandle);

    Model model1, model2;
    model1.root->addkid(model1.buildModelSubdirs("f", 3, 3, 0));
    model2.root->addkid(model2.buildModelSubdirs("f", 3, 3, 0));

    // set up sync for A1, it should build matching local folders
    handle backupId1 = clientA1.setupSync_mainthread("sync1", "f");
    ASSERT_NE(backupId1, UNDEF);
    handle backupId2 = clientA2.setupSync_mainthread("sync2", "f");
    ASSERT_NE(backupId2, UNDEF);
    waitonsyncs(std::chrono::seconds(4), &clientA1, &clientA2);
    clientA1.logcb = clientA2.logcb = true;

    // check everything matches (model has expected state of remote and local)
    ASSERT_TRUE(clientA1.confirmModel_mainthread(model1.findnode("f"), backupId1));
    ASSERT_TRUE(clientA2.confirmModel_mainthread(model2.findnode("f"), backupId2));

    // make new folders (and files) in the local filesystem and see if we catch up in A1 and A2 (adder and observer syncs)
    ASSERT_TRUE(buildLocalFolders(clientA1.syncSet(backupId1).localpath / "f_2", "newkid", 2, 2, 2));

    // let them catch up
    waitonsyncs(std::chrono::seconds(4), &clientA1, &clientA2);  // two minutes should be long enough to get past API_ETEMPUNAVAIL == -18 for sync2 downloading the files uploaded by sync1

    // check everything matches (model has expected state of remote and local)
    model1.findnode("f/f_2")->addkid(model1.buildModelSubdirs("newkid", 2, 2, 2));
    model2.findnode("f/f_2")->addkid(model2.buildModelSubdirs("newkid", 2, 2, 2));
    model2.ensureLocalDebrisTmpLock("f"); // since we downloaded files

    ASSERT_TRUE(clientA1.confirmModel_mainthread(model1.findnode("f"), backupId1));
    ASSERT_TRUE(clientA2.confirmModel_mainthread(model2.findnode("f"), backupId2));
}


// todo: add this test once the sync can keep up with file system notifications - at the moment
// it's too slow because we wait for the cloud before processing the next layer of files+folders.
// So if we add enough changes to exercise the notification queue, we can't check the results because
// it's far too slow at the syncing stage.
TEST_F(SyncTest, BasicSync_MassNotifyFromLocalFolderTree)
{
    // confirm change is synced to remote, and also seen and applied in a second client that syncs the same folder
    fs::path localtestroot = makeNewTestRoot();
    StandardClient clientA1(localtestroot, "clientA1");   // user 1 client 1
    //StandardClient clientA2(localtestroot, "clientA2");   // user 1 client 2

    ASSERT_TRUE(clientA1.login_reset_makeremotenodes("MEGA_EMAIL", "MEGA_PWD", "f", 0, 0));
    //ASSERT_TRUE(clientA2.login_fetchnodes("MEGA_EMAIL", "MEGA_PWD"));
    //ASSERT_EQ(clientA1.basefolderhandle, clientA2.basefolderhandle);

    // set up sync for A1, it should build matching local folders
    handle backupId1 = clientA1.setupSync_mainthread("sync1", "f");
    ASSERT_NE(backupId1, UNDEF);
    //ASSERT_TRUE(clientA2.setupSync_mainthread("sync2", "f", 2));
    waitonsyncs(std::chrono::seconds(4), &clientA1/*, &clientA2*/);
    //clientA1.logcb = clientA2.logcb = true;

    // Create a directory tree in one sync, it should be synced to the cloud and back to the other
    // Create enough files and folders that we put a strain on the notification logic: 3k entries
    ASSERT_TRUE(buildLocalFolders(clientA1.syncSet(backupId1).localpath, "initial", 0, 0, 16000));

    //waitonsyncs(std::chrono::seconds(10), &clientA1 /*, &clientA2*/);
    std::this_thread::sleep_for(std::chrono::seconds(5));

    // wait until the notify queues subside, it shouldn't take too long.  Limit of 5 minutes
    auto startTime = std::chrono::steady_clock::now();
    while (std::chrono::steady_clock::now() - startTime < std::chrono::seconds(5 * 60))
    {
        size_t remaining = 0;
        auto result0 = clientA1.thread_do<bool>([&](StandardClient &sc, PromiseBoolSP p)
        {
            remaining += sc.client.syncs.syncscanstate ? 1 : 0;

            p->set_value(true);
        });
        result0.get();
        if (!remaining) break;
        std::this_thread::sleep_for(std::chrono::seconds(1));
    }

    Model model;
    model.root->addkid(model.buildModelSubdirs("initial", 0, 0, 16000));

    clientA1.waitFor([&](StandardClient&){ return clientA1.transfersAdded.load() > 0; }, std::chrono::seconds(60));  // give it a chance to create all the nodes.

    // check everything matches (just local since it'll still be uploading files)
    clientA1.localNodesMustHaveNodes = false;
    ASSERT_TRUE(clientA1.confirmModel_mainthread(model.root.get(), backupId1, false, StandardClient::CONFIRM_LOCAL));
    //ASSERT_TRUE(clientA2.confirmModel_mainthread(model.findnode("f"), 2));

    ASSERT_GT(clientA1.transfersAdded.load(), 0u);
    clientA1.transfersAdded = 0;

    // rename all those files and folders, put a strain on the notify system again.
    // Also, no downloads (or uploads) should occur as a result of this.
 //   renameLocalFolders(clientA1.syncSet(backupId1).localpath, "renamed_");

    // let them catch up
    //waitonsyncs(std::chrono::seconds(10), &clientA1 /*, &clientA2*/);

    // rename is too slow to check, even just in localnodes, for now.

    //ASSERT_EQ(clientA1.transfersAdded.load(), 0u);

    //Model model2;
    //model2.root->addkid(model.buildModelSubdirs("renamed_initial", 0, 0, 100));

    //// check everything matches (model has expected state of remote and local)
    //ASSERT_TRUE(clientA1.confirmModel_mainthread(model2.root.get(), 1));
    ////ASSERT_TRUE(clientA2.confirmModel_mainthread(model2.findnode("f"), 2));
}



/* this one is too slow for regular testing with the current algorithm
TEST_F(SyncTest, BasicSync_MAX_NEWNODES1)
{
    // create more nodes than we can upload in one putnodes.
    // this tree is 5x5 and the algorithm ends up creating nodes one at a time so it's pretty slow (and doesn't hit MAX_NEWNODES as a result)
    fs::path localtestroot = makeNewTestRoot();
    StandardClient clientA1(localtestroot, "clientA1");   // user 1 client 1
    StandardClient clientA2(localtestroot, "clientA2");   // user 1 client 2

    ASSERT_TRUE(clientA1.login_reset_makeremotenodes("MEGA_EMAIL", "MEGA_PWD", "f", 3, 3));
    ASSERT_TRUE(clientA2.login_fetchnodes("MEGA_EMAIL", "MEGA_PWD"));
    ASSERT_EQ(clientA1.basefolderhandle, clientA2.basefolderhandle);

    Model model;
    model.root->addkid(model.buildModelSubdirs("f", 3, 3, 0));

    // set up sync for A1, it should build matching local folders
    ASSERT_TRUE(clientA1.setupSync_mainthread("sync1", "f", 1));
    ASSERT_TRUE(clientA2.setupSync_mainthread("sync2", "f", 2));
    waitonsyncs(std::chrono::seconds(4), &clientA1, &clientA2);
    clientA1.logcb = clientA2.logcb = true;

    // check everything matches (model has expected state of remote and local)
    ASSERT_TRUE(clientA1.confirmModel_mainthread(model.findnode("f"), 1));
    ASSERT_TRUE(clientA2.confirmModel_mainthread(model.findnode("f"), 2));

    // make new folders in the local filesystem and see if we catch up in A1 and A2 (adder and observer syncs)
    assert(MegaClient::MAX_NEWNODES < 3125);
    ASSERT_TRUE(buildLocalFolders(clientA1.syncSet(backupId1).localpath, "g", 5, 5, 0));  // 5^5=3125 leaf folders, 625 pre-leaf etc

    // let them catch up
    waitonsyncs(std::chrono::seconds(30), &clientA1, &clientA2);

    // check everything matches (model has expected state of remote and local)
    model.findnode("f")->addkid(model.buildModelSubdirs("g", 5, 5, 0));
    ASSERT_TRUE(clientA1.confirmModel_mainthread(model.findnode("f"), 1));
    ASSERT_TRUE(clientA2.confirmModel_mainthread(model.findnode("f"), 2));
}
*/

/* this one is too slow for regular testing with the current algorithm
TEST_F(SyncTest, BasicSync_MAX_NEWNODES2)
{
    // create more nodes than we can upload in one putnodes.
    // this tree is 5x5 and the algorithm ends up creating nodes one at a time so it's pretty slow (and doesn't hit MAX_NEWNODES as a result)
    fs::path localtestroot = makeNewTestRoot();
    StandardClient clientA1(localtestroot, "clientA1");   // user 1 client 1
    StandardClient clientA2(localtestroot, "clientA2");   // user 1 client 2

    ASSERT_TRUE(clientA1.login_reset_makeremotenodes("MEGA_EMAIL", "MEGA_PWD", "f", 3, 3));
    ASSERT_TRUE(clientA2.login_fetchnodes("MEGA_EMAIL", "MEGA_PWD"));
    ASSERT_EQ(clientA1.basefolderhandle, clientA2.basefolderhandle);

    Model model;
    model.root->addkid(model.buildModelSubdirs("f", 3, 3, 0));

    // set up sync for A1, it should build matching local folders
    ASSERT_TRUE(clientA1.setupSync_mainthread("sync1", "f", 1));
    ASSERT_TRUE(clientA2.setupSync_mainthread("sync2", "f", 2));
    waitonsyncs(std::chrono::seconds(4), &clientA1, &clientA2);
    clientA1.logcb = clientA2.logcb = true;

    // check everything matches (model has expected state of remote and local)
    ASSERT_TRUE(clientA1.confirmModel_mainthread(model.findnode("f"), 1));
    ASSERT_TRUE(clientA2.confirmModel_mainthread(model.findnode("f"), 2));

    // make new folders in the local filesystem and see if we catch up in A1 and A2 (adder and observer syncs)
    assert(MegaClient::MAX_NEWNODES < 3000);
    ASSERT_TRUE(buildLocalFolders(clientA1.syncSet(backupId1).localpath, "g", 3000, 1, 0));

    // let them catch up
    waitonsyncs(std::chrono::seconds(30), &clientA1, &clientA2);

    // check everything matches (model has expected state of remote and local)
    model.findnode("f")->addkid(model.buildModelSubdirs("g", 3000, 1, 0));
    ASSERT_TRUE(clientA1.confirmModel_mainthread(model.findnode("f"), 1));
    ASSERT_TRUE(clientA2.confirmModel_mainthread(model.findnode("f"), 2));
}
*/

TEST_F(SyncTest, BasicSync_MoveExistingIntoNewLocalFolder)
{
    // historic case:  in the local filesystem, create a new folder then move an existing file/folder into it
    fs::path localtestroot = makeNewTestRoot();
    StandardClient clientA1(localtestroot, "clientA1");   // user 1 client 1
    StandardClient clientA2(localtestroot, "clientA2");   // user 1 client 2

    ASSERT_TRUE(clientA1.login_reset_makeremotenodes("MEGA_EMAIL", "MEGA_PWD", "f", 3, 3));
    ASSERT_TRUE(clientA2.login_fetchnodes("MEGA_EMAIL", "MEGA_PWD"));
    ASSERT_EQ(clientA1.basefolderhandle, clientA2.basefolderhandle);

    Model model;
    model.root->addkid(model.buildModelSubdirs("f", 3, 3, 0));

    // set up sync for A1, it should build matching local folders
    handle backupId1 = clientA1.setupSync_mainthread("sync1", "f");
    ASSERT_NE(backupId1, UNDEF);
    handle backupId2 = clientA2.setupSync_mainthread("sync2", "f");
    ASSERT_NE(backupId2, UNDEF);
    waitonsyncs(std::chrono::seconds(4), &clientA1, &clientA2);
    clientA1.logcb = clientA2.logcb = true;

    // check everything matches (model has expected state of remote and local)
    ASSERT_TRUE(clientA1.confirmModel_mainthread(model.findnode("f"), backupId1));
    ASSERT_TRUE(clientA2.confirmModel_mainthread(model.findnode("f"), backupId2));

    // make new folder in the local filesystem
    ASSERT_TRUE(buildLocalFolders(clientA1.syncSet(backupId1).localpath, "new", 1, 0, 0));
    // move an already synced folder into it
    error_code rename_error;
    fs::path path1 = clientA1.syncSet(backupId1).localpath / "f_2"; // / "f_2_0" / "f_2_0_0";
    fs::path path2 = clientA1.syncSet(backupId1).localpath / "new" / "f_2"; // "f_2_0_0";
    fs::rename(path1, path2, rename_error);
    ASSERT_TRUE(!rename_error) << rename_error;

    // let them catch up
    waitonsyncs(std::chrono::seconds(10), &clientA1, &clientA2);

    // check everything matches (model has expected state of remote and local)
    auto f = model.makeModelSubfolder("new");
    f->addkid(model.removenode("f/f_2")); // / f_2_0 / f_2_0_0"));
    model.findnode("f")->addkid(move(f));
    ASSERT_TRUE(clientA1.confirmModel_mainthread(model.findnode("f"), backupId1));
    ASSERT_TRUE(clientA2.confirmModel_mainthread(model.findnode("f"), backupId2));
}

TEST_F(SyncTest, BasicSync_MoveSeveralExistingIntoDeepNewLocalFolders)
{
    // historic case:  in the local filesystem, create a new folder then move an existing file/folder into it
    fs::path localtestroot = makeNewTestRoot();
    StandardClient clientA1(localtestroot, "clientA1");   // user 1 client 1
    StandardClient clientA2(localtestroot, "clientA2");   // user 1 client 2

    ASSERT_TRUE(clientA1.login_reset_makeremotenodes("MEGA_EMAIL", "MEGA_PWD", "f", 3, 3));
    ASSERT_TRUE(clientA2.login_fetchnodes("MEGA_EMAIL", "MEGA_PWD"));
    ASSERT_EQ(clientA1.basefolderhandle, clientA2.basefolderhandle);

    Model model;
    model.root->addkid(model.buildModelSubdirs("f", 3, 3, 0));

    // set up sync for A1, it should build matching local folders
    handle backupId1 = clientA1.setupSync_mainthread("sync1", "f");
    ASSERT_NE(backupId1, UNDEF);
    handle backupId2 = clientA2.setupSync_mainthread("sync2", "f");
    ASSERT_NE(backupId2, UNDEF);
    waitonsyncs(std::chrono::seconds(4), &clientA1, &clientA2);
    clientA1.logcb = clientA2.logcb = true;

    // check everything matches (model has expected state of remote and local)
    ASSERT_TRUE(clientA1.confirmModel_mainthread(model.findnode("f"), backupId1));
    ASSERT_TRUE(clientA2.confirmModel_mainthread(model.findnode("f"), backupId2));

    // make new folder tree in the local filesystem
    ASSERT_TRUE(buildLocalFolders(clientA1.syncSet(backupId1).localpath, "new", 3, 3, 3));

    // move already synced folders to serveral parts of it - one under another moved folder too
    error_code rename_error;
    fs::rename(clientA1.syncSet(backupId1).localpath / "f_0", clientA1.syncSet(backupId1).localpath / "new" / "new_0" / "new_0_1" / "new_0_1_2" / "f_0", rename_error);
    ASSERT_TRUE(!rename_error) << rename_error;
    fs::rename(clientA1.syncSet(backupId1).localpath / "f_1", clientA1.syncSet(backupId1).localpath / "new" / "new_1" / "new_1_2" / "f_1", rename_error);
    ASSERT_TRUE(!rename_error) << rename_error;
    fs::rename(clientA1.syncSet(backupId1).localpath / "f_2", clientA1.syncSet(backupId1).localpath / "new" / "new_1" / "new_1_2" / "f_1" / "f_1_2" / "f_2", rename_error);
    ASSERT_TRUE(!rename_error) << rename_error;

    // let them catch up
    waitonsyncs(std::chrono::seconds(7), &clientA1, &clientA2);

    // check everything matches (model has expected state of remote and local)
    model.findnode("f")->addkid(model.buildModelSubdirs("new", 3, 3, 3));
    model.findnode("f/new/new_0/new_0_1/new_0_1_2")->addkid(model.removenode("f/f_0"));
    model.findnode("f/new/new_1/new_1_2")->addkid(model.removenode("f/f_1"));
    model.findnode("f/new/new_1/new_1_2/f_1/f_1_2")->addkid(model.removenode("f/f_2"));
    ASSERT_TRUE(clientA1.confirmModel_mainthread(model.findnode("f"), backupId1));
    model.ensureLocalDebrisTmpLock("f"); // since we downloaded files
    ASSERT_TRUE(clientA2.confirmModel_mainthread(model.findnode("f"), backupId2));
}

/* not expected to work yet
TEST_F(SyncTest, BasicSync_SyncDuplicateNames)
{
    fs::path localtestroot = makeNewTestRoot();
    StandardClient clientA1(localtestroot, "clientA1");   // user 1 client 1
    StandardClient clientA2(localtestroot, "clientA2");   // user 1 client 2

    ASSERT_TRUE(clientA1.login_reset("MEGA_EMAIL", "MEGA_PWD"));
    ASSERT_TRUE(clientA2.login_fetchnodes("MEGA_EMAIL", "MEGA_PWD"));
    ASSERT_EQ(clientA1.basefolderhandle, clientA2.basefolderhandle);


    NewNode* nodearray = new NewNode[3];
    nodearray[0] = *clientA1.makeSubfolder("samename");
    nodearray[1] = *clientA1.makeSubfolder("samename");
    nodearray[2] = *clientA1.makeSubfolder("Samename");
    clientA1.resultproc.prepresult(StandardClient::PUTNODES, [this](error e) {
    });
    clientA1.client.putnodes(clientA1.basefolderhandle, nodearray, 3);

    // set up syncs, they should build matching local folders
    ASSERT_TRUE(clientA1.setupSync_mainthread("sync1", "", 1));
    ASSERT_TRUE(clientA2.setupSync_mainthread("sync2", "", 2));
    waitonsyncs(std::chrono::seconds(4), &clientA1, &clientA2);
    clientA1.logcb = clientA2.logcb = true;

    // check everything matches (model has expected state of remote and local)
    Model model;
    model.root->addkid(model.makeModelSubfolder("samename"));
    model.root->addkid(model.makeModelSubfolder("samename"));
    model.root->addkid(model.makeModelSubfolder("Samename"));
    ASSERT_TRUE(clientA1.confirmModel_mainthread(model.root.get(), 1));
    ASSERT_TRUE(clientA2.confirmModel_mainthread(model.root.get(), 2));
}*/

TEST_F(SyncTest, BasicSync_RemoveLocalNodeBeforeSessionResume)
{
    fs::path localtestroot = makeNewTestRoot();
    auto pclientA1 = ::mega::make_unique<StandardClient>(localtestroot, "clientA1");   // user 1 client 1
    StandardClient clientA2(localtestroot, "clientA2");   // user 1 client 2

    ASSERT_TRUE(pclientA1->login_reset_makeremotenodes("MEGA_EMAIL", "MEGA_PWD", "f", 3, 3));
    ASSERT_TRUE(clientA2.login_fetchnodes("MEGA_EMAIL", "MEGA_PWD"));
    ASSERT_EQ(pclientA1->basefolderhandle, clientA2.basefolderhandle);

    Model model;
    model.root->addkid(model.buildModelSubdirs("f", 3, 3, 0));

    // set up sync for A1, it should build matching local folders
    handle backupId1 = pclientA1->setupSync_mainthread("sync1", "f");
    ASSERT_NE(backupId1, UNDEF);
    handle backupId2 = clientA2.setupSync_mainthread("sync2", "f");
    ASSERT_NE(backupId2, UNDEF);
    waitonsyncs(std::chrono::seconds(4), pclientA1.get(), &clientA2);
    pclientA1->logcb = clientA2.logcb = true;

    // check everything matches (model has expected state of remote and local)
    ASSERT_TRUE(pclientA1->confirmModel_mainthread(model.findnode("f"), backupId1));
    ASSERT_TRUE(clientA2.confirmModel_mainthread(model.findnode("f"), backupId2));

    // save session
    string session;
    pclientA1->client.dumpsession(session);

    // logout (but keep caches)
    fs::path sync1path = pclientA1->syncSet(backupId1).localpath;
    pclientA1->localLogout();

    // remove local folders
    error_code e;
    ASSERT_TRUE(fs::remove_all(sync1path / "f_2", e) != static_cast<std::uintmax_t>(-1)) << e;

    // resume session, see if nodes and localnodes get in sync
    pclientA1.reset(new StandardClient(localtestroot, "clientA1"));
    ASSERT_TRUE(pclientA1->login_fetchnodes(session));

    waitonsyncs(std::chrono::seconds(4), pclientA1.get(), &clientA2);

    // check everything matches (model has expected state of remote and local)
    ASSERT_TRUE(model.movetosynctrash("f/f_2", "f"));
    ASSERT_TRUE(clientA2.confirmModel_mainthread(model.findnode("f"), backupId2));
    ASSERT_TRUE(model.removesynctrash("f"));
    ASSERT_TRUE(pclientA1->confirmModel_mainthread(model.findnode("f"), backupId1));
}

/* not expected to work yet
TEST_F(SyncTest, BasicSync_RemoteFolderCreationRaceSamename)
{
    // confirm change is synced to remote, and also seen and applied in a second client that syncs the same folder
    // SN tagging needed for this one
    fs::path localtestroot = makeNewTestRoot();
    StandardClient clientA1(localtestroot, "clientA1");   // user 1 client 1
    StandardClient clientA2(localtestroot, "clientA2");   // user 1 client 2

    ASSERT_TRUE(clientA1.login_reset("MEGA_EMAIL", "MEGA_PWD"));
    ASSERT_TRUE(clientA2.login_fetchnodes("MEGA_EMAIL", "MEGA_PWD"));
    ASSERT_EQ(clientA1.basefolderhandle, clientA2.basefolderhandle);

    // set up sync for both, it should build matching local folders (empty initially)
    ASSERT_TRUE(clientA1.setupSync_mainthread("sync1", "", 1));
    ASSERT_TRUE(clientA2.setupSync_mainthread("sync2", "", 2));
    waitonsyncs(std::chrono::seconds(4), &clientA1, &clientA2);
    clientA1.logcb = clientA2.logcb = true;

    // now have both clients create the same remote folder structure simultaneously.  We should end up with just one copy of it on the server and in both syncs
    future<bool> p1 = clientA1.thread_do<bool>([=](StandardClient& sc, PromiseBoolSP pb) { sc.makeCloudSubdirs("f", 3, 3, pb); });
    future<bool> p2 = clientA2.thread_do<bool>([=](StandardClient& sc, PromiseBoolSP pb) { sc.makeCloudSubdirs("f", 3, 3, pb); });
    ASSERT_TRUE(waitonresults(&p1, &p2));

    // let them catch up
    waitonsyncs(std::chrono::seconds(4), &clientA1, &clientA2);

    // check everything matches (model has expected state of remote and local)
    Model model;
    model.root->addkid(model.buildModelSubdirs("f", 3, 3, 0));
    ASSERT_TRUE(clientA1.confirmModel_mainthread(model.root.get(), 1));
    ASSERT_TRUE(clientA2.confirmModel_mainthread(model.root.get(), 2));
}*/

/* not expected to work yet
TEST_F(SyncTest, BasicSync_LocalFolderCreationRaceSamename)
{
    // confirm change is synced to remote, and also seen and applied in a second client that syncs the same folder
    // SN tagging needed for this one
    fs::path localtestroot = makeNewTestRoot();
    StandardClient clientA1(localtestroot, "clientA1");   // user 1 client 1
    StandardClient clientA2(localtestroot, "clientA2");   // user 1 client 2

    ASSERT_TRUE(clientA1.login_reset("MEGA_EMAIL", "MEGA_PWD"));
    ASSERT_TRUE(clientA2.login_fetchnodes("MEGA_EMAIL", "MEGA_PWD"));
    ASSERT_EQ(clientA1.basefolderhandle, clientA2.basefolderhandle);

    // set up sync for both, it should build matching local folders (empty initially)
    ASSERT_TRUE(clientA1.setupSync_mainthread("sync1", "", 1));
    ASSERT_TRUE(clientA2.setupSync_mainthread("sync2", "", 2));
    waitonsyncs(std::chrono::seconds(4), &clientA1, &clientA2);
    clientA1.logcb = clientA2.logcb = true;

    // now have both clients create the same folder structure simultaneously.  We should end up with just one copy of it on the server and in both syncs
    future<bool> p1 = clientA1.thread_do<bool>([=](StandardClient& sc, PromiseBoolSP pb) { buildLocalFolders(sc.syncSet(backupId1).localpath, "f", 3, 3, 0); pb->set_value(true); });
    future<bool> p2 = clientA2.thread_do<bool>([=](StandardClient& sc, PromiseBoolSP pb) { buildLocalFolders(sc.syncSet(backupId2).localpath, "f", 3, 3, 0); pb->set_value(true); });
    ASSERT_TRUE(waitonresults(&p1, &p2));

    // let them catch up
    waitonsyncs(std::chrono::seconds(30), &clientA1, &clientA2);

    // check everything matches (model has expected state of remote and local)
    Model model;
    model.root->addkid(model.buildModelSubdirs("f", 3, 3, 0));
    ASSERT_TRUE(clientA1.confirmModel_mainthread(model.root.get(), 1));
    ASSERT_TRUE(clientA2.confirmModel_mainthread(model.root.get(), 2));
}*/


TEST_F(SyncTest, BasicSync_ResumeSyncFromSessionAfterNonclashingLocalAndRemoteChanges )
{
    fs::path localtestroot = makeNewTestRoot();
    unique_ptr<StandardClient> pclientA1(new StandardClient(localtestroot, "clientA1"));   // user 1 client 1
    StandardClient clientA2(localtestroot, "clientA2");   // user 1 client 2

    ASSERT_TRUE(pclientA1->login_reset_makeremotenodes("MEGA_EMAIL", "MEGA_PWD", "f", 3, 3));
    ASSERT_TRUE(clientA2.login_fetchnodes("MEGA_EMAIL", "MEGA_PWD"));
    ASSERT_EQ(pclientA1->basefolderhandle, clientA2.basefolderhandle);

    // set up sync for A1, it should build matching local folders
    handle backupId1 = pclientA1->setupSync_mainthread("sync1", "f");
    ASSERT_NE(backupId1, UNDEF);
    handle backupId2 = clientA2.setupSync_mainthread("sync2", "f");
    ASSERT_NE(backupId2, UNDEF);
    waitonsyncs(std::chrono::seconds(4), pclientA1.get(), &clientA2);
    pclientA1->logcb = clientA2.logcb = true;

    // check everything matches (model has expected state of remote and local)
    Model model1, model2;
    model1.root->addkid(model1.buildModelSubdirs("f", 3, 3, 0));
    model2.root->addkid(model2.buildModelSubdirs("f", 3, 3, 0));
    ASSERT_TRUE(pclientA1->confirmModel_mainthread(model1.findnode("f"), backupId1));
    ASSERT_TRUE(clientA2.confirmModel_mainthread(model2.findnode("f"), backupId2));

    out() << "********************* save session A1";
    string session;
    pclientA1->client.dumpsession(session);

    out() << "*********************  logout A1 (but keep caches on disk)";
    fs::path sync1path = pclientA1->syncSet(backupId1).localpath;
    pclientA1->localLogout();

    out() << "*********************  add remote folders via A2";
    future<bool> p1 = clientA2.thread_do<bool>([](StandardClient& sc, PromiseBoolSP pb) { sc.makeCloudSubdirs("newremote", 2, 2, pb, "f/f_1/f_1_0"); });
    model1.findnode("f/f_1/f_1_0")->addkid(model1.buildModelSubdirs("newremote", 2, 2, 0));
    model2.findnode("f/f_1/f_1_0")->addkid(model2.buildModelSubdirs("newremote", 2, 2, 0));
    ASSERT_TRUE(waitonresults(&p1));

    out() << "*********************  remove remote folders via A2";
    p1 = clientA2.thread_do<bool>([](StandardClient& sc, PromiseBoolSP pb) { sc.deleteremote("f/f_0", false, pb); });
    model1.movetosynctrash("f/f_0", "f");
    model2.movetosynctrash("f/f_0", "f");
    ASSERT_TRUE(waitonresults(&p1));

    out() << "*********************  add local folders in A1";
    ASSERT_TRUE(buildLocalFolders(sync1path / "f_1/f_1_2", "newlocal", 2, 2, 2));
    model1.findnode("f/f_1/f_1_2")->addkid(model1.buildModelSubdirs("newlocal", 2, 2, 2));
    model2.findnode("f/f_1/f_1_2")->addkid(model2.buildModelSubdirs("newlocal", 2, 2, 2));

    out() << "*********************  remove local folders in A1";
    error_code e;
    ASSERT_TRUE(fs::remove_all(sync1path / "f_2", e) != static_cast<std::uintmax_t>(-1)) << e;
    model1.removenode("f/f_2");
    model2.movetosynctrash("f/f_2", "f");

    out() << "*********************  get sync2 activity out of the way";
    waitonsyncs(std::chrono::seconds(4), &clientA2);

    out() << "*********************  resume A1 session (with sync), see if A2 nodes and localnodes get in sync again";
    pclientA1.reset(new StandardClient(localtestroot, "clientA1"));
    ASSERT_TRUE(pclientA1->login_fetchnodes(session));
    ASSERT_EQ(pclientA1->basefolderhandle, clientA2.basefolderhandle);
    waitonsyncs(std::chrono::seconds(4), pclientA1.get(), &clientA2);

    out() << "*********************  check everything matches (model has expected state of remote and local)";
    ASSERT_TRUE(pclientA1->confirmModel_mainthread(model1.findnode("f"), backupId1));
    model2.ensureLocalDebrisTmpLock("f"); // since we downloaded files
    ASSERT_TRUE(clientA2.confirmModel_mainthread(model2.findnode("f"), backupId2));
}

TEST_F(SyncTest, BasicSync_ResumeSyncFromSessionAfterClashingLocalAddRemoteDelete)
{
    fs::path localtestroot = makeNewTestRoot();
    unique_ptr<StandardClient> pclientA1(new StandardClient(localtestroot, "clientA1"));   // user 1 client 1
    StandardClient clientA2(localtestroot, "clientA2");   // user 1 client 2

    ASSERT_TRUE(pclientA1->login_reset_makeremotenodes("MEGA_EMAIL", "MEGA_PWD", "f", 3, 3));
    ASSERT_TRUE(clientA2.login_fetchnodes("MEGA_EMAIL", "MEGA_PWD"));
    ASSERT_EQ(pclientA1->basefolderhandle, clientA2.basefolderhandle);

    Model model;
    model.root->addkid(model.buildModelSubdirs("f", 3, 3, 0));

    // set up sync for A1, it should build matching local folders
    handle backupId1 = pclientA1->setupSync_mainthread("sync1", "f");
    ASSERT_NE(backupId1, UNDEF);
    handle backupId2 = clientA2.setupSync_mainthread("sync2", "f");
    ASSERT_NE(backupId2, UNDEF);
    waitonsyncs(std::chrono::seconds(4), pclientA1.get(), &clientA2);
    pclientA1->logcb = clientA2.logcb = true;

    // check everything matches (model has expected state of remote and local)
    ASSERT_TRUE(pclientA1->confirmModel_mainthread(model.findnode("f"), backupId1));
    ASSERT_TRUE(clientA2.confirmModel_mainthread(model.findnode("f"), backupId2));

    // save session A1
    string session;
    pclientA1->client.dumpsession(session);
    fs::path sync1path = pclientA1->syncSet(backupId1).localpath;

    // logout A1 (but keep caches on disk)
    pclientA1->localLogout();

    // remove remote folder via A2
    future<bool> p1 = clientA2.thread_do<bool>([](StandardClient& sc, PromiseBoolSP pb) { sc.deleteremote("f/f_1", false, pb); });
    ASSERT_TRUE(waitonresults(&p1));

    // add local folders in A1 on disk folder
    ASSERT_TRUE(buildLocalFolders(sync1path / "f_1/f_1_2", "newlocal", 2, 2, 2));

    // get sync2 activity out of the way
    waitonsyncs(std::chrono::seconds(4), &clientA2);

    // resume A1 session (with sync), see if A2 nodes and localnodes get in sync again
    pclientA1.reset(new StandardClient(localtestroot, "clientA1"));
    ASSERT_TRUE(pclientA1->login_fetchnodes(session));
    ASSERT_EQ(pclientA1->basefolderhandle, clientA2.basefolderhandle);
    vector<SyncWaitResult> waitResult = waitonsyncs(chrono::seconds(4), pclientA1.get(), &clientA2);

    // Sync rework update:  for now at least, delete wins in this case

    //ASSERT_EQ(waitResult[0].syncStalled, true);
    //ASSERT_EQ(1, waitResult[0].stalledNodePaths.size());
    //ASSERT_EQ(1, waitResult[0].stalledLocalPaths.size());

    Model modelLocal1;
    modelLocal1.root->addkid(model.buildModelSubdirs("f", 3, 3, 0));
    modelLocal1.findnode("f/f_1/f_1_2")->addkid(model.buildModelSubdirs("newlocal", 2, 2, 2));
    //pclientA1->localNodesMustHaveNodes = false;
    ASSERT_TRUE(modelLocal1.movetosynctrash("f/f_1", "f"));

    Model modelRemote1;
    modelRemote1.root->addkid(model.buildModelSubdirs("f", 3, 3, 0));
    ASSERT_TRUE(modelRemote1.movetosynctrash("f/f_1", "f"));

    ASSERT_TRUE(pclientA1->confirmModel_mainthread(modelLocal1.findnode("f"), backupId1, false, StandardClient::CONFIRM_LOCAL));
    ASSERT_TRUE(pclientA1->confirmModel_mainthread(modelRemote1.findnode("f"), backupId1, false, StandardClient::CONFIRM_REMOTE));
    //ASSERT_TRUE(modelRemote1.removesynctrash("f", "f_1/f_1_2/newlocal"));
    ASSERT_TRUE(clientA2.confirmModel_mainthread(modelRemote1.findnode("f"), backupId2));
}

TEST_F(SyncTest, BasicSync_ResumeSyncFromSessionAfterContractoryLocalAndRemoteMoves)
{
    fs::path localtestroot = makeNewTestRoot();
    unique_ptr<StandardClient> pclientA1(new StandardClient(localtestroot, "clientA1"));   // user 1 client 1
    StandardClient clientA2(localtestroot, "clientA2");   // user 1 client 2

    ASSERT_TRUE(pclientA1->login_reset_makeremotenodes("MEGA_EMAIL", "MEGA_PWD", "f", 3, 3));
    ASSERT_TRUE(clientA2.login_fetchnodes("MEGA_EMAIL", "MEGA_PWD"));
    ASSERT_EQ(pclientA1->basefolderhandle, clientA2.basefolderhandle);

    Model model;
    model.root->addkid(model.buildModelSubdirs("f", 3, 3, 0));

    // set up sync for A1, it should build matching local folders
    handle backupId1 = pclientA1->setupSync_mainthread("sync1", "f");
    ASSERT_NE(backupId1, UNDEF);
    handle backupId2 = clientA2.setupSync_mainthread("sync2", "f");
    ASSERT_NE(backupId2, UNDEF);
    waitonsyncs(std::chrono::seconds(4), pclientA1.get(), &clientA2);
    pclientA1->logcb = clientA2.logcb = true;

    auto client1LocalSyncRoot = pclientA1->syncSet(backupId1).localpath;

    // check everything matches (model has expected state of remote and local)
    ASSERT_TRUE(pclientA1->confirmModel_mainthread(model.findnode("f"), backupId1));
    ASSERT_TRUE(clientA2.confirmModel_mainthread(model.findnode("f"), backupId2));

    // save session A1
    string session;
    pclientA1->client.dumpsession(session);
    fs::path sync1path = pclientA1->syncSet(backupId1).localpath;

    // logout A1 (but keep caches on disk)
    pclientA1->localLogout();

    // move f_0 into f_1 remote
    future<bool> p1 = clientA2.thread_do<bool>([](StandardClient& sc, PromiseBoolSP pb) { sc.movenode("f/f_0", "f/f_1", pb); });
    ASSERT_TRUE(waitonresults(&p1));

    // move f_1 into f_0 locally
    error_code rename_error;
    fs::rename(client1LocalSyncRoot / "f_1", client1LocalSyncRoot / "f_0" / "f_1", rename_error);
    ASSERT_TRUE(!rename_error) << rename_error;

    // get sync2 activity out of the way
    waitonsyncs(std::chrono::seconds(4), &clientA2);

    // resume A1 session (with sync), see if A2 nodes and localnodes get in sync again
    pclientA1.reset(new StandardClient(localtestroot, "clientA1"));
    ASSERT_TRUE(pclientA1->login_fetchnodes(session));
    ASSERT_EQ(pclientA1->basefolderhandle, clientA2.basefolderhandle);
    vector<SyncWaitResult> waitResult = waitonsyncs(chrono::seconds(4), pclientA1.get(), &clientA2);

    ASSERT_EQ(waitResult[0].syncStalled, true);
    ASSERT_EQ(2, waitResult[0].stall.cloud.size());  // for now at least, reporting source and destination nodes for each move
    ASSERT_EQ(2, waitResult[0].stall.local.size());
    ASSERT_EQ(waitResult[0].stall.cloud.begin()->first, "/mega_test_sync/f/f_0");
    ASSERT_EQ(waitResult[0].stall.cloud.rbegin()->first, "/mega_test_sync/f/f_1/f_0");
    ASSERT_EQ(waitResult[0].stall.local.begin()->first.toPath(), (client1LocalSyncRoot / "f_0" / "f_1").u8string() );
    ASSERT_EQ(waitResult[0].stall.local.rbegin()->first.toPath(), (client1LocalSyncRoot / "f_1").u8string() );
}


TEST_F(SyncTest, CmdChecks_RRAttributeAfterMoveNode)
{
    fs::path localtestroot = makeNewTestRoot();
    unique_ptr<StandardClient> pclientA1(new StandardClient(localtestroot, "clientA1"));   // user 1 client 1

    ASSERT_TRUE(pclientA1->login_reset_makeremotenodes("MEGA_EMAIL", "MEGA_PWD", "f", 3, 3));

    Node* f = pclientA1->drillchildnodebyname(pclientA1->gettestbasenode(), "f");
    handle original_f_handle = f->nodehandle;
    handle original_f_parent_handle = f->parent->nodehandle;

    // make sure there are no 'f' in the rubbish
    auto fv = pclientA1->drillchildnodesbyname(pclientA1->getcloudrubbishnode(), "f");
    future<bool> fb = pclientA1->thread_do<bool>([&fv](StandardClient& sc, PromiseBoolSP pb) { sc.deleteremotenodes(fv, pb); });
    ASSERT_TRUE(waitonresults(&fb));

    f = pclientA1->drillchildnodebyname(pclientA1->getcloudrubbishnode(), "f");
    ASSERT_TRUE(f == nullptr);


    // remove remote folder via A2
    future<bool> p1 = pclientA1->thread_do<bool>([](StandardClient& sc, PromiseBoolSP pb)
        {
            sc.movenodetotrash("f", pb);
        });
    ASSERT_TRUE(waitonresults(&p1));

    WaitMillisec(3000);  // allow for attribute delivery too

    f = pclientA1->drillchildnodebyname(pclientA1->getcloudrubbishnode(), "f");
    ASSERT_TRUE(f != nullptr);

    // check the restore-from-trash handle got set, and correctly
    nameid rrname = AttrMap::string2nameid("rr");
    ASSERT_EQ(f->nodehandle, original_f_handle);
    ASSERT_EQ(f->attrs.map[rrname], string(Base64Str<MegaClient::NODEHANDLE>(original_f_parent_handle)));
    ASSERT_EQ(f->attrs.map[rrname], string(Base64Str<MegaClient::NODEHANDLE>(pclientA1->gettestbasenode()->nodehandle)));

    // move it back

    p1 = pclientA1->thread_do<bool>([&](StandardClient& sc, PromiseBoolSP pb)
    {
        sc.movenode(f->nodehandle, pclientA1->basefolderhandle, pb);
    });
    ASSERT_TRUE(waitonresults(&p1));

    WaitMillisec(3000);  // allow for attribute delivery too

    // check it's back and the rr attribute is gone
    f = pclientA1->drillchildnodebyname(pclientA1->gettestbasenode(), "f");
    ASSERT_TRUE(f != nullptr);
    ASSERT_EQ(f->attrs.map[rrname], string());
}


#ifdef __linux__
TEST_F(SyncTest, BasicSync_SpecialCreateFile)
{
    // confirm change is synced to remote, and also seen and applied in a second client that syncs the same folder
    fs::path localtestroot = makeNewTestRoot();
    StandardClient clientA1(localtestroot, "clientA1");   // user 1 client 1
    StandardClient clientA2(localtestroot, "clientA2");   // user 1 client 2

    ASSERT_TRUE(clientA1.login_reset_makeremotenodes("MEGA_EMAIL", "MEGA_PWD", "f", 2, 2));
    ASSERT_TRUE(clientA2.login_fetchnodes("MEGA_EMAIL", "MEGA_PWD"));
    ASSERT_EQ(clientA1.basefolderhandle, clientA2.basefolderhandle);

    Model model;
    model.root->addkid(model.buildModelSubdirs("f", 2, 2, 0));

    // set up sync for A1, it should build matching local folders
    handle backupId1 = clientA1.setupSync_mainthread("sync1", "f");
    ASSERT_NE(backupId1, UNDEF);
    handle backupId2 = clientA2.setupSync_mainthread("sync2", "f");
    ASSERT_NE(backupId2, UNDEF);

    waitonsyncs(std::chrono::seconds(4), &clientA1, &clientA2);
    clientA1.logcb = clientA2.logcb = true;
    // check everything matches (model has expected state of remote and local)
    ASSERT_TRUE(clientA1.confirmModel_mainthread(model.findnode("f"), backupId1));
    ASSERT_TRUE(clientA2.confirmModel_mainthread(model.findnode("f"), backupId2));

    // make new folders (and files) in the local filesystem and see if we catch up in A1 and A2 (adder and observer syncs)
    ASSERT_TRUE(createSpecialFiles(clientA1.syncSet(backupId1).localpath / "f_0", "newkid", 2));

    for (int i = 0; i < 2; ++i)
    {
        string filename = "file" + to_string(i) + "_" + "newkid";
        model.findnode("f/f_0")->addkid(model.makeModelSubfile(filename));
    }

    // let them catch up
    waitonsyncs(DEFAULTWAIT, &clientA1, &clientA2);

    // check everything matches (model has expected state of remote and local)
    ASSERT_TRUE(clientA1.confirmModel_mainthread(model.findnode("f"), backupId1));
    model.ensureLocalDebrisTmpLock("f"); // since we downloaded files
    ASSERT_TRUE(clientA2.confirmModel_mainthread(model.findnode("f"), backupId2));
}
#endif

TEST_F(SyncTest, BasicSync_moveAndDeleteLocalFile)
{
    // confirm change is synced to remote, and also seen and applied in a second client that syncs the same folder
    fs::path localtestroot = makeNewTestRoot();
    StandardClient clientA1(localtestroot, "clientA1");   // user 1 client 1
    StandardClient clientA2(localtestroot, "clientA2");   // user 1 client 2

    ASSERT_TRUE(clientA1.login_reset_makeremotenodes("MEGA_EMAIL", "MEGA_PWD", "f", 1, 1));
    ASSERT_TRUE(clientA2.login_fetchnodes("MEGA_EMAIL", "MEGA_PWD"));
    ASSERT_EQ(clientA1.basefolderhandle, clientA2.basefolderhandle);

    Model model;
    model.root->addkid(model.buildModelSubdirs("f", 1, 1, 0));

    // set up sync for A1, it should build matching local folders
    handle backupId1 = clientA1.setupSync_mainthread("sync1", "f");
    ASSERT_NE(backupId1, UNDEF);
    handle backupId2 = clientA2.setupSync_mainthread("sync2", "f");
    ASSERT_NE(backupId2, UNDEF);

    waitonsyncs(std::chrono::seconds(4), &clientA1, &clientA2);
    clientA1.logcb = clientA2.logcb = true;
    // check everything matches (model has expected state of remote and local)
    ASSERT_TRUE(clientA1.confirmModel_mainthread(model.findnode("f"), backupId1));
    ASSERT_TRUE(clientA2.confirmModel_mainthread(model.findnode("f"), backupId2));


    // move something in the local filesystem and see if we catch up in A1 and A2 (deleter and observer syncs)
    error_code rename_error;
    fs::rename(clientA1.syncSet(backupId1).localpath / "f_0", clientA1.syncSet(backupId1).localpath / "renamed", rename_error);
    ASSERT_TRUE(!rename_error) << rename_error;
    fs::remove(clientA1.syncSet(backupId1).localpath / "renamed");

    // let them catch up
    waitonsyncs(DEFAULTWAIT, &clientA1, &clientA2);

    // check everything matches (model has expected state of remote and local)
    ASSERT_TRUE(model.movetosynctrash("f/f_0", "f"));
    ASSERT_TRUE(clientA2.confirmModel_mainthread(model.findnode("f"), backupId2));
    ASSERT_TRUE(model.removesynctrash("f"));
    ASSERT_TRUE(clientA1.confirmModel_mainthread(model.findnode("f"), backupId1));
}

namespace {

string makefa(const string& name, int fakecrc, int mtime)
{
    AttrMap attrs;
    attrs.map['n'] = name;

    FileFingerprint ff;
    ff.crc[0] = ff.crc[1] = ff.crc[2] = ff.crc[3] = fakecrc;
    ff.mtime = mtime;
    ff.serializefingerprint(&attrs.map['c']);

    string attrjson;
    attrs.getjson(&attrjson);
    return attrjson;
}

Node* makenode(MegaClient& mc, handle parent, ::mega::nodetype_t type, m_off_t size, handle owner, const string& attrs, ::mega::byte* key)
{
    static handle handlegenerator = 10;
    std::vector<Node*> dp;
    auto newnode = new Node(&mc, &dp, ++handlegenerator, parent, type, size, owner, nullptr, 1);

    newnode->setkey(key);
    newnode->attrstring.reset(new string);

    SymmCipher sc;
    sc.setkey(key, type);
    mc.makeattr(&sc, newnode->attrstring, attrs.c_str());

    int attrlen = int(newnode->attrstring->size());
    string base64attrstring;
    base64attrstring.resize(static_cast<size_t>(attrlen * 4 / 3 + 4));
    base64attrstring.resize(static_cast<size_t>(Base64::btoa((::mega::byte *)newnode->attrstring->data(), int(newnode->attrstring->size()), (char *)base64attrstring.data())));

    *newnode->attrstring = base64attrstring;

    return newnode;
}

} // anonymous

TEST_F(SyncTest, NodeSorting_forPhotosAndVideos)
{
    fs::path localtestroot = makeNewTestRoot();
    StandardClient standardclient(localtestroot, "sortOrderTests");
    auto& client = standardclient.client;

    handle owner = 99999;

    ::mega::byte key[] = { 0x01, 0x02, 0x03, 0x04, 0x01, 0x02, 0x03, 0x04, 0x01, 0x02, 0x03, 0x04, 0x01, 0x02, 0x03, 0x04, 0x01, 0x02, 0x03, 0x04, 0x01, 0x02, 0x03, 0x04, 0x01, 0x02, 0x03, 0x04, 0x01, 0x02, 0x03, 0x04 };

    // first 3 are root nodes:
    auto cloudroot = makenode(client, UNDEF, ROOTNODE, -1, owner, makefa("root", 1, 1), key);
    makenode(client, UNDEF, INCOMINGNODE, -1, owner, makefa("inbox", 1, 1), key);
    makenode(client, UNDEF, RUBBISHNODE, -1, owner, makefa("bin", 1, 1), key);

    // now some files to sort
    auto photo1 = makenode(client, cloudroot->nodehandle, FILENODE, 9999, owner, makefa("abc.jpg", 1, 1570673890), key);
    auto photo2 = makenode(client, cloudroot->nodehandle, FILENODE, 9999, owner, makefa("cba.png", 1, 1570673891), key);
    auto video1 = makenode(client, cloudroot->nodehandle, FILENODE, 9999, owner, makefa("xyz.mov", 1, 1570673892), key);
    auto video2 = makenode(client, cloudroot->nodehandle, FILENODE, 9999, owner, makefa("zyx.mp4", 1, 1570673893), key);
    auto otherfile = makenode(client, cloudroot->nodehandle, FILENODE, 9999, owner, makefa("ASDF.fsda", 1, 1570673894), key);
    auto otherfolder = makenode(client, cloudroot->nodehandle, FOLDERNODE, -1, owner, makefa("myfolder", 1, 1570673895), key);

    node_vector v{ photo1, photo2, video1, video2, otherfolder, otherfile };
    for (auto n : v) n->setkey(key);

    MegaApiImpl::sortByComparatorFunction(v, MegaApi::ORDER_PHOTO_ASC, client);
    node_vector v2{ photo1, photo2, video1, video2, otherfolder, otherfile };
    ASSERT_EQ(v, v2);

    MegaApiImpl::sortByComparatorFunction(v, MegaApi::ORDER_PHOTO_DESC, client);
    node_vector v3{ photo2, photo1, video2, video1, otherfolder, otherfile };
    ASSERT_EQ(v, v3);

    MegaApiImpl::sortByComparatorFunction(v, MegaApi::ORDER_VIDEO_ASC, client);
    node_vector v4{ video1, video2, photo1, photo2, otherfolder, otherfile };
    ASSERT_EQ(v, v4);

    MegaApiImpl::sortByComparatorFunction(v, MegaApi::ORDER_VIDEO_DESC, client);
    node_vector v5{ video2, video1, photo2, photo1, otherfolder, otherfile };
    ASSERT_EQ(v, v5);
}


TEST_F(SyncTest, PutnodesForMultipleFolders)
{
    fs::path localtestroot = makeNewTestRoot();
    StandardClient standardclient(localtestroot, "PutnodesForMultipleFolders");
    ASSERT_TRUE(standardclient.login_fetchnodes("MEGA_EMAIL", "MEGA_PWD", true));

    vector<NewNode> newnodes(4);

    standardclient.client.putnodes_prepareOneFolder(&newnodes[0], "folder1");
    standardclient.client.putnodes_prepareOneFolder(&newnodes[1], "folder2");
    standardclient.client.putnodes_prepareOneFolder(&newnodes[2], "folder2.1");
    standardclient.client.putnodes_prepareOneFolder(&newnodes[3], "folder2.2");

    newnodes[1].nodehandle = newnodes[2].parenthandle = newnodes[3].parenthandle = 2;

    auto targethandle = NodeHandle().set6byte(standardclient.client.rootnodes[0]);

    std::atomic<bool> putnodesDone{false};
    standardclient.resultproc.prepresult(StandardClient::PUTNODES,  ++next_request_tag,
        [&](){ standardclient.client.putnodes(targethandle, move(newnodes), nullptr, standardclient.client.reqtag); },
        [&putnodesDone](error e) { putnodesDone = true; return true; });

    while (!putnodesDone)
    {
        WaitMillisec(100);
    }

    Node* cloudRoot = standardclient.client.nodeByHandle(targethandle);

    ASSERT_TRUE(nullptr != standardclient.drillchildnodebyname(cloudRoot, "folder1"));
    ASSERT_TRUE(nullptr != standardclient.drillchildnodebyname(cloudRoot, "folder2"));
    ASSERT_TRUE(nullptr != standardclient.drillchildnodebyname(cloudRoot, "folder2/folder2.1"));
    ASSERT_TRUE(nullptr != standardclient.drillchildnodebyname(cloudRoot, "folder2/folder2.2"));
}

TEST_F(SyncTest, ExerciseCommands)
{
    fs::path localtestroot = makeNewTestRoot();
    StandardClient standardclient(localtestroot, "ExerciseCommands");
    ASSERT_TRUE(standardclient.login_fetchnodes("MEGA_EMAIL", "MEGA_PWD", true));

    // Using this set setup to execute commands direct in the SDK Core
    // so that we can test things that the MegaApi interface would
    // disallow or shortcut.

    // make sure it's a brand new folder
    future<bool> p1 = standardclient.thread_do<bool>([=](StandardClient& sc, PromiseBoolSP pb) { sc.makeCloudSubdirs("testlinkfolder_brandnew3", 1, 1, pb); });
    ASSERT_TRUE(waitonresults(&p1));

    assert(standardclient.lastPutnodesResultFirstHandle != UNDEF);
    Node* n2 = standardclient.client.nodebyhandle(standardclient.lastPutnodesResultFirstHandle);

    out() << "Testing make public link for node: " << n2->displaypath();

    // try to get a link on an existing unshared folder
    promise<Error> pe1, pe1a, pe2, pe3, pe4;
    standardclient.getpubliclink(n2, 0, 0, false, pe1);
    ASSERT_EQ(API_EACCESS, pe1.get_future().get());

    // create on existing node
    standardclient.exportnode(n2, 0, 0, false, pe1a);
    ASSERT_EQ(API_OK, pe1a.get_future().get());

    // get link on existing shared folder node, with link already  (different command response)
    standardclient.getpubliclink(n2, 0, 0, false, pe2);
    ASSERT_EQ(API_OK, pe2.get_future().get());

    // delete existing link on node
    standardclient.getpubliclink(n2, 1, 0, false, pe3);
    ASSERT_EQ(API_OK, pe3.get_future().get());

    // create on non existent node
    n2->nodehandle = UNDEF;
    standardclient.getpubliclink(n2, 0, 0, false, pe4);
    ASSERT_EQ(API_EACCESS, pe4.get_future().get());
}

#ifndef _WIN32_SUPPORTS_SYMLINKS_IT_JUST_NEEDS_TURNING_ON
TEST_F(SyncTest, BasicSync_CreateAndDeleteLink)
{
    // confirm change is synced to remote, and also seen and applied in a second client that syncs the same folder
    fs::path localtestroot = makeNewTestRoot();
    StandardClient clientA1(localtestroot, "clientA1");   // user 1 client 1
    StandardClient clientA2(localtestroot, "clientA2");   // user 1 client 2

    ASSERT_TRUE(clientA1.login_reset_makeremotenodes("MEGA_EMAIL", "MEGA_PWD", "f", 1, 1));
    ASSERT_TRUE(clientA2.login_fetchnodes("MEGA_EMAIL", "MEGA_PWD"));
    ASSERT_EQ(clientA1.basefolderhandle, clientA2.basefolderhandle);

    Model model;
    model.root->addkid(model.buildModelSubdirs("f", 1, 1, 0));

    // set up sync for A1, it should build matching local folders
    handle backupId1 = clientA1.setupSync_mainthread("sync1", "f");
    ASSERT_NE(backupId1, UNDEF);
    handle backupId2 = clientA2.setupSync_mainthread("sync2", "f");
    ASSERT_NE(backupId2, UNDEF);

    waitonsyncs(std::chrono::seconds(4), &clientA1, &clientA2);
    clientA1.logcb = clientA2.logcb = true;
    // check everything matches (model has expected state of remote and local)
    ASSERT_TRUE(clientA1.confirmModel_mainthread(model.findnode("f"), backupId1));
    ASSERT_TRUE(clientA2.confirmModel_mainthread(model.findnode("f"), backupId2));


    // move something in the local filesystem and see if we catch up in A1 and A2 (deleter and observer syncs)
    error_code linkage_error;
    fs::create_symlink(clientA1.syncSet(backupId1).localpath / "f_0", clientA1.syncSet(backupId1).localpath / "linked", linkage_error);
    ASSERT_TRUE(!linkage_error) << linkage_error;

    // let them catch up
    waitonsyncs(DEFAULTWAIT, &clientA1, &clientA2);

    //check client 2 is unaffected
    ASSERT_TRUE(clientA2.confirmModel_mainthread(model.findnode("f"), backupId2));


    fs::remove(clientA1.syncSet(backupId1).localpath / "linked");
    // let them catch up
    waitonsyncs(DEFAULTWAIT, &clientA1, &clientA2);

    //check client 2 is unaffected
    ASSERT_TRUE(clientA2.confirmModel_mainthread(model.findnode("f"), backupId2));
}

TEST_F(SyncTest, BasicSync_CreateRenameAndDeleteLink)
{
    // confirm change is synced to remote, and also seen and applied in a second client that syncs the same folder
    fs::path localtestroot = makeNewTestRoot();
    StandardClient clientA1(localtestroot, "clientA1");   // user 1 client 1
    StandardClient clientA2(localtestroot, "clientA2");   // user 1 client 2

    ASSERT_TRUE(clientA1.login_reset_makeremotenodes("MEGA_EMAIL", "MEGA_PWD", "f", 1, 1));
    ASSERT_TRUE(clientA2.login_fetchnodes("MEGA_EMAIL", "MEGA_PWD"));
    ASSERT_EQ(clientA1.basefolderhandle, clientA2.basefolderhandle);

    Model model;
    model.root->addkid(model.buildModelSubdirs("f", 1, 1, 0));

    // set up sync for A1, it should build matching local folders
    handle backupId1 = clientA1.setupSync_mainthread("sync1", "f");
    ASSERT_NE(backupId1, UNDEF);
    handle backupId2 = clientA2.setupSync_mainthread("sync2", "f");
    ASSERT_NE(backupId2, UNDEF);

    waitonsyncs(std::chrono::seconds(4), &clientA1, &clientA2);
    clientA1.logcb = clientA2.logcb = true;
    // check everything matches (model has expected state of remote and local)
    ASSERT_TRUE(clientA1.confirmModel_mainthread(model.findnode("f"), backupId1));
    ASSERT_TRUE(clientA2.confirmModel_mainthread(model.findnode("f"), backupId2));


    // move something in the local filesystem and see if we catch up in A1 and A2 (deleter and observer syncs)
    error_code linkage_error;
    fs::create_symlink(clientA1.syncSet(backupId1).localpath / "f_0", clientA1.syncSet(backupId1).localpath / "linked", linkage_error);
    ASSERT_TRUE(!linkage_error) << linkage_error;

    // let them catch up
    waitonsyncs(DEFAULTWAIT, &clientA1, &clientA2);

    //check client 2 is unaffected
    ASSERT_TRUE(clientA2.confirmModel_mainthread(model.findnode("f"), backupId2));

    fs::rename(clientA1.syncSet(backupId1).localpath / "linked", clientA1.syncSet(backupId1).localpath / "linkrenamed", linkage_error);

    // let them catch up
    waitonsyncs(DEFAULTWAIT, &clientA1, &clientA2);

    //check client 2 is unaffected
    ASSERT_TRUE(clientA2.confirmModel_mainthread(model.findnode("f"), backupId2));

    fs::remove(clientA1.syncSet(backupId1).localpath / "linkrenamed");

    // let them catch up
    waitonsyncs(DEFAULTWAIT, &clientA1, &clientA2);

    //check client 2 is unaffected
    ASSERT_TRUE(clientA2.confirmModel_mainthread(model.findnode("f"), backupId2));
}

#ifndef WIN32

// what is supposed to happen for this one?  It seems that the `linked` symlink is no longer ignored on windows?  client2 is affected!

TEST_F(SyncTest, BasicSync_CreateAndReplaceLinkLocally)
{
    // confirm change is synced to remote, and also seen and applied in a second client that syncs the same folder
    fs::path localtestroot = makeNewTestRoot();
    StandardClient clientA1(localtestroot, "clientA1");   // user 1 client 1
    StandardClient clientA2(localtestroot, "clientA2");   // user 1 client 2

    ASSERT_TRUE(clientA1.login_reset_makeremotenodes("MEGA_EMAIL", "MEGA_PWD", "f", 1, 1));
    ASSERT_TRUE(clientA2.login_fetchnodes("MEGA_EMAIL", "MEGA_PWD"));
    ASSERT_EQ(clientA1.basefolderhandle, clientA2.basefolderhandle);

    Model model;
    model.root->addkid(model.buildModelSubdirs("f", 1, 1, 0));

    // set up sync for A1, it should build matching local folders
    handle backupId1 = clientA1.setupSync_mainthread("sync1", "f");
    ASSERT_NE(backupId1, UNDEF);
    handle backupId2 = clientA2.setupSync_mainthread("sync2", "f");
    ASSERT_NE(backupId2, UNDEF);

    waitonsyncs(std::chrono::seconds(4), &clientA1, &clientA2);
    clientA1.logcb = clientA2.logcb = true;
    // check everything matches (model has expected state of remote and local)
    ASSERT_TRUE(clientA1.confirmModel_mainthread(model.findnode("f"), backupId1));
    ASSERT_TRUE(clientA2.confirmModel_mainthread(model.findnode("f"), backupId2));


    // move something in the local filesystem and see if we catch up in A1 and A2 (deleter and observer syncs)
    error_code linkage_error;
    fs::create_symlink(clientA1.syncSet(backupId1).localpath / "f_0", clientA1.syncSet(backupId1).localpath / "linked", linkage_error);
    ASSERT_TRUE(!linkage_error) << linkage_error;

    // let them catch up
    waitonsyncs(DEFAULTWAIT, &clientA1, &clientA2);

    //check client 2 is unaffected
    ASSERT_TRUE(clientA2.confirmModel_mainthread(model.findnode("f"), backupId2));
    fs::rename(clientA1.syncSet(backupId1).localpath / "f_0", clientA1.syncSet(backupId1).localpath / "linked", linkage_error);

    // let them catch up
    waitonsyncs(DEFAULTWAIT, &clientA1, &clientA2);

    //check client 2 is unaffected
    ASSERT_TRUE(clientA2.confirmModel_mainthread(model.findnode("f"), backupId2));

    fs::remove(clientA1.syncSet(backupId1).localpath / "linked");
    ASSERT_TRUE(createNameFile(clientA1.syncSet(backupId1).localpath, "linked"));

    // let them catch up
    waitonsyncs(DEFAULTWAIT, &clientA1, &clientA2);

    model.findnode("f")->addkid(model.makeModelSubfile("linked"));
    model.ensureLocalDebrisTmpLock("f"); // since we downloaded files

    //check client 2 is as expected
    ASSERT_TRUE(clientA2.confirmModel_mainthread(model.findnode("f"), backupId2));
}


TEST_F(SyncTest, BasicSync_CreateAndReplaceLinkUponSyncDown)
{
    // confirm change is synced to remote, and also seen and applied in a second client that syncs the same folder
    fs::path localtestroot = makeNewTestRoot();
    StandardClient clientA1(localtestroot, "clientA1");   // user 1 client 1
    StandardClient clientA2(localtestroot, "clientA2");   // user 1 client 2

    ASSERT_TRUE(clientA1.login_reset_makeremotenodes("MEGA_EMAIL", "MEGA_PWD", "f", 1, 1));
    ASSERT_TRUE(clientA2.login_fetchnodes("MEGA_EMAIL", "MEGA_PWD"));
    ASSERT_EQ(clientA1.basefolderhandle, clientA2.basefolderhandle);

    Model model;
    model.root->addkid(model.buildModelSubdirs("f", 1, 1, 0));

    // set up sync for A1, it should build matching local folders
    handle backupId1 = clientA1.setupSync_mainthread("sync1", "f");
    ASSERT_NE(backupId1, UNDEF);
    handle backupId2 = clientA2.setupSync_mainthread("sync2", "f");
    ASSERT_NE(backupId2, UNDEF);

    waitonsyncs(std::chrono::seconds(4), &clientA1, &clientA2);
    clientA1.logcb = clientA2.logcb = true;
    // check everything matches (model has expected state of remote and local)
    ASSERT_TRUE(clientA1.confirmModel_mainthread(model.findnode("f"), backupId1));
    ASSERT_TRUE(clientA2.confirmModel_mainthread(model.findnode("f"), backupId2));

    // move something in the local filesystem and see if we catch up in A1 and A2 (deleter and observer syncs)
    error_code linkage_error;
    fs::create_symlink(clientA1.syncSet(backupId1).localpath / "f_0", clientA1.syncSet(backupId1).localpath / "linked", linkage_error);
    ASSERT_TRUE(!linkage_error) << linkage_error;

    // let them catch up
    waitonsyncs(DEFAULTWAIT, &clientA1, &clientA2);

    //check client 2 is unaffected
    ASSERT_TRUE(clientA2.confirmModel_mainthread(model.findnode("f"), backupId2));

    ASSERT_TRUE(createNameFile(clientA2.syncSet(backupId2).localpath, "linked"));

    // let them catch up
    waitonsyncs(DEFAULTWAIT, &clientA1, &clientA2);

    model.findnode("f")->addkid(model.makeModelSubfolder("linked")); //notice: the deleted here is folder because what's actually deleted is a symlink that points to a folder
                                                                     //ideally we could add full support for symlinks in this tests suite

    model.movetosynctrash("f/linked","f");
    model.findnode("f")->addkid(model.makeModelSubfile("linked"));
    model.ensureLocalDebrisTmpLock("f"); // since we downloaded files

    //check client 2 is as expected
    ASSERT_TRUE(clientA1.confirmModel_mainthread(model.findnode("f"), backupId1));
}
#endif

#endif

TEST_F(SyncTest, BasicSync_NewVersionsCreatedWhenFilesModified)
{
    // Convenience.
    using FileFingerprintPtr = unique_ptr<FileFingerprint>;

    const auto TESTROOT = makeNewTestRoot();
    const auto TIMEOUT  = std::chrono::seconds(4);

    StandardClient c(TESTROOT, "c");

    // Log callbacks.
    c.logcb = true;

    // Helper for generating fingerprints.
    auto fingerprint =
      [&c](const fs::path& fsPath) -> FileFingerprintPtr
      {
          // Convenience.
          auto& fsAccess = *c.client.fsaccess;

          // Needed so we can access the filesystem.
          auto fileAccess = fsAccess.newfileaccess(false);

          // Translate input path into something useful.
          auto path = LocalPath::fromPath(fsPath.u8string(), fsAccess);

          // Try and open file for reading.
          if (fileAccess->fopen(path, true, false))
          {
              auto fingerprint = ::mega::make_unique<FileFingerprint>();

              // Generate fingerprint.
              if (fingerprint->genfingerprint(fileAccess.get()))
              {
                  return fingerprint;
              }
          }

          return nullptr;
      };

    // Fingerprints for each revision.
    vector<FileFingerprintPtr> fingerprints;

    // Log client in.
    ASSERT_TRUE(c.login_reset_makeremotenodes("MEGA_EMAIL", "MEGA_PWD", "x", 0, 0));

    // Add and start sync.
    const auto id = c.setupSync_mainthread("s", "x");
    ASSERT_NE(id, UNDEF);

    const auto SYNCROOT = c.syncSet(id).localpath;

    // Create and populate model.
    Model model;

    model.addfile("f", "a");
    model.generate(SYNCROOT);

    // Keep track of fingerprint.
    fingerprints.emplace_back(fingerprint(SYNCROOT / "f"));
    ASSERT_TRUE(fingerprints.back());

    // Wait for initial sync to complete.
    waitonsyncs(TIMEOUT, &c);

    // Check that the file made it to the cloud.
    ASSERT_TRUE(c.confirmModel_mainthread(model.root.get(), id));

    // Create a new revision of f.
    model.addfile("f", "b");
    model.generate(SYNCROOT);

    // Update fingerprint.
    fingerprints.emplace_back(fingerprint(SYNCROOT / "f"));
    ASSERT_TRUE(fingerprints.back());

    // Wait for change to propagate.
    waitonsyncs(TIMEOUT, &c);

    // Validate model.
    ASSERT_TRUE(c.confirmModel_mainthread(model.root.get(), id));

    // Create yet anothet revision of f.
    model.addfile("f", "c");
    model.generate(SYNCROOT);

    // Update fingerprint.
    fingerprints.emplace_back(fingerprint(SYNCROOT / "f"));
    ASSERT_TRUE(fingerprints.back());

    // Wait for change to propagate.
    waitonsyncs(TIMEOUT, &c);

    // Validate model.
    ASSERT_TRUE(c.confirmModel_mainthread(model.root.get(), id));

    // Get our hands on f's node.
    auto *f = c.drillchildnodebyname(c.gettestbasenode(), "x/f");
    ASSERT_TRUE(f);

    // Validate the version chain.
    auto i = fingerprints.crbegin();
    auto matched = true;

    while (f && i != fingerprints.crend())
    {
        matched &= *f == **i++;

        f = f->children.empty() ? nullptr : f->children.front();
    }

    matched &= !f && i == fingerprints.crend();
    ASSERT_TRUE(matched);
}

TEST_F(SyncTest, BasicSync_ClientToSDKConfigMigration)
{
    const auto TESTROOT = makeNewTestRoot();
    const auto TIMEOUT  = std::chrono::seconds(4);

    SyncConfig config0;
    SyncConfig config1;
    Model model;

    // Create some syncs for us to migrate.
    {
        StandardClient c0(TESTROOT, "c0");

        // Log callbacks.
        c0.logcb = true;

        // Log in client.
        ASSERT_TRUE(c0.login_reset_makeremotenodes("MEGA_EMAIL", "MEGA_PWD", "s", 1, 2));

        // Add syncs.
        auto id0 = c0.setupSync_mainthread("s0", "s/s_0");
        ASSERT_NE(id0, UNDEF);

        auto id1 = c0.setupSync_mainthread("s1", "s/s_1");
        ASSERT_NE(id1, UNDEF);

        // Populate filesystem.
        auto root0 = c0.syncSet(id0).localpath;
        auto root1 = c0.syncSet(id1).localpath;

        model.addfile("d/f");
        model.addfile("f");
        model.generate(root0);
        model.generate(root1, true);

        // Wait for sync to complete.
        waitonsyncs(TIMEOUT, &c0);

        // Make sure everything arrived safely.
        ASSERT_TRUE(c0.confirmModel_mainthread(model.root.get(), id0));
        ASSERT_TRUE(c0.confirmModel_mainthread(model.root.get(), id1));

        // Get our hands on the configs.
        config0 = c0.syncConfigByBackupID(id0);
        config1 = c0.syncConfigByBackupID(id1);
    }

    // Migrate the configs.
    StandardClient c1(TESTROOT, "c1");

    // Log callbacks.
    c1.logcb = true;

    // Log in the client.
    ASSERT_TRUE(c1.login("MEGA_EMAIL", "MEGA_PWD"));

    // Make sure sync user attributes are present.
    ASSERT_TRUE(c1.ensureSyncUserAttributes());

    // Update configs so they're useful for this client.
    {
        FSACCESS_CLASS fsAccess;
        auto root0 = TESTROOT / "c1" / "s0";
        auto root1 = TESTROOT / "c1" / "s1";

        // Issue new backup IDs.
        config0.mBackupId = UNDEF;
        config1.mBackupId = UNDEF;

        // Update path for c1.
        config0.mLocalPath = LocalPath::fromPath(root0.u8string(), fsAccess);
        config1.mLocalPath = LocalPath::fromPath(root1.u8string(), fsAccess);

        // Make sure local sync roots exist.
        fs::create_directories(root0);
        fs::create_directories(root1);
    }

    // Migrate the configs.
    auto id0 = c1.copySyncConfig(config0);
    ASSERT_NE(id0, UNDEF);
    auto id1 = c1.copySyncConfig(config1);
    ASSERT_NE(id1, UNDEF);

    // So we can wait until the syncs are resumed.
    promise<void> notify;

    // Hook onAutoResumeResult callback.
    c1.onAutoResumeResult = ([id0, id1, &notify]() {
        auto waiting = std::make_shared<set<handle>>();

        // Track the syncs we're waiting for.
        waiting->emplace(id0);
        waiting->emplace(id1);

        // Return effective callback.
        return [&notify, waiting](const SyncConfig& config, bool, bool) {
            // This sync's been resumed.
            waiting->erase(config.mBackupId);

            // Are we still waiting for any syncs to resume?
            if (!waiting->empty()) return;

            // Let the waiter know the syncs are up.
            notify.set_value();
        };
    })();

    // Fetch nodes (and resume syncs.)
    ASSERT_TRUE(c1.fetchnodes());

    // Wait for the syncs to be resumed.
    notify.get_future().get();

    // Wait for sync to complete.
    waitonsyncs(TIMEOUT, &c1);

    // Check that all files from the cloud were downloaded.
    model.ensureLocalDebrisTmpLock("");
    ASSERT_TRUE(c1.confirmModel_mainthread(model.root.get(), id0));
    ASSERT_TRUE(c1.confirmModel_mainthread(model.root.get(), id1));
}


TEST_F(SyncTest, DetectsAndReportsNameClashes)
{
    const auto TESTFOLDER = makeNewTestRoot();
    const auto TIMEOUT = chrono::seconds(4);

    StandardClient client(TESTFOLDER, "c");

    // Log in client.
    ASSERT_TRUE(client.login_reset_makeremotenodes("MEGA_EMAIL", "MEGA_PWD", "x", 0, 0));

    // Needed so that we can create files with the same name.
    client.client.versions_disabled = true;

    // Populate local filesystem.
    const auto root = TESTFOLDER / "c" / "s";

    fs::create_directories(root / "d" / "e");

    createNameFile(root / "d", "f0");
    createNameFile(root / "d", "f%30");
    createNameFile(root / "d" / "e", "g0");
    createNameFile(root / "d" / "e", "g%30");

    // Start the sync.
    handle backupId1 = client.setupSync_mainthread("s", "x");
    ASSERT_NE(backupId1, UNDEF);

    // Give the client time to synchronize.
    waitonsyncs(TIMEOUT, &client);

    // Helpers.
    auto localConflictDetected = [](const NameConflict& nc, const LocalPath& name)
    {
        auto i = nc.clashingLocalNames.begin();
        auto j = nc.clashingLocalNames.end();

        return std::find(i, j, name) != j;
    };

    // Were any conflicts detected?
    // Can we obtain a list of the conflicts?
    list<NameConflict> conflicts;
    ASSERT_TRUE(client.conflictsDetected(conflicts));
    ASSERT_EQ(conflicts.size(), 2u);
    ASSERT_EQ(conflicts.back().localPath, LocalPath::fromPath("d", *client.fsaccess).prependNewWithSeparator(client.syncByBackupId(backupId1)->localroot->localname));
    ASSERT_EQ(conflicts.back().clashingLocalNames.size(), 2u);
    ASSERT_TRUE(localConflictDetected(conflicts.back(), LocalPath::fromPath("f%30", *client.fsaccess)));
    ASSERT_TRUE(localConflictDetected(conflicts.back(), LocalPath::fromPath("f0", *client.fsaccess)));
    ASSERT_EQ(conflicts.back().clashingCloudNames.size(), 0u);

    // Resolve the f0 / f%30 conflict.
    ASSERT_TRUE(fs::remove(root / "d" / "f%30"));

    // Give the sync some time to think.
    waitonsyncs(TIMEOUT, &client);

    // We should still detect conflicts.
    // Has the list of conflicts changed?
    conflicts.clear();
    ASSERT_TRUE(client.conflictsDetected(conflicts));
    ASSERT_GE(conflicts.size(), 1u);
    ASSERT_EQ(conflicts.front().localPath, LocalPath::fromPath("e", *client.fsaccess)
        .prependNewWithSeparator(LocalPath::fromPath("d", *client.fsaccess))
        .prependNewWithSeparator(client.syncByBackupId(backupId1)->localroot->localname));
    ASSERT_EQ(conflicts.front().clashingLocalNames.size(), 2u);
    ASSERT_TRUE(localConflictDetected(conflicts.front(), LocalPath::fromPath("g%30", *client.fsaccess)));
    ASSERT_TRUE(localConflictDetected(conflicts.front(), LocalPath::fromPath("g0", *client.fsaccess)));
    ASSERT_EQ(conflicts.front().clashingCloudNames.size(), 0u);

    // Resolve the g / g%30 conflict.
    ASSERT_TRUE(fs::remove(root / "d" / "e" / "g%30"));

    // Give the sync some time to think.
    waitonsyncs(TIMEOUT, &client);

    // No conflicts should be reported.
    // Is the list of conflicts empty?
    conflicts.clear();
    ASSERT_FALSE(client.conflictsDetected(conflicts));
    ASSERT_EQ(conflicts.size(), 0u);

    // Create a remote name clash.
    auto* node = client.drillchildnodebyname(client.gettestbasenode(), "x/d");
    ASSERT_TRUE(!!node);
    ASSERT_TRUE(client.uploadFile(root / "d" / "f0", "h", node));
    ASSERT_TRUE(client.uploadFile(root / "d" / "f0", "h", node));

    // Let the client attempt to synchronize.
    waitonsyncs(TIMEOUT, &client);

    // Have we detected any conflicts?
    conflicts.clear();
    ASSERT_TRUE(client.conflictsDetected(conflicts));

    // Does our list of conflicts include remotes?
    ASSERT_GE(conflicts.size(), 1u);
    ASSERT_EQ(conflicts.front().cloudPath, string("/mega_test_sync/x/d"));
    ASSERT_EQ(conflicts.front().clashingCloudNames.size(), 2u);
    ASSERT_EQ(conflicts.front().clashingCloudNames[0], string("h"));
    ASSERT_EQ(conflicts.front().clashingCloudNames[1], string("h"));
    ASSERT_EQ(conflicts.front().clashingLocalNames.size(), 0u);

    // Resolve the remote conflict.
    ASSERT_TRUE(client.deleteremote("x/d/h"));

    // Wait for the client to process our changes.
    waitonsyncs(TIMEOUT, &client);

    conflicts.clear();
    client.conflictsDetected(conflicts);
    ASSERT_EQ(0, conflicts.size());

    // Conflicts should be resolved.
    conflicts.clear();
    ASSERT_FALSE(client.conflictsDetected(conflicts));
}


// TODO: re-enable after sync rework is merged
TEST_F(SyncTest, DoesntDownloadFilesWithClashingNames)
{
    const auto TESTFOLDER = makeNewTestRoot();
    const auto TIMEOUT = chrono::seconds(4);

    // Populate cloud.
    {
        StandardClient cu(TESTFOLDER, "cu");

        // Log callbacks.
        cu.logcb = true;

        // Log client in.
        ASSERT_TRUE(cu.login_reset_makeremotenodes("MEGA_EMAIL", "MEGA_PWD", "x", 0, 0));

        // Needed so that we can create files with the same name.
        cu.client.versions_disabled = true;

        // Create local test hierarchy.
        const auto root = TESTFOLDER / "cu" / "x";

        // d will be duplicated and generate a clash.
        fs::create_directories(root / "d");

        // dd will be singular, no clash.
        fs::create_directories(root / "dd");

        // f will be duplicated and generate a clash.
        ASSERT_TRUE(createNameFile(root, "f"));

        // ff will be singular, no clash.
        ASSERT_TRUE(createNameFile(root, "ff"));

        auto* node = cu.drillchildnodebyname(cu.gettestbasenode(), "x");
        ASSERT_TRUE(!!node);

        // Upload d twice, generate clash.
        ASSERT_TRUE(cu.uploadFolderTree(root / "d", node));
        ASSERT_TRUE(cu.uploadFolderTree(root / "d", node));

        // Upload dd once.
        ASSERT_TRUE(cu.uploadFolderTree(root / "dd", node));

        // Upload f twice, generate clash.
        ASSERT_TRUE(cu.uploadFile(root / "f", node));
        ASSERT_TRUE(cu.uploadFile(root / "f", node));

        // Upload ff once.
        ASSERT_TRUE(cu.uploadFile(root / "ff", node));
    }

    StandardClient cd(TESTFOLDER, "cd");

    // Log callbacks.
    cd.logcb = true;

    // Log in client.
    ASSERT_TRUE(cd.login_fetchnodes("MEGA_EMAIL", "MEGA_PWD"));

    // Add and start sync.
    handle backupId1 = cd.setupSync_mainthread("sd", "x");
    ASSERT_NE(backupId1, UNDEF);

    // Wait for initial sync to complete.
    waitonsyncs(TIMEOUT, &cd);

    // Populate and confirm model.
    Model model;

    // d and f are missing due to name collisions in the cloud.
    model.root->addkid(model.makeModelSubfolder("x"));
    model.findnode("x")->addkid(model.makeModelSubfolder("dd"));
    model.findnode("x")->addkid(model.makeModelSubfile("ff"));

    // Needed because we've downloaded files.
    model.ensureLocalDebrisTmpLock("x");

    // Confirm the model.
    ASSERT_TRUE(cd.confirmModel_mainthread(
                  model.findnode("x"),
                  backupId1,
                  false,
                  StandardClient::CONFIRM_LOCAL));

    // Resolve the name collisions.
    ASSERT_TRUE(cd.deleteremote("x/d"));
    ASSERT_TRUE(cd.deleteremote("x/f"));

    // Wait for the sync to update.
    waitonsyncs(TIMEOUT, &cd);

    // Confirm that d and f have now been downloaded.
    model.findnode("x")->addkid(model.makeModelSubfolder("d"));
    model.findnode("x")->addkid(model.makeModelSubfile("f"));

    // Local FS, Local Tree and Remote Tree should now be consistent.
    ASSERT_TRUE(cd.confirmModel_mainthread(model.findnode("x"), backupId1));
}

// TODO: re-enable after sync rework is merged
TEST_F(SyncTest, DoesntUploadFilesWithClashingNames)
{
    const auto TESTFOLDER = makeNewTestRoot();
    const auto TIMEOUT = chrono::seconds(4);

    // Download client.
    StandardClient cd(TESTFOLDER, "cd");
    // Upload client.
    StandardClient cu(TESTFOLDER, "cu");

    // Log callbacks.
    cd.logcb = true;
    cu.logcb = true;

    // Log in the clients.
    ASSERT_TRUE(cu.login_reset_makeremotenodes("MEGA_EMAIL", "MEGA_PWD", "x", 0, 0));
    ASSERT_TRUE(cd.login_fetchnodes("MEGA_EMAIL", "MEGA_PWD"));
    ASSERT_EQ(cd.basefolderhandle, cu.basefolderhandle);

    // Populate the local filesystem.
    const auto root = TESTFOLDER / "cu" / "su";

    // Make sure clashing directories are skipped.
    fs::create_directories(root / "d0");
    fs::create_directories(root / "d%30");

    // Make sure other directories are uploaded.
    fs::create_directories(root / "d1");

    // Make sure clashing files are skipped.
    createNameFile(root, "f0");
    createNameFile(root, "f%30");

    // Make sure other files are uploaded.
    createNameFile(root, "f1");
    createNameFile(root / "d1", "f0");

    // Start the syncs.
    handle backupId1 = cd.setupSync_mainthread("sd", "x");
    handle backupId2 = cu.setupSync_mainthread("su", "x");
    ASSERT_NE(backupId1, UNDEF);
    ASSERT_NE(backupId2, UNDEF);

    // Wait for the initial sync to complete.
    waitonsyncs(TIMEOUT, &cu, &cd);

    // Populate and confirm model.
    Model model;

    model.root->addkid(model.makeModelSubfolder("root"));
    model.findnode("root")->addkid(model.makeModelSubfolder("d1"));
    model.findnode("root")->addkid(model.makeModelSubfile("f1"));
    model.findnode("root/d1")->addkid(model.makeModelSubfile("f0"));

    model.ensureLocalDebrisTmpLock("root");

    ASSERT_TRUE(cd.confirmModel_mainthread(model.findnode("root"), backupId1));

    // Remove the clashing nodes.
    fs::remove_all(root / "d0");
    fs::remove_all(root / "f0");

    // Wait for the sync to complete.
    waitonsyncs(TIMEOUT, &cd, &cu);

    // Confirm that d0 and f0 have been downloaded.
    model.findnode("root")->addkid(model.makeModelSubfolder("d0"));
    model.findnode("root")->addkid(model.makeModelSubfile("f0", "f%30"));

    ASSERT_TRUE(cu.confirmModel_mainthread(model.findnode("root"), backupId2, true));
}

TEST_F(SyncTest, RemotesWithControlCharactersSynchronizeCorrectly)
{
    const auto TESTROOT = makeNewTestRoot();
    const auto TIMEOUT = chrono::seconds(4);

    // Populate cloud.
    {
        // Upload client.
        StandardClient cu(TESTROOT, "cu");

        // Log callbacks.
        cu.logcb = true;

        // Log in client and clear remote contents.
        ASSERT_TRUE(cu.login_reset_makeremotenodes("MEGA_EMAIL", "MEGA_PWD", "x", 0, 0));

        auto* node = cu.drillchildnodebyname(cu.gettestbasenode(), "x");
        ASSERT_TRUE(!!node);

        // Create some directories containing control characters.
        vector<NewNode> nodes(2);

        // Only some platforms will escape BEL.
        cu.client.putnodes_prepareOneFolder(&nodes[0], "d\7");
        cu.client.putnodes_prepareOneFolder(&nodes[1], "d");

        ASSERT_TRUE(cu.putnodes(node->nodeHandle(), std::move(nodes)));

        // Do the same but with some files.
        auto root = TESTROOT / "cu" / "x";
        fs::create_directories(root);

        // Placeholder name.
        ASSERT_TRUE(createNameFile(root, "f"));

        // Upload files.
        ASSERT_TRUE(cu.uploadFile(root / "f", "f\7", node));
        ASSERT_TRUE(cu.uploadFile(root / "f", node));
    }

    // Download client.
    StandardClient cd(TESTROOT, "cd");

    // Log callbacks.
    cd.logcb = true;

    // Log in client.
    ASSERT_TRUE(cd.login_fetchnodes("MEGA_EMAIL", "MEGA_PWD"));

    // Add and start sync.
    handle backupId1 = cd.setupSync_mainthread("sd", "x");
    ASSERT_NE(backupId1, UNDEF);

    // Wait for initial sync to complete.
    waitonsyncs(TIMEOUT, &cd);

    // Populate and confirm model.
    Model model;

    model.addfolder("x/d\7")->mFsName = "d%07";
    model.addfolder("x/d");
    model.addfile("x/f\7", "f")->mFsName = "f%07";
    model.addfile("x/f", "f");

    // Needed because we've downloaded files.
    model.ensureLocalDebrisTmpLock("x");

    ASSERT_TRUE(cd.confirmModel_mainthread(model.findnode("x"), backupId1));

    // Remotely remove d\7.
    ASSERT_TRUE(cd.deleteremote("x/d\7"));
    ASSERT_TRUE(model.movetosynctrash("x/d\7", "x"));

    // Locally remove f\7.
    auto syncRoot = TESTROOT / "cd" / "sd";
#ifdef _WIN32
    ASSERT_TRUE(fs::remove(syncRoot / "f%07"));
#else /* _WIN32 */
    ASSERT_TRUE(fs::remove(syncRoot / "f\7"));
#endif /* ! _WIN32 */
    ASSERT_TRUE(!!model.removenode("x/f\7"));

    // Wait for synchronization to complete.
    waitonsyncs(TIMEOUT, &cd);

    // Confirm models.
    ASSERT_TRUE(cd.confirmModel_mainthread(model.findnode("x"), backupId1));

    // Locally create some files with escapes in their names.
#ifdef _WIN32
    ASSERT_TRUE(fs::create_directories(syncRoot / "dd%07"));
    ASSERT_TRUE(createDataFile(syncRoot / "ff%07", "ff"));
#else
    ASSERT_TRUE(fs::create_directories(syncRoot / "dd\7"));
    ASSERT_TRUE(createDataFile(syncRoot / "ff\7", "ff"));
#endif /* ! _WIN32 */

    // Wait for synchronization to complete.
    waitonsyncs(TIMEOUT, &cd);

    // Update and confirm models.
    model.addfolder("x/dd\7")->fsName("dd%07");
    model.addfile("x/ff\7", "ff")->fsName("ff%07");

    ASSERT_TRUE(cd.confirmModel_mainthread(model.findnode("x"), backupId1));
}

// this test contains tests for % being escaped from cloud->local which we are undoing for now on this branch
TEST_F(SyncTest, DISABLED_RemotesWithEscapesSynchronizeCorrectly)
{
    const auto TESTROOT = makeNewTestRoot();
    const auto TIMEOUT = chrono::seconds(4);

    // Populate cloud.
    {
        // Upload client.
        StandardClient cu(TESTROOT, "cu");

        // Log callbacks.
        cu.logcb = true;

        // Log in client and clear remote contents.
        ASSERT_TRUE(cu.login_reset_makeremotenodes("MEGA_EMAIL", "MEGA_PWD", "x", 0, 0));

        // Build test hierarchy.
        const auto root = TESTROOT / "cu" / "x";

        // Escapes will not be decoded as we're uploading directly.
        fs::create_directories(root / "d0");
        fs::create_directories(root / "d%30");

        ASSERT_TRUE(createNameFile(root, "f0"));
        ASSERT_TRUE(createNameFile(root, "f%30"));

        auto* node = cu.drillchildnodebyname(cu.gettestbasenode(), "x");
        ASSERT_TRUE(!!node);

        // Upload directories.
        ASSERT_TRUE(cu.uploadFolderTree(root / "d0", node));
        ASSERT_TRUE(cu.uploadFolderTree(root / "d%30", node));

        // Upload files.
        ASSERT_TRUE(cu.uploadFile(root / "f0", node));
        ASSERT_TRUE(cu.uploadFile(root / "f%30", node));
    }

    // Download client.
    StandardClient cd(TESTROOT, "cd");

    // Log callbacks.
    cd.logcb = true;

    // Log in client.
    ASSERT_TRUE(cd.login_fetchnodes("MEGA_EMAIL", "MEGA_PWD"));

    // Add and start sync.
    handle backupId1 = cd.setupSync_mainthread("sd", "x");

    // Wait for initial sync to complete.
    waitonsyncs(TIMEOUT, &cd);

    // Populate and confirm local fs.
    Model model;

    model.addfolder("x/d0");
    model.addfolder("x/d%30")->fsName("d%2530");
    model.addfile("x/f0", "f0");
    model.addfile("x/f%30", "f%30")->fsName("f%2530");

    // Needed as we've downloaded files.
    model.ensureLocalDebrisTmpLock("x");

    ASSERT_TRUE(cd.confirmModel_mainthread(model.findnode("x"), backupId1));

    // Locally remove an escaped node.
    const auto syncRoot = cd.syncSet(backupId1).localpath;

    fs::remove_all(syncRoot / "d%2530");
    ASSERT_TRUE(!!model.removenode("x/d%30"));

    // Remotely remove an escaped file.
    ASSERT_TRUE(cd.deleteremote("x/f%30"));
    ASSERT_TRUE(model.movetosynctrash("x/f%30", "x"));

    // Wait for sync up to complete.
    waitonsyncs(TIMEOUT, &cd);

    // Confirm models.
    ASSERT_TRUE(cd.confirmModel_mainthread(model.findnode("x"), backupId1));

    // Locally create some files with escapes in their names.
    {
        // Bogus escapes.
        ASSERT_TRUE(fs::create_directories(syncRoot / "dd%"));
        model.addfolder("x/dd%");

        ASSERT_TRUE(createNameFile(syncRoot, "ff%"));
        model.addfile("x/ff%", "ff%");

        // Sane character escapes.
        ASSERT_TRUE(fs::create_directories(syncRoot / "dd%31"));
        model.addfolder("x/dd1")->fsName("dd%31");

        ASSERT_TRUE(createNameFile(syncRoot, "ff%31"));
        model.addfile("x/ff1", "ff%31")->fsName("ff%31");

    }

    // Wait for synchronization to complete.
    waitonsyncs(TIMEOUT, &cd);

    // Confirm model.
    ASSERT_TRUE(cd.confirmModel_mainthread(model.findnode("x"), backupId1));

    // Let's try with escaped control sequences.
    ASSERT_TRUE(fs::create_directories(syncRoot / "dd%250a"));
    model.addfolder("x/dd%0a")->fsName("dd%250a");

    ASSERT_TRUE(createNameFile(syncRoot, "ff%250a"));
    model.addfile("x/ff%0a", "ff%250a")->fsName("ff%250a");

    // Wait for sync and confirm model.
    waitonsyncs(TIMEOUT, &cd);
    ASSERT_TRUE(cd.confirmModel_mainthread(model.findnode("x"), backupId1));

    // Remotely delete the nodes with control sequences.
    ASSERT_TRUE(cd.deleteremote("x/dd%0a"));
    model.movetosynctrash("x/dd%0a", "x");

    ASSERT_TRUE(cd.deleteremote("x/ff%0a"));
    model.movetosynctrash("x/ff%0a", "x");

    // Wait for sync and confirm model.
    waitonsyncs(TIMEOUT, &cd);
    ASSERT_TRUE(cd.confirmModel_mainthread(model.findnode("x"), backupId1));
}

#ifdef _WIN32
#define SEP "\\"
#else // _WIN32
#define SEP "/"
#endif // ! _WIN32

class AnomalyReporter
  : public FilenameAnomalyReporter
{
public:
    struct Anomaly
    {
        string localPath;
        string remotePath;
        int type;
    }; // Anomaly

    AnomalyReporter(const string& localRoot, const string& remoteRoot)
      : mAnomalies()
      , mLocalRoot(localRoot)
      , mRemoteRoot(remoteRoot)
    {
        assert(!mLocalRoot.empty());
        assert(!mRemoteRoot.empty());

        // Add trailing separators if necessary.
        if (string(1, mLocalRoot.back()) != SEP)
        {
            mLocalRoot.append(SEP);
        }

        if (mRemoteRoot.back() != '/')
        {
            mRemoteRoot.push_back('/');
        }
    }

    void anomalyDetected(FilenameAnomalyType type,
                         const string& localPath,
                         const string& remotePath) override
    {
        assert(startsWith(localPath, mLocalRoot));
        assert(startsWith(remotePath, mRemoteRoot));

        mAnomalies.emplace_back();

        auto& anomaly = mAnomalies.back();
        anomaly.localPath = localPath.substr(mLocalRoot.size());
        anomaly.remotePath = remotePath.substr(mRemoteRoot.size());
        anomaly.type = type;
    }

    vector<Anomaly> mAnomalies;

private:
    bool startsWith(const string& lhs, const string& rhs) const
    {
        return lhs.compare(0, rhs.size(), rhs) == 0;
    }

    string mLocalRoot;
    string mRemoteRoot;
}; // AnomalyReporter

TEST_F(SyncTest, AnomalousManualDownload)
{
    auto TESTROOT = makeNewTestRoot();
    auto TIMEOUT  = chrono::seconds(4);

    // Upload two files for us to download.
    {
        StandardClient cu(TESTROOT, "cu");

        // Log callbacks.
        cu.logcb = true;

        // Log client in.
        ASSERT_TRUE(cu.login_reset_makeremotenodes("MEGA_EMAIL", "MEGA_PWD", "s", 0, 0));

        // Create a sync so we can upload some files.
        auto id = cu.setupSync_mainthread("s", "s");
        ASSERT_NE(id, UNDEF);

        // Get our hands on the sync root.
        auto root = cu.syncSet(id).localpath;

        // Create the test files.
        Model model;

        model.addfile("f");
        model.addfile("g:0")->fsName("g%3a0");
        model.generate(root);

        // Wait for the upload to complete.
        waitonsyncs(TIMEOUT, &cu);

        // Make sure the files were uploaded.
        ASSERT_TRUE(cu.confirmModel_mainthread(model.root.get(), id));
    }

    StandardClient cd(TESTROOT, "cd");

    // Log callbacks.
    cd.logcb = true;

    // Log client in.
    ASSERT_TRUE(cd.login_fetchnodes("MEGA_EMAIL", "MEGA_PWD"));

    // Determine root paths.
    auto root = TESTROOT / "cd";

    // Set anomalous filename reporter.
    AnomalyReporter* reporter =
      new AnomalyReporter(root.u8string(),
                          cd.gettestbasenode()->displaypath());

    cd.client.mFilenameAnomalyReporter.reset(reporter);

    // cu's sync root.
    auto* s = cd.drillchildnodebyname(cd.gettestbasenode(), "s");
    ASSERT_TRUE(s);

    // Simple validation helper.
    auto read_string = [](const fs::path& path) {
        // How much buffer space do we need?
        auto length = fs::file_size(path);
        assert(length > 0);

        // Read in the file's contents.
        ifstream istream(path.u8string(), ios::binary);
        string buffer(length, 0);

        istream.read(&buffer[0], length);

        // Make sure the read was successful.
        assert(istream.good());

        return buffer;
    };

    // Download a regular file.
    {
        // Regular file, s/f.
        auto* f = cd.drillchildnodebyname(s, "f");
        ASSERT_TRUE(f);

        // Download.
        auto destination = root / "f";
        ASSERT_TRUE(cd.downloadFile(*f, destination));

        // Make sure the file was downloaded.
        ASSERT_TRUE(fs::is_regular_file(destination));
        ASSERT_EQ(read_string(destination), "f");

        // No anomalies should be reported.
        ASSERT_TRUE(reporter->mAnomalies.empty());
    }

    // Download an anomalous file.
    {
        // Anomalous file, s/g:0.
        auto* g0 = cd.drillchildnodebyname(s, "g:0");
        ASSERT_TRUE(g0);

        // Download.
        auto destination = root / "g%3a0";
        ASSERT_TRUE(cd.downloadFile(*g0, destination));

        // Make sure the file was downloaded.
        ASSERT_TRUE(fs::is_regular_file(destination));
        ASSERT_EQ(read_string(destination), "g:0");

        // A single anomaly should be reported.
        ASSERT_EQ(reporter->mAnomalies.size(), 1);

        auto& anomaly = reporter->mAnomalies.front();

        ASSERT_EQ(anomaly.localPath, "g%3a0");
        ASSERT_EQ(anomaly.remotePath, "s/g:0");
        ASSERT_EQ(anomaly.type, FILENAME_ANOMALY_NAME_MISMATCH);
    }
}

TEST_F(SyncTest, AnomalousManualUpload)
{
    auto TESTROOT = makeNewTestRoot();
    auto TIMEOUT  = chrono::seconds(4);

    // Upload client.
    StandardClient cu(TESTROOT, "cu");

    // Verification client.
    StandardClient cv(TESTROOT, "cv");

    // Log callbacks.
    cu.logcb = true;
    cv.logcb = true;

    // Log in clients.
    ASSERT_TRUE(cu.login_reset_makeremotenodes("MEGA_EMAIL", "MEGA_PWD", "s", 0, 0));
    ASSERT_TRUE(cv.login_fetchnodes("MEGA_EMAIL", "MEGA_PWD"));

    // Determine local root.
    auto root = TESTROOT / "cu";

    // Set up anomalous name reporter.
    AnomalyReporter* reporter =
      new AnomalyReporter(root.u8string(),
                          cu.gettestbasenode()->displaypath());

    cu.client.mFilenameAnomalyReporter.reset(reporter);

    // Create a sync so we can verify uploads.
    auto id = cv.setupSync_mainthread("s", "s");
    ASSERT_NE(id, UNDEF);

    Model model;

    // Upload a regular file.
    {
        // Add file to model.
        model.addfile("f0");
        model.generate(root);

        // Upload file.
        auto* s = cu.client.nodeByHandle(cv.syncSet(id).h);
        ASSERT_TRUE(s);
        ASSERT_TRUE(cu.uploadFile(root / "f0", s));

        // Necessary as cv has downloaded a file.
        model.ensureLocalDebrisTmpLock("");

        // Make sure the file uploaded successfully.
        waitonsyncs(TIMEOUT, &cv);

        ASSERT_TRUE(cv.confirmModel_mainthread(model.root.get(), id));

        // No anomalies should be reported.
        ASSERT_TRUE(reporter->mAnomalies.empty());
    }

    // Upload an anomalous file.
    {
        // Add an anomalous file.
        model.addfile("f:0")->fsName("f%3a0");
        model.generate(root);

        // Upload file.
        auto* s = cu.client.nodeByHandle(cv.syncSet(id).h);
        ASSERT_TRUE(s);
        ASSERT_TRUE(cu.uploadFile(root / "f%3a0", "f:0", s));

        // Make sure the file uploaded ok.
        waitonsyncs(TIMEOUT, &cv);

        ASSERT_TRUE(cv.confirmModel_mainthread(model.root.get(), id));

        // A single anomaly should've been reported.
        ASSERT_EQ(reporter->mAnomalies.size(), 1);

        auto& anomaly = reporter->mAnomalies.front();

        ASSERT_EQ(anomaly.localPath, "f%3a0");
        ASSERT_EQ(anomaly.remotePath, "s/f:0");
        ASSERT_EQ(anomaly.type, FILENAME_ANOMALY_NAME_MISMATCH);
    }
}

TEST_F(SyncTest, AnomalousSyncDownload)
{
    auto TESTROOT = makeNewTestRoot();
    auto TIMEOUT  = chrono::seconds(4);

    // For verification.
    Model model;

    // Upload test files.
    {
        // Upload client.
        StandardClient cu(TESTROOT, "cu");

        // Log callbacks.
        cu.logcb = true;

        // Log in client.
        ASSERT_TRUE(cu.login_reset_makeremotenodes("MEGA_EMAIL", "MEGA_PWD", "s", 0, 0));

        // Add and start sync.
        auto id = cu.setupSync_mainthread("s", "s");
        ASSERT_NE(id, UNDEF);

        // Add test files for upload.
        auto root = cu.syncSet(id).localpath;

        model.addfile("f");
        model.addfile("f:0")->fsName("f%3a0");
        model.addfolder("d");
        model.addfolder("d:0")->fsName("d%3a0");
        model.generate(root);

        // Wait for sync to complete.
        waitonsyncs(TIMEOUT, &cu);

        // Did the files upload okay?
        ASSERT_TRUE(cu.confirmModel_mainthread(model.root.get(), id));
    }

    // Download test files.
    StandardClient cd(TESTROOT, "cd");

    // Log client in.
    ASSERT_TRUE(cd.login_fetchnodes("MEGA_EMAIL", "MEGA_PWD"));

    // Set anomalous filename reporter.
    AnomalyReporter* reporter;
    {
        auto* root = cd.gettestbasenode();
        ASSERT_TRUE(root);

        auto* s = cd.drillchildnodebyname(root, "s");
        ASSERT_TRUE(s);

        auto local = (TESTROOT / "cd" / "s").u8string();
        auto remote = s->displaypath();

        reporter = new AnomalyReporter(local, remote);
        cd.client.mFilenameAnomalyReporter.reset(reporter);
    }

    // Add and start sync.
    auto id = cd.setupSync_mainthread("s", "s");
    ASSERT_NE(id, UNDEF);

    // Get our hands on the sync root.
    auto root = cd.syncSet(id).localpath;

    // Wait for sync to complete.
    waitonsyncs(TIMEOUT, &cd);

    // Necessary as cd has downloaded files.
    model.ensureLocalDebrisTmpLock("");

    // Were all the files downloaded okay?
    ASSERT_TRUE(cd.confirmModel_mainthread(model.root.get(), id));

    // Are we on a filesystem where : would be escaped?
    if (cd.wouldBeEscapedOnDownload(root, ":"))
    {
        // Yep so two anomalies should be reported.
        ASSERT_EQ(reporter->mAnomalies.size(), 2);

        auto anomaly = reporter->mAnomalies.begin();

        // d:0
        ASSERT_EQ(anomaly->localPath, "d%3a0");
        ASSERT_EQ(anomaly->remotePath, "d:0");
        ASSERT_EQ(anomaly->type, FILENAME_ANOMALY_NAME_MISMATCH);

        ++anomaly;

        // f:0
        ASSERT_EQ(anomaly->localPath, "f%3a0");
        ASSERT_EQ(anomaly->remotePath, "f:0");
        ASSERT_EQ(anomaly->type, FILENAME_ANOMALY_NAME_MISMATCH);
    }
    else
    {
        // Nope so there should be no anomalies.
        ASSERT_TRUE(reporter->mAnomalies.empty());
    }
}

TEST_F(SyncTest, AnomalousSyncLocalRename)
{
    auto TESTROOT = makeNewTestRoot();
    auto TIMEOUT = chrono::seconds(4);

    // Sync client.
    StandardClient cx(TESTROOT, "cx");

    // Log in client.
    ASSERT_TRUE(cx.login_reset_makeremotenodes("MEGA_EMAIL", "MEGA_PWD", "s", 0, 0));

    // Add and start sync.
    auto id = cx.setupSync_mainthread("s", "s");
    ASSERT_NE(id, UNDEF);

    auto root = cx.syncSet(id).localpath;

    // Set anomalous filename reporter.
    AnomalyReporter* reporter =
      new AnomalyReporter(root.u8string(), "/mega_test_sync/s");

    cx.client.mFilenameAnomalyReporter.reset(reporter);

    // Populate filesystem.
    Model model;

    model.addfile("d/f");
    model.addfile("f");
    model.generate(root);

    // Wait for synchronization to complete.
    waitonsyncs(TIMEOUT, &cx);

    // Make sure everything uploaded okay.
    ASSERT_TRUE(cx.confirmModel_mainthread(model.root.get(), id));

    // Rename d/f -> d/g.
    model.findnode("d/f")->name = "g";
    fs::rename(root / "d" / "f", root / "d" / "g");

    // Wait for synchronization to complete.
    waitonsyncs(TIMEOUT, &cx);

    // Confirm move.
    ASSERT_TRUE(cx.confirmModel_mainthread(model.root.get(), id));

    // There should be no anomalies.
    ASSERT_TRUE(reporter->mAnomalies.empty());

    // Rename d/g -> d/g:0.
    model.findnode("d/g")->fsName("g%3a0").name = "g:0";
    fs::rename(root / "d" / "g", root / "d" / "g%3a0");

    // Wait for synchronization to complete.
    waitonsyncs(TIMEOUT, &cx);

    // Confirm move.
    ASSERT_TRUE(cx.confirmModel_mainthread(model.root.get(), id));

    // There should be a single anomaly.
    ASSERT_EQ(reporter->mAnomalies.size(), 1);
    {
        auto& anomaly = reporter->mAnomalies.back();

        ASSERT_EQ(anomaly.localPath, "d" SEP "g%3a0");
        ASSERT_EQ(anomaly.remotePath, "d/g:0");
        ASSERT_EQ(anomaly.type, FILENAME_ANOMALY_NAME_MISMATCH);
    }
    reporter->mAnomalies.clear();

    // Move f -> d/g:0.    (which overwrites the file that is already there)
    model.findnode("d/g:0")->content = "f";
    model.removenode("f");
    fs::rename(root / "f", root / "d" / "g%3a0");

    // Wait for sync to complete.
    waitonsyncs(TIMEOUT, &cx);

    // Confirm move.
    ASSERT_TRUE(cx.confirmModel_mainthread(model.root.get(), id));

    // No anomalies should be reported.
    ASSERT_TRUE(reporter->mAnomalies.empty());
}

TEST_F(SyncTest, AnomalousSyncRemoteRename)
{
    auto TESTROOT = makeNewTestRoot();
    auto TIMEOUT = chrono::seconds(4);

    // Sync client.
    StandardClient cx(TESTROOT, "cx");

    // Rename client.
    StandardClient cr(TESTROOT, "cr");

    // Log in clients.
    ASSERT_TRUE(cx.login_reset_makeremotenodes("MEGA_EMAIL", "MEGA_PWD", "s", 0, 0));
    ASSERT_TRUE(cr.login_fetchnodes("MEGA_EMAIL", "MEGA_PWD"));

    // Add and start sync.
    auto id = cx.setupSync_mainthread("s", "s");
    ASSERT_NE(id, UNDEF);

    auto root = cx.syncSet(id).localpath;

    // Set up anomalous filename reporter.
    auto* reporter = new AnomalyReporter(root.u8string(), "/mega_test_sync/s");
    cx.client.mFilenameAnomalyReporter.reset(reporter);

    // Populate filesystem.
    Model model;

    model.addfile("d/f");
    model.addfile("f");
    model.generate(root);

    // Wait for sync to complete.
    waitonsyncs(TIMEOUT, &cx);

    // Verify upload.
    ASSERT_TRUE(cx.confirmModel_mainthread(model.root.get(), id));

    // Rename d/f -> d/g.
    auto* s = cr.client.nodeByHandle(cx.syncSet(id).h);
    ASSERT_TRUE(s);

    auto* d = cr.drillchildnodebyname(s, "d");
    ASSERT_TRUE(d);

    {
        auto* f = cr.drillchildnodebyname(d, "f");
        ASSERT_TRUE(f);

        ASSERT_TRUE(cr.setattr(f, attr_map('n', "g")));
    }

    // Wait for sync to complete.
    waitonsyncs(TIMEOUT, &cx);

    // Update model.
    model.findnode("d/f")->name = "g";

    // Verify rename.
    ASSERT_TRUE(cx.confirmModel_mainthread(model.root.get(), id));

    // There should be no anomalies.
    ASSERT_TRUE(reporter->mAnomalies.empty());

    // Rename d/g -> d/g:0.
    {
        auto* g = cr.drillchildnodebyname(d, "g");
        ASSERT_TRUE(g);

        ASSERT_TRUE(cr.setattr(g, attr_map('n', "g:0")));
    }

    // Wait for sync to complete.
    waitonsyncs(TIMEOUT, &cx);

    // Update model.
    model.findnode("d/g")->fsName("g%3a0").name = "g:0";

    // Verify rename.
    ASSERT_TRUE(cx.confirmModel_mainthread(model.root.get(), id));

    // Are we on a filesystem where : would be escaped?
    if (cx.wouldBeEscapedOnDownload(root, ":"))
    {
        // Yep so there should be a single anomaly.
        ASSERT_EQ(reporter->mAnomalies.size(), 1);

        auto& anomaly = reporter->mAnomalies.back();

        ASSERT_EQ(anomaly.localPath, "d" SEP "g%3a0");
        ASSERT_EQ(anomaly.remotePath, "d/g:0");
        ASSERT_EQ(anomaly.type, FILENAME_ANOMALY_NAME_MISMATCH);

        reporter->mAnomalies.clear();
    }
    else
    {
        // Nope so there should be no anomalies.
        ASSERT_TRUE(reporter->mAnomalies.empty());
    }
}

TEST_F(SyncTest, AnomalousSyncUpload)
{
    auto TESTROOT = makeNewTestRoot();
    auto TIMEOUT = chrono::seconds(4);

    // Upload client.
    StandardClient cu(TESTROOT, "cu");

    // Log client in.
    ASSERT_TRUE(cu.login_reset_makeremotenodes("MEGA_EMAIL", "MEGA_PWD", "s", 0, 0));

    // Add and start sync.
    auto id = cu.setupSync_mainthread("s", "s");
    ASSERT_NE(id, UNDEF);

    auto root = cu.syncSet(id).localpath;

    // Set up anomalous filename reporter.
    AnomalyReporter* reporter =
      new AnomalyReporter(root.u8string(), "/mega_test_sync/s");

    cu.client.mFilenameAnomalyReporter.reset(reporter);

    // Populate filesystem.
    Model model;

    model.addfile("f");
    model.addfile("f:0")->fsName("f%3a0");
    model.addfolder("d");
    model.addfolder("d:0")->fsName("d%3a0");
    model.generate(root);

    // Wait for synchronization to complete.
    waitonsyncs(TIMEOUT, &cu);

    // Ensure everything uploaded okay.
    ASSERT_TRUE(cu.confirmModel_mainthread(model.root.get(), id));

    // Two anomalies should've been reported.
    ASSERT_EQ(reporter->mAnomalies.size(), 2);

    auto anomaly = reporter->mAnomalies.begin();

    // d:0
    ASSERT_EQ(anomaly->localPath, "d%3a0");
    ASSERT_EQ(anomaly->remotePath, "d:0");
    ASSERT_EQ(anomaly->type, FILENAME_ANOMALY_NAME_MISMATCH);

    ++anomaly;

    // f:0
    ASSERT_EQ(anomaly->localPath, "f%3a0");
    ASSERT_EQ(anomaly->remotePath, "f:0");
    ASSERT_EQ(anomaly->type, FILENAME_ANOMALY_NAME_MISMATCH);
}

#undef SEP

TEST_F(SyncTest, BasicSyncExportImport)
{
    auto TESTROOT = makeNewTestRoot();
    auto TIMEOUT  = chrono::seconds(4);

    // Sync client.
    unique_ptr<StandardClient> cx(new StandardClient(TESTROOT, "cx"));

    // Log callbacks.
    cx->logcb = true;

    // Log in client.
    ASSERT_TRUE(cx->login_reset_makeremotenodes("MEGA_EMAIL", "MEGA_PWD", "s", 1, 3));

    // Create and start syncs.
    auto id0 = cx->setupSync_mainthread("s0", "s/s_0");
    ASSERT_NE(id0, UNDEF);

    auto id1 = cx->setupSync_mainthread("s1", "s/s_1");
    ASSERT_NE(id1, UNDEF);

    auto id2 = cx->setupSync_mainthread("s2", "s/s_2");
    ASSERT_NE(id2, UNDEF);

    // Get our hands on the sync's local root.
    auto root0 = cx->syncSet(id0).localpath;
    auto root1 = cx->syncSet(id1).localpath;
    auto root2 = cx->syncSet(id2).localpath;

    // Give the syncs something to synchronize.
    Model model0;
    Model model1;
    Model model2;

    model0.addfile("d0/f0");
    model0.addfile("f0");
    model0.generate(root0);

    model1.addfile("d0/f0");
    model1.addfile("d0/f1");
    model1.addfile("d1/f0");
    model1.addfile("d1/f1");
    model1.generate(root1);

    model2.addfile("f0");
    model2.addfile("f1");
    model2.generate(root2);

    // Wait for synchronization to complete.
    waitonsyncs(TIMEOUT, cx.get());

    // Make sure everything was uploaded okay.
    ASSERT_TRUE(cx->confirmModel_mainthread(model0.root.get(), id0));
    ASSERT_TRUE(cx->confirmModel_mainthread(model1.root.get(), id1));
    ASSERT_TRUE(cx->confirmModel_mainthread(model2.root.get(), id2));

    // Export the syncs.
    auto configs = cx->exportSyncConfigs();
    ASSERT_FALSE(configs.empty());

    // Log out client, don't keep caches.
    cx.reset();

    // Recreate client.
    cx.reset(new StandardClient(TESTROOT, "cx"));

    // Log client back in.
    ASSERT_TRUE(cx->login_fetchnodes("MEGA_EMAIL", "MEGA_PWD"));

    // Import the syncs.
    ASSERT_TRUE(cx->importSyncConfigs(std::move(configs)));

    // Determine the imported sync's backup IDs.
    id0 = cx->backupIdForSyncPath(root0);
    ASSERT_NE(id0, UNDEF);

    id1 = cx->backupIdForSyncPath(root1);
    ASSERT_NE(id1, UNDEF);

    id2 = cx->backupIdForSyncPath(root2);
    ASSERT_NE(id2, UNDEF);

    // Make sure nothing's changed since we exported the syncs.
    ASSERT_TRUE(cx->confirmModel_mainthread(model0.root.get(), id0));
    ASSERT_TRUE(cx->confirmModel_mainthread(model1.root.get(), id1));
    ASSERT_TRUE(cx->confirmModel_mainthread(model2.root.get(), id2));

    // Make some changes.
    model0.addfile("d0/f1");
    model0.generate(root0);

    model1.addfile("f0");
    model1.generate(root1);

    model2.addfile("d0/d0f0");
    model2.generate(root2);

    // Imported syncs should be disabled.
    // So, we're waiting for the syncs to do precisely nothing.
    waitonsyncs(TIMEOUT, cx.get());

    // Confirm should fail.
    ASSERT_FALSE(cx->confirmModel_mainthread(model0.root.get(), id0, false, StandardClient::Confirm::CONFIRM_ALL, true));
    ASSERT_FALSE(cx->confirmModel_mainthread(model1.root.get(), id1, false, StandardClient::Confirm::CONFIRM_ALL, true));
    ASSERT_FALSE(cx->confirmModel_mainthread(model2.root.get(), id2, false, StandardClient::Confirm::CONFIRM_ALL, true));

    // Enable the imported syncs.
    ASSERT_TRUE(cx->enableSyncByBackupId(id0, "sync0 "));
    ASSERT_TRUE(cx->enableSyncByBackupId(id1, "sync1 "));
    ASSERT_TRUE(cx->enableSyncByBackupId(id2, "sync2 "));

    // Wait for sync to complete.
    waitonsyncs(TIMEOUT, cx.get());

    // Changes should now be in the cloud.
    ASSERT_TRUE(cx->confirmModel_mainthread(model0.root.get(), id0));
    ASSERT_TRUE(cx->confirmModel_mainthread(model1.root.get(), id1));
    ASSERT_TRUE(cx->confirmModel_mainthread(model2.root.get(), id2));
}

TEST_F(SyncTest, RenameReplaceFileBetweenSyncs)
{
    const auto TESTROOT = makeNewTestRoot();
    const auto TIMEOUT  = chrono::seconds(4);

    StandardClient c0(TESTROOT, "c0");

    // Log callbacks.
    c0.logcb = true;

    // Log in client.
    ASSERT_TRUE(c0.login_reset_makeremotenodes("MEGA_EMAIL", "MEGA_PWD", "s0", 0, 0));
    ASSERT_TRUE(c0.makeCloudSubdirs("s1", 0, 0));

    // Set up syncs.
    const auto id0 = c0.setupSync_mainthread("s0", "s0");
    ASSERT_NE(id0, UNDEF);

    const auto id1 = c0.setupSync_mainthread("s1", "s1");
    ASSERT_NE(id1, UNDEF);

    // Convenience.
    const auto SYNCROOT0 = TESTROOT / "c0" / "s0";
    const auto SYNCROOT1 = TESTROOT / "c0" / "s1";

    // Set up models.
    Model model0;
    Model model1;

    model0.addfile("f0", "x");
    model0.generate(SYNCROOT0);

    // Wait for synchronization to complete.
    waitonsyncs(TIMEOUT, &c0);

    // Confirm models.
    ASSERT_TRUE(c0.confirmModel_mainthread(model0.root.get(), id0));
    ASSERT_TRUE(c0.confirmModel_mainthread(model1.root.get(), id1));

    // Move s0/f0 to s1/f0.
    model1 = model0;

    fs::rename(SYNCROOT0 / "f0", SYNCROOT1 / "f0");

    // Replace s0/f0.
    model0.removenode("f0");
    model0.addfile("f0", "y");

    ASSERT_TRUE(createDataFile(SYNCROOT0 / "f0", "y"));

    // Wait for synchronization to complete.
    waitonsyncs(TIMEOUT, &c0);

    // Confirm models.
    ASSERT_TRUE(c0.confirmModel_mainthread(model0.root.get(), id0));
    ASSERT_TRUE(c0.confirmModel_mainthread(model1.root.get(), id1));

    // Disable s0.
    ASSERT_TRUE(c0.disableSync(id0, NO_SYNC_ERROR, false));

    // Make sure s0 is disabled.
    ASSERT_TRUE(createDataFile(SYNCROOT0 / "f1", "z"));

    // Wait for synchronization to complete.
    waitonsyncs(TIMEOUT, &c0);

    // Confirm models.
    ASSERT_TRUE(c0.confirmModel_mainthread(
                  model0.root.get(),
                  id0,
                  false,
                  StandardClient::CONFIRM_REMOTE));

    // Move s1/f0 to s0/f2.
    model1.removenode("f0");

    fs::rename(SYNCROOT1 / "f0", SYNCROOT0 / "f2");

    // Replace s1/f0.
    model1.addfile("f0", "q");

    ASSERT_TRUE(createDataFile(SYNCROOT1 / "f0", "q"));

    // Wait for synchronization to complete.
    waitonsyncs(TIMEOUT, &c0);

    // Confirm models.
    ASSERT_TRUE(c0.confirmModel_mainthread(
                  model0.root.get(),
                  id0,
                  false,
                  StandardClient::CONFIRM_REMOTE));

    ASSERT_TRUE(c0.confirmModel_mainthread(model1.root.get(), id1));
}

TEST_F(SyncTest, RenameReplaceFileWithinSync)
{
    const auto TESTROOT = makeNewTestRoot();
    const auto TIMEOUT  = chrono::seconds(4);

    StandardClient c0(TESTROOT, "c0");

    // Log callbacks.
    c0.logcb = true;

    // Log in client and clear remote contents.
    ASSERT_TRUE(c0.login_reset_makeremotenodes("MEGA_EMAIL", "MEGA_PWD", "s0", 0, 0));

    // Set up sync.
    const auto id = c0.setupSync_mainthread("s0", "s0");
    ASSERT_NE(id, UNDEF);

    // Populate local FS.
    const auto SYNCROOT = TESTROOT / "c0" / "s0";

    Model model;

    model.addfile("f1");
    model.generate(SYNCROOT);

    // Wait for synchronization to complete.
    waitonsyncs(TIMEOUT, &c0);

    // Confirm model.
    ASSERT_TRUE(c0.confirmModel_mainthread(model.root.get(), id));

    // Rename /f1 to /f2.
    // This tests the case where the target is processed after the source.
    model.addfile("f2", "f1");
    model.removenode("f1");

    fs::rename(SYNCROOT / "f1", SYNCROOT / "f2");

    // Replace /d1.
    model.addfile("f1", "x");

    ASSERT_TRUE(createDataFile(SYNCROOT / "f1", "x"));

    // Wait for synchronization to complete.
    waitonsyncs(TIMEOUT, &c0);

    // Confirm model.
    ASSERT_TRUE(c0.confirmModel_mainthread(model.root.get(), id));

    // Rename /f2 to /f0.
    // This tests the case where the target is processed before the source.
    model.addfile("f0", "f1");
    model.removenode("f2");

    fs::rename(SYNCROOT / "f2", SYNCROOT / "f0");

    // Replace /d2.
    model.addfile("f2", "y");

    ASSERT_TRUE(createDataFile(SYNCROOT / "f2", "y"));

    // Wait for synchronization to complete.
    waitonsyncs(TIMEOUT, &c0);

    // Confirm model.
    ASSERT_TRUE(c0.confirmModel_mainthread(model.root.get(), id));
}

// TODO: re-enable after sync rework is merged
TEST_F(SyncTest, RenameReplaceFolderBetweenSyncs)
{
    const auto TESTROOT = makeNewTestRoot();
    const auto TIMEOUT  = chrono::seconds(4);

    StandardClient c0(TESTROOT, "c0");

    // Log callbacks.
    c0.logcb = true;

    // Log in client.
    ASSERT_TRUE(c0.login_reset_makeremotenodes("MEGA_EMAIL", "MEGA_PWD", "s0", 0, 0));
    ASSERT_TRUE(c0.makeCloudSubdirs("s1", 0, 0));

    // Set up syncs.
    const auto id0 = c0.setupSync_mainthread("s0", "s0");
    ASSERT_NE(id0, UNDEF);

    const auto id1 = c0.setupSync_mainthread("s1", "s1");
    ASSERT_NE(id1, UNDEF);

    // Convenience.
    const auto SYNCROOT0 = TESTROOT / "c0" / "s0";
    const auto SYNCROOT1 = TESTROOT / "c0" / "s1";

    // Set up models.
    Model model0;
    Model model1;

    model0.addfile("d0/f0");
    model0.generate(SYNCROOT0);

    // Wait for synchronization to complete.
    waitonsyncs(TIMEOUT, &c0);

    // Confirm models.
    ASSERT_TRUE(c0.confirmModel_mainthread(model0.root.get(), id0));
    ASSERT_TRUE(c0.confirmModel_mainthread(model1.root.get(), id1));

    // Move s0/d0 to s1/d0. (and replace)
    model1 = model0;

    fs::rename(SYNCROOT0 / "d0", SYNCROOT1 / "d0");

    // Replace s0/d0.
    model0.removenode("d0/f0");

    fs::create_directories(SYNCROOT0 / "d0");

    // Wait for synchronization to complete.
    waitonsyncs(TIMEOUT, &c0);

    // Confirm models.
    ASSERT_TRUE(c0.confirmModel_mainthread(model0.root.get(), id0));
    ASSERT_TRUE(c0.confirmModel_mainthread(model1.root.get(), id1));

    // Disable s0.
    ASSERT_TRUE(c0.disableSync(id0, NO_SYNC_ERROR, false));

    // Make sure s0 is disabled.
    fs::create_directories(SYNCROOT0 / "d1");

    // Wait for synchronization to complete.
    waitonsyncs(TIMEOUT, &c0);

    // Confirm models.
    ASSERT_TRUE(c0.confirmModel_mainthread(
                  model0.root.get(),
                  id0,
                  false,
                  StandardClient::CONFIRM_REMOTE));

    // Move s1/d0 to s0/d2.
    model1.removenode("d0/f0");

    fs::rename(SYNCROOT1 / "d0", SYNCROOT0 / "d2");

    // Replace s1/d0.
    fs::create_directories(SYNCROOT1 / "d0");

    // Wait for synchronization to complete.
    waitonsyncs(TIMEOUT, &c0);

    // Confirm models.
    ASSERT_TRUE(c0.confirmModel_mainthread(
                  model0.root.get(),
                  id0,
                  false,
                  StandardClient::CONFIRM_REMOTE));

    ASSERT_TRUE(c0.confirmModel_mainthread(model1.root.get(), id1));
}

TEST_F(SyncTest, RenameReplaceFolderWithinSync)
{
    const auto TESTROOT = makeNewTestRoot();
    const auto TIMEOUT  = chrono::seconds(4);

    StandardClient c0(TESTROOT, "c0");

    // Log callbacks.
    c0.logcb = true;

    // Log in client and clear remote contents.
    ASSERT_TRUE(c0.login_reset_makeremotenodes("MEGA_EMAIL", "MEGA_PWD", "s0", 0, 0));

    // Set up sync.
    const auto id = c0.setupSync_mainthread("s0", "s0");
    ASSERT_NE(id, UNDEF);

    // Populate local FS.
    const auto SYNCROOT = TESTROOT / "c0" / "s0";

    Model model;

    model.addfile("d1/f0");
    model.generate(SYNCROOT);

    // Wait for synchronization to complete.
    waitonsyncs(TIMEOUT, &c0);

    // Confirm model.
    ASSERT_TRUE(c0.confirmModel_mainthread(model.root.get(), id));

    // Rename /d1 to /d2.
    // This tests the case where the target is processed after the source.
    model.addfolder("d2");
    model.movenode("d1/f0", "d2");

    fs::rename(SYNCROOT / "d1", SYNCROOT / "d2");

    // Replace /d1.
    fs::create_directories(SYNCROOT / "d1");

    // Wait for synchronization to complete.
    waitonsyncs(TIMEOUT, &c0);

    // Confirm model.
    ASSERT_TRUE(c0.confirmModel_mainthread(model.root.get(), id));

    // Rename /d2 to /d0.
    // This tests the case where the target is processed before the source.
    model.addfolder("d0");
    model.movenode("d2/f0", "d0");

    fs::rename(SYNCROOT / "d2", SYNCROOT / "d0");

    // Replace /d2.
    fs::create_directories(SYNCROOT / "d2");

    // Wait for synchronization to complete.
    waitonsyncs(TIMEOUT, &c0);

    // Confirm model.
    ASSERT_TRUE(c0.confirmModel_mainthread(model.root.get(), id));
}

TEST_F(SyncTest, SyncIncompatibleMoveStallsAndResolutions)
{
    const auto TESTROOT = makeNewTestRoot();
    const auto TIMEOUT  = chrono::seconds(4);

    StandardClient c(TESTROOT, "c");

    // Log callbacks.
    c.logcb = true;

    // Log client in.
    ASSERT_TRUE(c.login_reset_makeremotenodes("MEGA_EMAIL", "MEGA_PWD", "x", 1, 3));

    // Add and start syncs.
    auto id0 = c.setupSync_mainthread("s0", "x/x_0");
    ASSERT_NE(id0, UNDEF);
    auto SYNC0 = c.syncSet(id0);

    auto id1 = c.setupSync_mainthread("s1", "x/x_1");
    ASSERT_NE(id1, UNDEF);
    auto SYNC1 = c.syncSet(id1);

    auto id2 = c.setupSync_mainthread("s2", "x/x_2");
    ASSERT_NE(id2, UNDEF);
    auto SYNC2 = c.syncSet(id2);

    // Create and populate models.
    Model model0;
    model0.root->addkid(model0.buildModelSubdirs("d", 8, 2, 0));
    model0.generate(SYNC0.localpath, true);

    Model model1;
    model1.root->addkid(model1.buildModelSubdirs("d", 1, 1, 2));
    model1.generate(SYNC1.localpath, true);

    Model model2;
    model2.root->addkid(model2.buildModelSubdirs("d", 1, 1, 2));
    model2.generate(SYNC2.localpath, true);

    waitonsyncs(TIMEOUT, &c);

    c.setSyncPausedByBackupId(id0, true);
    c.setSyncPausedByBackupId(id1, true);
    c.setSyncPausedByBackupId(id2, true);

    std::ofstream remoteFile("remoteFile");
    remoteFile << "remoteFile";
    remoteFile.close();

    // case 0: make some crossed-over moves
    fs::rename(SYNC0.localpath / "d" / "d_0",
               SYNC0.localpath / "d" / "d_1" / "d_0");
    c.movenode("x/x_0/d/d_1", "x/x_0/d/d_0");


    // case 1: update the local and remote file differently while paused (to resolve remotely)
    std::ofstream fstream1(SYNC1.localpath / "d" / "file0_d", ios_base::app);
    fstream1 << " plus local change";
    fstream1.close();
    ASSERT_TRUE(c.uploadFile("remoteFile", "file0_d", SYNC1.remotepath + "/d"));

    // case 2: update the local and remote file differently while paused (to resolve locally)
    std::ofstream fstream2(SYNC2.localpath / "d" / "file0_d", ios_base::app);
    fstream2 << " plus local change";
    fstream2.close();
    ASSERT_TRUE(c.uploadFile("remoteFile", "file0_d", SYNC2.remotepath + "/d"));

    c.setSyncPausedByBackupId(id0, false);
    c.setSyncPausedByBackupId(id1, false);
    c.setSyncPausedByBackupId(id2, false);

    // TODO: Make this a global predicate when we've merged the rest from develop.
    // TODO: Maybe make it so we can check if a specific sync has stalled?
    const auto SyncStallState = [](bool state) {
        return [state](StandardClient& client) {
            SyncStallInfo dummy;
            bool result = client.client.syncs.syncStallDetected(dummy) == state;
            if (result)
            {
                LOG_debug << "Sync stall state detected: " << (state ? "true" : "false");
            }
            return result;
        };
    };

    // Wait for sync activity to complete (as far as stall.)
    waitonsyncs(TIMEOUT, &c);

    // Be absolutely sure we've stalled. (stall is across all syncs - todo: figure out if each one contains a stall)
    ASSERT_TRUE(c.waitFor(SyncStallState(true), TIMEOUT));

    // resolve case 0: Make it possible for the sync to resolve the stall.
    fs::rename(
        SYNC0.localpath / "d" / "d_1" / "d_0",
        SYNC0.localpath / "d" / "d_0");
    model0.movenode("d/d_1", "d/d_0");

    // resolve case 1: remove remote, local should replace it
    c.deleteremote(SYNC1.remotepath + "/d/file0_d", true);
    model1.findnode("d/file0_d")->content = "file0_d plus local change";

    // resolve case 2: remove local, remote should replace it
    fs::remove(SYNC2.localpath / "d" / "file0_d");
    model2.findnode("d/file0_d")->content = "remoteFile";
    model2.ensureLocalDebrisTmpLock(""); // due to download temp location

    LOG_debug << "Wait for the sync to exit the stall state.";
    ASSERT_TRUE(c.waitFor(SyncStallState(false), TIMEOUT));

    LOG_debug << "Make sure the sync's completed its processing.";
    waitonsyncs(TIMEOUT, &c);

    LOG_debug << "now the sync should have unstalled and resolved the stalled cases";

    // Confirm state
    ASSERT_TRUE(c.confirmModel_mainthread(model0.root.get(), id0));
    ASSERT_TRUE(c.confirmModel_mainthread(model1.root.get(), id1));
    ASSERT_TRUE(c.confirmModel_mainthread(model2.root.get(), id2));
}


TEST_F(SyncTest, DownloadedDirectoriesHaveFilesystemWatch)
{
    const auto TESTROOT = makeNewTestRoot();
    const auto TIMEOUT  = chrono::seconds(4);

    StandardClient c(TESTROOT, "c");

    // Log callbacks.
    c.logcb = true;

    // Log in client.
    ASSERT_TRUE(c.login_reset_makeremotenodes("MEGA_EMAIL", "MEGA_PWD", "s", 0, 0));

    // Create /d in the cloud.
    {
        vector<NewNode> nodes(1);

        // Initialize new node.
        c.client.putnodes_prepareOneFolder(&nodes[0], "d");

        // Get our hands on the sync root.
        auto* root = c.drillchildnodebyname(c.gettestbasenode(), "s");
        ASSERT_TRUE(root);

        // Create new node in the cloud.
        ASSERT_TRUE(c.putnodes(root->nodeHandle(), std::move(nodes)));
    }

    // Add and start sync.
    const auto id = c.setupSync_mainthread("s", "s");
    ASSERT_NE(id, UNDEF);

    const auto SYNCROOT = c.syncSet(id).localpath;

    // Wait for synchronization to complete.
    waitonsyncs(TIMEOUT, &c);

    // Confirm /d has made it to disk.
    Model model;

    model.addfolder("d");

    ASSERT_TRUE(c.confirmModel_mainthread(model.root.get(), id));

    // Trigger a filesystem notification.
    model.addfile("d/f", "x");

    ASSERT_TRUE(createDataFile(SYNCROOT / "d" / "f", "x"));

    // Wait for synchronization to complete.
    waitonsyncs(TIMEOUT, &c);

    // Confirm /d/f made it to the cloud.
    ASSERT_TRUE(c.confirmModel_mainthread(model.root.get(), id));
}

TEST_F(SyncTest, FilesystemWatchesPresentAfterResume)
{
    const auto TESTROOT = makeNewTestRoot();
    const auto TIMEOUT  = chrono::seconds(4);

    auto c = ::mega::make_unique<StandardClient>(TESTROOT, "c");

    // Log callbacks.
    c->logcb = true;

    // Log in client.
    ASSERT_TRUE(c->login_reset_makeremotenodes("MEGA_EMAIL", "MEGA_PWD", "s", 0, 0));

    // Add and start sync.
    const auto id = c->setupSync_mainthread("s", "s");
    ASSERT_NE(id, UNDEF);

    const auto SYNCROOT = c->syncSet(id).localpath;

    // Build model and populate filesystem.
    Model model;

    model.addfolder("d0/d0d0");
    model.generate(SYNCROOT);

    // Wait for initial sync to complete.
    waitonsyncs(TIMEOUT, c.get());

    // Make sure directories made it to the cloud.
    ASSERT_TRUE(c->confirmModel_mainthread(model.root.get(), id));

    // Logout / Resume.
    {
        string session;

        // Save session.
        c->client.dumpsession(session);

        // Logout (taking care to preserve the caches.)
        c->localLogout();

        // Recreate client.
        c.reset(new StandardClient(TESTROOT, "c"));

        // Hook onAutoResumeResult callback.
        promise<void> notify;

        c->onAutoResumeResult = [&](const SyncConfig&, bool, bool) {
            notify.set_value();
        };

        // Resume session.
        ASSERT_TRUE(c->login_fetchnodes(session));

        // Wait for the sync to be resumed.
        notify.get_future().get();

        // Wait for sync to complete.
        waitonsyncs(TIMEOUT, c.get());

        // Make sure everything's as we left it.
        ASSERT_TRUE(c->confirmModel_mainthread(model.root.get(), id));
    }

    // Trigger some filesystem notifications.
    {
        model.addfile("f", "f");
        ASSERT_TRUE(createDataFile(SYNCROOT / "f", "f"));

        model.addfile("d0/d0f", "d0f");
        ASSERT_TRUE(createDataFile(SYNCROOT / "d0" / "d0f", "d0f"));

        model.addfile("d0/d0d0/d0d0f", "d0d0f");
        ASSERT_TRUE(createDataFile(SYNCROOT / "d0" / "d0d0" / "d0d0f", "d0d0f"));
    }

    // Wait for synchronization to complete.
    waitonsyncs(TIMEOUT, c.get());

    // Did the new files make it to the cloud?
    ASSERT_TRUE(c->confirmModel_mainthread(model.root.get(), id));
}

TEST_F(SyncTest, MoveTargetHasFilesystemWatch)
{
    const auto TESTROOT = makeNewTestRoot();
    const auto TIMEOUT  = chrono::seconds(4);

    StandardClient c(TESTROOT, "c");

    // Log callbacks.
    c.logcb = true;

    // Log in client.
    ASSERT_TRUE(c.login_reset_makeremotenodes("MEGA_EMAIL", "MEGA_PWD", "s", 0, 0));

    // Set up sync.
    const auto id = c.setupSync_mainthread("s", "s");
    ASSERT_NE(id, UNDEF);

    const auto SYNCROOT = c.syncSet(id).localpath;

    // Build model and populate filesystem.
    Model model;

    model.addfolder("d0/dq");
    model.addfolder("d1");
    model.addfolder("d2/dx");
    model.generate(SYNCROOT);

    // Wait for initial sync to complete.
    waitonsyncs(TIMEOUT, &c);

    // Confirm directories have hit the cloud.
    ASSERT_TRUE(c.confirmModel_mainthread(model.root.get(), id));

    // Local move.
    {
        // d0/dq -> d1/dq (ascending.)
        model.movenode("d0/dq", "d1");

        fs::rename(SYNCROOT / "d0" / "dq",
                   SYNCROOT / "d1" / "dq");

        // d2/dx -> d1/dx (descending.)
        model.movenode("d2/dx", "d1");

        fs::rename(SYNCROOT / "d2" / "dx",
                   SYNCROOT / "d1" / "dx");
    }

    // Wait for sync to complete.
    waitonsyncs(TIMEOUT, &c);

    // Make sure movement has propagated to the cloud.
    ASSERT_TRUE(c.confirmModel_mainthread(model.root.get(), id));

    // Trigger some filesystem notifications.
    model.addfile("d1/dq/fq", "q");
    model.addfile("d1/dx/fx", "x");

    ASSERT_TRUE(createDataFile(SYNCROOT / "d1" / "dq" / "fq", "q"));
    ASSERT_TRUE(createDataFile(SYNCROOT / "d1" / "dx" / "fx", "x"));

    // Wait for sync to complete.
    waitonsyncs(TIMEOUT, &c);

    // Have the files made it up to the cloud?
    ASSERT_TRUE(c.confirmModel_mainthread(model.root.get(), id));

    // Remotely move.
    {
        StandardClient cr(TESTROOT, "cr");

        // Log in client.
        ASSERT_TRUE(cr.login_fetchnodes("MEGA_EMAIL", "MEGA_PWD"));

        // d1/dq -> d2/dq (ascending.)
        model.movenode("d1/dq", "d2");

        ASSERT_TRUE(cr.movenode("s/d1/dq", "s/d2"));

        // d1/dx -> d0/dx (descending.)
        model.movenode("d1/dx", "d0");

        ASSERT_TRUE(cr.movenode("s/d1/dx", "s/d0"));
    }

    // Wait for sync to complete.
    waitonsyncs(TIMEOUT, &c);

    // Make sure movements occured on disk.
    ASSERT_TRUE(c.confirmModel_mainthread(model.root.get(), id));

    // Trigger some filesystem notifications.
    model.removenode("d2/dq/fq");
    model.removenode("d0/dx/fx");

    fs::remove(SYNCROOT / "d2" / "dq" / "fq");
    fs::remove(SYNCROOT / "d0" / "dx" / "fx");

    // Wait for sync to complete.
    waitonsyncs(TIMEOUT, &c);

    // Make sure removes propagated to the cloud.
    ASSERT_TRUE(c.confirmModel_mainthread(model.root.get(), id));
}

// TODO: re-enable after sync rework is merged
TEST_F(SyncTest, DeleteReplaceReplacementHasFilesystemWatch)
{
    const auto TESTROOT = makeNewTestRoot();
    const auto TIMEOUT  = chrono::seconds(4);

    StandardClient c(TESTROOT, "c");

    // Log callbacks.
    c.logcb = true;

    // Log in client.
    ASSERT_TRUE(c.login_reset_makeremotenodes("MEGA_EMAIL", "MEGA_PWD", "s", 0, 0));

    // Add and start sync.
    const auto id = c.setupSync_mainthread("s", "s");
    ASSERT_NE(id, UNDEF);

    const auto ROOT = c.syncSet(id).localpath;

    // Populate filesystem.
    Model model;

    model.addfolder("dx/f");
    model.generate(ROOT);

    // Wait for sync to complete.
    waitonsyncs(TIMEOUT, &c);

    // Make sure the directory's been uploaded to the cloud.
    ASSERT_TRUE(c.confirmModel_mainthread(model.root.get(), id));

    // Remove/replace the directory.
    fs::remove_all(ROOT / "dx");
    fs::create_directory(ROOT / "dx");

    // Wait for all notifications to be processed.
    waitonsyncs(TIMEOUT, &c);

    // Make sure the new directory is in the cloud.
    model.removenode("dx/f");

    ASSERT_TRUE(c.confirmModel_mainthread(model.root.get(), id));

    // Add a file in the new directory so we trigger a notification.
    out() << "creating file dx/g";
    model.addfile("dx/g", "g");

    ASSERT_TRUE(createDataFile(ROOT / "dx" / "g", "g"));

    // Wait for notifications to be processed.
    waitonsyncs(TIMEOUT, &c);

    // Check if g has been uploaded.
    // If it hasn't, we probably didn't receive a notification from the filesystem.
    ASSERT_TRUE(c.confirmModel_mainthread(model.root.get(), id));
}

TEST_F(SyncTest, RenameReplaceSourceAndTargetHaveFilesystemWatch)
{
    const auto TESTROOT = makeNewTestRoot();
    const auto TIMEOUT = chrono::seconds(8);

    StandardClient c(TESTROOT, "c");

    // Log callbacks.
    c.logcb = true;

    // Log in client.
    ASSERT_TRUE(c.login_reset_makeremotenodes("MEGA_EMAIL", "MEGA_PWD", "s", 0, 0));

    // Add and start sync.
    const auto id = c.setupSync_mainthread("s", "s");
    ASSERT_NE(id, UNDEF);

    const auto SYNCROOT = c.syncSet(id).localpath;

    // Build model and populate filesystem.
    Model model;

    model.addfolder("dq");
    model.addfolder("dz");
    model.generate(SYNCROOT);

    // Wait for initial sync to complete.
    waitonsyncs(TIMEOUT, &c);

    // Make sure directories have made it to the cloud.
    ASSERT_TRUE(c.confirmModel_mainthread(model.root.get(), id));

    // Rename /dq -> /dr (ascending), replace /dq.
    model.addfolder("dr");

    fs::rename(SYNCROOT / "dq", SYNCROOT / "dr");
    fs::create_directories(SYNCROOT / "dq");

    // Rename /dz -> /dy (descending), replace /dz.
    model.addfolder("dy");

    fs::rename(SYNCROOT / "dz", SYNCROOT / "dy");
    fs::create_directories(SYNCROOT / "dz");

    // Wait for sync to complete.
    waitonsyncs(TIMEOUT, &c);

    // Make sure moves made it to the cloud.
    ASSERT_TRUE(c.confirmModel_mainthread(model.root.get(), id));

    // Make sure rename targets still receive notifications.
    model.addfile("dr/fr", "r");
    model.addfile("dy/fy", "y");

    ASSERT_TRUE(createDataFile(SYNCROOT / "dr" / "fr", "r"));
    ASSERT_TRUE(createDataFile(SYNCROOT / "dy" / "fy", "y"));

    // Wait for sync to complete.
    waitonsyncs(TIMEOUT, &c);

    // Did the files make it to the cloud?
    ASSERT_TRUE(c.confirmModel_mainthread(model.root.get(), id));

    // Make sure (now replaced) rename sources still receive notifications.
    model.addfile("dq/fq", "q");
    model.addfile("dz/fz", "z");

    LOG_debug << " --- Creating files fq and fz now ----";

    ASSERT_TRUE(createDataFile(SYNCROOT / "dq" / "fq", "q"));
    ASSERT_TRUE(createDataFile(SYNCROOT / "dz" / "fz", "z"));

    // Wait for sync to complete.
    waitonsyncs(TIMEOUT, &c);

    // Did the files make it to the cloud?
    ASSERT_TRUE(c.confirmModel_mainthread(model.root.get(), id));
}

TEST_F(SyncTest, RenameTargetHasFilesystemWatch)
{
    const auto TESTROOT = makeNewTestRoot();
    const auto TIMEOUT = chrono::seconds(4);

    StandardClient c(TESTROOT, "c");

    // Log callbacks.
    c.logcb = true;

    // Log in client.
    ASSERT_TRUE(c.login_reset_makeremotenodes("MEGA_EMAIL", "MEGA_PWD", "s", 0, 0));

    // Add and start sync.
    const auto id = c.setupSync_mainthread("s", "s");
    ASSERT_NE(id, UNDEF);

    const auto SYNCROOT = c.syncSet(id).localpath;

    // Build model and populate filesystem.
    Model model;

    model.addfolder("dq");
    model.addfolder("dz");
    model.generate(SYNCROOT);

    // Wait for synchronization to complete.
    waitonsyncs(TIMEOUT, &c);

    // Confirm model.
    ASSERT_TRUE(c.confirmModel_mainthread(model.root.get(), id));

    // Locally rename.
    {
        // - dq -> dr (ascending)
        model.removenode("dq");
        model.addfolder("dr");

        fs::rename(SYNCROOT / "dq", SYNCROOT / "dr");

        // - dz -> dy (descending)
        model.removenode("dz");
        model.addfolder("dy");

        fs::rename(SYNCROOT / "dz", SYNCROOT / "dy");
    }

    // Wait for synchronization to complete.
    waitonsyncs(TIMEOUT, &c);

    // Make sure rename has hit the cloud.
    ASSERT_TRUE(c.confirmModel_mainthread(model.root.get(), id));

    // Make sure rename targets receive notifications.
    model.addfile("dr/f", "x");
    model.addfile("dy/f", "y");

    ASSERT_TRUE(createDataFile(SYNCROOT / "dr" / "f", "x"));
    ASSERT_TRUE(createDataFile(SYNCROOT / "dy" / "f", "y"));

    // Wait for synchronization to complete.
    waitonsyncs(TIMEOUT, &c);

    // Check file has made it to the cloud.
    ASSERT_TRUE(c.confirmModel_mainthread(model.root.get(), id));

    // Remotely rename.
    {
        StandardClient cr(TESTROOT, "cc");

        // Log in client.
        ASSERT_TRUE(cr.login_fetchnodes("MEGA_EMAIL", "MEGA_PWD"));

        auto* root = cr.gettestbasenode();
        ASSERT_TRUE(root);

        // dr -> ds (ascending.)
        model.removenode("dr");
        model.addfile("ds/f", "x");

        auto* dr = cr.drillchildnodebyname(root, "s/dr");
        ASSERT_TRUE(dr);

        ASSERT_TRUE(cr.setattr(dr, attr_map('n', "ds")));

        // dy -> dx (descending.)
        model.removenode("dy");
        model.addfile("dx/f", "y");

        auto* dy = cr.drillchildnodebyname(root, "s/dy");
        ASSERT_TRUE(dy);

        ASSERT_TRUE(cr.setattr(dy, attr_map('n', "dx")));
    }

    WaitMillisec(4000); // it can take a while for APs to arrive (or to be sent)

    // Wait for synchronization to complete.
    waitonsyncs(TIMEOUT, &c);

    // Confirm move has occured locally.
    ASSERT_TRUE(c.confirmModel_mainthread(model.root.get(), id));

    // Check that /ds and /dx receive notifications.
    model.removenode("ds/f");
    model.removenode("dx/f");

    fs::remove(SYNCROOT / "ds" / "f");
    fs::remove(SYNCROOT / "dx" / "f");

    // Wait for synchronization to complete.
    waitonsyncs(TIMEOUT, &c);

    // Confirm remove has hit the cloud.
    ASSERT_TRUE(c.confirmModel_mainthread(model.root.get(), id));
}

TEST_F(SyncTest, ReplaceParentWithEmptyChild)
{
    const auto TESTROOT = makeNewTestRoot();
    const auto TIMEOUT = chrono::seconds(4);

    handle id;
    Model model;
    string session;

    // Populate initial filesystem.
    {
        StandardClient c(TESTROOT, "c");

        // Log callbacks.
        c.logcb = true;

        // Log in client.
        ASSERT_TRUE(c.login_reset_makeremotenodes("MEGA_EMAIL", "MEGA_PWD", "s", 0, 0));

        // Add and start sync.
        id = c.setupSync_mainthread("s", "s");
        ASSERT_NE(id, UNDEF);

        // Build model and populate filesystem.
        model.addfolder("0/1");
        model.generate(c.syncSet(id).localpath);

        // Wait for the sync to complete.
        waitonsyncs(TIMEOUT, &c);

        // Make sure the tree made it to the cloud.
        ASSERT_TRUE(c.confirmModel_mainthread(model.root.get(), id));

        // Save the session.
        c.client.dumpsession(session);

        // Locally log out the client.
        c.localLogout();
    }

    StandardClient c(TESTROOT, "c");

    // Log callbacks.
    c.logcb = true;

    // Replace 0 with 1.
    model.removenode("0/1");

    fs::rename(c.fsBasePath / "s" / "0" / "1",
               c.fsBasePath / "s" / "1");

    fs::remove_all(c.fsBasePath / "s" / "0");

    fs::rename(c.fsBasePath / "s" / "1",
               c.fsBasePath / "s" / "0");

    // Hook resume callbacks.
    promise<void> notify;

    c.onAutoResumeResult = [&notify](const SyncConfig&, bool, bool) {
        notify.set_value();
    };

    // Resume client.
    ASSERT_TRUE(c.login_fetchnodes(session));

    // Wait for sync to resume.
    notify.get_future().get();

    // Wait for the sync to complete.
    waitonsyncs(TIMEOUT, &c);

    // Is the cloud as we expect?
    ASSERT_TRUE(c.confirmModel_mainthread(model.root.get(), id));
}

TEST_F(SyncTest, RootHasFilesystemWatch)
{
    const auto TESTROOT = makeNewTestRoot();
    const auto TIMEOUT  = chrono::seconds(4);

    StandardClient c(TESTROOT, "c");

    // Log callbacks.
    c.logcb = true;

    // Log in client and clear remote contents.
    ASSERT_TRUE(c.login_reset_makeremotenodes("MEGA_EMAIL", "MEGA_PWD", "s", 0, 0));

    // Set up sync
    const auto id = c.setupSync_mainthread("s", "s");
    ASSERT_NE(id, UNDEF);

    // Wait for sync to complete.
    waitonsyncs(TIMEOUT, &c);

    // Trigger some filesystem notifications.
    Model model;

    model.addfolder("d0");
    model.addfile("f0");
    model.generate(c.syncSet(id).localpath);

    // Wait for sync to complete.
    waitonsyncs(TIMEOUT, &c);

    // Confirm models.
    ASSERT_TRUE(c.confirmModel_mainthread(model.root.get(), id));
}

struct TwoWaySyncSymmetryCase
{
    enum SyncType { type_twoWay, type_backupSync, type_numTypes };

    enum Action { action_rename, action_moveWithinSync, action_moveOutOfSync, action_moveIntoSync, action_delete, action_numactions };

    enum MatchState { match_exact,      // the sync destination has the exact same file/folder at the same relative path
                      match_older,      // the sync destination has an older file/folder at the same relative path
                      match_newer,      // the sync destination has a newer file/folder at the same relative path
                      match_absent };   // the sync destination has no node at the same relative path

    SyncType syncType = type_twoWay;
    Action action = action_rename;
    bool selfChange = false; // changed by our own client or another
    bool up = false;  // or down - sync direction
    bool file = false;  // or folder.  Which one this test changes
    bool isExternal = false;
    bool pauseDuringAction = false;
    Model localModel;
    Model remoteModel;
    handle backupId = UNDEF;

    bool printTreesBeforeAndAfter = false;

    struct State
    {
        StandardClient& steadyClient;
        StandardClient& resumeClient;
        StandardClient& nonsyncClient;
        fs::path localBaseFolderSteady;
        fs::path localBaseFolderResume;
        std::string remoteBaseFolder = "twoway";   // leave out initial / so we can drill down from root node
        std::string first_test_name;
        fs::path first_test_initiallocalfolders;

        State(StandardClient& ssc, StandardClient& rsc, StandardClient& sc2) : steadyClient(ssc), resumeClient(rsc), nonsyncClient(sc2) {}
    };

    State& state;
    TwoWaySyncSymmetryCase(State& wholestate) : state(wholestate) {}

    std::string typeName()
    {
        switch (syncType)
        {
        case type_twoWay:
            return "twoWay_";
        case type_backupSync:
            return isExternal ? "external_backup_"
                              : "internal_backup_";
        default:
            assert(false);
            return "";
        }
    }

    std::string actionName()
    {
        switch (action)
        {
        case action_rename: return "rename";
        case action_moveWithinSync: return "move";
        case action_moveOutOfSync: return "moveOut";
        case action_moveIntoSync: return "moveIn";
        case action_delete: return "delete";
        default: assert(false); return "";
        }
    }

    std::string matchName(MatchState m)
    {
        switch (m)
        {
            case match_exact: return "exact";
            case match_older: return "older";
            case match_newer: return "newer";
            case match_absent: return "absent";
        }
        return "bad enum";
    }

    std::string name()
    {
        return  typeName() + actionName() +
                (up?"_up" : "_down") +
                (selfChange?"_self":"_other") +
                (file?"_file":"_folder") +
                (pauseDuringAction?"_resumed":"_steady");
    }

    fs::path localTestBasePathSteady;
    fs::path localTestBasePathResume;
    std::string remoteTestBasePath;

    Model& sourceModel() { return up ? localModel : remoteModel; }
    Model& destinationModel() { return up ? remoteModel : localModel; }

    StandardClient& client1() { return pauseDuringAction ? state.resumeClient : state.steadyClient; }
    StandardClient& changeClient() { return selfChange ? client1() : state.nonsyncClient; }

    fs::path localTestBasePath() { return pauseDuringAction ? localTestBasePathResume : localTestBasePathSteady; }

    bool CopyLocalTree(const fs::path& destination, const fs::path& source) try
    {
        using PathPair = std::pair<fs::path, fs::path>;

        // Assume we've already copied if the destination exists.
        if (fs::exists(destination)) return true;

        std::list<PathPair> pending;

        pending.emplace_back(destination, source);

        for (; !pending.empty(); pending.pop_front())
        {
            const auto& dst = pending.front().first;
            const auto& src = pending.front().second;

            // Assume target directory doesn't exist.
            fs::create_directories(dst);

            // Iterate over source directory's children.
            auto i = fs::directory_iterator(src);
            auto j = fs::directory_iterator();

            for ( ; i != j; ++i)
            {
                auto from = i->path();
                auto to = dst / from.filename();

                // If it's a file, copy it and preserve its modification time.
                if (fs::is_regular_file(from))
                {
                    // Copy the file.
                    fs::copy_file(from, to);

                    // Preserve modification time.
                    fs::last_write_time(to, fs::last_write_time(from));

                    // Process next child.
                    continue;
                }

                // If it's not a file, it must be a directory.
                assert(fs::is_directory(from));

                // So, create it!
                fs::create_directories(to);

                // And copy its content.
                pending.emplace_back(to, from);
            }
        }

        return true;
    }
    catch (...)
    {
        return false;
    }

    void makeMtimeFile(std::string name, int mtime_delta, Model& m1, Model& m2)
    {
        createNameFile(state.first_test_initiallocalfolders, name);
        auto initial_mtime = fs::last_write_time(state.first_test_initiallocalfolders / name);
        fs::last_write_time(localTestBasePath() / name, initial_mtime + std::chrono::seconds(mtime_delta));
        fs::rename(state.first_test_initiallocalfolders / name, state.first_test_initiallocalfolders / "f" / name); // move it after setting the time to be 100% sure the sync sees it with the adjusted mtime only
        m1.findnode("f")->addkid(m1.makeModelSubfile(name));
        m2.findnode("f")->addkid(m2.makeModelSubfile(name));
    }

    PromiseBoolSP cloudCopySetupPromise = newPromiseBoolSP();

    // prepares a local folder for testing, which will be two-way synced before the test
    void SetupForSync()
    {
        // Prepare Cloud
        {
            remoteTestBasePath = state.remoteBaseFolder + "/" + name();

            auto& client = changeClient();

            auto* root = client.gettestbasenode();
            ASSERT_NE(root, nullptr);

            root = client.drillchildnodebyname(root, state.remoteBaseFolder);
            ASSERT_NE(root, nullptr);

            auto* from = client.drillchildnodebyname(root, "initial");
            ASSERT_NE(from, nullptr);

            ASSERT_TRUE(client.cloudCopyTreeAs(from, root, name()));
        }

        // Prepare Local Filesystem
        {
            localTestBasePathSteady = state.localBaseFolderSteady / name();
            localTestBasePathResume = state.localBaseFolderResume / name();

            auto from = state.nonsyncClient.fsBasePath / "twoway" / "initial";
            ASSERT_TRUE(CopyLocalTree(localTestBasePathResume, from));
            ASSERT_TRUE(CopyLocalTree(localTestBasePathSteady, from));

            ASSERT_TRUE(CopyLocalTree(state.localBaseFolderResume / "initial", from));
            ASSERT_TRUE(CopyLocalTree(state.localBaseFolderSteady / "initial", from));
        }

        // Prepare models.
        {
            localModel.root->addkid(localModel.buildModelSubdirs("f", 2, 2, 2));
            localModel.root->addkid(localModel.buildModelSubdirs("outside", 2, 1, 1));
            localModel.addfile("f/file_older_1", "file_older_1");
            localModel.addfile("f/file_older_2", "file_older_2");
            localModel.addfile("f/file_newer_1", "file_newer_1");
            localModel.addfile("f/file_newer_2", "file_newer_2");
            remoteModel = localModel;
        }
    }

    bool isBackup() const
    {
        return syncType == type_backupSync;
    }

    bool isExternalBackup() const
    {
        return isExternal && isBackup();
    }

    bool isInternalBackup() const
    {
        return !isExternal && isBackup();
    }

    bool shouldRecreateOnResume() const
    {
        if (pauseDuringAction)
        {
            return isExternalBackup();
        }

        return false;
    }

    bool shouldDisableSync() const
    {
        if (up)
        {
            return false;
        }

        if (pauseDuringAction)
        {
            return isInternalBackup();
        }

        return isBackup();
    }

    bool shouldUpdateDestination() const
    {
        return up || !isBackup();
    }

    bool shouldUpdateModel() const
    {
        return up
               || !pauseDuringAction
               || !isExternalBackup();
    }

    fs::path localSyncRootPath()
    {
        return localTestBasePath() / "f";
    }

    string remoteSyncRootPath()
    {
        return remoteTestBasePath + "/f";
    }

    Node* remoteSyncRoot()
    {
        Node* root = client1().client.nodebyhandle(client1().basefolderhandle);
        if (root)
        {
            return client1().drillchildnodebyname(root, remoteSyncRootPath());
        }

        return nullptr;
    }

    handle BackupAdd(const string& drivePath, const string& sourcePath, const string& targetPath, const string& logname)
    {
        return client1().backupAdd_mainthread(drivePath, sourcePath, targetPath, logname);
    }

    handle SetupSync(const string& sourcePath, const string& targetPath)
    {
        return client1().setupSync_mainthread(sourcePath, targetPath, isBackup());
    }

    void SetupTwoWaySync()
    {
        ASSERT_NE(remoteSyncRoot(), nullptr);

        string basePath   = client1().fsBasePath.u8string();
        string drivePath  = localTestBasePath().u8string();
        string sourcePath = localSyncRootPath().u8string();
        string targetPath = remoteSyncRootPath();

        drivePath.erase(0, basePath.size() + 1);
        sourcePath.erase(0, basePath.size() + 1);

        if (isExternalBackup())
        {
            backupId = BackupAdd(drivePath, sourcePath, targetPath, "");
        }
        else
        {
            backupId = SetupSync(sourcePath, targetPath);
        }

        ASSERT_NE(backupId, UNDEF);

        if (Sync* sync = client1().syncByBackupId(backupId))
        {
            sync->syncname += "/" + name() + " ";
        }
    }

    void PauseTwoWaySync()
    {
        if (shouldRecreateOnResume())
        {
            client1().delSync_mainthread(backupId, true);
        }
    }

    void ResumeTwoWaySync()
    {
        if (shouldRecreateOnResume())
        {
            SetupTwoWaySync();
        }
    }

    void remote_rename(std::string nodepath, std::string newname, bool updatemodel, bool reportaction, bool deleteTargetFirst)
    {
        std::lock_guard<std::recursive_mutex> g(changeClient().clientMutex);

        if (deleteTargetFirst) remote_delete(parentpath(nodepath) + "/" + newname, updatemodel, reportaction, true); // in case the target already exists

        if (updatemodel) remoteModel.emulate_rename(nodepath, newname);

        Node* testRoot = changeClient().client.nodebyhandle(client1().basefolderhandle);
        Node* n = changeClient().drillchildnodebyname(testRoot, remoteTestBasePath + "/" + nodepath);
        ASSERT_TRUE(!!n);

        if (reportaction) out() << name() << " action: remote rename " << n->displaypath() << " to " << newname;

        attr_map updates('n', newname);
        auto e = changeClient().client.setattr(n, move(updates), nullptr);

        ASSERT_EQ(API_OK, error(e));
    }

    void remote_move(std::string nodepath, std::string newparentpath, bool updatemodel, bool reportaction, bool deleteTargetFirst)
    {
        std::lock_guard<std::recursive_mutex> g(changeClient().clientMutex);

        if (deleteTargetFirst) remote_delete(newparentpath + "/" + leafname(nodepath), updatemodel, reportaction, true); // in case the target already exists

        if (updatemodel) remoteModel.emulate_move(nodepath, newparentpath);

        Node* testRoot = changeClient().client.nodebyhandle(changeClient().basefolderhandle);
        Node* n1 = changeClient().drillchildnodebyname(testRoot, remoteTestBasePath + "/" + nodepath);
        Node* n2 = changeClient().drillchildnodebyname(testRoot, remoteTestBasePath + "/" + newparentpath);
        ASSERT_TRUE(!!n1);
        ASSERT_TRUE(!!n2);

        if (reportaction) out() << name() << " action: remote move " << n1->displaypath() << " to " << n2->displaypath();

        auto e = changeClient().client.rename(n1, n2, SYNCDEL_NONE, NodeHandle(), nullptr, nullptr);
        ASSERT_EQ(API_OK, e);
    }

    void remote_copy(std::string nodepath, std::string newparentpath, bool updatemodel, bool reportaction)
    {
        std::lock_guard<std::recursive_mutex> g(changeClient().clientMutex);

        if (updatemodel) remoteModel.emulate_copy(nodepath, newparentpath);

        Node* testRoot = changeClient().client.nodebyhandle(changeClient().basefolderhandle);
        Node* n1 = changeClient().drillchildnodebyname(testRoot, remoteTestBasePath + "/" + nodepath);
        Node* n2 = changeClient().drillchildnodebyname(testRoot, remoteTestBasePath + "/" + newparentpath);
        ASSERT_TRUE(!!n1);
        ASSERT_TRUE(!!n2);

        if (reportaction) out() << name() << " action: remote copy " << n1->displaypath() << " to " << n2->displaypath();

        TreeProcCopy tc;
        changeClient().client.proctree(n1, &tc, false, true);
        tc.allocnodes();
        changeClient().client.proctree(n1, &tc, false, true);
        tc.nn[0].parenthandle = UNDEF;

        SymmCipher key;
        AttrMap attrs;
        string attrstring;
        key.setkey((const ::mega::byte*)tc.nn[0].nodekey.data(), n1->type);
        attrs = n1->attrs;
        attrs.getjson(&attrstring);
        client1().client.makeattr(&key, tc.nn[0].attrstring, attrstring.c_str());
        changeClient().client.putnodes(n2->nodeHandle(), move(tc.nn), nullptr, ++next_request_tag);
    }

    void remote_renamed_copy(std::string nodepath, std::string newparentpath, string newname, bool updatemodel, bool reportaction)
    {
        std::lock_guard<std::recursive_mutex> g(changeClient().clientMutex);

        if (updatemodel)
        {
            remoteModel.emulate_rename_copy(nodepath, newparentpath, newname);
        }

        Node* testRoot = changeClient().client.nodebyhandle(changeClient().basefolderhandle);
        Node* n1 = changeClient().drillchildnodebyname(testRoot, remoteTestBasePath + "/" + nodepath);
        Node* n2 = changeClient().drillchildnodebyname(testRoot, remoteTestBasePath + "/" + newparentpath);
        ASSERT_TRUE(!!n1);
        ASSERT_TRUE(!!n2);

        if (reportaction) out() << name() << " action: remote rename + copy " << n1->displaypath() << " to " << n2->displaypath() << " as " << newname;

        TreeProcCopy tc;
        changeClient().client.proctree(n1, &tc, false, true);
        tc.allocnodes();
        changeClient().client.proctree(n1, &tc, false, true);
        tc.nn[0].parenthandle = UNDEF;

        SymmCipher key;
        AttrMap attrs;
        string attrstring;
        key.setkey((const ::mega::byte*)tc.nn[0].nodekey.data(), n1->type);
        attrs = n1->attrs;
        client1().client.fsaccess->normalize(&newname);
        attrs.map['n'] = newname;
        attrs.getjson(&attrstring);
        client1().client.makeattr(&key, tc.nn[0].attrstring, attrstring.c_str());
        changeClient().client.putnodes(n2->nodeHandle(), move(tc.nn), nullptr, ++next_request_tag);
    }

    void remote_renamed_move(std::string nodepath, std::string newparentpath, string newname, bool updatemodel, bool reportaction)
    {
        std::lock_guard<std::recursive_mutex> g(changeClient().clientMutex);

        if (updatemodel)
        {
            remoteModel.emulate_rename_copy(nodepath, newparentpath, newname);
        }

        Node* testRoot = changeClient().client.nodebyhandle(changeClient().basefolderhandle);
        Node* n1 = changeClient().drillchildnodebyname(testRoot, remoteTestBasePath + "/" + nodepath);
        Node* n2 = changeClient().drillchildnodebyname(testRoot, remoteTestBasePath + "/" + newparentpath);
        ASSERT_TRUE(!!n1);
        ASSERT_TRUE(!!n2);

        if (reportaction) out() << name() << " action: remote rename + move " << n1->displaypath() << " to " << n2->displaypath() << " as " << newname;

        error e = changeClient().client.rename(n1, n2, SYNCDEL_NONE, NodeHandle(), newname.c_str(), nullptr);
        EXPECT_EQ(e, API_OK);
    }

    void remote_delete(std::string nodepath, bool updatemodel, bool reportaction, bool mightNotExist)
    {
        std::lock_guard<std::recursive_mutex> g(changeClient().clientMutex);

        Node* testRoot = changeClient().client.nodebyhandle(changeClient().basefolderhandle);
        Node* n = changeClient().drillchildnodebyname(testRoot, remoteTestBasePath + "/" + nodepath);
        if (mightNotExist && !n) return;  // eg when checking to remove an item that is a move target but there isn't one

        ASSERT_TRUE(!!n);

        if (reportaction) out() << name() << " action: remote delete " << n->displaypath();

        if (updatemodel) remoteModel.emulate_delete(nodepath);

        auto e = changeClient().client.unlink(n, false, ++next_request_tag);
        ASSERT_TRUE(!e);
    }

    fs::path fixSeparators(std::string p)
    {
        for (auto& c : p)
            if (c == '/')
                c = fs::path::preferred_separator;
        return fs::u8path(p);
    }

    void local_rename(std::string path, std::string newname, bool updatemodel, bool reportaction, bool deleteTargetFirst)
    {
        if (deleteTargetFirst) local_delete(parentpath(path) + "/" + newname, updatemodel, reportaction, true); // in case the target already exists

        if (updatemodel) localModel.emulate_rename(path, newname);

        fs::path p1(localTestBasePath());
        p1 /= fixSeparators(path);
        fs::path p2 = p1.parent_path() / newname;

        if (reportaction) out() << name() << " action: local rename " << p1 << " to " << p2;

        std::error_code ec;
        for (int i = 0; i < 5; ++i)
        {
            fs::rename(p1, p2, ec);
            if (!ec) break;
            WaitMillisec(100);
        }
        ASSERT_TRUE(!ec) << "local_rename " << p1 << " to " << p2 << " failed: " << ec.message();
    }

    void local_move(std::string from, std::string to, bool updatemodel, bool reportaction, bool deleteTargetFirst)
    {
        if (deleteTargetFirst) local_delete(to + "/" + leafname(from), updatemodel, reportaction, true);

        if (updatemodel) localModel.emulate_move(from, to);

        fs::path p1(localTestBasePath());
        fs::path p2(localTestBasePath());
        p1 /= fixSeparators(from);
        p2 /= fixSeparators(to);
        p2 /= p1.filename();  // non-existing file in existing directory case

        if (reportaction) out() << name() << " action: local move " << p1 << " to " << p2;

        std::error_code ec;
        fs::rename(p1, p2, ec);
        if (ec)
        {
            fs::remove_all(p2, ec);
            fs::rename(p1, p2, ec);
        }
        ASSERT_TRUE(!ec) << "local_move " << p1 << " to " << p2 << " failed: " << ec.message();
    }

    void local_copy(std::string from, std::string to, bool updatemodel, bool reportaction)
    {
        if (updatemodel) localModel.emulate_copy(from, to);

        fs::path p1(localTestBasePath());
        fs::path p2(localTestBasePath());
        p1 /= fixSeparators(from);
        p2 /= fixSeparators(to);

        if (reportaction) out() << name() << " action: local copy " << p1 << " to " << p2;

        std::error_code ec;
        fs::copy(p1, p2, ec);
        ASSERT_TRUE(!ec) << "local_copy " << p1 << " to " << p2 << " failed: " << ec.message();
    }

    void local_delete(std::string path, bool updatemodel, bool reportaction, bool mightNotExist)
    {
        fs::path p(localTestBasePath());
        p /= fixSeparators(path);

        if (mightNotExist && !fs::exists(p)) return;

        if (reportaction) out() << name() << " action: local_delete " << p;

        std::error_code ec;
        fs::remove_all(p, ec);
        ASSERT_TRUE(!ec) << "local_delete " << p << " failed: " << ec.message();
        if (updatemodel) localModel.emulate_delete(path);
    }

    void source_rename(std::string nodepath, std::string newname, bool updatemodel, bool reportaction, bool deleteTargetFirst)
    {
        if (up) local_rename(nodepath, newname, updatemodel, reportaction, deleteTargetFirst);
        else remote_rename(nodepath, newname, updatemodel, reportaction, deleteTargetFirst);
    }

    void source_move(std::string nodepath, std::string newparentpath, bool updatemodel, bool reportaction, bool deleteTargetFirst)
    {
        if (up) local_move(nodepath, newparentpath, updatemodel, reportaction, deleteTargetFirst);
        else remote_move(nodepath, newparentpath, updatemodel, reportaction, deleteTargetFirst);
    }

    void source_copy(std::string nodepath, std::string newparentpath, bool updatemodel, bool reportaction)
    {
        if (up) local_copy(nodepath, newparentpath, updatemodel, reportaction);
        else remote_copy(nodepath, newparentpath, updatemodel, reportaction);
    }

    void source_delete(std::string nodepath, bool updatemodel, bool reportaction = false)
    {
        if (up) local_delete(nodepath, updatemodel, reportaction, false);
        else remote_delete(nodepath, updatemodel, reportaction, false);
    }

    void fileMayDiffer(std::string filepath)
    {
        fs::path p(localTestBasePath());
        p /= fixSeparators(filepath);

        client1().localFSFilesThatMayDiffer.insert(p);
        out() << "File may differ: " << p;
    }

    // Two-way sync has been started and is stable.  Now perform the test action

    enum ModifyStage { Prepare, MainAction };

    void PrintLocalTree(fs::path p)
    {
        out() << p;
        if (fs::is_directory(p))
        {
            for (auto i = fs::directory_iterator(p); i != fs::directory_iterator(); ++i)
            {
                PrintLocalTree(*i);
            }
        }
    }

    void PrintLocalTree(const LocalNode& node)
    {
        out() << node.getLocalPath().toPath();

        if (node.type == FILENODE) return;

        for (const auto& childIt : node.children)
        {
            PrintLocalTree(*childIt.second);
        }
    }

    void PrintRemoteTree(Node* n, string prefix = "")
    {
        prefix += string("/") + n->displayname();
        out() << prefix;
        if (n->type == FILENODE) return;
        for (auto& c : n->children)
        {
            PrintRemoteTree(c, prefix);
        }
    }

    void PrintModelTree(Model::ModelNode* n, string prefix = "")
    {
        prefix += string("/") + n->name;
        out() << prefix;
        if (n->type == Model::ModelNode::file) return;
        for (auto& c : n->kids)
        {
            PrintModelTree(c.get(), prefix);
        }
    }

    void Modify(ModifyStage stage)
    {
        bool prep = stage == Prepare;
        bool act = stage == MainAction;

        if (prep) out() << "Preparing action ";
        if (act) out() << "Executing action ";

        if (prep && printTreesBeforeAndAfter)
        {
            out() << " ---- local filesystem initial state ----";
            PrintLocalTree(fs::path(localTestBasePath()));

            if (auto* sync = client1().syncByBackupId(backupId))
            {
                out() << " ---- local node tree initial state ----";
                PrintLocalTree(*sync->localroot);
            }

            out() << " ---- remote node tree initial state ----";
            Node* testRoot = client1().client.nodebyhandle(changeClient().basefolderhandle);
            if (Node* n = client1().drillchildnodebyname(testRoot, remoteTestBasePath))
            {
                PrintRemoteTree(n);
            }
        }

        switch (action)
        {
        case action_rename:
            if (prep)
            {
            }
            else if (act)
            {
                if (file)
                {
                    source_rename("f/f_0/file0_f_0", "file0_f_0_renamed", shouldUpdateModel(), true, true);
                    if (shouldUpdateDestination())
                    {
                        destinationModel().emulate_rename("f/f_0/file0_f_0", "file0_f_0_renamed");
                    }
                }
                else
                {
                    source_rename("f/f_0", "f_0_renamed", shouldUpdateModel(), true, false);
                    if (shouldUpdateDestination())
                    {
                        destinationModel().emulate_rename("f/f_0", "f_0_renamed");
                    }
                }
            }
            break;

        case action_moveWithinSync:
            if (prep)
            {
            }
            else if (act)
            {
                if (file)
                {
                    source_move("f/f_1/file0_f_1", "f/f_0", shouldUpdateModel(), true, false);
                    if (shouldUpdateDestination())
                    {
                        destinationModel().emulate_move("f/f_1/file0_f_1", "f/f_0");
                    }
                }
                else
                {
                    source_move("f/f_1", "f/f_0", shouldUpdateModel(), true, false);
                    if (shouldUpdateDestination())
                    {
                        destinationModel().emulate_move("f/f_1", "f/f_0");
                    }
                }
            }
            break;

        case action_moveOutOfSync:
            if (prep)
            {
            }
            else if (act)
            {
                if (file)
                {
                    source_move("f/f_0/file0_f_0", "outside", shouldUpdateModel(), false, false);
                    if (shouldUpdateDestination())
                    {
                        destinationModel().emulate_delete("f/f_0/file0_f_0");
                    }
                }
                else
                {
                    source_move("f/f_0", "outside", shouldUpdateModel(), false, false);
                    if (shouldUpdateDestination())
                    {
                        destinationModel().emulate_delete("f/f_0");
                    }
                }
            }
            break;

        case action_moveIntoSync:
            if (prep)
            {
            }
            else if (act)
            {
                if (file)
                {
                    source_move("outside/file0_outside", "f/f_0", shouldUpdateModel(), false, false);
                    if (shouldUpdateDestination())
                    {
                        destinationModel().emulate_copy("outside/file0_outside", "f/f_0");
                    }
                }
                else
                {
                    source_move("outside", "f/f_0", shouldUpdateModel(), false, false);
                    if (shouldUpdateDestination())
                    {
                        destinationModel().emulate_delete("f/f_0/outside");
                        destinationModel().emulate_copy("outside", "f/f_0");
                    }
                }
            }
            break;

        case action_delete:
            if (prep)
            {
            }
            else if (act)
            {
                if (file)
                {
                    source_delete("f/f_0/file0_f_0", shouldUpdateModel(), true);
                    if (shouldUpdateDestination())
                    {
                        destinationModel().emulate_delete("f/f_0/file0_f_0");
                    }
                }
                else
                {
                    source_delete("f/f_0", shouldUpdateModel(), true);
                    if (shouldUpdateDestination())
                    {
                        destinationModel().emulate_delete("f/f_0");
                    }
                }
            }
            break;

        default: ASSERT_TRUE(false);
        }
    }

    void CheckSetup(State&, bool initial)
    {
        if (!initial && printTreesBeforeAndAfter)
        {
            out() << " ---- local filesystem before change ----";
            PrintLocalTree(fs::path(localTestBasePath()));

            if (auto* sync = client1().syncByBackupId(backupId))
            {
                out() << " ---- local node tree before change ----";
                PrintLocalTree(*sync->localroot);
            }

            out() << " ---- remote node tree before change ----";
            Node* testRoot = client1().client.nodebyhandle(changeClient().basefolderhandle);
            if (Node* n = client1().drillchildnodebyname(testRoot, remoteTestBasePath))
            {
                PrintRemoteTree(n);
            }
        }

        if (!initial) out() << "Checking setup state (should be no changes in twoway sync source): "<< name();

        // confirm source is unchanged after setup  (Two-way is not sending changes to the wrong side)
        bool localfs = client1().confirmModel(backupId, localModel.findnode("f"), StandardClient::CONFIRM_LOCALFS, true, false); // todo: later enable debris checks
        bool localnode = client1().confirmModel(backupId, localModel.findnode("f"), StandardClient::CONFIRM_LOCALNODE, true, false); // todo: later enable debris checks
        bool remote = client1().confirmModel(backupId, remoteModel.findnode("f"), StandardClient::CONFIRM_REMOTE, true, false); // todo: later enable debris checks
        EXPECT_EQ(localfs, localnode);
        EXPECT_EQ(localnode, remote);
        EXPECT_TRUE(localfs && localnode && remote) << " failed in " << name();
    }


    // Two-way sync is stable again after the change.  Check the results.
    bool finalResult = false;
    void CheckResult(State&)
    {
        Sync* sync = client1().syncByBackupId(backupId);

        if (printTreesBeforeAndAfter)
        {
            out() << " ---- local filesystem after sync of change ----";
            PrintLocalTree(fs::path(localTestBasePath()));

            if (sync)
            {
                out() << " ---- local node tree after sync of change ----";
                PrintLocalTree(*sync->localroot);
            }

            out() << " ---- remote node tree after sync of change ----";
            Node* testRoot = client1().client.nodebyhandle(changeClient().basefolderhandle);
            if (Node* n = client1().drillchildnodebyname(testRoot, remoteTestBasePath))
            {
                PrintRemoteTree(n);
            }
            out() << " ---- expected sync destination (model) ----";
            PrintModelTree(destinationModel().findnode("f"));
        }

        out() << "Checking twoway sync "<< name();

        if (shouldDisableSync())
        {
            bool lfs = client1().confirmModel(backupId, localModel.findnode("f"), localSyncRootPath(), true, false);
            bool rnt = client1().confirmModel(backupId, remoteModel.findnode("f"), remoteSyncRoot(), false);

            EXPECT_EQ(sync, nullptr) << "Sync isn't disabled: " << name();
            EXPECT_TRUE(lfs) << "Couldn't confirm LFS: " << name();
            EXPECT_TRUE(rnt) << "Couldn't confirm RNT: " << name();

            finalResult = sync == nullptr;
            finalResult &= lfs;
            finalResult &= rnt;
        }
        else
        {
            EXPECT_NE(sync, (Sync*)nullptr);
            EXPECT_TRUE(sync && sync->state() == SYNC_ACTIVE);

            bool localfs = client1().confirmModel(backupId, localModel.findnode("f"), StandardClient::CONFIRM_LOCALFS, true, false); // todo: later enable debris checks
            bool localnode = client1().confirmModel(backupId, localModel.findnode("f"), StandardClient::CONFIRM_LOCALNODE, true, false); // todo: later enable debris checks
            bool remote = client1().confirmModel(backupId, remoteModel.findnode("f"), StandardClient::CONFIRM_REMOTE, true, false); // todo: later enable debris checks
            EXPECT_EQ(localfs, localnode);
            EXPECT_EQ(localnode, remote);
            EXPECT_TRUE(localfs && localnode && remote) << " failed in " << name();

            finalResult = localfs && localnode && remote && sync && sync->state() == SYNC_ACTIVE;
        }

    }
};

void CatchupClients(StandardClient* c1, StandardClient* c2 = nullptr, StandardClient* c3 = nullptr)
{
    out() << "Catching up";
    auto pb1 = newPromiseBoolSP();
    auto pb2 = newPromiseBoolSP();
    auto pb3 = newPromiseBoolSP();
    if (c1) c1->catchup(pb1);
    if (c2) c2->catchup(pb2);
    if (c3) c3->catchup(pb3);
    ASSERT_TRUE((!c1 || pb1->get_future().get()) &&
                (!c2 || pb2->get_future().get()) &&
                (!c3 || pb3->get_future().get()));
    out() << "Caught up";
}

void PrepareForSync(StandardClient& client)
{
    auto local = client.fsBasePath / "twoway" / "initial";

    fs::create_directories(local);

    ASSERT_TRUE(buildLocalFolders(local, "f", 2, 2, 2));
    ASSERT_TRUE(buildLocalFolders(local, "outside", 2, 1, 1));

    constexpr auto delta = std::chrono::seconds(3600);

    ASSERT_TRUE(createDataFile(local / "f" / "file_older_1", "file_older_1", -delta));
    ASSERT_TRUE(createDataFile(local / "f" / "file_older_2", "file_older_2", -delta));
    ASSERT_TRUE(createDataFile(local / "f" / "file_newer_1", "file_newer_1", delta));
    ASSERT_TRUE(createDataFile(local / "f" / "file_newer_2", "file_newer_2", delta));

    auto* remote = client.drillchildnodebyname(client.gettestbasenode(), "twoway");
    ASSERT_NE(remote, nullptr);

    ASSERT_TRUE(client.uploadFolderTree(local, remote));
    ASSERT_TRUE(client.uploadFilesInTree(local, remote));
}

bool WaitForRemoteMatch(map<string, TwoWaySyncSymmetryCase>& testcases,
                        chrono::seconds timeout)
{
    auto total = std::chrono::milliseconds(0);
    constexpr auto sleepIncrement = std::chrono::milliseconds(500);

    do
    {
        auto i = testcases.begin();
        auto j = testcases.end();

        for ( ; i != j; ++i)
        {
            auto& testcase = i->second;

            if (testcase.pauseDuringAction) continue;

            auto& client = testcase.client1();
            auto& id = testcase.backupId;
            auto& model = testcase.remoteModel;

            if (!client.match(id, model.findnode("f")))
            {
                out() << "Cloud/model misatch: " << testcase.name();
                break;
            }
        }

        if (i == j)
        {
            out() << "Cloud/model matched.";
            return true;
        }

        out() << "Waiting for cloud/model match...";

        std::this_thread::sleep_for(sleepIncrement);
        total += sleepIncrement;
    }
    while (total < timeout);

    out() << "Timed out waiting for cloud/model match.";

    return false;
}

TEST_F(SyncTest, TwoWay_Highlevel_Symmetries)
{
    // confirm change is synced to remote, and also seen and applied in a second client that syncs the same folder
    fs::path localtestroot = makeNewTestRoot();

    StandardClient clientA2(localtestroot, "clientA2");

    ASSERT_TRUE(clientA2.login_reset_makeremotenodes("MEGA_EMAIL", "MEGA_PWD", "twoway", 0, 0, true));

    PrepareForSync(clientA2);

    StandardClient clientA1Steady(localtestroot, "clientA1S");
    StandardClient clientA1Resume(localtestroot, "clientA1R");
    ASSERT_TRUE(clientA1Steady.login_fetchnodes("MEGA_EMAIL", "MEGA_PWD", false, true));
    ASSERT_TRUE(clientA1Resume.login_fetchnodes("MEGA_EMAIL", "MEGA_PWD", false, true));
    fs::create_directory(clientA1Steady.fsBasePath / fs::u8path("twoway"));
    fs::create_directory(clientA1Resume.fsBasePath / fs::u8path("twoway"));
    fs::create_directory(clientA2.fsBasePath / fs::u8path("twoway"));

    TwoWaySyncSymmetryCase::State allstate(clientA1Steady, clientA1Resume, clientA2);
    allstate.localBaseFolderSteady = clientA1Steady.fsBasePath / fs::u8path("twoway");
    allstate.localBaseFolderResume = clientA1Resume.fsBasePath / fs::u8path("twoway");

    std::map<std::string, TwoWaySyncSymmetryCase> cases;

    static set<string> tests = {
        // investigating why this one fails sometimes in jenkins MR jobs
        //"internal_backup_delete_down_self_file_steady"
    }; // tests

    for (int syncType = TwoWaySyncSymmetryCase::type_numTypes; syncType--; )
    {
        //if (syncType != TwoWaySyncSymmetryCase::type_backupSync) continue;

        for (int selfChange = 0; selfChange < 2; ++selfChange)
        {
            //if (!selfChange) continue;

            for (int up = 0; up < 2; ++up)
            {
                //if (!up) continue;

                for (int action = 0; action < (int)TwoWaySyncSymmetryCase::action_numactions; ++action)
                {
                //if (action != TwoWaySyncSymmetryCase::action_moveIntoSync) continue;
                //if (action != TwoWaySyncSymmetryCase::action_rename) continue;
                //if (action != TwoWaySyncSymmetryCase::action_delete) continue;

                for (int file = 0; file < 2; ++file)
                    {
                        //if (!file) continue;

                        for (int isExternal = 0; isExternal < 2; ++isExternal)
                        {
                            if (isExternal && syncType != TwoWaySyncSymmetryCase::type_backupSync)
                            {
                                continue;
                            }

                            for (int pauseDuringAction = 0; pauseDuringAction < 2; ++pauseDuringAction)
                            {
                                //if (pauseDuringAction) continue;

                                // we can't make changes if the client is not running
                                if (pauseDuringAction && selfChange) continue;

                                TwoWaySyncSymmetryCase testcase(allstate);
                                testcase.syncType = TwoWaySyncSymmetryCase::SyncType(syncType);
                                testcase.selfChange = selfChange != 0;
                                testcase.up = up;
                                testcase.action = TwoWaySyncSymmetryCase::Action(action);
                                testcase.file = file;
                                testcase.isExternal = isExternal;
                                testcase.pauseDuringAction = pauseDuringAction;
                                testcase.printTreesBeforeAndAfter = !tests.empty();

                                if (tests.empty() || tests.count(testcase.name()) > 0)
                                {
                                    auto name = testcase.name();
                                    cases.emplace(name, move(testcase));
                                }
                            }
                        }
                    }
                }
            }
        }
    }

    out() << "Creating initial local files/folders for " << cases.size() << " sync test cases";
    for (auto& testcase : cases)
    {
        testcase.second.SetupForSync();
    }

    // set up sync for A1, it should build matching cloud files/folders as the test cases add local files/folders
    handle backupId1 = clientA1Steady.setupSync_mainthread("twoway", "twoway");
    ASSERT_NE(backupId1, UNDEF);
    handle backupId2 = clientA1Resume.setupSync_mainthread("twoway", "twoway");
    ASSERT_NE(backupId2, UNDEF);
    assert(allstate.localBaseFolderSteady == clientA1Steady.syncSet(backupId1).localpath);
    assert(allstate.localBaseFolderResume == clientA1Resume.syncSet(backupId2).localpath);

    out() << "Full-sync all test folders to the cloud for setup";
    waitonsyncs(std::chrono::seconds(10), &clientA1Steady, &clientA1Resume);
    CatchupClients(&clientA1Steady, &clientA1Resume, &clientA2);
    waitonsyncs(std::chrono::seconds(20), &clientA1Steady, &clientA1Resume);

    out() << "Stopping full-sync";
    auto removeSyncByBackupId =
      [](StandardClient& sc, handle backupId)
      {
          bool removed = false;

          sc.client.syncs.removeSelectedSyncs(
            [&](SyncConfig& config, Sync*)
            {
                const bool matched = config.getBackupId() == backupId;
                removed |= matched;
                return matched;
            }, true, true, true);

          return removed;
      };

    future<bool> fb1 = clientA1Steady.thread_do<bool>([&](StandardClient& sc, PromiseBoolSP pb) { pb->set_value(removeSyncByBackupId(sc, backupId1)); });
    future<bool> fb2 = clientA1Resume.thread_do<bool>([&](StandardClient& sc, PromiseBoolSP pb) { pb->set_value(removeSyncByBackupId(sc, backupId2)); });
    ASSERT_TRUE(waitonresults(&fb1, &fb2));

    out() << "Setting up each sub-test's Two-way sync of 'f'";
    for (auto& testcase : cases)
    {
        testcase.second.SetupTwoWaySync();
    }

    out() << "Letting all " << cases.size() << " Two-way syncs run";
    waitonsyncs(std::chrono::seconds(10), &clientA1Steady, &clientA1Resume);

    CatchupClients(&clientA1Steady, &clientA1Resume, &clientA2);
    waitonsyncs(std::chrono::seconds(10), &clientA1Steady, &clientA1Resume);

    out() << "Checking intial state";
    for (auto& testcase : cases)
    {
        testcase.second.CheckSetup(allstate, true);
    }

    // make changes in destination to set up test
    for (auto& testcase : cases)
    {
        testcase.second.Modify(TwoWaySyncSymmetryCase::Prepare);
    }

    CatchupClients(&clientA1Steady, &clientA1Resume, &clientA2);

    out() << "Letting all " << cases.size() << " Two-way syncs run";
    waitonsyncs(std::chrono::seconds(15), &clientA1Steady, &clientA1Resume, &clientA2);

    out() << "Checking Two-way source is unchanged";
    for (auto& testcase : cases)
    {
        testcase.second.CheckSetup(allstate, false);
    }

    auto backupsAreMonitoring = [&cases]() {
        for (auto& i : cases)
        {
            // Convenience.
            auto& testcase = i.second;

            // Only check backup syncs.
            if (!testcase.isBackup()) continue;

            // Only check active syncs.
            if (!testcase.client1().syncByBackupId(testcase.backupId)) continue;

            // Get the sync's config so we can determine if it's monitoring.
            auto config = testcase.client1().syncConfigByBackupID(testcase.backupId);

            // Is the sync monitoring as it should be?
            if (config.getBackupState() != SYNC_BACKUP_MONITOR) return false;
        }

        // Everyone's monitoring as they should be.
        return true;
    };

    out() << "Checking Backups are Monitoring";
    ASSERT_TRUE(backupsAreMonitoring());

    int paused = 0;
    for (auto& testcase : cases)
    {
        if (testcase.second.pauseDuringAction)
        {
            testcase.second.PauseTwoWaySync();
            ++paused;
        }
    }

    // save session and local log out A1R to set up for resume
    string session;
    clientA1Resume.client.dumpsession(session);
    clientA1Resume.localLogout();

    auto remainingResumeSyncs = clientA1Resume.client.syncs.allConfigs();
    ASSERT_EQ(0u, remainingResumeSyncs.size());

    if (paused)
    {
        out() << "Paused " << paused << " Two-way syncs";
        WaitMillisec(1000);
    }

    clientA1Steady.logcb = clientA1Resume.logcb = clientA2.logcb = true;

    out() << "Performing action ";
    for (auto& testcase : cases)
    {
        testcase.second.Modify(TwoWaySyncSymmetryCase::MainAction);
    }
    waitonsyncs(std::chrono::seconds(15), &clientA1Steady, &clientA2);   // leave out clientA1Resume as it's 'paused' (locallogout'd) for now
    CatchupClients(&clientA1Steady, &clientA2);
    waitonsyncs(std::chrono::seconds(15), &clientA1Steady, &clientA2);   // leave out clientA1Resume as it's 'paused' (locallogout'd) for now

    // resume A1R session (with sync), see if A2 nodes and localnodes get in sync again
    clientA1Resume.received_syncs_restored = false;
    ASSERT_TRUE(clientA1Resume.login_fetchnodes(session));
    ASSERT_EQ(clientA1Resume.basefolderhandle, clientA2.basefolderhandle);

    // wait for normal sync resumes to complete
    clientA1Resume.waitFor([&](StandardClient& sc){ return sc.received_syncs_restored; }, std::chrono::seconds(30));

    // now resume remainder - some are external syncs
    int resumed = 0;
    for (auto& testcase : cases)
    {
        if (testcase.second.pauseDuringAction)
        {
            testcase.second.ResumeTwoWaySync();
            ++resumed;
        }
    }
    if (resumed)
    {
        out() << "Resumed " << resumed << " Two-way syncs";
        WaitMillisec(3000);
    }

    out() << "Waiting for remote changes to make it to clients...";
    EXPECT_TRUE(WaitForRemoteMatch(cases, chrono::seconds(16)));

    out() << "Letting all " << cases.size() << " Two-way syncs run";

    waitonsyncs(std::chrono::seconds(15), &clientA1Steady, &clientA1Resume, &clientA2);

    CatchupClients(&clientA1Steady, &clientA1Resume, &clientA2);
    waitonsyncs(std::chrono::seconds(15), &clientA1Steady, &clientA1Resume, &clientA2);

    out() << "Checking Backups are Monitoring";
    ASSERT_TRUE(backupsAreMonitoring());

    out() << "Checking local and remote state in each sub-test";

    for (auto& testcase : cases)
    {
        testcase.second.CheckResult(allstate);
    }
    int succeeded = 0, failed = 0;
    for (auto& testcase : cases)
    {
        if (testcase.second.finalResult) ++succeeded;
        else
        {
            out() << "failed: " << testcase.second.name();
            ++failed;
        }
    }
    out() << "Succeeded: " << succeeded << " Failed: " << failed;

    // Clear tree-state cache.
    {
        StandardClient cC(localtestroot, "cC");
        ASSERT_TRUE(cC.login_fetchnodes("MEGA_EMAIL", "MEGA_PWD", false, true));
    }
}

TEST_F(SyncTest, MoveExistingIntoNewDirectoryWhilePaused)
{
    auto TESTROOT = makeNewTestRoot();
    auto TIMEOUT  = chrono::seconds(4);

    Model model;
    fs::path root;
    string session;
    handle id;

    // Initial setup.
    {
        StandardClient c(TESTROOT, "c");

        // Log in client.
        ASSERT_TRUE(c.login_reset_makeremotenodes("MEGA_EMAIL", "MEGA_PWD", "s", 0, 0));

        // Add and start sync.
        id = c.setupSync_mainthread("s", "s");
        ASSERT_NE(id, UNDEF);

        // Squirrel away for later use.
        root = c.syncSet(id).localpath.u8string();

        // Populate filesystem.
        model.addfolder("a");
        model.addfolder("c");
        model.generate(root);

        // Wait for initial sync to complete.
        waitonsyncs(TIMEOUT, &c);

        // Make sure everything arrived safely.
        ASSERT_TRUE(c.confirmModel_mainthread(model.root.get(), id));

        // Save the session so we can resume later.
        c.client.dumpsession(session);

        // Log out client, taking care to keep caches.
        c.localLogout();
    }

    StandardClient c(TESTROOT, "c");

    // Add a new hierarchy to be scanned.
    model.addfolder("b");
    model.generate(root);

    // Move c under b.
    fs::rename(root / "c", root / "b" / "c");

    // Update the model.
    model.movenode("c", "b");

    // Hook onAutoResumeResult callback.
    promise<void> notify;

    c.onAutoResumeResult = [&notify](const SyncConfig&, bool, bool) {
        notify.set_value();
    };

    // Log in client resuming prior session.
    ASSERT_TRUE(c.login_fetchnodes(session));

    // Wait for the sync to be resumed.
    notify.get_future().get();

    // Wait for the sync to catch up.
    waitonsyncs(TIMEOUT, &c);

    // Were the changes propagated?
    ASSERT_TRUE(c.confirmModel_mainthread(model.root.get(), id));
}

// Useful predicates.
const auto SyncDisabled = [](handle id) {
    return [id](StandardClient& client) {
        return client.syncByBackupId(id) == nullptr;
    };
};

const auto SyncMonitoring = [](handle id) {
    return [id](StandardClient& client) {
        const auto* sync = client.syncByBackupId(id);
        return sync && sync->isBackupMonitoring();
    };
};

TEST_F(SyncTest, ForeignChangesInTheCloudDisablesMonitoringBackup)
{
    const auto TESTROOT = makeNewTestRoot();
    const auto TIMEOUT  = chrono::seconds(4);

    StandardClient c(TESTROOT, "c");

    // Log callbacks.
    c.logcb = true;

    // Log in client.
    ASSERT_TRUE(c.login_reset_makeremotenodes("MEGA_EMAIL", "MEGA_PWD", "s", 0, 0));

    // Add and start sync.
    const auto id = c.setupSync_mainthread("s", "s", true);
    ASSERT_NE(id, UNDEF);

    // Wait for initial sync to complete.
    waitonsyncs(TIMEOUT, &c);

    // Make sure we're in monitoring mode.
    ASSERT_TRUE(c.waitFor(SyncMonitoring(id), TIMEOUT));

    // Make a (foreign) change to the cloud.
    {
        StandardClient cu(TESTROOT, "cu");

        // Log callbacks.
        cu.logcb = true;

        // Log in client.
        ASSERT_TRUE(cu.login_fetchnodes("MEGA_EMAIL", "MEGA_PWD"));

        // Create a directory.
        vector<NewNode> node(1);

        cu.client.putnodes_prepareOneFolder(&node[0], "d");

        ASSERT_TRUE(cu.putnodes(c.syncSet(id).h, std::move(node)));
    }

    // Give our sync some time to process remote changes.
    waitonsyncs(TIMEOUT, &c);

    // Wait for the sync to be disabled.
    ASSERT_TRUE(c.waitFor(SyncDisabled(id), TIMEOUT));

    // Has the sync failed?
    {
        SyncConfig config = c.syncConfigByBackupID(id);

        ASSERT_EQ(config.mBackupState, SYNC_BACKUP_MONITOR);
        ASSERT_EQ(config.mEnabled, false);
        ASSERT_EQ(config.mError, BACKUP_MODIFIED);
    }
}

class BackupClient
  : public StandardClient
{
public:
    BackupClient(const fs::path& basePath, const string& name)
      : StandardClient(basePath, name)
      , mOnFileAdded()
    {
    }

    void file_added(File* file) override
    {
        StandardClient::file_added(file);

        if (mOnFileAdded) mOnFileAdded(*file);
    }

    using FileAddedCallback = std::function<void(File&)>;

    FileAddedCallback mOnFileAdded;
}; // Client

TEST_F(SyncTest, MonitoringExternalBackupRestoresInMirroringMode)
{
    const auto TESTROOT = makeNewTestRoot();
    const auto TIMEOUT  = chrono::seconds(4);

    // Model.
    Model m;

    // Sync Root Handle.
    NodeHandle rootHandle;

    // Session ID.
    string sessionID;

    // Sync Backup ID.
    handle id;

    {
        StandardClient cb(TESTROOT, "cb");

        // Log callbacks.
        cb.logcb = true;

        // Log in client.
        ASSERT_TRUE(cb.login_reset_makeremotenodes("MEGA_EMAIL", "MEGA_PWD", "s", 0, 0));

        // Create some files to synchronize.
        m.addfile("d/f");
        m.addfile("f");
        m.generate(cb.fsBasePath / "s");

        // Add and start sync.
        {
            // Generate drive ID.
            auto driveID = cb.client.generateDriveId();

            // Write drive ID.
            auto drivePath = cb.fsBasePath.u8string();
            auto result = cb.client.writeDriveId(drivePath.c_str(), driveID);
            ASSERT_EQ(result, API_OK);

            // Add sync.
            id = cb.backupAdd_mainthread("", "s", "s", "");
            ASSERT_NE(id, UNDEF);
        }

        // Wait for sync to complete.
        waitonsyncs(TIMEOUT, &cb);

        // Make sure everything made it to the cloud.
        ASSERT_TRUE(cb.confirmModel_mainthread(m.root.get(), id));

        // Wait for sync to transition to monitoring mode.
        ASSERT_TRUE(cb.waitFor(SyncMonitoring(id), TIMEOUT));

        // Get our hands on the sync's root handle.
        rootHandle = cb.syncSet(id).h;

        // Record this client's session.
        cb.client.dumpsession(sessionID);

        // Log out the client.
        cb.localLogout();
    }

    StandardClient cb(TESTROOT, "cb");

    cb.logcb = true;

    // Log in client.
    ASSERT_TRUE(cb.login_fetchnodes(sessionID));

    // Make a change in the cloud.
    {
        vector<NewNode> node(1);

        cb.client.putnodes_prepareOneFolder(&node[0], "g");

        ASSERT_TRUE(cb.putnodes(rootHandle, std::move(node)));
    }

    // Restore the backup sync.
    ASSERT_TRUE(cb.backupOpenDrive(cb.fsBasePath));

    // Re-enable the sync.
    ASSERT_TRUE(cb.enableSyncByBackupId(id, "cb"));

    // Wait for the mirror to complete.
    waitonsyncs(TIMEOUT, &cb);

    // Cloud should mirror the local disk. (ie, g should be gone in the cloud)
    ASSERT_TRUE(cb.confirmModel_mainthread(m.root.get(), id));
}

TEST_F(SyncTest, MonitoringExternalBackupResumesInMirroringMode)
{
    const auto TESTROOT = makeNewTestRoot();
    const auto TIMEOUT  = chrono::seconds(4);

    StandardClient cb(TESTROOT, "cb");

    // Log callbacks.
    cb.logcb = true;

    // Log in client.
    ASSERT_TRUE(cb.login_reset_makeremotenodes("MEGA_EMAIL", "MEGA_PWD", "s", 0, 0));

    // Create some files to be synchronized.
    Model m;

    m.addfile("d/f");
    m.addfile("f");
    m.generate(cb.fsBasePath / "s");

    // Add and start sync.
    auto id = UNDEF;

    {
        // Generate drive ID.
        auto driveID = cb.client.generateDriveId();

        // Write drive ID.
        auto drivePath = cb.fsBasePath.u8string();
        auto result = cb.client.writeDriveId(drivePath.c_str(), driveID);
        ASSERT_EQ(result, API_OK);

        // Add sync.
        id = cb.backupAdd_mainthread("", "s", "s", "");
        ASSERT_NE(id, UNDEF);
    }

    // Wait for the mirror to complete.
    waitonsyncs(TIMEOUT, &cb);

    // Make sure everything arrived safe and sound.
    ASSERT_TRUE(cb.confirmModel_mainthread(m.root.get(), id));

    // Wait for transition to monitoring mode.
    ASSERT_TRUE(cb.waitFor(SyncMonitoring(id), TIMEOUT));

    // Disable the sync.
    ASSERT_TRUE(cb.disableSync(id, NO_SYNC_ERROR, true));

    // Make sure the sync's config is as we expect.
    {
        auto config = cb.syncConfigByBackupID(id);

        // Backup should remain in monitoring mode.
        ASSERT_EQ(config.mBackupState, SYNC_BACKUP_MONITOR);

        // Disabled external backups are always considered "user-disabled."
        // That is, the user must consciously decide to resume these syncs.
        ASSERT_EQ(config.mEnabled, false);
    }

    // Make a change in the cloud.
    {
        vector<NewNode> node(1);

        cb.client.putnodes_prepareOneFolder(&node[0], "g");

        auto rootHandle = cb.syncSet(id).h;
        ASSERT_TRUE(cb.putnodes(rootHandle, std::move(node)));
    }

    // Re-enable the sync.
    ASSERT_TRUE(cb.enableSyncByBackupId(id, ""));

    // Wait for the mirror to complete.
    waitonsyncs(TIMEOUT, &cb);

    // Cloud should mirror the disk.
    ASSERT_TRUE(cb.confirmModel_mainthread(m.root.get(), id));
}

TEST_F(SyncTest, MirroringInternalBackupResumesInMirroringMode)
{
    const auto TESTROOT = makeNewTestRoot();
    const auto TIMEOUT  = chrono::seconds(4);

    // Session ID.
    string sessionID;

    // Sync Backup ID.
    handle id;

    // Sync Root Handle.
    NodeHandle rootHandle;

    // "Foreign" client.
    StandardClient cf(TESTROOT, "cf");

    // Model.
    Model m;

    // Log callbacks.
    cf.logcb = true;

    // Log client in.
    ASSERT_TRUE(cf.login_reset_makeremotenodes("MEGA_EMAIL", "MEGA_PWD", "s", 0, 0));

    // Check manual resume.
    {
        BackupClient cb(TESTROOT, "cb");

        // Log callbacks.
        cb.logcb = true;

        // Log client in.
        ASSERT_TRUE(cb.login_fetchnodes("MEGA_EMAIL", "MEGA_PWD"));

        // Set upload throttle.
        //
        // This is so that we can disable the sync before it transitions
        // to the monitoring state.
        cb.client.setmaxuploadspeed(1);

        // Give the sync something to backup.
        m.addfile("d/f", randomData(16384));
        m.addfile("f", randomData(16384));
        m.generate(cb.fsBasePath / "s");

        // Disable the sync when it starts uploading a file.
        cb.mOnFileAdded = [&cb, &id](File& file) {

            // the upload has been set super slow so there's loads of time.

            // get the single sync
            SyncConfig config;
            ASSERT_TRUE(cb.client.syncs.syncConfigByBackupId(id, config));

            // Make sure the sync's in mirroring mode.
            ASSERT_EQ(config.mBackupId, id);
            ASSERT_EQ(config.mSyncType, SyncConfig::TYPE_BACKUP);
            ASSERT_EQ(config.mBackupState, SYNC_BACKUP_MIRROR);

            // Disable the sync.
            cb.client.syncs.disableSyncs(NO_SYNC_ERROR, true);

            // Callback's done its job.
            cb.mOnFileAdded = nullptr;
        };

        // Add and start sync.
        id = cb.setupSync_mainthread("s", "s", true);
        ASSERT_NE(id, UNDEF);

        // Let the sync mirror.
        waitonsyncs(TIMEOUT, &cb);

        // Make sure the sync's been disabled.
        ASSERT_FALSE(cb.syncByBackupId(id));

        // Make sure it's still in mirror mode.
        {
            auto config = cb.syncConfigByBackupID(id);

            ASSERT_EQ(config.mBackupState, SYNC_BACKUP_MIRROR);
            ASSERT_EQ(config.mEnabled, true);
            ASSERT_EQ(config.mError, NO_SYNC_ERROR);
        }

        // Get our hands on sync root's cloud handle.
        rootHandle = cb.syncSet(id).h;
        ASSERT_TRUE(!rootHandle.isUndef());

        // Make some changes to the cloud.
        vector<NewNode> node(1);

        cf.client.putnodes_prepareOneFolder(&node[0], "g");

        ASSERT_TRUE(cf.putnodes(rootHandle, std::move(node)));

        // Log out the client when we try and upload a file.
        std::promise<void> waiter;

        cb.mOnFileAdded = [&cb, &waiter, &id](File& file) {

            // get the single sync
            SyncConfig config;
            ASSERT_TRUE(cb.client.syncs.syncConfigByBackupId(id, config));

            // Make sure we're mirroring.
            ASSERT_EQ(config.mBackupId, id);
            ASSERT_EQ(config.mSyncType, SyncConfig::TYPE_BACKUP);
            ASSERT_EQ(config.mBackupState, SYNC_BACKUP_MIRROR);

            // Notify the waiter.
            waiter.set_value();

            // Callback's done its job.
            cb.mOnFileAdded = nullptr;
        };

        // Resume the backup.
        ASSERT_TRUE(cb.enableSyncByBackupId(id, ""));

        // Wait for the sync to try and upload a file.
        waiter.get_future().get();

        // Save the session ID.
        cb.client.dumpsession(sessionID);

        // Log out the client.
        cb.localLogout();
    }

    // Create a couple new nodes.
    {
        vector<NewNode> nodes(2);

        cf.client.putnodes_prepareOneFolder(&nodes[0], "h0");
        cf.client.putnodes_prepareOneFolder(&nodes[1], "h1");

        ASSERT_TRUE(cf.putnodes(rootHandle, std::move(nodes)));
    }

    // Check automatic resume.
    StandardClient cb(TESTROOT, "cb");

    // Log callbacks.
    cb.logcb = true;

    // Log in client, resuming prior session.
    ASSERT_TRUE(cb.login_fetchnodes(sessionID));

    WaitMillisec(3000);

    // Check config has been resumed.
    ASSERT_TRUE(cb.syncByBackupId(id));

    // Just let the sync mirror, Marge!
    waitonsyncs(TIMEOUT, &cb);

    // The cloud should match the local disk precisely.
    ASSERT_TRUE(cb.confirmModel_mainthread(m.root.get(), id));
}

TEST_F(SyncTest, MonitoringInternalBackupResumesInMonitoringMode)
{
    const auto TESTROOT = makeNewTestRoot();
    const auto TIMEOUT = chrono::seconds(8);

    // Sync Backup ID.
    handle id;

    // Sync Root Handle.
    NodeHandle rootHandle;

    // Session ID.
    string sessionID;

    // "Foreign" client.
    StandardClient cf(TESTROOT, "cf");

    // Model.
    Model m;

    // Log callbacks.
    cf.logcb = true;

    // Log foreign client in.
    ASSERT_TRUE(cf.login_reset_makeremotenodes("MEGA_EMAIL", "MEGA_PWD", "s", 0, 0));

    // Manual resume.
    {
        StandardClient cb(TESTROOT, "cb");

        // Log callbacks.
        cb.logcb = true;

        // Log in client.
        ASSERT_TRUE(cb.login_fetchnodes("MEGA_EMAIL", "MEGA_PWD"));

        // Give the sync something to mirror.
        m.addfile("d/f");
        m.addfile("f");
        m.generate(cb.fsBasePath / "s");

        // Add and start backup.
        id = cb.setupSync_mainthread("s", "s", true);
        ASSERT_NE(id, UNDEF);

        // Wait for the backup to complete.
        waitonsyncs(TIMEOUT, &cb);

        // Wait for transition to monitoring mode.
        ASSERT_TRUE(cb.waitFor(SyncMonitoring(id), TIMEOUT));

        // Disable the sync.
        ASSERT_TRUE(cb.disableSync(id, NO_SYNC_ERROR, true));

        // Make sure the sync was monitoring.
        {
            auto config = cb.syncConfigByBackupID(id);

            ASSERT_EQ(config.mBackupState, SYNC_BACKUP_MONITOR);
            ASSERT_EQ(config.mEnabled, true);
            ASSERT_EQ(config.mError, NO_SYNC_ERROR);
        }

        // Get our hands on the sync's root handle.
        rootHandle = cb.syncSet(id).h;

        // Make a remote change.
        //
        // This is so the backup will fail upon resume.
        {
            vector<NewNode> node(1);

            cf.client.putnodes_prepareOneFolder(&node[0], "g");

            ASSERT_TRUE(cf.putnodes(rootHandle, std::move(node)));
        }

        // Enable the backup.
        ASSERT_TRUE(cb.enableSyncByBackupId(id, ""));

        // Give the sync some time to think.
        waitonsyncs(TIMEOUT, &cb);

        // Wait for the sync to be disabled.
        ASSERT_TRUE(cb.waitFor(SyncDisabled(id), TIMEOUT));

        // Make sure it's been disabled for the right reasons.
        {
            auto config = cb.syncConfigByBackupID(id);

            ASSERT_EQ(config.mBackupState, SYNC_BACKUP_MONITOR);
            ASSERT_EQ(config.mEnabled, false);
            ASSERT_EQ(config.mError, BACKUP_MODIFIED);
        }

        // Manually enable the sync.
        // It should come up in mirror mode.
        ASSERT_TRUE(cb.enableSyncByBackupId(id, ""));

        // Let it bring the cloud in line.
        waitonsyncs(TIMEOUT, &cb);

        // Cloud should match the local disk precisely.
        ASSERT_TRUE(cb.confirmModel_mainthread(m.root.get(), id));

        // Save the session ID.
        cb.client.dumpsession(sessionID);

        // Log out the client.
        cb.localLogout();
    }

    // Make a remote change.
    {
        vector<NewNode> node(1);

        cf.client.putnodes_prepareOneFolder(&node[0], "h");

        ASSERT_TRUE(cf.putnodes(rootHandle, std::move(node)));
    }

    // Automatic resume.
    StandardClient cb(TESTROOT, "cb");

    // Log callbacks.
    cb.logcb = true;

    // Hook onAutoResumeResult callback.
    promise<void> notify;

    cb.onAutoResumeResult = [&notify](const SyncConfig&, bool, bool) {
        notify.set_value();
    };

    // Log in the client.
    ASSERT_TRUE(cb.login_fetchnodes(sessionID));

    // Wait for the sync to be resumed.
    notify.get_future().get();

    // Give the sync some time to think.
    waitonsyncs(TIMEOUT, &cb);

    // Wait for the sync to be disabled.
    ASSERT_TRUE(cb.waitFor(SyncDisabled(id), TIMEOUT));

    // Make sure it's been disabled for the right reasons.
    {
        auto config = cb.syncConfigByBackupID(id);

        ASSERT_EQ(config.mBackupState, SYNC_BACKUP_MONITOR);
        ASSERT_EQ(config.mEnabled, false);
        ASSERT_EQ(config.mError, BACKUP_MODIFIED);
    }

    // Re-enable the sync.
    ASSERT_TRUE(cb.enableSyncByBackupId(id, ""));

    // Wait for the sync to complete mirroring.
    waitonsyncs(TIMEOUT, &cb);

    // Cloud should mirror the disk.
    ASSERT_TRUE(cb.confirmModel_mainthread(m.root.get(), id));
}

<<<<<<< HEAD
TEST_F(SyncTest, RemoteReplaceDirectory)
=======
#endif
GTEST_TEST(Sync, MoveExistingIntoNewDirectoryWhilePaused)
>>>>>>> 1ff11be7
{
    auto TESTROOT = makeNewTestRoot();
    auto TIMEOUT  = chrono::seconds(4);

<<<<<<< HEAD
    // Sync client.
    StandardClient c(TESTROOT, "c");

    // Log callbacks.
    c.logcb = true;

    // Log in client.
    ASSERT_TRUE(c.login_reset_makeremotenodes("MEGA_EMAIL", "MEGA_PWD", "s", 0, 0));

    // Add and start sync.
    auto id = c.setupSync_mainthread("s", "s");
    ASSERT_NE(id, UNDEF);

    // Populate local filesystem.
    Model m;

    m.addfile("x/d/f");
    m.addfile("x/d/g");
    m.addfile("d/f");
    m.addfile("d/g");
    //m.addfile("d/h");
    m.generate(c.syncSet(id).localpath);

    // Wait for initial sync to complete.
    waitonsyncs(TIMEOUT, &c);

    // Make sure everything made it to the cloud.
    ASSERT_TRUE(c.confirmModel_mainthread(m.root.get(), id));

    // Replace d/f with f.
    {
        StandardClient cr(TESTROOT, "cr");

        // Log callbacks.
        cr.logcb = true;

        // Log client in.
        ASSERT_TRUE(cr.login_fetchnodes("MEGA_EMAIL", "MEGA_PWD"));

        // Get our hands on x/d's node.
        auto* node = cr.drillchildnodebyname(cr.gettestbasenode(), "s/x/d");
        ASSERT_NE(node, nullptr);

        {
            // Make sure this change is atomic wrt c.
            std::lock_guard<std::recursive_mutex> guard(c.clientMutex);

            // Move d to x/d.
            ASSERT_TRUE(cr.movenode("s/d", "s/x"));

            // Remove the original x/d.
            ASSERT_TRUE(cr.deleteremote(node));
        }

        // Update model.
        m.movetosynctrash("x/d", "");
        m.movenode("d", "x");
    }

    // Wait for sync to complete.
    waitonsyncs(TIMEOUT, &c);

    // Did the sync complete successfully?
    ASSERT_TRUE(c.confirmModel_mainthread(m.root.get(), id));
}

TEST_F(SyncTest, RemoteReplaceFile)
{
    auto TESTROOT = makeNewTestRoot();
    auto TIMEOUT  = chrono::seconds(4);

    // Sync client.
    StandardClient c(TESTROOT, "c");

    // Log callbacks.
    c.logcb = true;

    // Log in client.
    ASSERT_TRUE(c.login_reset_makeremotenodes("MEGA_EMAIL", "MEGA_PWD", "s", 0, 0));

    // Add and start sync.
    auto id = c.setupSync_mainthread("s", "s");
    ASSERT_NE(id, UNDEF);

    // Populate local filesystem.
    Model m;

    m.addfile("d/f");
    m.addfile("f");
    m.generate(c.syncSet(id).localpath);

    // Wait for initial sync to complete.
    waitonsyncs(TIMEOUT, &c);

    // Make sure everything made it to the cloud.
    ASSERT_TRUE(c.confirmModel_mainthread(m.root.get(), id));

    // Replace d/f with f.
    {
        StandardClient cr(TESTROOT, "cr");

        // Log callbacks.
        cr.logcb = true;

        // Log client in.
        ASSERT_TRUE(cr.login_fetchnodes("MEGA_EMAIL", "MEGA_PWD"));

        // Get our hands on d/f's node.
        auto* node = cr.drillchildnodebyname(cr.gettestbasenode(), "s/d/f");
        ASSERT_NE(node, nullptr);

        {
            // Make sure cr's change is atomic with respect to c.
            std::lock_guard<std::recursive_mutex> guard(c.clientMutex);

            // Move /f to /d/f.
            ASSERT_TRUE(cr.movenode("s/f", "s/d"));

            // Remove the original /d/f.
            ASSERT_TRUE(cr.deleteremote(node));
        }

        // Update model.
        m.movetosynctrash("d/f", "");
        m.movenode("f", "d");
    }

    // Wait for sync to complete.
    waitonsyncs(TIMEOUT, &c);

    // Did the sync complete successfully?
    ASSERT_TRUE(c.confirmModel_mainthread(m.root.get(), id));
}

#endif
=======
    Model model;
    fs::path root;
    string session;
    handle id;

    // Initial setup.
    {
        StandardClient c(TESTROOT, "c");

        // Log in client.
        ASSERT_TRUE(c.login_reset_makeremotenodes("MEGA_EMAIL", "MEGA_PWD", "s", 0, 0));

        // Add and start sync.
        id = c.setupSync_mainthread("s", "s");
        ASSERT_NE(id, UNDEF);

        // Squirrel away for later use.
        root = c.syncSet(id).localpath.u8string();

        // Populate filesystem.
        model.addfolder("a");
        model.addfolder("c");
        model.generate(root);

        // Wait for initial sync to complete.
        waitonsyncs(TIMEOUT, &c);

        // Make sure everything arrived safely.
        ASSERT_TRUE(c.confirmModel_mainthread(model.root.get(), id));

        // Save the session so we can resume later.
        c.client.dumpsession(session);

        // Log out client, taking care to keep caches.
        c.localLogout();
    }

    StandardClient c(TESTROOT, "c");

    // Add a new hierarchy to be scanned.
    model.addfolder("b");
    model.generate(root);

    // Move c under b.
    fs::rename(root / "c", root / "b" / "c");

    // Update the model.
    model.movenode("c", "b");

    // Log in client resuming prior session.
    ASSERT_TRUE(c.login_fetchnodes(session));

    // Wait for the sync to catch up.
    waitonsyncs(TIMEOUT, &c);

    // Were the changes propagated?
    ASSERT_TRUE(c.confirmModel_mainthread(model.root.get(), id));
}
>>>>>>> 1ff11be7
<|MERGE_RESOLUTION|>--- conflicted
+++ resolved
@@ -9452,17 +9452,11 @@
     ASSERT_TRUE(cb.confirmModel_mainthread(m.root.get(), id));
 }
 
-<<<<<<< HEAD
 TEST_F(SyncTest, RemoteReplaceDirectory)
-=======
-#endif
-GTEST_TEST(Sync, MoveExistingIntoNewDirectoryWhilePaused)
->>>>>>> 1ff11be7
 {
     auto TESTROOT = makeNewTestRoot();
     auto TIMEOUT  = chrono::seconds(4);
 
-<<<<<<< HEAD
     // Sync client.
     StandardClient c(TESTROOT, "c");
 
@@ -9598,7 +9592,11 @@
 }
 
 #endif
-=======
+GTEST_TEST(Sync, MoveExistingIntoNewDirectoryWhilePaused)
+{
+    auto TESTROOT = makeNewTestRoot();
+    auto TIMEOUT  = chrono::seconds(4);
+
     Model model;
     fs::path root;
     string session;
@@ -9657,4 +9655,3 @@
     // Were the changes propagated?
     ASSERT_TRUE(c.confirmModel_mainthread(model.root.get(), id));
 }
->>>>>>> 1ff11be7
