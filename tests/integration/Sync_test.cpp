--- conflicted
+++ resolved
@@ -2005,18 +2005,8 @@
 
     if (ignoreDebris)
     {
-<<<<<<< HEAD
-        resultproc.prepresult(COMPLETION,
-                              ++next_request_tag,
-                              [=]()
-                              {
-                                  client.setattr(node, attr_map(updates), client.reqtag, nullptr,
-                                      [result](NodeHandle, error e) { result->set_value(!e); }, false);
-                              }, nullptr);
-=======
         ms.erase(DEBRISFOLDER);
         ps.erase(DEBRISFOLDER);
->>>>>>> 026ef77e
     }
 
     int matched = 0;
@@ -2278,7 +2268,7 @@
                             [=]()
                             {
                                 client.setattr(node, attr_map(updates), client.reqtag, nullptr,
-                                    [result](NodeHandle, error e) { result->set_value(!e); });
+                                    [result](NodeHandle, error e) { result->set_value(!e); }, false);
                             }, nullptr);
 }
 
