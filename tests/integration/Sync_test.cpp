/**
 * @file tests/synctests.cpp
 * @brief Mega SDK test file
 *
 * (c) 2018 by Mega Limited, Wellsford, New Zealand
 *
 * This file is part of the MEGA SDK - Client Access Engine.
 *
 * Applications using the MEGA API must present a valid application key
 * and comply with the rules set forth in the Terms of Service.
 *
 * The MEGA SDK is distributed in the hope that it will be useful,
 * but WITHOUT ANY WARRANTY; without even the implied warranty of
 * MERCHANTABILITY or FITNESS FOR A PARTICULAR PURPOSE.
 *
 * @copyright Simplified (2-clause) BSD License.
 *
 * You should have received a copy of the license along with this
 * program.
 */

// Many of these tests are still being worked on.
// The file uses some C++17 mainly for the very convenient std::filesystem library, though the main SDK must still build with C++11 (and prior)


#include "test.h"
#include "stdfs.h"
#include <mega.h>
#include "gtest/gtest.h"
#include <stdio.h>
#include <map>
#include <future>
//#include <mega/tsthooks.h>
#include <fstream>
#include <atomic>
#include <random>

#include <megaapi_impl.h>

#define DEFAULTWAIT std::chrono::seconds(20)

using namespace ::mega;
using namespace ::std;


template<typename T>
using shared_promise = std::shared_ptr<promise<T>>;

using PromiseBoolSP   = shared_promise<bool>;
using PromiseHandleSP = shared_promise<handle>;
using PromiseStringSP = shared_promise<string>;

PromiseBoolSP newPromiseBoolSP()
{
    return PromiseBoolSP(new promise<bool>());
}

#ifdef ENABLE_SYNC

namespace {

bool suppressfiles = false;

typedef ::mega::byte byte;

// Creates a temporary directory in the current path
fs::path makeTmpDir(const int maxTries = 1000)
{
    const auto cwd = fs::current_path();
    std::random_device dev;
    std::mt19937 prng{dev()};
    std::uniform_int_distribution<uint64_t> rand{0};
    fs::path path;
    for (int i = 0;; ++i)
    {
        std::ostringstream os;
        os << std::hex << rand(prng);
        path = cwd / os.str();
        if (fs::create_directory(path))
        {
            break;
        }
        if (i == maxTries)
        {
            throw std::runtime_error{"Couldn't create tmp dir"};
        }
    }
    return path;
}

// Copies a file while maintaining the write time.
void copyFile(const fs::path& source, const fs::path& target)
{
    assert(fs::is_regular_file(source));
    const auto tmpDir = makeTmpDir();
    const auto tmpFile = tmpDir / "copied_file";
    fs::copy_file(source, tmpFile);
    fs::last_write_time(tmpFile, fs::last_write_time(source));
    fs::rename(tmpFile, target);
    fs::remove(tmpDir);
}

string leafname(const string& p)
{
    auto n = p.find_last_of("/");
    return n == string::npos ? p : p.substr(n+1);
}

string parentpath(const string& p)
{
    auto n = p.find_last_of("/");
    return n == string::npos ? "" : p.substr(0, n-1);
}

void WaitMillisec(unsigned n)
{
#ifdef _WIN32
    if (n > 1000)
    {
        for (int i = 0; i < 10; ++i)
        {
            // better for debugging, with breakpoints, pauses, etc
            Sleep(n/10);
        }
    }
    else
    {
        Sleep(n);
    }
#else
    usleep(n * 1000);
#endif
}

bool createFile(const fs::path &path, const void *data, const size_t data_length)
{
#if (__cplusplus >= 201700L)
    ofstream ostream(path, ios::binary);
#else
    ofstream ostream(path.u8string(), ios::binary);
#endif

    LOG_verbose << "Creating local data file at " << path.u8string() << ", length " << data_length;

    ostream.write(reinterpret_cast<const char *>(data), data_length);

    return ostream.good();
}

bool createDataFile(const fs::path &path, const std::string &data)
{
    return createFile(path, data.data(), data.size());
}

bool createDataFile(const fs::path& path, const std::string& data, std::chrono::seconds delta)
{
    if (!createDataFile(path, data)) return false;

    std::error_code result;
    auto current = fs::last_write_time(path, result);

    if (result) return false;

    fs::last_write_time(path, current + delta, result);

    return !result;
}

std::string randomData(const std::size_t length)
{
    std::vector<uint8_t> data(length);

    std::generate_n(data.begin(), data.size(), [](){ return (uint8_t)std::rand(); });

    return std::string((const char*)data.data(), data.size());
}

struct Model
{
    // records what we think the tree should look like after sync so we can confirm it

    struct ModelNode
    {
        enum nodetype { file, folder };
        nodetype type = folder;
        string mCloudName;
        string mFsName;
        string name;
        string content;
        vector<unique_ptr<ModelNode>> kids;
        ModelNode* parent = nullptr;
        bool changed = false;
        bool fsOnly = false;

        ModelNode() = default;

        ModelNode(const ModelNode& other)
          : type(other.type)
          , mCloudName()
          , mFsName()
          , name(other.name)
          , content(other.content)
          , kids()
          , parent()
          , changed(other.changed)
        {
            for (auto& child : other.kids)
            {
                addkid(child->clone());
            }
        }

        ModelNode& fsName(const string& name)
        {
            return mFsName = name, *this;
        }

        const string& fsName() const
        {
            return mFsName.empty() ? name : mFsName;
        }

        ModelNode& cloudName(const string& name)
        {
            return mCloudName = name, *this;
        }

        const string& cloudName() const
        {
            return mCloudName.empty() ? name : mCloudName;
        }

        void generate(const fs::path& path, bool force)
        {
            const fs::path ourPath = path / fsName();

            if (type == file)
            {
                if (changed || force)
                {
                    ASSERT_TRUE(createDataFile(ourPath, content));
                    changed = false;
                }
            }
            else
            {
                fs::create_directory(ourPath);

                for (auto& child : kids)
                {
                    child->generate(ourPath, force);
                }
            }
        }

        string path()
        {
            string s;
            for (auto p = this; p; p = p->parent)
                s = "/" + p->name + s;
            return s;
        }

        string fsPath()
        {
            string s;
            for (auto p = this; p; p = p->parent)
                s = "/" + p->fsName() + s;
            return s;
        }

        ModelNode* addkid()
        {
            return addkid(::mega::make_unique<ModelNode>());
        }

        ModelNode* addkid(unique_ptr<ModelNode>&& p)
        {
            p->parent = this;
            kids.emplace_back(move(p));

            return kids.back().get();
        }

        bool typematchesnodetype(nodetype_t nodetype) const
        {
            switch (type)
            {
            case file: return nodetype == FILENODE;
            case folder: return nodetype == FOLDERNODE;
            }
            return false;
        }

        void print(string prefix="")
        {
            out() << prefix << name;
            prefix.append(name).append("/");
            for (const auto &in: kids)
            {
                in->print(prefix);
            }
        }

        std::unique_ptr<ModelNode> clone()
        {
            return ::mega::make_unique<ModelNode>(*this);
        }
    };

    Model()
      : root(makeModelSubfolder("root"))
    {
    }

    Model(const Model& other)
      : root(other.root->clone())
    {
    }

    Model& operator=(const Model& rhs)
    {
        Model temp(rhs);

        swap(temp);

        return *this;
    }

    ModelNode* addfile(const string& path, const string& content)
    {
        auto* node = addnode(path, ModelNode::file);

        node->content = content;
        node->changed = true;

        return node;
    }

    ModelNode* addfile(const string& path)
    {
        return addfile(path, path);
    }

    ModelNode* addfolder(const string& path)
    {
        return addnode(path, ModelNode::folder);
    }

    ModelNode* addnode(const string& path, ModelNode::nodetype type)
    {
        ModelNode* child;
        ModelNode* node = root.get();
        string name;
        size_t current = 0;
        size_t end = path.size();

        while (current < end)
        {
            size_t delimiter = path.find('/', current);

            if (delimiter == path.npos)
            {
                break;
            }

            name = path.substr(current, delimiter - current);

            if (!(child = childnodebyname(node, name)))
            {
                child = node->addkid();

                child->name = name;
                child->type = ModelNode::folder;
            }

            assert(child->type == ModelNode::folder);

            current = delimiter + 1;
            node = child;
        }

        assert(current < end);

        name = path.substr(current);

        if (!(child = childnodebyname(node, name)))
        {
            child = node->addkid();

            child->name = name;
            child->type = type;
        }

        assert(child->type == type);

        return child;
    }

    ModelNode* copynode(const string& src, const string& dst)
    {
        const ModelNode* source = findnode(src);
        ModelNode* destination = addnode(dst, source->type);

        destination->content = source->content;
        destination->kids.clear();

        for (auto& child : source->kids)
        {
            destination->addkid(child->clone());
        }

        return destination;
    }

    unique_ptr<ModelNode> makeModelSubfolder(const string& utf8Name)
    {
        unique_ptr<ModelNode> n(new ModelNode);
        n->name = utf8Name;
        return n;
    }

    unique_ptr<ModelNode> makeModelSubfile(const string& utf8Name, string content = {})
    {
        unique_ptr<ModelNode> n(new ModelNode);
        n->name = utf8Name;
        n->type = ModelNode::file;
        n->content = content.empty() ? utf8Name : std::move(content);
        return n;
    }

    unique_ptr<ModelNode> buildModelSubdirs(const string& prefix, int n, int recurselevel, int filesperdir)
    {
        if (suppressfiles) filesperdir = 0;

        unique_ptr<ModelNode> nn = makeModelSubfolder(prefix);

        for (int i = 0; i < filesperdir; ++i)
        {
            nn->addkid(makeModelSubfile("file" + to_string(i) + "_" + prefix));
        }

        if (recurselevel > 0)
        {
            for (int i = 0; i < n; ++i)
            {
                unique_ptr<ModelNode> sn = buildModelSubdirs(prefix + "_" + to_string(i), n, recurselevel - 1, filesperdir);
                sn->parent = nn.get();
                nn->addkid(move(sn));
            }
        }
        return nn;
    }

    ModelNode* childnodebyname(ModelNode* n, const std::string& s)
    {
        for (auto& m : n->kids)
        {
            if (m->name == s)
            {
                return m.get();
            }
        }
        return nullptr;
    }

    ModelNode* findnode(string path, ModelNode* startnode = nullptr)
    {
        ModelNode* n = startnode ? startnode : root.get();
        while (n && !path.empty())
        {
            auto pos = path.find("/");
            n = childnodebyname(n, path.substr(0, pos));
            path.erase(0, pos == string::npos ? path.size() : pos + 1);
        }
        return n;
    }

    unique_ptr<ModelNode> removenode(const string& path)
    {
        ModelNode* n = findnode(path);
        if (n && n->parent)
        {
            unique_ptr<ModelNode> extracted;
            ModelNode* parent = n->parent;
            auto newend = std::remove_if(parent->kids.begin(), parent->kids.end(), [&extracted, n](unique_ptr<ModelNode>& v) { if (v.get() == n) return extracted = move(v), true; else return false; });
            parent->kids.erase(newend, parent->kids.end());
            return extracted;
        }
        return nullptr;
    }

    bool movenode(const string& sourcepath, const string& destpath)
    {
        ModelNode* source = findnode(sourcepath);
        ModelNode* dest = findnode(destpath);
        if (source && source && source->parent && dest)
        {
            auto replaced_node = removenode(destpath + "/" + source->name);

            unique_ptr<ModelNode> n;
            ModelNode* parent = source->parent;
            auto newend = std::remove_if(parent->kids.begin(), parent->kids.end(), [&n, source](unique_ptr<ModelNode>& v) { if (v.get() == source) return n = move(v), true; else return false; });
            parent->kids.erase(newend, parent->kids.end());
            if (n)
            {
                dest->addkid(move(n));
                return true;
            }
        }
        return false;
    }

    bool movetosynctrash(const string& path, const string& syncrootpath)
    {
        ModelNode* syncroot;
        if (!(syncroot = findnode(syncrootpath)))
        {
            return false;
        }

        ModelNode* trash;
        if (!(trash = childnodebyname(syncroot, DEBRISFOLDER)))
        {
            auto uniqueptr = makeModelSubfolder(DEBRISFOLDER);
            trash = uniqueptr.get();
            syncroot->addkid(move(uniqueptr));
        }

        char today[50];
        auto rawtime = time(NULL);
        strftime(today, sizeof today, "%F", localtime(&rawtime));

        ModelNode* dayfolder;
        if (!(dayfolder = findnode(today, trash)))
        {
            auto uniqueptr = makeModelSubfolder(today);
            dayfolder = uniqueptr.get();
            trash->addkid(move(uniqueptr));
        }

        if (auto uniqueptr = removenode(path))
        {
            dayfolder->addkid(move(uniqueptr));
            return true;
        }
        return false;
    }

    void ensureLocalDebrisTmpLock(const string& syncrootpath)
    {
        // if we've downloaded a file then it's put in debris/tmp initially, and there is a lock file
        if (ModelNode* syncroot = findnode(syncrootpath))
        {
            ModelNode* trash;
            if (!(trash = childnodebyname(syncroot, DEBRISFOLDER)))
            {
                auto uniqueptr = makeModelSubfolder(DEBRISFOLDER);
                trash = uniqueptr.get();
                trash->fsOnly = true;
                syncroot->addkid(move(uniqueptr));
            }

            ModelNode* tmpfolder;
            if (!(tmpfolder = findnode("tmp", trash)))
            {
                auto uniqueptr = makeModelSubfolder("tmp");
                tmpfolder = uniqueptr.get();
                trash->addkid(move(uniqueptr));
            }

            ModelNode* lockfile;
            if (!(lockfile = findnode("lock", tmpfolder)))
            {
                tmpfolder->addkid(makeModelSubfile("lock"));
            }
        }
    }

    bool removesynctrash(const string& syncrootpath, const string& subpath = "")
    {
        if (subpath.empty())
        {
            return removenode(syncrootpath + "/" + DEBRISFOLDER).get();
        }
        else
        {
            char today[50];
            auto rawtime = time(NULL);
            strftime(today, sizeof today, "%F", localtime(&rawtime));

            return removenode(syncrootpath + "/" + DEBRISFOLDER + "/" + today + "/" + subpath).get();
        }
    }

    void emulate_rename(std::string nodepath, std::string newname)
    {
        auto node = findnode(nodepath);
        ASSERT_TRUE(!!node);
        if (node) node->name = newname;
    }

    void emulate_move(std::string nodepath, std::string newparentpath)
    {
        auto removed = removenode(newparentpath + "/" + leafname(nodepath));

        ASSERT_TRUE(movenode(nodepath, newparentpath));
    }

    void emulate_copy(std::string nodepath, std::string newparentpath)
    {
        auto node = findnode(nodepath);
        auto newparent = findnode(newparentpath);
        ASSERT_TRUE(!!node);
        ASSERT_TRUE(!!newparent);
        newparent->addkid(node->clone());
    }

    void emulate_rename_copy(std::string nodepath, std::string newparentpath, std::string newname)
    {
        auto node = findnode(nodepath);
        auto newparent = findnode(newparentpath);
        ASSERT_TRUE(!!node);
        ASSERT_TRUE(!!newparent);
        auto newnode = node->clone();
        newnode->name = newname;
        newparent->addkid(std::move(newnode));
    }

    void emulate_delete(std::string nodepath)
    {
        auto removed = removenode(nodepath);
       // ASSERT_TRUE(!!removed);
    }

    void generate(const fs::path& path, bool force = false)
    {
        fs::create_directories(path);

        for (auto& child : root->kids)
        {
            child->generate(path, force);
        }
    }

    void swap(Model& other)
    {
        using std::swap;

        swap(root, other.root);
    }

    unique_ptr<ModelNode> root;
};


bool waitonresults(future<bool>* r1 = nullptr, future<bool>* r2 = nullptr, future<bool>* r3 = nullptr, future<bool>* r4 = nullptr)
{
    if (r1) r1->wait();
    if (r2) r2->wait();
    if (r3) r3->wait();
    if (r4) r4->wait();
    return (!r1 || r1->get()) && (!r2 || r2->get()) && (!r3 || r3->get()) && (!r4 || r4->get());
}

atomic<int> next_request_tag{ 1 << 30 };

struct StandardClient : public MegaApp
{
    WAIT_CLASS waiter;
#ifdef GFX_CLASS
    GFX_CLASS gfx;
#endif

    string client_dbaccess_path;
    std::unique_ptr<HttpIO> httpio;
    std::unique_ptr<FileSystemAccess> fsaccess;
    std::recursive_mutex clientMutex;
    MegaClient client;
    std::atomic<bool> clientthreadexit{false};
    bool fatalerror = false;
    string clientname;
    std::function<void()> nextfunctionMC;
    std::function<void()> nextfunctionSC;
    std::condition_variable functionDone;
    std::mutex functionDoneMutex;
    std::string salt;
    std::set<fs::path> localFSFilesThatMayDiffer;

    fs::path fsBasePath;

    handle basefolderhandle = UNDEF;

    enum resultprocenum { PRELOGIN, LOGIN, FETCHNODES, PUTNODES, UNLINK, MOVENODE, CATCHUP, SETATTR,
                          COMPLETION };  // use COMPLETION when we use a completion function, rather than trying to match tags on callbacks

    struct ResultProc
    {
        StandardClient& client;
        ResultProc(StandardClient& c) : client(c) {}

        struct id_callback
        {
            int request_tag = 0;
            handle h = UNDEF;
            std::function<bool(error)> f;
            id_callback(std::function<bool(error)> cf, int tag, handle ch) : request_tag(tag), h(ch), f(cf) {}
        };

        recursive_mutex mtx;  // recursive because sometimes we need to set up new operations during a completion callback
        map<resultprocenum, deque<id_callback>> m;

        void prepresult(resultprocenum rpe, int tag, std::function<void()>&& requestfunc, std::function<bool(error)>&& f, handle h = UNDEF)
        {
            if (rpe != COMPLETION)
            {
                lock_guard<recursive_mutex> g(mtx);
                auto& entry = m[rpe];
                entry.emplace_back(move(f), tag, h);
            }

            std::lock_guard<std::recursive_mutex> lg(client.clientMutex);

            assert(tag > 0);
            int oldtag = client.client.reqtag;
            client.client.reqtag = tag;
            requestfunc();
            client.client.reqtag = oldtag;

            client.client.waiter->notify();
        }

        void processresult(resultprocenum rpe, error e, handle h = UNDEF)
        {
            int tag = client.client.restag;
            if (tag == 0 && rpe != CATCHUP)
            {
                //out() << "received notification of SDK initiated operation " << rpe << " tag " << tag; // too many of those to output
                return;
            }

            if (tag < (2 << 30))
            {
                out() << "ignoring callback from SDK internal sync operation " << rpe << " tag " << tag;
                return;
            }

            lock_guard<recursive_mutex> g(mtx);
            auto& entry = m[rpe];

            if (rpe == CATCHUP)
            {
                while (!entry.empty())
                {
                    entry.front().f(e);
                    entry.pop_front();
                }
                return;
            }

            if (entry.empty())
            {
                //out() << client.client.clientname
                //      << "received notification of operation type " << rpe << " completion but we don't have a record of it.  tag: " << tag;
                return;
            }

            if (tag != entry.front().request_tag)
            {
                out() << client.client.clientname
                      << "tag mismatch for operation completion of " << rpe << " tag " << tag << ", we expected " << entry.front().request_tag;
                return;
            }

            if (entry.front().f(e))
            {
                entry.pop_front();
            }
        }
    } resultproc;

    // thread as last member so everything else is initialised before we start it
    std::thread clientthread;

    string ensureDir(const fs::path& p)
    {
        fs::create_directories(p);

        string result = p.u8string();

        if (result.back() != fs::path::preferred_separator)
        {
            result += fs::path::preferred_separator;
        }

        return result;
    }

    StandardClient(const fs::path& basepath, const string& name)
        : client_dbaccess_path(ensureDir(basepath / name))
        , httpio(new HTTPIO_CLASS)
        , fsaccess(new FSACCESS_CLASS(makeFsAccess_<FSACCESS_CLASS>()))
        , client(this,
                 &waiter,
                 httpio.get(),
                 fsaccess.get(),
#ifdef DBACCESS_CLASS
                 new DBACCESS_CLASS(LocalPath::fromPath(client_dbaccess_path, *fsaccess)),
#else
                 NULL,
#endif
#ifdef GFX_CLASS
                 &gfx,
#else
                 NULL,
#endif
                 "N9tSBJDC",
                 USER_AGENT.c_str(),
                 THREADS_PER_MEGACLIENT)
        , clientname(name)
        , fsBasePath(basepath / fs::u8path(name))
        , resultproc(*this)
        , clientthread([this]() { threadloop(); })
    {
        client.clientname = clientname + " ";
#ifdef GFX_CLASS
        gfx.startProcessingThread();
#endif

        byte buffer[MegaClient::SIDLEN];
        client.rng.genblock(buffer, MegaClient::SIDLEN);
        client.sid.assign((char*)buffer, MegaClient::SIDLEN);
        client.opensctable();
    }

    ~StandardClient()
    {
        // shut down any syncs on the same thread, or they stall the client destruction (CancelIo instead of CancelIoEx on the WinDirNotify)
        auto result =
          thread_do<bool>([](MegaClient& mc, PromiseBoolSP result)
                          {
                              mc.logout(false);
                              result->set_value(true);
                          });

        // Make sure logout completes before we escape.
        result.get();

        clientthreadexit = true;
        waiter.notify();
        clientthread.join();
    }

    void localLogout()
    {
        auto result =
          thread_do<bool>([](MegaClient& mc, PromiseBoolSP result)
                          {
                              mc.locallogout(false, true);
                              result->set_value(true);
                          });

        // Make sure logout completes before we escape.
        result.get();
    }

    static mutex om;
    bool logcb = false;
    chrono::steady_clock::time_point lastcb = std::chrono::steady_clock::now();

    string lp(LocalNode* ln) { return ln->getLocalPath().toName(*client.fsaccess, FS_UNKNOWN); }

    void onCallback() { lastcb = chrono::steady_clock::now(); };

    std::function<void(const SyncConfig&, bool, bool)> onAutoResumeResult;

    void sync_auto_resume_result(const SyncConfig& config, bool attempted, bool hadAnError) override
    {
        onCallback();

        if (logcb)
        {
            lock_guard<mutex> guard(om);

            out() << clientname
                  << "sync_auto_resume_result(): id: "
                  << toHandle(config.mBackupId)
                  << ", attempted: "
                  << attempted
                  << ", hadAnError: "
                  << hadAnError;
        }

        if (onAutoResumeResult)
        {
            onAutoResumeResult(config, attempted, hadAnError);
        }
    }

    bool received_syncs_restored = false;
    void syncs_restored() override
    {
        lock_guard<mutex> g(om);
        out() << clientname << "sync restore complete";
        received_syncs_restored = true;
    }

    bool received_node_actionpackets = false;
    std::condition_variable nodes_updated_cv;

    void nodes_updated(Node** nodes, int numNodes) override
    {
        if (!nodes)
        {
            out() << clientname << "nodes_updated: total reset.  total node count now: " << numNodes;
            return;
        }
        if (logcb)
        {
            lock_guard<mutex> g(om);
            out() << clientname << "nodes_updated: received " << numNodes << " including " << nodes[0]->displaypath();
        }
        received_node_actionpackets = true;
        nodes_updated_cv.notify_all();
    }

    bool waitForNodesUpdated(unsigned numSeconds)
    {
        mutex nodes_updated_cv_mutex;
        std::unique_lock<mutex> g(nodes_updated_cv_mutex);
        nodes_updated_cv.wait_for(g, std::chrono::seconds(numSeconds),
                                  [&](){ return received_node_actionpackets; });
        return received_node_actionpackets;
    }

    void syncupdate_stateconfig(const SyncConfig& config) override { onCallback(); if (logcb) { lock_guard<mutex> g(om);  out() << clientname << " syncupdate_stateconfig() " << config.mBackupId; } }
    void syncupdate_scanning(bool b) override { if (logcb) { onCallback(); lock_guard<mutex> g(om); out() << clientname << " syncupdate_scanning()" << b; } }
    void syncupdate_local_lockretry(bool b) override { if (logcb) { onCallback(); lock_guard<mutex> g(om); out() << clientname << "syncupdate_local_lockretry() " << b; }}
    //void syncupdate_treestate(LocalNode* ln) override { onCallback(); if (logcb) { lock_guard<mutex> g(om);   out() << clientname << " syncupdate_treestate() " << ln->ts << " " << ln->dts << " " << lp(ln); }}

#ifdef DEBUG
    using SyncDebugNotificationHandler =
      std::function<void(const SyncConfig&, int, const Notification&)>;

    SyncDebugNotificationHandler mOnSyncDebugNotification;

    void syncdebug_notification(const SyncConfig& config,
                                int queue,
                                const Notification& notification) override
    {
        if (mOnSyncDebugNotification)
            mOnSyncDebugNotification(config, queue, notification);
    }
#endif // DEBUG

    bool sync_syncable(Sync* sync, const char* name, LocalPath& path, Node*) override
    {
        return sync_syncable(sync, name, path);
    }

    bool sync_syncable(Sync*, const char*, LocalPath&) override
    {
        onCallback();

        return true;
    }

    std::atomic<unsigned> transfersAdded{0}, transfersRemoved{0}, transfersPrepared{0}, transfersFailed{0}, transfersUpdated{0}, transfersComplete{0};

    void transfer_added(Transfer*) override { onCallback(); ++transfersAdded; }
    void transfer_removed(Transfer*) override { onCallback(); ++transfersRemoved; }
    void transfer_prepare(Transfer*) override { onCallback(); ++transfersPrepared; }
    void transfer_failed(Transfer*,  const Error&, dstime = 0) override { onCallback(); ++transfersFailed; }
    void transfer_update(Transfer*) override { onCallback(); ++transfersUpdated; }
    void transfer_complete(Transfer*) override { onCallback(); ++transfersComplete; }

    void notify_retry(dstime t, retryreason_t r) override
    {
        onCallback();

        if (!logcb) return;

        lock_guard<mutex> guard(om);

        out() << clientname << " notify_retry: " << t << " " << r;
    }

    void request_error(error e) override
    {
        onCallback();

        if (!logcb) return;

        lock_guard<mutex> guard(om);

        out() << clientname << " request_error: " << e;
    }

    void request_response_progress(m_off_t a, m_off_t b) override
    {
        onCallback();

        if (!logcb) return;

        lock_guard<mutex> guard(om);

        out() << clientname << " request_response_progress: " << a << " " << b;
    }

    void threadloop()
        try
    {
        while (!clientthreadexit)
        {
            int r;

            {
                std::lock_guard<std::recursive_mutex> lg(clientMutex);
                r = client.preparewait();
            }

            if (!r)
            {
                r |= client.dowait();
            }

            std::lock_guard<std::recursive_mutex> lg(clientMutex);
            r |= client.checkevents();

            {
                std::lock_guard<mutex> g(functionDoneMutex);
                if (nextfunctionMC)
                {
                    nextfunctionMC();
                    nextfunctionMC = nullptr;
                    functionDone.notify_all();
                    r |= Waiter::NEEDEXEC;
                }
                if (nextfunctionSC)
                {
                    nextfunctionSC();
                    nextfunctionSC = nullptr;
                    functionDone.notify_all();
                    r |= Waiter::NEEDEXEC;
                }
            }
            if ((r & Waiter::NEEDEXEC))
            {
                client.exec();
            }
        }

        // shut down on the same thread, otherwise any ongoing async I/O fails to complete (on windows)
        client.locallogout(false, true);

        out() << clientname << " thread exiting naturally";
    }
    catch (std::exception& e)
    {
        out() << clientname << " thread exception, StandardClient " << clientname << " terminated: " << e.what();
    }
    catch (...)
    {
        out() << clientname << " thread exception, StandardClient " << clientname << " terminated";
    }

    static bool debugging;  // turn this on to prevent the main thread timing out when stepping in the MegaClient

    template <class PROMISE_VALUE>
    future<PROMISE_VALUE> thread_do(std::function<void(MegaClient&, shared_promise<PROMISE_VALUE>)> f)
    {
        unique_lock<mutex> guard(functionDoneMutex);
        std::shared_ptr<promise<PROMISE_VALUE>> promiseSP(new promise<PROMISE_VALUE>());
        nextfunctionMC = [this, promiseSP, f](){ f(this->client, promiseSP); };
        waiter.notify();
        while (!functionDone.wait_until(guard, chrono::steady_clock::now() + chrono::seconds(600), [this]() { return !nextfunctionMC; }))
        {
            if (!debugging)
            {
                promiseSP->set_value(PROMISE_VALUE());
                break;
            }
        }
        return promiseSP->get_future();
    }

    template <class PROMISE_VALUE>
    future<PROMISE_VALUE> thread_do(std::function<void(StandardClient&, shared_promise<PROMISE_VALUE>)> f)
    {
        unique_lock<mutex> guard(functionDoneMutex);
        std::shared_ptr<promise<PROMISE_VALUE>> promiseSP(new promise<PROMISE_VALUE>());
        nextfunctionMC = [this, promiseSP, f]() { f(*this, promiseSP); };
        waiter.notify();
        while (!functionDone.wait_until(guard, chrono::steady_clock::now() + chrono::seconds(600), [this]() { return !nextfunctionSC; }))
        {
            if (!debugging)
            {
                promiseSP->set_value(PROMISE_VALUE());
                break;
            }
        }
        return promiseSP->get_future();
    }

    void preloginFromEnv(const string& userenv, PromiseBoolSP pb)
    {
        string user = getenv(userenv.c_str());

        ASSERT_FALSE(user.empty());

        resultproc.prepresult(PRELOGIN, ++next_request_tag,
            [&](){ client.prelogin(user.c_str()); },
            [pb](error e) { pb->set_value(!e); return true; });

    }

    void loginFromEnv(const string& userenv, const string& pwdenv, PromiseBoolSP pb)
    {
        string user = getenv(userenv.c_str());
        string pwd = getenv(pwdenv.c_str());

        ASSERT_FALSE(user.empty());
        ASSERT_FALSE(pwd.empty());

        byte pwkey[SymmCipher::KEYLENGTH];

        resultproc.prepresult(LOGIN, ++next_request_tag,
            [&](){
                if (client.accountversion == 1)
                {
                    if (error e = client.pw_key(pwd.c_str(), pwkey))
                    {
                        ASSERT_TRUE(false) << "login error: " << e;
                    }
                    else
                    {
                        client.login(user.c_str(), pwkey);
                    }
                }
                else if (client.accountversion == 2 && !salt.empty())
                {
                    client.login2(user.c_str(), pwd.c_str(), &salt);
                }
                else
                {
                    ASSERT_TRUE(false) << "Login unexpected error";
                }
            },
            [pb](error e) { pb->set_value(!e); return true; });

    }

    void loginFromSession(const string& session, PromiseBoolSP pb)
    {
        resultproc.prepresult(LOGIN, ++next_request_tag,
            [&](){ client.login(session); },
            [pb](error e) { pb->set_value(!e);  return true; });
    }

    bool cloudCopyTreeAs(Node* from, Node* to, string name)
    {
        auto promise = newPromiseBoolSP();
        auto future = promise->get_future();

        cloudCopyTreeAs(from, to, std::move(name), std::move(promise));

        return future.get();
    }

    class BasicPutNodesCompletion
    {
    public:
        BasicPutNodesCompletion(std::function<void(const Error&)>&& callable)
            : mCallable(std::move(callable))
        {
        }

        void operator()(const Error& e, targettype_t, vector<NewNode>&, bool)
        {
            mCallable(e);
        }

    private:
        std::function<void(const Error&)> mCallable;
    }; // BasicPutNodesCompletion

    void cloudCopyTreeAs(Node* n1, Node* n2, std::string newname, PromiseBoolSP pb)
    {
        auto completion = BasicPutNodesCompletion([pb](const Error& e) {
            pb->set_value(!e);
        });

        resultproc.prepresult(COMPLETION, ++next_request_tag,
            [&](){
                TreeProcCopy tc;
                client.proctree(n1, &tc, false, true);
                tc.allocnodes();
                client.proctree(n1, &tc, false, true);
                tc.nn[0].parenthandle = UNDEF;

                SymmCipher key;
                AttrMap attrs;
                string attrstring;
                key.setkey((const ::mega::byte*)tc.nn[0].nodekey.data(), n1->type);
                attrs = n1->attrs;
                client.fsaccess->normalize(&newname);
                attrs.map['n'] = newname;
                attrs.getjson(&attrstring);
                client.makeattr(&key, tc.nn[0].attrstring, attrstring.c_str());
                client.putnodes(n2->nodeHandle(), NoVersioning, move(tc.nn), nullptr, 0, std::move(completion));
            },
            nullptr);
    }

    void putnodes(NodeHandle parentHandle, VersioningOption vo, std::vector<NewNode>&& nodes, PromiseBoolSP pb)
    {
        auto completion = BasicPutNodesCompletion([pb](const Error& e) {
            pb->set_value(!e);
        });

        resultproc.prepresult(COMPLETION,
                              ++next_request_tag,
                              [&]()
                              {
                                  client.putnodes(parentHandle, vo, std::move(nodes), nullptr, 0, std::move(completion));
                              },
                              nullptr);
    }

    bool putnodes(NodeHandle parentHandle, VersioningOption vo, std::vector<NewNode>&& nodes)
    {
        auto result =
          thread_do<bool>([&](StandardClient& client, PromiseBoolSP pb)
                    {
                        client.putnodes(parentHandle, vo, std::move(nodes), pb);
                    });

        return result.get();
    }

    void uploadFolderTree_recurse(handle parent, handle& h, const fs::path& p, vector<NewNode>& newnodes)
    {
        NewNode n;
        client.putnodes_prepareOneFolder(&n, p.filename().u8string());
        handle thishandle = n.nodehandle = h++;
        n.parenthandle = parent;
        newnodes.emplace_back(std::move(n));

        for (fs::directory_iterator i(p); i != fs::directory_iterator(); ++i)
        {
            if (fs::is_directory(*i))
            {
                uploadFolderTree_recurse(thishandle, h, *i, newnodes);
            }
        }
    }

    void uploadFolderTree(fs::path p, Node* n2, PromiseBoolSP pb)
    {
        auto completion = BasicPutNodesCompletion([pb](const Error& e) {
            pb->set_value(!e);
        });

        resultproc.prepresult(COMPLETION, ++next_request_tag,
            [&](){
                vector<NewNode> newnodes;
                handle h = 1;
                uploadFolderTree_recurse(UNDEF, h, p, newnodes);
                client.putnodes(n2->nodeHandle(), NoVersioning, move(newnodes), nullptr, 0, std::move(completion));
            },
            nullptr);
    }

    // Necessary to make sure we release the file once we're done with it.
    struct FileGet : public File {
        void completed(Transfer* t, LocalNode* n) override
        {
            File::completed(t, n);
            result->set_value(true);
            delete this;
        }

        void terminated() override
        {
            result->set_value(false);
            delete this;
        }

        PromiseBoolSP result;
    }; // FileGet

    void downloadFile(const Node& node, const fs::path& destination, PromiseBoolSP result)
    {
        unique_ptr<FileGet> file(new FileGet());

        file->h = node.nodeHandle();
        file->hprivate = true;
        file->localname = LocalPath::fromPath(destination.u8string(), *client.fsaccess);
        file->name = node.displayname();
        file->result = std::move(result);

        reinterpret_cast<FileFingerprint&>(*file) = node;

        DBTableTransactionCommitter committer(client.tctable);
        client.startxfer(GET, file.release(), committer, false, false, false, NoVersioning);
    }

    bool downloadFile(const Node& node, const fs::path& destination)
    {
        auto result =
          thread_do<bool>([&](StandardClient& client, PromiseBoolSP result)
                          {
                              client.downloadFile(node, destination, result);
                          });

        return result.get();
    }

    struct FilePut : public File {
        void completed(Transfer* t, LocalNode* n) override
        {
            File::completed(t, n);
            delete this;
        }

        void terminated() override
        {
            delete this;
        }
    }; // FilePut

    bool uploadFolderTree(fs::path p, Node* n2)
    {
        auto promise = newPromiseBoolSP();
        auto future = promise->get_future();

        uploadFolderTree(p, n2, std::move(promise));

        return future.get();
    }

    void uploadFile(const fs::path& path, const string& name, Node* parent, DBTableTransactionCommitter& committer, VersioningOption vo = NoVersioning)
    {
        unique_ptr<File> file(new FilePut());

        file->h = parent->nodeHandle();
        file->localname = LocalPath::fromPath(path.u8string(), *client.fsaccess);
        file->name = name;

        client.startxfer(PUT, file.release(), committer, false, false, false, vo);
    }

    void uploadFile(const fs::path& path, const string& name, Node* parent, PromiseBoolSP pb, VersioningOption vo = NoVersioning)
    {
        resultproc.prepresult(PUTNODES,
                              ++next_request_tag,
                              [&]()
                              {
                                  DBTableTransactionCommitter committer(client.tctable);
                                  uploadFile(path, name, parent, committer, vo);
                              },
                              [pb](error e)
                              {
                                  pb->set_value(!e);
                                  return true;
                              });
    }

    bool uploadFile(const fs::path& path, const string& name, Node* parent, VersioningOption vo = NoVersioning)
    {
        auto result =
          thread_do<bool>([&](StandardClient& client, PromiseBoolSP pb)
                    {
                        client.uploadFile(path, name, parent, pb, vo);
                    });

        return result.get();
    }

    bool uploadFile(const fs::path& path, Node* parent, VersioningOption vo = NoVersioning)
    {
        return uploadFile(path, path.filename().u8string(), parent, vo);
    }

    void uploadFilesInTree_recurse(Node* target, const fs::path& p, std::atomic<int>& inprogress, DBTableTransactionCommitter& committer, VersioningOption vo = NoVersioning)
    {
        if (fs::is_regular_file(p))
        {
            ++inprogress;
            uploadFile(p, p.filename().u8string(), target, committer, vo);
        }
        else if (fs::is_directory(p))
        {
            if (auto newtarget = client.childnodebyname(target, p.filename().u8string().c_str()))
            {
                for (fs::directory_iterator i(p); i != fs::directory_iterator(); ++i)
                {
                    uploadFilesInTree_recurse(newtarget, *i, inprogress, committer, vo);
                }
            }
        }
    }

    bool uploadFilesInTree(fs::path p, Node* n2, VersioningOption vo = NoVersioning)
    {
        auto promise = newPromiseBoolSP();
        auto future = promise->get_future();

        std::atomic_int dummy(0);
        uploadFilesInTree(p, n2, dummy, std::move(promise), vo);

        return future.get();
    }

    void uploadFilesInTree(fs::path p, Node* n2, std::atomic<int>& inprogress, PromiseBoolSP pb, VersioningOption vo = NoVersioning)
    {
        resultproc.prepresult(PUTNODES, ++next_request_tag,
            [&](){
                DBTableTransactionCommitter committer(client.tctable);
                uploadFilesInTree_recurse(n2, p, inprogress, committer, vo);
            },
            [pb, &inprogress](error e)
            {
                if (!--inprogress)
                    pb->set_value(true);
                return !inprogress;
            });
    }



    class TreeProcPrintTree : public TreeProc
    {
    public:
        void proc(MegaClient* client, Node* n) override
        {
            //out() << "fetchnodes tree: " << n->displaypath();;
        }
    };

    // mark node as removed and notify

    std::function<void (StandardClient& mc, PromiseBoolSP pb)> onFetchNodes;

    void fetchnodes(bool noCache, PromiseBoolSP pb)
    {
        resultproc.prepresult(FETCHNODES, ++next_request_tag,
            [&](){ client.fetchnodes(noCache); },
            [this, pb](error e)
            {
                if (e)
                {
                    pb->set_value(false);
                }
                else
                {
                    TreeProcPrintTree tppt;
                    client.proctree(client.nodeByHandle(client.rootnodes.files), &tppt);

                    if (onFetchNodes)
                    {
                        onFetchNodes(*this, pb);
                    }
                    else
                    {
                        pb->set_value(true);
                    }
                }
                onFetchNodes = nullptr;
                return true;
            });
    }

    bool fetchnodes(bool noCache = false)
    {
        auto result =
          thread_do<bool>([=](StandardClient& client, PromiseBoolSP result)
                          {
                              client.fetchnodes(noCache, result);
                          });

        return result.get();
    }

    NewNode makeSubfolder(const string& utf8Name)
    {
        NewNode newnode;
        client.putnodes_prepareOneFolder(&newnode, utf8Name);
        return newnode;
    }

    void catchup(PromiseBoolSP pb)
    {
        resultproc.prepresult(CATCHUP, ++next_request_tag,
            [&](){
                client.catchup();
            },
            [pb](error e) {
                if (e)
                {
                    out() << "catchup reports: " << e;
                }
                pb->set_value(!e);
                return true;
            });
    }

    void deleteTestBaseFolder(bool mayneeddeleting, PromiseBoolSP pb)
    {
        if (Node* root = client.nodeByHandle(client.rootnodes.files))
        {
            if (Node* basenode = client.childnodebyname(root, "mega_test_sync", false))
            {
                if (mayneeddeleting)
                {
                    auto completion = [this, pb](NodeHandle, Error e) {
                        if (e) out() << "delete of test base folder reply reports: " << e;
                        deleteTestBaseFolder(false, pb);
                    };

                    resultproc.prepresult(COMPLETION, ++next_request_tag,
                        [&](){ client.unlink(basenode, false, 0, std::move(completion)); },
                        nullptr);
                    return;
                }
                out() << "base folder found, but not expected, failing";
                pb->set_value(false);
                return;
            }
            else
            {
                //out() << "base folder not found, wasn't present or delete successful";
                pb->set_value(true);
                return;
            }
        }
        out() << "base folder not found, as root was not found!";
        pb->set_value(false);
    }

    void ensureTestBaseFolder(bool mayneedmaking, PromiseBoolSP pb)
    {
        if (Node* root = client.nodeByHandle(client.rootnodes.files))
        {
            if (Node* basenode = client.childnodebyname(root, "mega_test_sync", false))
            {
                if (basenode->type == FOLDERNODE)
                {
                    basefolderhandle = basenode->nodehandle;
                    //out() << clientname << " Base folder: " << Base64Str<MegaClient::NODEHANDLE>(basefolderhandle);
                    //parentofinterest = Base64Str<MegaClient::NODEHANDLE>(basefolderhandle);
                    pb->set_value(true);
                    return;
                }
            }
            else if (mayneedmaking)
            {
                vector<NewNode> nn(1);
                nn[0] = makeSubfolder("mega_test_sync");

                auto completion = BasicPutNodesCompletion([this, pb](const Error&) {
                    ensureTestBaseFolder(false, pb);
                });

                resultproc.prepresult(COMPLETION, ++next_request_tag,
                    [&](){ client.putnodes(root->nodeHandle(), NoVersioning, move(nn), nullptr, 0, std::move(completion)); },
                    nullptr);

                return;
            }
        }
        pb->set_value(false);
    }

    NewNode* buildSubdirs(list<NewNode>& nodes, const string& prefix, int n, int recurselevel)
    {
        nodes.emplace_back(makeSubfolder(prefix));
        auto& nn = nodes.back();
        nn.nodehandle = nodes.size();

        if (recurselevel > 0)
        {
            for (int i = 0; i < n; ++i)
            {
                buildSubdirs(nodes, prefix + "_" + to_string(i), n, recurselevel - 1)->parenthandle = nn.nodehandle;
            }
        }

        return &nn;
    }

    bool makeCloudSubdirs(const string& prefix, int depth, int fanout)
    {
        auto result =
          thread_do<bool>([=](StandardClient& client, PromiseBoolSP result)
                          {
                              client.makeCloudSubdirs(prefix, depth, fanout, result);
                          });

        return result.get();
    }

    void makeCloudSubdirs(const string& prefix, int depth, int fanout, PromiseBoolSP pb, const string& atpath = "")
    {
        assert(basefolderhandle != UNDEF);

        std::list<NewNode> nodes;
        NewNode* nn = buildSubdirs(nodes, prefix, fanout, depth);
        nn->parenthandle = UNDEF;
        nn->ovhandle = UNDEF;

        Node* atnode = client.nodebyhandle(basefolderhandle);
        if (atnode && !atpath.empty())
        {
            atnode = drillchildnodebyname(atnode, atpath);
        }
        if (!atnode)
        {
            out() << "path not found: " << atpath;
            pb->set_value(false);
        }
        else
        {
            auto nodearray = vector<NewNode>(nodes.size());
            size_t i = 0;
            for (auto n = nodes.begin(); n != nodes.end(); ++n, ++i)
            {
                nodearray[i] = std::move(*n);
            }

            auto completion = [pb, this](const Error& e, targettype_t, vector<NewNode>& nodes, bool) {
                lastPutnodesResultFirstHandle = nodes.empty() ? UNDEF : nodes[0].mAddedHandle;
                pb->set_value(!e);
            };

            resultproc.prepresult(COMPLETION, ++next_request_tag,
                [&]() {
                    client.putnodes(atnode->nodeHandle(), NoVersioning, move(nodearray), nullptr, 0, std::move(completion));
                },
                nullptr);
        }
    }

    struct SyncInfo
    {
        NodeHandle h;
        fs::path localpath;
    };

    SyncConfig syncConfigByBackupID(handle backupID) const
    {
        SyncConfig c;
        bool found = client.syncs.syncConfigByBackupId(backupID, c);

        assert(found);

        return c;
    }

    bool syncSet(handle backupId, SyncInfo& info) const
    {
        SyncConfig c;
        if (client.syncs.syncConfigByBackupId(backupId, c))
        {
            info.h = c.getRemoteNode();
            info.localpath = c.getLocalPath().toPath(*client.fsaccess);

            return true;
        }

        return false;
    }

    SyncInfo syncSet(handle backupId)
    {
        SyncInfo result;

        out() << "looking up id " << backupId;

        client.syncs.forEachUnifiedSync([](UnifiedSync& us){
            out() << " ids are: " << us.mConfig.mBackupId << " with local path '" << us.mConfig.getLocalPath().toPath(*us.mClient.fsaccess);
        });

        bool found = syncSet(backupId, result);
        assert(found);

        return result;
    }

    SyncInfo syncSet(handle backupId) const
    {
        return const_cast<StandardClient&>(*this).syncSet(backupId);
    }

    Node* getcloudrootnode()
    {
        return client.nodeByHandle(client.rootnodes.files);
    }

    Node* gettestbasenode()
    {
        return client.childnodebyname(getcloudrootnode(), "mega_test_sync", false);
    }

    Node* getcloudrubbishnode()
    {
        return client.nodeByHandle(client.rootnodes.rubbish);
    }

    Node* drillchildnodebyname(Node* n, const string& path)
    {
        for (size_t p = 0; n && p < path.size(); )
        {
            auto pos = path.find("/", p);
            if (pos == string::npos) pos = path.size();
            n = client.childnodebyname(n, path.substr(p, pos - p).c_str(), false);
            p = pos == string::npos ? path.size() : pos + 1;
        }
        return n;
    }

    vector<Node*> drillchildnodesbyname(Node* n, const string& path)
    {
        auto pos = path.find("/");
        if (pos == string::npos)
        {
            return client.childnodesbyname(n, path.c_str(), false);
        }
        else
        {
            vector<Node*> results, subnodes = client.childnodesbyname(n, path.c_str(), false);
            for (size_t i = subnodes.size(); i--; )
            {
                if (subnodes[i]->type != FILENODE)
                {
                    vector<Node*> v = drillchildnodesbyname(subnodes[i], path.substr(pos + 1));
                    results.insert(results.end(), v.begin(), v.end());
                }
            }
            return results;
        }
    }

    bool backupAdd_inthread(const string& drivePath,
                            string sourcePath,
                            const string& targetPath,
                            std::function<void(error, SyncError, handle)> completion,
                            const string& logname)
    {
        auto* rootNode = client.nodebyhandle(basefolderhandle);

        // Root isn't in the cloud.
        if (!rootNode)
        {
            return false;
        }

        auto* targetNode = drillchildnodebyname(rootNode, targetPath);

        // Target path doesn't exist.
        if (!targetNode)
        {
            return false;
        }

        // Generate drive ID if necessary.
        auto id = UNDEF;
        auto result = client.readDriveId(drivePath.c_str(), id);

        if (result == API_ENOENT)
        {
            id = client.generateDriveId();
            result = client.writeDriveId(drivePath.c_str(), id);
        }

        if (result != API_OK)
        {
            completion(result, NO_SYNC_ERROR, UNDEF);
            return false;
        }

        auto config =
          SyncConfig(LocalPath::fromPath(sourcePath, *client.fsaccess),
                     sourcePath,
                     targetNode->nodeHandle(),
                     targetNode->displaypath(),
                     0,
                     LocalPath::fromPath(drivePath, *client.fsaccess),
                     //string_vector(),
                     true,
                     SyncConfig::TYPE_BACKUP);

        EXPECT_TRUE(!config.mOriginalPathOfRemoteRootNode.empty() &&
            config.mOriginalPathOfRemoteRootNode.front() == '/')
            << "config.mOriginalPathOfRemoteRootNode: " << config.mOriginalPathOfRemoteRootNode.c_str();

        // Try and add the backup.
        return client.addsync(config, true, completion, logname) == API_OK;
    }

    handle backupAdd_mainthread(const string& drivePath,
                                const string& sourcePath,
                                const string& targetPath,
                                const string& logname)
    {
        const fs::path dp = fsBasePath / fs::u8path(drivePath);
        const fs::path sp = fsBasePath / fs::u8path(sourcePath);

        fs::create_directories(dp);
        fs::create_directories(sp);

        auto result =
          thread_do<handle>(
            [&](StandardClient& client, PromiseHandleSP result)
            {
                auto completion =
                  [=](error e, SyncError, handle backupId)
                  {
                    result->set_value(backupId);
                  };

                  client.backupAdd_inthread(dp.u8string(),
                                            sp.u8string(),
                                            targetPath,
                                            std::move(completion),
                                            logname);
            });

        return result.get();
    }

    bool setupSync_inthread(const string& subfoldername, const fs::path& localpath, const bool isBackup,
        std::function<void(error, SyncError, handle)> addSyncCompletion, const string& logname)
    {
        if (Node* n = client.nodebyhandle(basefolderhandle))
        {
            if (Node* m = drillchildnodebyname(n, subfoldername))
            {
                out() << clientname << "Setting up sync from " << m->displaypath() << " to " << localpath;
                auto syncConfig =
                    SyncConfig(LocalPath::fromPath(localpath.u8string(), *client.fsaccess),
                               localpath.u8string(),
                               NodeHandle().set6byte(m->nodehandle),
                               m->displaypath(),
                               0,
                               LocalPath(),
                               //string_vector(),
                               true,
                               isBackup ? SyncConfig::TYPE_BACKUP : SyncConfig::TYPE_TWOWAY);
                EXPECT_TRUE(!syncConfig.mOriginalPathOfRemoteRootNode.empty() &&
                            syncConfig.mOriginalPathOfRemoteRootNode.front() == '/')
                    << "syncConfig.mOriginalPathOfRemoteRootNode: " << syncConfig.mOriginalPathOfRemoteRootNode.c_str();

                error e = client.addsync(syncConfig, true, addSyncCompletion, logname);
                return !e;
            }
        }
        assert(false);
        return false;
    }

    void importSyncConfigs(string configs, PromiseBoolSP result)
    {
        auto completion = [result](error e) { result->set_value(!e); };
        client.importSyncConfigs(configs.c_str(), std::move(completion));
    }

    bool importSyncConfigs(string configs)
    {
        auto result =
          thread_do<bool>([=](StandardClient& client, PromiseBoolSP result)
                          {
                              client.importSyncConfigs(configs, result);
                          });

        return result.get();
    }

    string exportSyncConfigs()
    {
        auto result =
          thread_do<string>([](MegaClient& client, PromiseStringSP result)
                            {
                                auto configs = client.syncs.exportSyncConfigs();
                                result->set_value(configs);
                            });

        return result.get();
    }

    bool delSync_inthread(handle backupId, const bool keepCache)
    {
        const auto handle = syncSet(backupId).h;
        bool removed = false;

        client.syncs.removeSelectedSyncs(
          [&](SyncConfig& c, Sync*)
          {
              const bool matched = c.getRemoteNode() == handle;

              removed |= matched;

              return matched;
          });

        return removed;
    }

    struct CloudNameLess
    {
        bool operator()(const string& lhs, const string& rhs) const
        {
            return compare(lhs, rhs) < 0;
        }

        static int compare(const string& lhs, const string& rhs)
        {
            return compareUtf(lhs, false, rhs, false, false);
        }

        static bool equal(const string& lhs, const string& rhs)
        {
            return compare(lhs, rhs) == 0;
        }
    }; // CloudNameLess

    bool recursiveConfirm(Model::ModelNode* mn, Node* n, int& descendants, const string& identifier, int depth, bool& firstreported)
    {
        // top level names can differ so we don't check those
        if (!mn || !n) return false;

        if (depth)
        {
            if (!CloudNameLess().equal(mn->cloudName(), n->displayname()))
            {
                out() << "Node name mismatch: " << mn->path() << " " << n->displaypath();
                return false;
            }
        }

        if (!mn->typematchesnodetype(n->type))
        {
            out() << "Node type mismatch: " << mn->path() << ":" << mn->type << " " << n->displaypath() << ":" << n->type;
            return false;
        }

        if (n->type == FILENODE)
        {
            // not comparing any file versioning (for now)
            return true;
        }

        multimap<string, Model::ModelNode*, CloudNameLess> ms;
        multimap<string, Node*, CloudNameLess> ns;
        for (auto& m : mn->kids)
        {
            if (!m->fsOnly)
            ms.emplace(m->cloudName(), m.get());
        }
        for (auto& n2 : client.getChildren(n))
        {
            ns.emplace(n2->displayname(), n2);
        }

        int matched = 0;
        vector<string> matchedlist;
        for (auto m_iter = ms.begin(); m_iter != ms.end(); )
        {
            if (!depth && m_iter->first == DEBRISFOLDER)
            {
                m_iter = ms.erase(m_iter); // todo: add checks of the remote debris folder later
                continue;
            }

            auto er = ns.equal_range(m_iter->first);
            auto next_m = m_iter;
            ++next_m;
            bool any_equal_matched = false;
            for (auto i = er.first; i != er.second; ++i)
            {
                int rdescendants = 0;
                if (recursiveConfirm(m_iter->second, i->second, rdescendants, identifier, depth+1, firstreported))
                {
                    ++matched;
                    matchedlist.push_back(m_iter->first);
                    ns.erase(i);
                    ms.erase(m_iter);
                    descendants += rdescendants;
                    any_equal_matched = true;
                    break;
                }
            }
            if (!any_equal_matched)
            {
                break;
            }
            m_iter = next_m;
        }
        if (ns.empty() && ms.empty())
        {
            descendants += matched;
            return true;
        }
        else if (!firstreported)
        {
            ostringstream ostream;
            firstreported = true;
            ostream << clientname << " " << identifier << " after matching " << matched << " child nodes [";
            for (auto& ml : matchedlist) ostream << ml << " ";
            ostream << "](with " << descendants << " descendants) in " << mn->path() << ", ended up with unmatched model nodes:";
            for (auto& m : ms) ostream << " " << m.first;
            ostream << " and unmatched remote nodes:";
            for (auto& i : ns) ostream << " " << i.first;
            out() << ostream.str();
        };
        return false;
    }

    bool localNodesMustHaveNodes = true;

    bool recursiveConfirm(Model::ModelNode* mn, LocalNode* n, int& descendants, const string& identifier, int depth, bool& firstreported)
    {
        // top level names can differ so we don't check those
        if (!mn || !n) return false;

        if (depth)
        {
            if (!CloudNameLess().equal(mn->cloudName(), n->name))
            {
                out() << "LocalNode name mismatch: " << mn->path() << " " << n->name;
                return false;
            }
        }

        if (!mn->typematchesnodetype(n->type))
        {
            out() << "LocalNode type mismatch: " << mn->path() << ":" << mn->type << " " << n->name << ":" << n->type;
            return false;
        }

        auto localpath = n->getLocalPath().toName(*client.fsaccess, FS_UNKNOWN);
        string n_localname = n->localname.toName(*client.fsaccess, FS_UNKNOWN);
        if (n_localname.size())
        {
            EXPECT_EQ(n->name, n_localname);
        }
        if (localNodesMustHaveNodes)
        {
            EXPECT_TRUE(n->node != nullptr);
        }
        if (depth && n->node)
        {
            EXPECT_EQ(n->node->displayname(), n->name);
        }
        if (depth && mn->parent)
        {
            EXPECT_EQ(mn->parent->type, Model::ModelNode::folder);
            EXPECT_EQ(n->parent->type, FOLDERNODE);

            string parentpath = n->parent->getLocalPath().toName(*client.fsaccess, FS_UNKNOWN);
            EXPECT_EQ(localpath.substr(0, parentpath.size()), parentpath);
        }
        if (n->node && n->parent && n->parent->node)
        {
            string p = n->node->displaypath();
            string pp = n->parent->node->displaypath();
            EXPECT_EQ(p.substr(0, pp.size()), pp);
            EXPECT_EQ(n->parent->node, n->node->parent);
        }

        multimap<string, Model::ModelNode*, CloudNameLess> ms;
        multimap<string, LocalNode*, CloudNameLess> ns;
        for (auto& m : mn->kids)
        {
            ms.emplace(m->cloudName(), m.get());
        }
        for (auto& n2 : n->children)
        {
            if (!n2.second->deleted) ns.emplace(n2.second->name, n2.second); // todo: should LocalNodes marked as deleted actually have been removed by now?
        }

        int matched = 0;
        vector<string> matchedlist;
        for (auto m_iter = ms.begin(); m_iter != ms.end(); )
        {
            if (!depth && m_iter->first == DEBRISFOLDER)
            {
                m_iter = ms.erase(m_iter); // todo: are there LocalNodes representing the trash?
                continue;
            }

            auto er = ns.equal_range(m_iter->first);
            auto next_m = m_iter;
            ++next_m;
            bool any_equal_matched = false;
            for (auto i = er.first; i != er.second; ++i)
            {
                int rdescendants = 0;
                if (recursiveConfirm(m_iter->second, i->second, rdescendants, identifier, depth+1, firstreported))
                {
                    ++matched;
                    matchedlist.push_back(m_iter->first);
                    ns.erase(i);
                    ms.erase(m_iter);
                    descendants += rdescendants;
                    any_equal_matched = true;
                    break;
                }
            }
            if (!any_equal_matched)
            {
                break;
            }
            m_iter = next_m;
        }
        if (ns.empty() && ms.empty())
        {
            return true;
        }
        else if (!firstreported)
        {
            ostringstream ostream;
            firstreported = true;
            ostream << clientname << " " << identifier << " after matching " << matched << " child nodes [";
            for (auto& ml : matchedlist) ostream << ml << " ";
            ostream << "](with " << descendants << " descendants) in " << mn->path() << ", ended up with unmatched model nodes:";
            for (auto& m : ms) ostream << " " << m.first;
            ostream << " and unmatched LocalNodes:";
            for (auto& i : ns) ostream << " " << i.first;
            out() << ostream.str();
        };
        return false;
    }


    bool recursiveConfirm(Model::ModelNode* mn, fs::path p, int& descendants, const string& identifier, int depth, bool ignoreDebris, bool& firstreported)
    {
        struct Comparator
        {
            bool operator()(const string& lhs, const string& rhs) const
            {
                return compare(lhs, rhs) < 0;
            }

            int compare(const string& lhs, const string& rhs) const
            {
                return compareUtf(lhs, true, rhs, true, false);
            }
        }; // Comparator

        static Comparator comparator;

        if (!mn) return false;

        if (depth)
        {
            if (comparator.compare(p.filename().u8string(), mn->fsName()))
            {
                out() << "filesystem name mismatch: " << mn->path() << " " << p;
                return false;
            }
        }
        nodetype_t pathtype = fs::is_directory(p) ? FOLDERNODE : fs::is_regular_file(p) ? FILENODE : TYPE_UNKNOWN;
        if (!mn->typematchesnodetype(pathtype))
        {
            out() << "Path type mismatch: " << mn->path() << ":" << mn->type << " " << p.u8string() << ":" << pathtype;
            return false;
        }

        if (pathtype == FILENODE && p.filename().u8string() != "lock")
        {
            if (localFSFilesThatMayDiffer.find(p) == localFSFilesThatMayDiffer.end())
            {
                ifstream fs(p, ios::binary);
                std::vector<char> buffer;
                buffer.resize(mn->content.size() + 1024);
                fs.read(reinterpret_cast<char *>(buffer.data()), buffer.size());
                EXPECT_EQ(size_t(fs.gcount()), mn->content.size()) << " file is not expected size " << p;
                EXPECT_TRUE(!memcmp(buffer.data(), mn->content.data(), mn->content.size())) << " file data mismatch " << p;
            }
        }

        if (pathtype != FOLDERNODE)
        {
            return true;
        }

        multimap<string, Model::ModelNode*, Comparator> ms;
        multimap<string, fs::path, Comparator> ps;

        for (auto& m : mn->kids)
        {
            ms.emplace(m->fsName(), m.get());
        }

        for (fs::directory_iterator pi(p); pi != fs::directory_iterator(); ++pi)
        {
            ps.emplace(pi->path().filename().u8string(), pi->path());
        }

        if (ignoreDebris)
        {
            ms.erase(DEBRISFOLDER);
            ps.erase(DEBRISFOLDER);
        }

        int matched = 0;
        vector<string> matchedlist;
        for (auto m_iter = ms.begin(); m_iter != ms.end(); )
        {
            auto er = ps.equal_range(m_iter->first);
            auto next_m = m_iter;
            ++next_m;
            bool any_equal_matched = false;
            for (auto i = er.first; i != er.second; ++i)
            {
                int rdescendants = 0;
                if (recursiveConfirm(m_iter->second, i->second, rdescendants, identifier, depth+1, ignoreDebris, firstreported))
                {
                    ++matched;
                    matchedlist.push_back(m_iter->first);
                    ps.erase(i);
                    ms.erase(m_iter);
                    descendants += rdescendants;
                    any_equal_matched = true;
                    break;
                }
            }
            if (!any_equal_matched)
            {
                break;
            }
            m_iter = next_m;
        }
        //if (ps.size() == 1 && !mn->parent && ps.begin()->first == DEBRISFOLDER)
        //{
        //    ps.clear();
        //}
        if (ps.empty() && ms.empty())
        {
            return true;
        }
        else if (!firstreported)
        {
            ostringstream ostream;
            firstreported = true;
            ostream << clientname << " " << identifier << " after matching " << matched << " child nodes [";
            for (auto& ml : matchedlist) ostream << ml << " ";
            ostream << "](with " << descendants << " descendants) in " << mn->path() << ", ended up with unmatched model nodes:";
            for (auto& m : ms) ostream << " " << m.first;
            ostream << " and unmatched filesystem paths:";
            for (auto& i : ps) ostream << " " << i.second.filename();
            ostream << " in " << p;
            out() << ostream.str();
        };
        return false;
    }

    Sync* syncByBackupId(handle backupId)
    {
        return client.syncs.runningSyncByBackupId(backupId);
    }

    void enableSyncByBackupId(handle id, PromiseBoolSP result)
    {
        UnifiedSync* sync;
        result->set_value(!client.syncs.enableSyncByBackupId(id, false, sync));
    }

    bool enableSyncByBackupId(handle id)
    {
        auto result =
          thread_do<bool>([=](StandardClient& client, PromiseBoolSP result)
                          {
                              client.enableSyncByBackupId(id, result);
                          });

        return result.get();
    }

    void backupIdForSyncPath(const fs::path& path, PromiseHandleSP result)
    {
        auto localPath = LocalPath::fromPath(path.u8string(), *client.fsaccess);
        auto id = UNDEF;

        client.syncs.forEachSyncConfig(
          [&](const SyncConfig& config)
          {
              if (config.mLocalPath != localPath) return;
              if (id != UNDEF) return;

              id = config.mBackupId;
          });

        result->set_value(id);
    }

    handle backupIdForSyncPath(fs::path path)
    {
        auto result =
          thread_do<handle>([=](StandardClient& client, PromiseHandleSP result)
                            {
                                client.backupIdForSyncPath(path, result);
                            });

        return result.get();
    }

    enum Confirm
    {
        CONFIRM_LOCALFS = 0x01,
        CONFIRM_LOCALNODE = 0x02,
        CONFIRM_LOCAL = CONFIRM_LOCALFS | CONFIRM_LOCALNODE,
        CONFIRM_REMOTE = 0x04,
        CONFIRM_ALL = CONFIRM_LOCAL | CONFIRM_REMOTE,
    };

    bool confirmModel_mainthread(handle id, Model::ModelNode* mRoot, Node* rRoot)
    {
        auto result =
          thread_do<bool>(
            [=](StandardClient& client, PromiseBoolSP result)
            {
                result->set_value(client.confirmModel(id, mRoot, rRoot));
            });

        return result.get();
    }

    bool confirmModel_mainthread(handle id, Model::ModelNode* mRoot, LocalNode* lRoot)
    {
        auto result =
          thread_do<bool>(
            [=](StandardClient& client, PromiseBoolSP result)
            {
                result->set_value(client.confirmModel(id, mRoot, lRoot));
            });

        return result.get();
    }

    bool confirmModel_mainthread(handle id, Model::ModelNode* mRoot, fs::path lRoot, const bool ignoreDebris = false)
    {
        auto result =
          thread_do<bool>(
            [=](StandardClient& client, PromiseBoolSP result)
            {
                result->set_value(client.confirmModel(id, mRoot, lRoot, ignoreDebris));
            });

        return result.get();
    }

    bool confirmModel(handle id, Model::ModelNode* mRoot, Node* rRoot)
    {
        string name = "Sync " + toHandle(id);
        int descendents = 0;
        bool reported = false;

        if (!recursiveConfirm(mRoot, rRoot, descendents, name, 0, reported))
        {
            out() << clientname << " syncid " << toHandle(id) << " comparison against remote nodes failed";
            return false;
        }

        return true;
    }

    bool confirmModel(handle id, Model::ModelNode* mRoot, LocalNode* lRoot)
    {
        string name = "Sync " + toHandle(id);
        int descendents = 0;
        bool reported = false;

        if (!recursiveConfirm(mRoot, lRoot, descendents, name, 0, reported))
        {
            out() << clientname << " syncid " << toHandle(id) << " comparison against LocalNodes failed";
            return false;
        }

        return true;
    }

    bool confirmModel(handle id, Model::ModelNode* mRoot, fs::path lRoot, const bool ignoreDebris = false)
    {
        string name = "Sync " + toHandle(id);
        int descendents = 0;
        bool reported = false;

        if (!recursiveConfirm(mRoot, lRoot, descendents, name, 0, ignoreDebris, reported))
        {
            out() << clientname << " syncid " << toHandle(id) << " comparison against local filesystem failed";
            return false;
        }

        return true;
    }

    bool confirmModel(handle backupId, Model::ModelNode* mnode, const int confirm, const bool ignoreDebris)
    {
        SyncInfo si;

        if (!syncSet(backupId, si))
        {
            out() << clientname << " backupId " << toHandle(backupId) << " not found ";
            return false;
        }

        // compare model against nodes representing remote state
        if ((confirm & CONFIRM_REMOTE) && !confirmModel(backupId, mnode, client.nodeByHandle(si.h)))
        {
            return false;
        }

        // compare model against LocalNodes
        if (Sync* sync = syncByBackupId(backupId))
        {
            if ((confirm & CONFIRM_LOCALNODE) && !confirmModel(backupId, mnode, sync->localroot.get()))
            {
                return false;
            }
        }

        // compare model against local filesystem
        if ((confirm & CONFIRM_LOCALFS) && !confirmModel(backupId, mnode, si.localpath, ignoreDebris))
        {
            return false;
        }

        return true;
    }

    void prelogin_result(int, string*, string* salt, error e) override
    {
        out() << clientname << " Prelogin: " << e;
        if (!e)
        {
            this->salt = *salt;
        }
        resultproc.processresult(PRELOGIN, e, UNDEF);
    }

    void login_result(error e) override
    {
        out() << clientname << " Login: " << e;
        resultproc.processresult(LOGIN, e, UNDEF);
    }

    void fetchnodes_result(const Error& e) override
    {
        out() << clientname << " Fetchnodes: " << e;
        resultproc.processresult(FETCHNODES, e, UNDEF);
    }

    bool setattr(Node* node, attr_map&& updates)
    {
        auto result =
          thread_do<bool>(
            [=](StandardClient& client, PromiseBoolSP result) mutable
            {
                client.setattr(node, std::move(updates), result);
            });

        return result.get();
    }

    void setattr(Node* node, attr_map&& updates, PromiseBoolSP result)
    {
        resultproc.prepresult(COMPLETION,
                              ++next_request_tag,
                              [=]()
                              {
                                  client.setattr(node, attr_map(updates), client.reqtag, nullptr,
                                      [result](NodeHandle, error e) { result->set_value(!e); });
                              }, nullptr);
    }

    void unlink_result(handle h, error e) override
    {
        resultproc.processresult(UNLINK, e, h);
    }

    handle lastPutnodesResultFirstHandle = UNDEF;

    void putnodes_result(const Error& e, targettype_t tt, vector<NewNode>& nn, bool targetOverride) override
    {
        resultproc.processresult(PUTNODES, e, client.restag);
    }

    void catchup_result() override
    {
        resultproc.processresult(CATCHUP, error(API_OK));
    }

    void disableSync(handle id, SyncError error, bool enabled, PromiseBoolSP result)
    {
        client.syncs.disableSelectedSyncs(
            [id](SyncConfig& config, Sync*)
            {
                return config.mBackupId == id;
            },
            false,
            error,
            enabled,
            [result](size_t nDisabled){
                result->set_value(!!nDisabled);
            });
    }

    bool disableSync(handle id, SyncError error, bool enabled)
    {
        auto result =
            thread_do<bool>([=](StandardClient& client, PromiseBoolSP result)
                            {
                                client.disableSync(id, error, enabled, result);
                            });

        return result.get();
    }


    void deleteremote(string path, PromiseBoolSP pb)
    {
        if (Node* n = drillchildnodebyname(gettestbasenode(), path))
        {
            auto completion = [pb](NodeHandle, Error e) {
                pb->set_value(!e);
            };

            resultproc.prepresult(COMPLETION, ++next_request_tag,
                [&](){ client.unlink(n, false, 0, std::move(completion)); },
                nullptr);
        }
        else
        {
            pb->set_value(false);
        }
    }

    bool deleteremote(string path)
    {
        auto result =
          thread_do<bool>([&](StandardClient& sc, PromiseBoolSP pb)
                    {
                        sc.deleteremote(path, pb);
                    });

        return result.get();
    }

    void deleteremotenodes(vector<Node*> ns, PromiseBoolSP pb)
    {
        if (ns.empty())
        {
            pb->set_value(true);
        }
        else
        {
            for (size_t i = ns.size(); i--; )
            {
                auto completion = [i, pb](NodeHandle, Error e) {
                    if (!i) pb->set_value(!e);
                };

                resultproc.prepresult(COMPLETION, ++next_request_tag,
                    [&](){ client.unlink(ns[i], false, 0, std::move(completion)); },
                    nullptr);
            }
        }
    }

    bool movenode(string path, string newParentPath)
    {
        auto promise = newPromiseBoolSP();
        auto future = promise->get_future();

        movenode(std::move(path),
                 std::move(newParentPath),
                 std::move(promise));

        auto status = future.wait_for(DEFAULTWAIT);

        return status == future_status::ready && future.get();
    }

    void movenode(string path, string newparentpath, PromiseBoolSP pb)
    {
        Node* n = drillchildnodebyname(gettestbasenode(), path);
        Node* p = drillchildnodebyname(gettestbasenode(), newparentpath);
        if (n && p)
        {
            resultproc.prepresult(COMPLETION, ++next_request_tag,
                [pb, n, p, this]()
                {
                    client.rename(n, p, SYNCDEL_NONE, NodeHandle(), nullptr,
                        [pb](NodeHandle h, Error e) { pb->set_value(!e); });
                },
                nullptr);
            return;
        }
        out() << "node or new parent not found";
        pb->set_value(false);
    }

    void movenode(handle h1, handle h2, PromiseBoolSP pb)
    {
        Node* n = client.nodebyhandle(h1);
        Node* p = client.nodebyhandle(h2);
        if (n && p)
        {
            resultproc.prepresult(COMPLETION, ++next_request_tag,
                [pb, n, p, this]()
                {
                    client.rename(n, p, SYNCDEL_NONE, NodeHandle(), nullptr,
                        [pb](NodeHandle h, Error e) { pb->set_value(!e); });
                },
                nullptr);
            return;
        }
        out() << "node or new parent not found by handle";
        pb->set_value(false);
    }

    void movenodetotrash(string path, PromiseBoolSP pb)
    {
        Node* n = drillchildnodebyname(gettestbasenode(), path);
        Node* p = getcloudrubbishnode();
        if (n && p && n->parent)
        {
            resultproc.prepresult(COMPLETION, ++next_request_tag,
                [pb, n, p, this]()
                {
                    client.rename(n, p, SYNCDEL_NONE, NodeHandle(), nullptr,
                        [pb](NodeHandle h, Error e) { pb->set_value(!e); });
                },
                nullptr);
            return;
        }
        out() << "node or rubbish or node parent not found";
        pb->set_value(false);
    }

    void exportnode(Node* n, int del, m_time_t expiry, bool writable, promise<Error>& pb)
    {
        resultproc.prepresult(COMPLETION, ++next_request_tag,
            [&](){
                error e = client.exportnode(n, del, expiry, writable, client.reqtag, [&](Error e, handle, handle){ pb.set_value(e); });
                if (e)
                {
                    pb.set_value(e);
                }
            }, nullptr);  // no need to match callbacks with requests when we use completion functions
    }

    void getpubliclink(Node* n, int del, m_time_t expiry, bool writable, promise<Error>& pb)
    {
        resultproc.prepresult(COMPLETION, ++next_request_tag,
            [&](){ client.requestPublicLink(n, del, expiry, writable, client.reqtag, [&](Error e, handle, handle){ pb.set_value(e); }); },
            nullptr);
    }


    void waitonsyncs(chrono::seconds d = chrono::seconds(2))
    {
        auto start = chrono::steady_clock::now();
        for (;;)
        {
            bool any_add_del = false;;
            vector<int> syncstates;

            thread_do<bool>([&syncstates, &any_add_del, this](StandardClient& mc, PromiseBoolSP pb)
            {
                mc.client.syncs.forEachRunningSync(
                  [&](Sync* s)
                  {
                      syncstates.push_back(s->state());
                      any_add_del |= !s->deleteq.empty();
                      any_add_del |= !s->insertq.empty();
                  });

                if (!(client.todebris.empty() && client.tounlink.empty() /*&& client.synccreate.empty()*/))
                {
                    any_add_del = true;
                }
                if (!client.transfers[GET].empty() || !client.transfers[PUT].empty())
                {
                    any_add_del = true;
                }
                pb->set_value(true);
            }).get();
            bool allactive = true;
            {
                lock_guard<mutex> g(StandardClient::om);
                //std::out() << "sync state: ";
                //for (auto n : syncstates)
                //{
                //    out() << n;
                //    if (n != SYNC_ACTIVE) allactive = false;
                //}
                //out();
            }

            if (any_add_del || debugging)
            {
                start = chrono::steady_clock::now();
            }

            if (allactive && ((chrono::steady_clock::now() - start) > d) && ((chrono::steady_clock::now() - lastcb) > d))
            {
               break;
            }
//out() << "waiting 500";
            WaitMillisec(500);
        }

    }

    bool login_reset(const string& user, const string& pw, bool noCache = false)
    {
        future<bool> p1;
        p1 = thread_do<bool>([=](StandardClient& sc, PromiseBoolSP pb) { sc.preloginFromEnv(user, pb); });
        if (!waitonresults(&p1))
        {
            out() << "preloginFromEnv failed";
            return false;
        }
        p1 = thread_do<bool>([=](StandardClient& sc, PromiseBoolSP pb) { sc.loginFromEnv(user, pw, pb); });
        if (!waitonresults(&p1))
        {
            out() << "loginFromEnv failed";
            return false;
        }
        p1 = thread_do<bool>([=](StandardClient& sc, PromiseBoolSP pb) { sc.fetchnodes(noCache, pb); });
        if (!waitonresults(&p1)) {
            out() << "fetchnodes failed";
            return false;
        }
        p1 = thread_do<bool>([](StandardClient& sc, PromiseBoolSP pb) { sc.deleteTestBaseFolder(true, pb); });  // todo: do we need to wait for server response now
        if (!waitonresults(&p1)) {
            out() << "deleteTestBaseFolder failed";
            return false;
        }
        p1 = thread_do<bool>([](StandardClient& sc, PromiseBoolSP pb) { sc.ensureTestBaseFolder(true, pb); });
        if (!waitonresults(&p1)) {
            out() << "ensureTestBaseFolder failed";
            return false;
        }
        return true;
    }

    bool login_reset_makeremotenodes(const string& user, const string& pw, const string& prefix, int depth, int fanout, bool noCache = false)
    {
        if (!login_reset(user, pw, noCache))
        {
            out() << "login_reset failed";
            return false;
        }
        future<bool> p1 = thread_do<bool>([=](StandardClient& sc, PromiseBoolSP pb) { sc.makeCloudSubdirs(prefix, depth, fanout, pb); });
        if (!waitonresults(&p1))
        {
            out() << "makeCloudSubdirs failed";
            return false;
        }
        return true;
    }

    void ensureSyncUserAttributes(PromiseBoolSP result)
    {
        auto completion = [result](Error e) { result->set_value(!e); };
        client.ensureSyncUserAttributes(std::move(completion));
    }

    bool ensureSyncUserAttributes()
    {
        auto result =
          thread_do<bool>([](StandardClient& client, PromiseBoolSP result)
                          {
                              client.ensureSyncUserAttributes(result);
                          });

        return result.get();
    }

    void copySyncConfig(SyncConfig config, PromiseHandleSP result)
    {
        auto completion =
          [result](handle id, error e)
          {
              result->set_value(e ? UNDEF : id);
          };

        client.copySyncConfig(config, std::move(completion));
    }

    handle copySyncConfig(const SyncConfig& config)
    {
        auto result =
          thread_do<handle>([=](StandardClient& client, PromiseHandleSP result)
                          {
                              client.copySyncConfig(config, result);
                          });

        return result.get();
    }

    bool login(const string& user, const string& pw)
    {
        future<bool> p;
        p = thread_do<bool>([=](StandardClient& sc, PromiseBoolSP pb) { sc.preloginFromEnv(user, pb); });
        if (!waitonresults(&p)) return false;
        p = thread_do<bool>([=](StandardClient& sc, PromiseBoolSP pb) { sc.loginFromEnv(user, pw, pb); });
        return waitonresults(&p);
    }

    bool login_fetchnodes(const string& user, const string& pw, bool makeBaseFolder = false, bool noCache = false)
    {
        future<bool> p2;
        p2 = thread_do<bool>([=](StandardClient& sc, PromiseBoolSP pb) { sc.preloginFromEnv(user, pb); });
        if (!waitonresults(&p2)) return false;
        p2 = thread_do<bool>([=](StandardClient& sc, PromiseBoolSP pb) { sc.loginFromEnv(user, pw, pb); });
        if (!waitonresults(&p2)) return false;
        p2 = thread_do<bool>([=](StandardClient& sc, PromiseBoolSP pb) { sc.fetchnodes(noCache, pb); });
        if (!waitonresults(&p2)) return false;
        p2 = thread_do<bool>([makeBaseFolder](StandardClient& sc, PromiseBoolSP pb) { sc.ensureTestBaseFolder(makeBaseFolder, pb); });
        if (!waitonresults(&p2)) return false;
        return true;
    }

    bool login_fetchnodes(const string& session)
    {
        future<bool> p2;
        p2 = thread_do<bool>([=](StandardClient& sc, PromiseBoolSP pb) { sc.loginFromSession(session, pb); });
        if (!waitonresults(&p2)) return false;
        p2 = thread_do<bool>([](StandardClient& sc, PromiseBoolSP pb) { sc.fetchnodes(false, pb); });
        if (!waitonresults(&p2)) return false;
        p2 = thread_do<bool>([](StandardClient& sc, PromiseBoolSP pb) { sc.ensureTestBaseFolder(false, pb); });
        if (!waitonresults(&p2)) return false;
        return true;
    }

    //bool setupSync_mainthread(const std::string& localsyncrootfolder, const std::string& remotesyncrootfolder, handle syncid)
    //{
    //    //SyncConfig config{(fsBasePath / fs::u8path(localsyncrootfolder)).u8string(), drillchildnodebyname(gettestbasenode(), remotesyncrootfolder)->nodehandle, 0};
    //    return setupSync_mainthread(localsyncrootfolder, remotesyncrootfolder, syncid);
    //}

    handle setupSync_mainthread(const std::string& localsyncrootfolder, const std::string& remotesyncrootfolder, const bool isBackup = false)
    {
        fs::path syncdir = fsBasePath / fs::u8path(localsyncrootfolder);
        fs::create_directory(syncdir);
        auto fb = thread_do<handle>([=](StandardClient& mc, PromiseHandleSP pb)
            {
                mc.setupSync_inthread(remotesyncrootfolder, syncdir, isBackup,
                    [pb](error e, SyncError, handle backupId)
                    {
                        pb->set_value(backupId);
                    }, localsyncrootfolder + " ");
            });
        return fb.get();
    }

    bool delSync_mainthread(handle backupId, bool keepCache = false)
    {
        future<bool> fb = thread_do<bool>([=](StandardClient& mc, PromiseBoolSP pb) { pb->set_value(mc.delSync_inthread(backupId, keepCache)); });
        return fb.get();
    }

    bool confirmModel_mainthread(Model::ModelNode* mnode, handle backupId, const bool ignoreDebris = false, const int confirm = CONFIRM_ALL)
    {
        future<bool> fb;
        fb = thread_do<bool>([backupId, mnode, ignoreDebris, confirm](StandardClient& sc, PromiseBoolSP pb) { pb->set_value(sc.confirmModel(backupId, mnode, confirm, ignoreDebris)); });
        return fb.get();
    }

    bool match(handle id, const Model::ModelNode* source)
    {
        if (!source) return false;

        auto result = thread_do<bool>([=](StandardClient& client, PromiseBoolSP result) {
            client.match(id, source, std::move(result));
        });

        return result.get();
    }

    void match(handle id, const Model::ModelNode* source, PromiseBoolSP result)
    {
        SyncInfo info;

        if (!syncSet(id, info))
        {
            result->set_value(false);
            return;
        }

        auto* destination = client.nodeByHandle(info.h);
        result->set_value(destination && match(*destination, *source));
    }

    template<typename Predicate>
    bool waitFor(Predicate predicate, const std::chrono::seconds &timeout)
    {
        auto total = std::chrono::milliseconds(0);
        auto sleepIncrement = std::chrono::milliseconds(500);

        out() << "Waiting for predicate to match...";

        do
        {
            if (predicate(*this))
            {
                out() << "Predicate has matched!";

                return true;
            }

            std::this_thread::sleep_for(sleepIncrement);
            total += sleepIncrement;
        }
        while (total < timeout);

        out() << "Timed out waiting for predicate to match.";

        return false;
    }

    bool match(Node& destination, const Model::ModelNode& source)
    {
        list<pair<Node*, decltype(&source)>> pending;

        pending.emplace_back(&destination, &source);

        for ( ; !pending.empty(); pending.pop_front())
        {
            auto& dn = *pending.front().first;
            auto& sn = *pending.front().second;

            // Nodes must have matching types.
            if (!sn.typematchesnodetype(dn.type)) return false;

            // Files require no further processing.
            if (dn.type == FILENODE) continue;

            map<string, decltype(&dn), CloudNameLess> dc;
            map<string, decltype(&sn), CloudNameLess> sc;

            // Index children for pairing.
            for (auto* child : client.getChildren(&dn))
            {
                auto result = dc.emplace(child->displayname(), child);

                // For simplicity, duplicates consistute a match failure.
                if (!result.second) return false;
            }

            for (const auto& child : sn.kids)
            {
                auto result = sc.emplace(child->cloudName(), child.get());
                if (!result.second) return false;
            }

            // Pair children.
            for (const auto& s : sc)
            {
                // Skip the debris folder if it appears in the root.
                if (&sn == &source)
                {
                    if (CloudNameLess::equal(s.first, DEBRISFOLDER))
                    {
                        continue;
                    }
                }

                // Does this node have a pair in the destination?
                auto d = dc.find(s.first);

                // If not then there can be no match.
                if (d == dc.end()) return false;

                // Queue pair for more detailed matching.
                pending.emplace_back(d->second, s.second);

                // Consider the destination node paired.
                dc.erase(d);
            }

            // Can't have a match if we couldn't pair all destination nodes.
            if (!dc.empty()) return false;
        }

        return true;
    }

    bool backupOpenDrive(const fs::path& drivePath)
    {
        auto result = thread_do<bool>([=](StandardClient& client, PromiseBoolSP result) {
            client.backupOpenDrive(drivePath, std::move(result));
        });

        return result.get();
    }

    void backupOpenDrive(const fs::path& drivePath, PromiseBoolSP result)
    {
        auto localDrivePath = LocalPath::fromPath(drivePath.u8string(), *client.fsaccess);
        result->set_value(client.syncs.backupOpenDrive(localDrivePath) == API_OK);
    }
};


void waitonsyncs(chrono::seconds d = std::chrono::seconds(4), StandardClient* c1 = nullptr, StandardClient* c2 = nullptr, StandardClient* c3 = nullptr, StandardClient* c4 = nullptr)
{
    auto totalTimeoutStart = chrono::steady_clock::now();
    auto start = chrono::steady_clock::now();
    std::vector<StandardClient*> v{ c1, c2, c3, c4 };
    bool onelastsyncdown = true;
    for (;;)
    {
        bool any_add_del = false;

        for (auto vn : v)
        {
            if (vn)
            {
                auto result =
                  vn->thread_do<bool>(
                    [&](StandardClient& mc, PromiseBoolSP result)
                    {
                        bool busy = false;

                        mc.client.syncs.forEachRunningSync(
                          [&](Sync* s)
                          {
                              busy |= !s->deleteq.empty();
                              busy |= !s->insertq.empty();
                          });

                        if (!(mc.client.todebris.empty()
                            && mc.client.localsyncnotseen.empty()
                            && mc.client.tounlink.empty()
                            && mc.client.synccreate.empty()
                            && mc.client.transferlist.transfers[GET].empty()
                            && mc.client.transferlist.transfers[PUT].empty()))
                        {
                            busy = true;
                        }

                        result->set_value(busy);
                    });

                any_add_del |= result.get();
            }
        }

        bool allactive = true;
        {
            //lock_guard<mutex> g(StandardClient::om);
            //out() << "sync state: ";
            //for (auto n : syncstates)
            //{
            //    cout << n;
            //    if (n != SYNC_ACTIVE) allactive = false;
            //}
            //out();
        }

        if (any_add_del || StandardClient::debugging)
        {
            start = chrono::steady_clock::now();
        }

        if (onelastsyncdown && (chrono::steady_clock::now() - start + d/2) > d)
        {
            // synced folders that were removed remotely don't have the corresponding local folder removed unless we prompt an extra syncdown.  // todo:  do we need to fix
            for (auto vn : v) if (vn) vn->client.syncdownrequired = true;
            onelastsyncdown = false;
        }

        for (auto vn : v) if (vn)
        {
            if (allactive && ((chrono::steady_clock::now() - start) > d) && ((chrono::steady_clock::now() - vn->lastcb) > d))
            {
                return;
            }
        }

        WaitMillisec(400);

        if ((chrono::steady_clock::now() - totalTimeoutStart) > std::chrono::minutes(5))
        {
            out() << "Waiting for syncing to stop timed out at 5 minutes";
            return;
        }
    }

}


mutex StandardClient::om;
bool StandardClient::debugging = false;



//std::atomic<int> fileSizeCount = 20;

bool createNameFile(const fs::path &p, const string &filename)
{
    return createFile(p / fs::u8path(filename), filename.data(), filename.size());
}

bool createDataFileWithTimestamp(const fs::path &path,
                             const std::string &data,
                             const fs::file_time_type &timestamp)
{
    const bool result = createDataFile(path, data);

    if (result)
    {
        fs::last_write_time(path, timestamp);
    }

    return result;
}

bool buildLocalFolders(fs::path targetfolder, const string& prefix, int n, int recurselevel, int filesperfolder)
{
    if (suppressfiles) filesperfolder = 0;

    fs::path p = targetfolder / fs::u8path(prefix);
    if (!fs::create_directory(p))
        return false;

    for (int i = 0; i < filesperfolder; ++i)
    {
        string filename = "file" + to_string(i) + "_" + prefix;
        createNameFile(p, filename);
        //int thisSize = (++fileSizeCount)/2;
        //for (int j = 0; j < thisSize; ++j) fs << ('0' + j % 10);
    }

    if (recurselevel > 0)
    {
        for (int i = 0; i < n; ++i)
        {
            if (!buildLocalFolders(p, prefix + "_" + to_string(i), n, recurselevel - 1, filesperfolder))
                return false;
        }
    }

    return true;
}

void renameLocalFolders(fs::path targetfolder, const string& newprefix)
{
    std::list<fs::path> toRename;
    for (fs::directory_iterator i(targetfolder); i != fs::directory_iterator(); ++i)
    {
        if (fs::is_directory(i->path()))
        {
            renameLocalFolders(i->path(), newprefix);
        }
        toRename.push_back(i->path());
    }

    for (auto p : toRename)
    {
        auto newpath = p.parent_path() / (newprefix + p.filename().u8string());
        fs::rename(p, newpath);
    }
}


#ifdef __linux__
bool createSpecialFiles(fs::path targetfolder, const string& prefix, int n = 1)
{
    fs::path p = targetfolder;
    for (int i = 0; i < n; ++i)
    {
        string filename = "file" + to_string(i) + "_" + prefix;
        fs::path fp = p / fs::u8path(filename);

        int fdtmp = openat(AT_FDCWD, p.c_str(), O_RDWR|O_CLOEXEC|O_TMPFILE, 0600);
        write(fdtmp, filename.data(), filename.size());

        stringstream fdproc;
        fdproc << "/proc/self/fd/";
        fdproc << fdtmp;

        int r = linkat(AT_FDCWD, fdproc.str().c_str() , AT_FDCWD, fp.c_str(), AT_SYMLINK_FOLLOW);
        if (r)
        {
            cerr << " errno =" << errno;
            return false;
        }
        close(fdtmp);
    }
    return true;
}
#endif

} // anonymous

class SyncFingerprintCollision
  : public ::testing::Test
{
public:
    SyncFingerprintCollision()
      : client0()
      , client1()
      , model0()
      , model1()
      , arbitraryFileLength(16384)
    {
        const fs::path root = makeNewTestRoot();

        client0 = ::mega::make_unique<StandardClient>(root, "c0");
        client1 = ::mega::make_unique<StandardClient>(root, "c1");

        client0->logcb = true;
        client1->logcb = true;
    }

    ~SyncFingerprintCollision()
    {
    }

    void SetUp() override
    {
        SimpleLogger::setLogLevel(logMax);

        ASSERT_TRUE(client0->login_reset_makeremotenodes("MEGA_EMAIL", "MEGA_PWD", "d", 1, 2));
        ASSERT_TRUE(client1->login_fetchnodes("MEGA_EMAIL", "MEGA_PWD"));
        ASSERT_EQ(client0->basefolderhandle, client1->basefolderhandle);

        model0.root->addkid(model0.buildModelSubdirs("d", 2, 1, 0));
        model1.root->addkid(model1.buildModelSubdirs("d", 2, 1, 0));

        startSyncs();
        waitOnSyncs();
        confirmModels();
    }

    void addModelFile(Model &model,
                      const std::string &directory,
                      const std::string &file,
                      const std::string &content)
    {
        auto *node = model.findnode(directory);
        ASSERT_NE(node, nullptr);

        node->addkid(model.makeModelSubfile(file, content));
    }

    void confirmModel(StandardClient &client, Model &model, handle backupId)
    {
        ASSERT_TRUE(client.confirmModel_mainthread(model.findnode("d"), backupId));
    }

    void confirmModels()
    {
        confirmModel(*client0, model0, backupId0);
        confirmModel(*client1, model1, backupId1);
    }

    const fs::path localRoot0() const
    {
        return client0->syncSet(backupId0).localpath;
    }

    const fs::path localRoot1() const
    {
        return client1->syncSet(backupId1).localpath;
    }

    void startSyncs()
    {
        backupId0 = client0->setupSync_mainthread("s0", "d");
        ASSERT_NE(backupId0, UNDEF);
        backupId1 = client1->setupSync_mainthread("s1", "d");
        ASSERT_NE(backupId1, UNDEF);
    }

    void waitOnSyncs()
    {
        waitonsyncs(chrono::seconds(4), client0.get(), client1.get());
    }

    handle backupId0 = UNDEF;
    handle backupId1 = UNDEF;

    std::unique_ptr<StandardClient> client0;
    std::unique_ptr<StandardClient> client1;
    Model model0;
    Model model1;
    const std::size_t arbitraryFileLength;
}; /* SyncFingerprintCollision */

TEST_F(SyncFingerprintCollision, DifferentMacSameName)
{
    auto data0 = randomData(arbitraryFileLength);
    auto data1 = data0;
    const auto path0 = localRoot0() / "d_0" / "a";
    const auto path1 = localRoot0() / "d_1" / "a";

    // Alter MAC but leave fingerprint untouched.
    data1[0x41] = static_cast<uint8_t>(~data1[0x41]);

    ASSERT_TRUE(createDataFile(path0, data0));
    waitOnSyncs();

    auto result0 =
      client0->thread_do<bool>([&](StandardClient &sc, PromiseBoolSP p)
                         {
                             p->set_value(
                                 createDataFileWithTimestamp(
                                 path1,
                                 data1,
                                 fs::last_write_time(path0)));
                         });

    ASSERT_TRUE(waitonresults(&result0));
    waitOnSyncs();

    addModelFile(model0, "d/d_0", "a", data0);
    addModelFile(model0, "d/d_1", "a", data1);
    addModelFile(model1, "d/d_0", "a", data0);
    addModelFile(model1, "d/d_1", "a", data0);
    model1.ensureLocalDebrisTmpLock("d");

    confirmModels();
}

TEST_F(SyncFingerprintCollision, DifferentMacDifferentName)
{
    auto data0 = randomData(arbitraryFileLength);
    auto data1 = data0;
    const auto path0 = localRoot0() / "d_0" / "a";
    const auto path1 = localRoot0() / "d_0" / "b";

    data1[0x41] = static_cast<uint8_t>(~data1[0x41]);

    ASSERT_TRUE(createDataFile(path0, data0));
    waitOnSyncs();

    auto result0 =
      client0->thread_do<bool>([&](StandardClient &sc, PromiseBoolSP p)
                         {
                             p->set_value(
                                 createDataFileWithTimestamp(
                                 path1,
                                 data1,
                                 fs::last_write_time(path0)));
                         });

    ASSERT_TRUE(waitonresults(&result0));
    waitOnSyncs();

    addModelFile(model0, "d/d_0", "a", data0);
    addModelFile(model0, "d/d_0", "b", data1);
    addModelFile(model1, "d/d_0", "a", data0);
    addModelFile(model1, "d/d_0", "b", data1);
    model1.ensureLocalDebrisTmpLock("d");

    confirmModels();
}

TEST_F(SyncFingerprintCollision, SameMacDifferentName)
{
    auto data0 = randomData(arbitraryFileLength);
    const auto path0 = localRoot0() / "d_0" / "a";
    const auto path1 = localRoot0() / "d_0" / "b";

    ASSERT_TRUE(createDataFile(path0, data0));
    waitOnSyncs();

    auto result0 =
      client0->thread_do<bool>([&](StandardClient &sc, PromiseBoolSP p)
                         {
                            p->set_value(
                                 createDataFileWithTimestamp(
                                 path1,
                                 data0,
                                 fs::last_write_time(path0)));
                         });

    ASSERT_TRUE(waitonresults(&result0));
    waitOnSyncs();

    addModelFile(model0, "d/d_0", "a", data0);
    addModelFile(model0, "d/d_0", "b", data0);
    addModelFile(model1, "d/d_0", "a", data0);
    addModelFile(model1, "d/d_0", "b", data0);
    model1.ensureLocalDebrisTmpLock("d");

    confirmModels();
}

class SyncTest
    : public ::testing::Test
{
public:

    // Sets up the test fixture.
    void SetUp() override
    {
        LOG_info << "____TEST SetUp: " << ::testing::UnitTest::GetInstance()->current_test_info()->name();

        SimpleLogger::setLogLevel(logMax);
    }

    // Tears down the test fixture.
    void TearDown() override
    {
        LOG_info << "____TEST TearDown: " << ::testing::UnitTest::GetInstance()->current_test_info()->name();
    }

}; // SqliteDBTest

TEST_F(SyncTest, BasicSync_DelRemoteFolder)
{
    // delete a remote folder and confirm the client sending the request and another also synced both correctly update the disk
    fs::path localtestroot = makeNewTestRoot();
    StandardClient clientA1(localtestroot, "clientA1");   // user 1 client 1
    StandardClient clientA2(localtestroot, "clientA2");   // user 1 client 2


    ASSERT_TRUE(clientA1.login_reset_makeremotenodes("MEGA_EMAIL", "MEGA_PWD", "f", 3, 3));
    ASSERT_TRUE(clientA2.login_fetchnodes("MEGA_EMAIL", "MEGA_PWD"));
    ASSERT_EQ(clientA1.basefolderhandle, clientA2.basefolderhandle);

    handle backupId1 = clientA1.setupSync_mainthread("sync1", "f");
    ASSERT_NE(backupId1, UNDEF);
    handle backupId2 = clientA2.setupSync_mainthread("sync2", "f");
    ASSERT_NE(backupId2, UNDEF);
    waitonsyncs(std::chrono::seconds(4), &clientA1, &clientA2);
    clientA1.logcb = clientA2.logcb = true;

    Model model;
    model.root->addkid(model.buildModelSubdirs("f", 3, 3, 0));

    // check everything matches (model has expected state of remote and local)
    ASSERT_TRUE(clientA1.confirmModel_mainthread(model.findnode("f"), backupId1));
    ASSERT_TRUE(clientA2.confirmModel_mainthread(model.findnode("f"), backupId2));

    // delete something remotely and let sync catch up
    future<bool> fb = clientA1.thread_do<bool>([](StandardClient& sc, PromiseBoolSP pb) { sc.deleteremote("f/f_2/f_2_1", pb); });
    ASSERT_TRUE(waitonresults(&fb));
    waitonsyncs(std::chrono::seconds(60), &clientA1, &clientA2);

    // check everything matches in both syncs (model has expected state of remote and local)
    ASSERT_TRUE(model.movetosynctrash("f/f_2/f_2_1", "f"));
    ASSERT_TRUE(clientA1.confirmModel_mainthread(model.findnode("f"), backupId1));
    ASSERT_TRUE(clientA2.confirmModel_mainthread(model.findnode("f"), backupId2));
}

TEST_F(SyncTest, BasicSync_DelLocalFolder)
{
    // confirm change is synced to remote, and also seen and applied in a second client that syncs the same folder
    fs::path localtestroot = makeNewTestRoot();
    StandardClient clientA1(localtestroot, "clientA1");   // user 1 client 1
    StandardClient clientA2(localtestroot, "clientA2");   // user 1 client 2

    ASSERT_TRUE(clientA1.login_reset_makeremotenodes("MEGA_EMAIL", "MEGA_PWD", "f", 3, 3));
    ASSERT_TRUE(clientA2.login_fetchnodes("MEGA_EMAIL", "MEGA_PWD"));
    ASSERT_EQ(clientA1.basefolderhandle, clientA2.basefolderhandle);

    // set up sync for A1, it should build matching local folders
    handle backupId1 = clientA1.setupSync_mainthread("sync1", "f");
    ASSERT_NE(backupId1, UNDEF);
    handle backupId2 = clientA2.setupSync_mainthread("sync2", "f");
    ASSERT_NE(backupId2, UNDEF);
    waitonsyncs(std::chrono::seconds(4), &clientA1, &clientA2);
    clientA1.logcb = clientA2.logcb = true;

    // check everything matches (model has expected state of remote and local)
    Model model;
    model.root->addkid(model.buildModelSubdirs("f", 3, 3, 0));
    ASSERT_TRUE(clientA1.confirmModel_mainthread(model.findnode("f"), backupId1));
    ASSERT_TRUE(clientA2.confirmModel_mainthread(model.findnode("f"), backupId2));

    auto checkpath = clientA1.syncSet(backupId1).localpath.u8string();
    out() << "checking paths " << checkpath;
    for(auto& p: fs::recursive_directory_iterator(TestFS::GetTestFolder()))
    {
        out() << "checking path is present: " << p.path().u8string();
    }
    // delete something in the local filesystem and see if we catch up in A1 and A2 (deleter and observer syncs)
    error_code e;
    auto nRemoved = fs::remove_all(clientA1.syncSet(backupId1).localpath / "f_2" / "f_2_1", e);
    ASSERT_TRUE(!e) << "remove failed " << (clientA1.syncSet(backupId1).localpath / "f_2" / "f_2_1").u8string() << " error " << e;
    ASSERT_GT(static_cast<unsigned int>(nRemoved), 0u) << e;

    // let them catch up
    waitonsyncs(std::chrono::seconds(20), &clientA1, &clientA2);

    // check everything matches (model has expected state of remote and local)
    ASSERT_TRUE(model.movetosynctrash("f/f_2/f_2_1", "f"));
    ASSERT_TRUE(clientA2.confirmModel_mainthread(model.findnode("f"), backupId2));
    ASSERT_TRUE(model.removesynctrash("f"));
    ASSERT_TRUE(clientA1.confirmModel_mainthread(model.findnode("f"), backupId1));
}

TEST_F(SyncTest, BasicSync_MoveLocalFolderPlain)
{
    // confirm change is synced to remote, and also seen and applied in a second client that syncs the same folder
    fs::path localtestroot = makeNewTestRoot();
    StandardClient clientA1(localtestroot, "clientA1");   // user 1 client 1
    StandardClient clientA2(localtestroot, "clientA2");   // user 1 client 2

    ASSERT_TRUE(clientA1.login_reset_makeremotenodes("MEGA_EMAIL", "MEGA_PWD", "f", 3, 3));
    ASSERT_TRUE(clientA2.login_fetchnodes("MEGA_EMAIL", "MEGA_PWD"));
    ASSERT_EQ(clientA1.basefolderhandle, clientA2.basefolderhandle);

    Model model;
    model.root->addkid(model.buildModelSubdirs("f", 3, 3, 0));

    // set up sync for A1, it should build matching local folders
    handle backupId1 = clientA1.setupSync_mainthread("sync1", "f");
    ASSERT_NE(backupId1, UNDEF);
    handle backupId2 = clientA2.setupSync_mainthread("sync2", "f");
    ASSERT_NE(backupId2, UNDEF);
    waitonsyncs(std::chrono::seconds(4), &clientA1, &clientA2);
    clientA1.logcb = clientA2.logcb = true;

    // check everything matches (model has expected state of remote and local)
    ASSERT_TRUE(clientA1.confirmModel_mainthread(model.findnode("f"), backupId1));
    ASSERT_TRUE(clientA2.confirmModel_mainthread(model.findnode("f"), backupId2));

    out() << "----- making sync change to test, now -----";
    clientA1.received_node_actionpackets = false;
    clientA2.received_node_actionpackets = false;

    // move something in the local filesystem and see if we catch up in A1 and A2 (deleter and observer syncs)
    error_code rename_error;
    fs::rename(clientA1.syncSet(backupId1).localpath / "f_2" / "f_2_1", clientA1.syncSet(backupId1).localpath / "f_2_1", rename_error);
    ASSERT_TRUE(!rename_error) << rename_error;

    // client1 should send a rename command to the API
    // both client1 and client2 should receive the corresponding actionpacket
    const char* s = nullptr; // Maybe intended for an ASSERT ?
    if (!clientA1.waitForNodesUpdated(60))
    {
        s = " no actionpacket received in clientA1 for rename";
        out() << s;
    }
    if (!clientA2.waitForNodesUpdated(60))
    {
        s = " no actionpacket received in clientA2 for rename";
        out() << s;
    }
    out() << "----- wait for actionpackets ended -----";

    // sync activity should not take much longer after that.
    waitonsyncs(std::chrono::seconds(4), &clientA1, &clientA2);

    // check everything matches (model has expected state of remote and local)
    ASSERT_TRUE(model.movenode("f/f_2/f_2_1", "f"));
    ASSERT_TRUE(clientA1.confirmModel_mainthread(model.findnode("f"), backupId1));
    ASSERT_TRUE(clientA2.confirmModel_mainthread(model.findnode("f"), backupId2));
}

TEST_F(SyncTest, BasicSync_MoveLocalFolderBetweenSyncs)
{
    // confirm change is synced to remote, and also seen and applied in a second client that syncs the same folder
    fs::path localtestroot = makeNewTestRoot();
    StandardClient clientA1(localtestroot, "clientA1");   // user 1 client 1
    StandardClient clientA2(localtestroot, "clientA2");   // user 1 client 2
    StandardClient clientA3(localtestroot, "clientA3");   // user 1 client 3

    ASSERT_TRUE(clientA1.login_reset_makeremotenodes("MEGA_EMAIL", "MEGA_PWD", "f", 3, 3));
    ASSERT_TRUE(clientA2.login_fetchnodes("MEGA_EMAIL", "MEGA_PWD"));
    ASSERT_TRUE(clientA3.login_fetchnodes("MEGA_EMAIL", "MEGA_PWD"));
    ASSERT_EQ(clientA1.basefolderhandle, clientA2.basefolderhandle);

    // set up sync for A1 and A2, it should build matching local folders
    handle backupId11 = clientA1.setupSync_mainthread("sync1", "f/f_0");
    ASSERT_NE(backupId11, UNDEF);
    handle backupId12 = clientA1.setupSync_mainthread("sync2", "f/f_2");
    ASSERT_NE(backupId12, UNDEF);
    handle backupId21 = clientA2.setupSync_mainthread("syncA2_1", "f/f_0");
    ASSERT_NE(backupId21, UNDEF);
    handle backupId22 = clientA2.setupSync_mainthread("syncA2_2", "f/f_2");
    ASSERT_NE(backupId22, UNDEF);
    handle backupId31 = clientA3.setupSync_mainthread("syncA3", "f");
    ASSERT_NE(backupId31, UNDEF);
    waitonsyncs(std::chrono::seconds(4), &clientA1, &clientA2, &clientA3);
    clientA1.logcb = clientA2.logcb = clientA3.logcb = true;

    // check everything matches (model has expected state of remote and local)
    Model model;
    model.root->addkid(model.buildModelSubdirs("f", 3, 3, 0));
    ASSERT_TRUE(clientA1.confirmModel_mainthread(model.findnode("f/f_0"), backupId11));
    ASSERT_TRUE(clientA1.confirmModel_mainthread(model.findnode("f/f_2"), backupId12));
    ASSERT_TRUE(clientA2.confirmModel_mainthread(model.findnode("f/f_0"), backupId21));
    ASSERT_TRUE(clientA2.confirmModel_mainthread(model.findnode("f/f_2"), backupId22));
    ASSERT_TRUE(clientA3.confirmModel_mainthread(model.findnode("f"), backupId31));

    LOG_debug << "----- making sync change to test, now -----";
    clientA1.received_node_actionpackets = false;
    clientA2.received_node_actionpackets = false;
    clientA3.received_node_actionpackets = false;

    // move a folder form one local synced folder to another local synced folder and see if we sync correctly and catch up in A2 and A3 (mover and observer syncs)
    error_code rename_error;
    fs::path path1 = clientA1.syncSet(backupId11).localpath / "f_0_1";
    fs::path path2 = clientA1.syncSet(backupId12).localpath / "f_2_1" / "f_2_1_0" / "f_0_1";
    fs::rename(path1, path2, rename_error);
    ASSERT_TRUE(!rename_error) << rename_error;

    // client1 should send a rename command to the API
    // both client1 and client2 should receive the corresponding actionpacket
    ASSERT_TRUE(clientA1.waitForNodesUpdated(30)) << " no actionpacket received in clientA1 for rename";
    ASSERT_TRUE(clientA2.waitForNodesUpdated(30)) << " no actionpacket received in clientA2 for rename";
    ASSERT_TRUE(clientA3.waitForNodesUpdated(30)) << " no actionpacket received in clientA3 for rename";

    // let them catch up
    waitonsyncs(std::chrono::seconds(4), &clientA1, &clientA2, &clientA3);

    // check everything matches (model has expected state of remote and local)
    ASSERT_TRUE(model.movenode("f/f_0/f_0_1", "f/f_2/f_2_1/f_2_1_0"));
    ASSERT_TRUE(clientA1.confirmModel_mainthread(model.findnode("f/f_0"), backupId11));
    ASSERT_TRUE(clientA1.confirmModel_mainthread(model.findnode("f/f_2"), backupId12));
    ASSERT_TRUE(clientA2.confirmModel_mainthread(model.findnode("f/f_0"), backupId21));
    ASSERT_TRUE(clientA2.confirmModel_mainthread(model.findnode("f/f_2"), backupId22));
    ASSERT_TRUE(clientA3.confirmModel_mainthread(model.findnode("f"), backupId31));
}

TEST_F(SyncTest, BasicSync_RenameLocalFile)
{
    static auto TIMEOUT = std::chrono::seconds(4);

    const fs::path root = makeNewTestRoot();

    // Primary client.
    StandardClient client0(root, "c0");
    // Observer.
    StandardClient client1(root, "c1");

    // Log callbacks.
    client0.logcb = true;
    client1.logcb = true;

    // Log clients in.
    ASSERT_TRUE(client0.login_reset_makeremotenodes("MEGA_EMAIL", "MEGA_PWD", "x", 0, 0));
    ASSERT_TRUE(client1.login_fetchnodes("MEGA_EMAIL", "MEGA_PWD"));
    ASSERT_EQ(client0.basefolderhandle, client1.basefolderhandle);

    // Set up syncs.
    handle backupId0 = client0.setupSync_mainthread("s0", "x");
    ASSERT_NE(backupId0, UNDEF);
    handle backupId1 = client1.setupSync_mainthread("s1", "x");
    ASSERT_NE(backupId1, UNDEF);

    // Wait for initial sync to complete.
    waitonsyncs(TIMEOUT, &client0, &client1);

    // Add x/f.
    ASSERT_TRUE(createNameFile(client0.syncSet(backupId0).localpath, "f"));

    // Wait for sync to complete.
    waitonsyncs(TIMEOUT, &client0, &client1);

    // Confirm model.
    Model model;

    model.root->addkid(model.makeModelSubfolder("x"));
    model.findnode("x")->addkid(model.makeModelSubfile("f"));

    ASSERT_TRUE(client0.confirmModel_mainthread(model.findnode("x"), backupId0));
    ASSERT_TRUE(client1.confirmModel_mainthread(model.findnode("x"), backupId1, true));

    // Rename x/f to x/g.
    fs::rename(client0.syncSet(backupId0).localpath / "f",
               client0.syncSet(backupId0).localpath / "g");

    // Wait for sync to complete.
    waitonsyncs(TIMEOUT, &client0, &client1);

    // Update and confirm model.
    model.findnode("x/f")->name = "g";

    ASSERT_TRUE(client0.confirmModel_mainthread(model.findnode("x"), backupId0));
    ASSERT_TRUE(client1.confirmModel_mainthread(model.findnode("x"), backupId1, true));
}

TEST_F(SyncTest, BasicSync_AddLocalFolder)
{
    // confirm change is synced to remote, and also seen and applied in a second client that syncs the same folder
    fs::path localtestroot = makeNewTestRoot();
    StandardClient clientA1(localtestroot, "clientA1");   // user 1 client 1
    StandardClient clientA2(localtestroot, "clientA2");   // user 1 client 2

    ASSERT_TRUE(clientA1.login_reset_makeremotenodes("MEGA_EMAIL", "MEGA_PWD", "f", 3, 3));
    ASSERT_TRUE(clientA2.login_fetchnodes("MEGA_EMAIL", "MEGA_PWD"));
    ASSERT_EQ(clientA1.basefolderhandle, clientA2.basefolderhandle);

    Model model;
    model.root->addkid(model.buildModelSubdirs("f", 3, 3, 0));

    // set up sync for A1, it should build matching local folders
    handle backupId1 = clientA1.setupSync_mainthread("sync1", "f");
    ASSERT_NE(backupId1, UNDEF);
    handle backupId2 = clientA2.setupSync_mainthread("sync2", "f");
    ASSERT_NE(backupId2, UNDEF);
    waitonsyncs(std::chrono::seconds(4), &clientA1, &clientA2);
    clientA1.logcb = clientA2.logcb = true;

    // check everything matches (model has expected state of remote and local)
    ASSERT_TRUE(clientA1.confirmModel_mainthread(model.findnode("f"), backupId1));
    ASSERT_TRUE(clientA2.confirmModel_mainthread(model.findnode("f"), backupId2));

    // make new folders (and files) in the local filesystem and see if we catch up in A1 and A2 (adder and observer syncs)
    ASSERT_TRUE(buildLocalFolders(clientA1.syncSet(backupId1).localpath / "f_2", "newkid", 2, 2, 2));

    // let them catch up
    waitonsyncs(std::chrono::seconds(30), &clientA1, &clientA2);  // two minutes should be long enough to get past API_ETEMPUNAVAIL == -18 for sync2 downloading the files uploaded by sync1

    // check everything matches (model has expected state of remote and local)
    model.findnode("f/f_2")->addkid(model.buildModelSubdirs("newkid", 2, 2, 2));
    ASSERT_TRUE(clientA1.confirmModel_mainthread(model.findnode("f"), backupId1));
    model.ensureLocalDebrisTmpLock("f"); // since we downloaded files
    ASSERT_TRUE(clientA2.confirmModel_mainthread(model.findnode("f"), backupId2));
}


// todo: add this test once the sync can keep up with file system notifications - at the moment
// it's too slow because we wait for the cloud before processing the next layer of files+folders.
// So if we add enough changes to exercise the notification queue, we can't check the results because
// it's far too slow at the syncing stage.
TEST_F(SyncTest, BasicSync_MassNotifyFromLocalFolderTree)
{
    // confirm change is synced to remote, and also seen and applied in a second client that syncs the same folder
    fs::path localtestroot = makeNewTestRoot();
    StandardClient clientA1(localtestroot, "clientA1");   // user 1 client 1
    //StandardClient clientA2(localtestroot, "clientA2");   // user 1 client 2

    ASSERT_TRUE(clientA1.login_reset_makeremotenodes("MEGA_EMAIL", "MEGA_PWD", "f", 0, 0));
    //ASSERT_TRUE(clientA2.login_fetchnodes("MEGA_EMAIL", "MEGA_PWD"));
    //ASSERT_EQ(clientA1.basefolderhandle, clientA2.basefolderhandle);

    // set up sync for A1, it should build matching local folders
    handle backupId1 = clientA1.setupSync_mainthread("sync1", "f");
    ASSERT_NE(backupId1, UNDEF);
    //ASSERT_TRUE(clientA2.setupSync_mainthread("sync2", "f", 2));
    waitonsyncs(std::chrono::seconds(4), &clientA1/*, &clientA2*/);
    //clientA1.logcb = clientA2.logcb = true;

    // Create a directory tree in one sync, it should be synced to the cloud and back to the other
    // Create enough files and folders that we put a strain on the notification logic: 3k entries
    ASSERT_TRUE(buildLocalFolders(clientA1.syncSet(backupId1).localpath, "initial", 0, 0, 16000));

    //waitonsyncs(std::chrono::seconds(10), &clientA1 /*, &clientA2*/);
    std::this_thread::sleep_for(std::chrono::seconds(5));

    // wait until the notify queues subside, it shouldn't take too long.  Limit of 5 minutes
    auto startTime = std::chrono::steady_clock::now();
    while (std::chrono::steady_clock::now() - startTime < std::chrono::seconds(5 * 60))
    {
        size_t remaining = 0;
        auto result0 = clientA1.thread_do<bool>([&](StandardClient &sc, PromiseBoolSP p)
        {
            sc.client.syncs.forEachRunningSync(
              [&](Sync* s)
              {
                  for (int q = DirNotify::NUMQUEUES; q--; )
                  {
                      remaining += s->dirnotify->notifyq[q].size();
                  }
              });

            p->set_value(true);
        });
        result0.get();
        if (!remaining) break;
        std::this_thread::sleep_for(std::chrono::seconds(1));
    }

    Model model;
    model.root->addkid(model.buildModelSubdirs("initial", 0, 0, 16000));

    clientA1.waitFor([&](StandardClient&){ return clientA1.transfersAdded.load() > 0; }, std::chrono::seconds(60));  // give it a chance to create all the nodes.

    // check everything matches (just local since it'll still be uploading files)
    clientA1.localNodesMustHaveNodes = false;
    ASSERT_TRUE(clientA1.confirmModel_mainthread(model.root.get(), backupId1, false, StandardClient::CONFIRM_LOCAL));
    //ASSERT_TRUE(clientA2.confirmModel_mainthread(model.findnode("f"), 2));

    ASSERT_GT(clientA1.transfersAdded.load(), 0u);
    clientA1.transfersAdded = 0;

    // rename all those files and folders, put a strain on the notify system again.
    // Also, no downloads (or uploads) should occur as a result of this.
 //   renameLocalFolders(clientA1.syncSet(backupId1).localpath, "renamed_");

    // let them catch up
    //waitonsyncs(std::chrono::seconds(10), &clientA1 /*, &clientA2*/);

    // rename is too slow to check, even just in localnodes, for now.

    //ASSERT_EQ(clientA1.transfersAdded.load(), 0u);

    //Model model2;
    //model2.root->addkid(model.buildModelSubdirs("renamed_initial", 0, 0, 100));

    //// check everything matches (model has expected state of remote and local)
    //ASSERT_TRUE(clientA1.confirmModel_mainthread(model2.root.get(), 1));
    ////ASSERT_TRUE(clientA2.confirmModel_mainthread(model2.findnode("f"), 2));
}



/* this one is too slow for regular testing with the current algorithm
TEST_F(SyncTest, BasicSync_MAX_NEWNODES1)
{
    // create more nodes than we can upload in one putnodes.
    // this tree is 5x5 and the algorithm ends up creating nodes one at a time so it's pretty slow (and doesn't hit MAX_NEWNODES as a result)
    fs::path localtestroot = makeNewTestRoot();
    StandardClient clientA1(localtestroot, "clientA1");   // user 1 client 1
    StandardClient clientA2(localtestroot, "clientA2");   // user 1 client 2

    ASSERT_TRUE(clientA1.login_reset_makeremotenodes("MEGA_EMAIL", "MEGA_PWD", "f", 3, 3));
    ASSERT_TRUE(clientA2.login_fetchnodes("MEGA_EMAIL", "MEGA_PWD"));
    ASSERT_EQ(clientA1.basefolderhandle, clientA2.basefolderhandle);

    Model model;
    model.root->addkid(model.buildModelSubdirs("f", 3, 3, 0));

    // set up sync for A1, it should build matching local folders
    ASSERT_TRUE(clientA1.setupSync_mainthread("sync1", "f", 1));
    ASSERT_TRUE(clientA2.setupSync_mainthread("sync2", "f", 2));
    waitonsyncs(std::chrono::seconds(4), &clientA1, &clientA2);
    clientA1.logcb = clientA2.logcb = true;

    // check everything matches (model has expected state of remote and local)
    ASSERT_TRUE(clientA1.confirmModel_mainthread(model.findnode("f"), 1));
    ASSERT_TRUE(clientA2.confirmModel_mainthread(model.findnode("f"), 2));

    // make new folders in the local filesystem and see if we catch up in A1 and A2 (adder and observer syncs)
    assert(MegaClient::MAX_NEWNODES < 3125);
    ASSERT_TRUE(buildLocalFolders(clientA1.syncSet(backupId1).localpath, "g", 5, 5, 0));  // 5^5=3125 leaf folders, 625 pre-leaf etc

    // let them catch up
    waitonsyncs(std::chrono::seconds(30), &clientA1, &clientA2);

    // check everything matches (model has expected state of remote and local)
    model.findnode("f")->addkid(model.buildModelSubdirs("g", 5, 5, 0));
    ASSERT_TRUE(clientA1.confirmModel_mainthread(model.findnode("f"), 1));
    ASSERT_TRUE(clientA2.confirmModel_mainthread(model.findnode("f"), 2));
}
*/

/* this one is too slow for regular testing with the current algorithm
TEST_F(SyncTest, BasicSync_MAX_NEWNODES2)
{
    // create more nodes than we can upload in one putnodes.
    // this tree is 5x5 and the algorithm ends up creating nodes one at a time so it's pretty slow (and doesn't hit MAX_NEWNODES as a result)
    fs::path localtestroot = makeNewTestRoot();
    StandardClient clientA1(localtestroot, "clientA1");   // user 1 client 1
    StandardClient clientA2(localtestroot, "clientA2");   // user 1 client 2

    ASSERT_TRUE(clientA1.login_reset_makeremotenodes("MEGA_EMAIL", "MEGA_PWD", "f", 3, 3));
    ASSERT_TRUE(clientA2.login_fetchnodes("MEGA_EMAIL", "MEGA_PWD"));
    ASSERT_EQ(clientA1.basefolderhandle, clientA2.basefolderhandle);

    Model model;
    model.root->addkid(model.buildModelSubdirs("f", 3, 3, 0));

    // set up sync for A1, it should build matching local folders
    ASSERT_TRUE(clientA1.setupSync_mainthread("sync1", "f", 1));
    ASSERT_TRUE(clientA2.setupSync_mainthread("sync2", "f", 2));
    waitonsyncs(std::chrono::seconds(4), &clientA1, &clientA2);
    clientA1.logcb = clientA2.logcb = true;

    // check everything matches (model has expected state of remote and local)
    ASSERT_TRUE(clientA1.confirmModel_mainthread(model.findnode("f"), 1));
    ASSERT_TRUE(clientA2.confirmModel_mainthread(model.findnode("f"), 2));

    // make new folders in the local filesystem and see if we catch up in A1 and A2 (adder and observer syncs)
    assert(MegaClient::MAX_NEWNODES < 3000);
    ASSERT_TRUE(buildLocalFolders(clientA1.syncSet(backupId1).localpath, "g", 3000, 1, 0));

    // let them catch up
    waitonsyncs(std::chrono::seconds(30), &clientA1, &clientA2);

    // check everything matches (model has expected state of remote and local)
    model.findnode("f")->addkid(model.buildModelSubdirs("g", 3000, 1, 0));
    ASSERT_TRUE(clientA1.confirmModel_mainthread(model.findnode("f"), 1));
    ASSERT_TRUE(clientA2.confirmModel_mainthread(model.findnode("f"), 2));
}
*/

TEST_F(SyncTest, BasicSync_MoveExistingIntoNewLocalFolder)
{
    // historic case:  in the local filesystem, create a new folder then move an existing file/folder into it
    fs::path localtestroot = makeNewTestRoot();
    StandardClient clientA1(localtestroot, "clientA1");   // user 1 client 1
    StandardClient clientA2(localtestroot, "clientA2");   // user 1 client 2

    ASSERT_TRUE(clientA1.login_reset_makeremotenodes("MEGA_EMAIL", "MEGA_PWD", "f", 3, 3));
    ASSERT_TRUE(clientA2.login_fetchnodes("MEGA_EMAIL", "MEGA_PWD"));
    ASSERT_EQ(clientA1.basefolderhandle, clientA2.basefolderhandle);

    Model model;
    model.root->addkid(model.buildModelSubdirs("f", 3, 3, 0));

    // set up sync for A1, it should build matching local folders
    handle backupId1 = clientA1.setupSync_mainthread("sync1", "f");
    ASSERT_NE(backupId1, UNDEF);
    handle backupId2 = clientA2.setupSync_mainthread("sync2", "f");
    ASSERT_NE(backupId2, UNDEF);
    waitonsyncs(std::chrono::seconds(4), &clientA1, &clientA2);
    clientA1.logcb = clientA2.logcb = true;

    // check everything matches (model has expected state of remote and local)
    ASSERT_TRUE(clientA1.confirmModel_mainthread(model.findnode("f"), backupId1));
    ASSERT_TRUE(clientA2.confirmModel_mainthread(model.findnode("f"), backupId2));

    // make new folder in the local filesystem
    ASSERT_TRUE(buildLocalFolders(clientA1.syncSet(backupId1).localpath, "new", 1, 0, 0));
    // move an already synced folder into it
    error_code rename_error;
    fs::path path1 = clientA1.syncSet(backupId1).localpath / "f_2"; // / "f_2_0" / "f_2_0_0";
    fs::path path2 = clientA1.syncSet(backupId1).localpath / "new" / "f_2"; // "f_2_0_0";
    fs::rename(path1, path2, rename_error);
    ASSERT_TRUE(!rename_error) << rename_error;

    // let them catch up
    waitonsyncs(std::chrono::seconds(10), &clientA1, &clientA2);

    // check everything matches (model has expected state of remote and local)
    auto f = model.makeModelSubfolder("new");
    f->addkid(model.removenode("f/f_2")); // / f_2_0 / f_2_0_0"));
    model.findnode("f")->addkid(move(f));
    ASSERT_TRUE(clientA1.confirmModel_mainthread(model.findnode("f"), backupId1));
    ASSERT_TRUE(clientA2.confirmModel_mainthread(model.findnode("f"), backupId2));
}

TEST_F(SyncTest, BasicSync_MoveSeveralExistingIntoDeepNewLocalFolders)
{
    // historic case:  in the local filesystem, create a new folder then move an existing file/folder into it
    fs::path localtestroot = makeNewTestRoot();
    StandardClient clientA1(localtestroot, "clientA1");   // user 1 client 1
    StandardClient clientA2(localtestroot, "clientA2");   // user 1 client 2

    ASSERT_TRUE(clientA1.login_reset_makeremotenodes("MEGA_EMAIL", "MEGA_PWD", "f", 3, 3));
    ASSERT_TRUE(clientA2.login_fetchnodes("MEGA_EMAIL", "MEGA_PWD"));
    ASSERT_EQ(clientA1.basefolderhandle, clientA2.basefolderhandle);

    Model model;
    model.root->addkid(model.buildModelSubdirs("f", 3, 3, 0));

    // set up sync for A1, it should build matching local folders
    handle backupId1 = clientA1.setupSync_mainthread("sync1", "f");
    ASSERT_NE(backupId1, UNDEF);
    handle backupId2 = clientA2.setupSync_mainthread("sync2", "f");
    ASSERT_NE(backupId2, UNDEF);
    waitonsyncs(std::chrono::seconds(4), &clientA1, &clientA2);
    clientA1.logcb = clientA2.logcb = true;

    // check everything matches (model has expected state of remote and local)
    ASSERT_TRUE(clientA1.confirmModel_mainthread(model.findnode("f"), backupId1));
    ASSERT_TRUE(clientA2.confirmModel_mainthread(model.findnode("f"), backupId2));

    // make new folder tree in the local filesystem
    ASSERT_TRUE(buildLocalFolders(clientA1.syncSet(backupId1).localpath, "new", 3, 3, 3));

    // move already synced folders to serveral parts of it - one under another moved folder too
    error_code rename_error;
    fs::rename(clientA1.syncSet(backupId1).localpath / "f_0", clientA1.syncSet(backupId1).localpath / "new" / "new_0" / "new_0_1" / "new_0_1_2" / "f_0", rename_error);
    ASSERT_TRUE(!rename_error) << rename_error;
    fs::rename(clientA1.syncSet(backupId1).localpath / "f_1", clientA1.syncSet(backupId1).localpath / "new" / "new_1" / "new_1_2" / "f_1", rename_error);
    ASSERT_TRUE(!rename_error) << rename_error;
    fs::rename(clientA1.syncSet(backupId1).localpath / "f_2", clientA1.syncSet(backupId1).localpath / "new" / "new_1" / "new_1_2" / "f_1" / "f_1_2" / "f_2", rename_error);
    ASSERT_TRUE(!rename_error) << rename_error;

    // let them catch up
    waitonsyncs(std::chrono::seconds(30), &clientA1, &clientA2);

    // check everything matches (model has expected state of remote and local)
    model.findnode("f")->addkid(model.buildModelSubdirs("new", 3, 3, 3));
    model.findnode("f/new/new_0/new_0_1/new_0_1_2")->addkid(model.removenode("f/f_0"));
    model.findnode("f/new/new_1/new_1_2")->addkid(model.removenode("f/f_1"));
    model.findnode("f/new/new_1/new_1_2/f_1/f_1_2")->addkid(model.removenode("f/f_2"));
    ASSERT_TRUE(clientA1.confirmModel_mainthread(model.findnode("f"), backupId1));
    model.ensureLocalDebrisTmpLock("f"); // since we downloaded files
    ASSERT_TRUE(clientA2.confirmModel_mainthread(model.findnode("f"), backupId2));
}

/* not expected to work yet
TEST_F(SyncTest, BasicSync_SyncDuplicateNames)
{
    fs::path localtestroot = makeNewTestRoot();
    StandardClient clientA1(localtestroot, "clientA1");   // user 1 client 1
    StandardClient clientA2(localtestroot, "clientA2");   // user 1 client 2

    ASSERT_TRUE(clientA1.login_reset("MEGA_EMAIL", "MEGA_PWD"));
    ASSERT_TRUE(clientA2.login_fetchnodes("MEGA_EMAIL", "MEGA_PWD"));
    ASSERT_EQ(clientA1.basefolderhandle, clientA2.basefolderhandle);


    NewNode* nodearray = new NewNode[3];
    nodearray[0] = *clientA1.makeSubfolder("samename");
    nodearray[1] = *clientA1.makeSubfolder("samename");
    nodearray[2] = *clientA1.makeSubfolder("Samename");
    clientA1.resultproc.prepresult(StandardClient::PUTNODES, [this](error e) {
    });
    clientA1.client.putnodes(clientA1.basefolderhandle, nodearray, 3);

    // set up syncs, they should build matching local folders
    ASSERT_TRUE(clientA1.setupSync_mainthread("sync1", "", 1));
    ASSERT_TRUE(clientA2.setupSync_mainthread("sync2", "", 2));
    waitonsyncs(std::chrono::seconds(4), &clientA1, &clientA2);
    clientA1.logcb = clientA2.logcb = true;

    // check everything matches (model has expected state of remote and local)
    Model model;
    model.root->addkid(model.makeModelSubfolder("samename"));
    model.root->addkid(model.makeModelSubfolder("samename"));
    model.root->addkid(model.makeModelSubfolder("Samename"));
    ASSERT_TRUE(clientA1.confirmModel_mainthread(model.root.get(), 1));
    ASSERT_TRUE(clientA2.confirmModel_mainthread(model.root.get(), 2));
}*/

TEST_F(SyncTest, BasicSync_RemoveLocalNodeBeforeSessionResume)
{
    fs::path localtestroot = makeNewTestRoot();
    auto pclientA1 = ::mega::make_unique<StandardClient>(localtestroot, "clientA1");   // user 1 client 1
    StandardClient clientA2(localtestroot, "clientA2");   // user 1 client 2

    ASSERT_TRUE(pclientA1->login_reset_makeremotenodes("MEGA_EMAIL", "MEGA_PWD", "f", 3, 3));
    ASSERT_TRUE(clientA2.login_fetchnodes("MEGA_EMAIL", "MEGA_PWD"));
    ASSERT_EQ(pclientA1->basefolderhandle, clientA2.basefolderhandle);

    Model model;
    model.root->addkid(model.buildModelSubdirs("f", 3, 3, 0));

    // set up sync for A1, it should build matching local folders
    handle backupId1 = pclientA1->setupSync_mainthread("sync1", "f");
    ASSERT_NE(backupId1, UNDEF);
    handle backupId2 = clientA2.setupSync_mainthread("sync2", "f");
    ASSERT_NE(backupId2, UNDEF);
    waitonsyncs(std::chrono::seconds(4), pclientA1.get(), &clientA2);
    pclientA1->logcb = clientA2.logcb = true;

    // check everything matches (model has expected state of remote and local)
    ASSERT_TRUE(pclientA1->confirmModel_mainthread(model.findnode("f"), backupId1));
    ASSERT_TRUE(clientA2.confirmModel_mainthread(model.findnode("f"), backupId2));

    // save session
    string session;
    pclientA1->client.dumpsession(session);

    // logout (but keep caches)
    fs::path sync1path = pclientA1->syncSet(backupId1).localpath;
    pclientA1->localLogout();

    // remove local folders
    error_code e;
    ASSERT_TRUE(fs::remove_all(sync1path / "f_2", e) != static_cast<std::uintmax_t>(-1)) << e;

    // resume session, see if nodes and localnodes get in sync
    pclientA1.reset(new StandardClient(localtestroot, "clientA1"));
    ASSERT_TRUE(pclientA1->login_fetchnodes(session));

    waitonsyncs(std::chrono::seconds(4), pclientA1.get(), &clientA2);

    // check everything matches (model has expected state of remote and local)
    ASSERT_TRUE(model.movetosynctrash("f/f_2", "f"));
    ASSERT_TRUE(clientA2.confirmModel_mainthread(model.findnode("f"), backupId2));
    ASSERT_TRUE(model.removesynctrash("f"));
    ASSERT_TRUE(pclientA1->confirmModel_mainthread(model.findnode("f"), backupId1));
}

/* not expected to work yet
TEST_F(SyncTest, BasicSync_RemoteFolderCreationRaceSamename)
{
    // confirm change is synced to remote, and also seen and applied in a second client that syncs the same folder
    // SN tagging needed for this one
    fs::path localtestroot = makeNewTestRoot();
    StandardClient clientA1(localtestroot, "clientA1");   // user 1 client 1
    StandardClient clientA2(localtestroot, "clientA2");   // user 1 client 2

    ASSERT_TRUE(clientA1.login_reset("MEGA_EMAIL", "MEGA_PWD"));
    ASSERT_TRUE(clientA2.login_fetchnodes("MEGA_EMAIL", "MEGA_PWD"));
    ASSERT_EQ(clientA1.basefolderhandle, clientA2.basefolderhandle);

    // set up sync for both, it should build matching local folders (empty initially)
    ASSERT_TRUE(clientA1.setupSync_mainthread("sync1", "", 1));
    ASSERT_TRUE(clientA2.setupSync_mainthread("sync2", "", 2));
    waitonsyncs(std::chrono::seconds(4), &clientA1, &clientA2);
    clientA1.logcb = clientA2.logcb = true;

    // now have both clients create the same remote folder structure simultaneously.  We should end up with just one copy of it on the server and in both syncs
    future<bool> p1 = clientA1.thread_do<bool>([=](StandardClient& sc, PromiseBoolSP pb) { sc.makeCloudSubdirs("f", 3, 3, pb); });
    future<bool> p2 = clientA2.thread_do<bool>([=](StandardClient& sc, PromiseBoolSP pb) { sc.makeCloudSubdirs("f", 3, 3, pb); });
    ASSERT_TRUE(waitonresults(&p1, &p2));

    // let them catch up
    waitonsyncs(std::chrono::seconds(4), &clientA1, &clientA2);

    // check everything matches (model has expected state of remote and local)
    Model model;
    model.root->addkid(model.buildModelSubdirs("f", 3, 3, 0));
    ASSERT_TRUE(clientA1.confirmModel_mainthread(model.root.get(), 1));
    ASSERT_TRUE(clientA2.confirmModel_mainthread(model.root.get(), 2));
}*/

/* not expected to work yet
TEST_F(SyncTest, BasicSync_LocalFolderCreationRaceSamename)
{
    // confirm change is synced to remote, and also seen and applied in a second client that syncs the same folder
    // SN tagging needed for this one
    fs::path localtestroot = makeNewTestRoot();
    StandardClient clientA1(localtestroot, "clientA1");   // user 1 client 1
    StandardClient clientA2(localtestroot, "clientA2");   // user 1 client 2

    ASSERT_TRUE(clientA1.login_reset("MEGA_EMAIL", "MEGA_PWD"));
    ASSERT_TRUE(clientA2.login_fetchnodes("MEGA_EMAIL", "MEGA_PWD"));
    ASSERT_EQ(clientA1.basefolderhandle, clientA2.basefolderhandle);

    // set up sync for both, it should build matching local folders (empty initially)
    ASSERT_TRUE(clientA1.setupSync_mainthread("sync1", "", 1));
    ASSERT_TRUE(clientA2.setupSync_mainthread("sync2", "", 2));
    waitonsyncs(std::chrono::seconds(4), &clientA1, &clientA2);
    clientA1.logcb = clientA2.logcb = true;

    // now have both clients create the same folder structure simultaneously.  We should end up with just one copy of it on the server and in both syncs
    future<bool> p1 = clientA1.thread_do<bool>([=](StandardClient& sc, PromiseBoolSP pb) { buildLocalFolders(sc.syncSet(backupId1).localpath, "f", 3, 3, 0); pb->set_value(true); });
    future<bool> p2 = clientA2.thread_do<bool>([=](StandardClient& sc, PromiseBoolSP pb) { buildLocalFolders(sc.syncSet(backupId2).localpath, "f", 3, 3, 0); pb->set_value(true); });
    ASSERT_TRUE(waitonresults(&p1, &p2));

    // let them catch up
    waitonsyncs(std::chrono::seconds(30), &clientA1, &clientA2);

    // check everything matches (model has expected state of remote and local)
    Model model;
    model.root->addkid(model.buildModelSubdirs("f", 3, 3, 0));
    ASSERT_TRUE(clientA1.confirmModel_mainthread(model.root.get(), 1));
    ASSERT_TRUE(clientA2.confirmModel_mainthread(model.root.get(), 2));
}*/


TEST_F(SyncTest, BasicSync_ResumeSyncFromSessionAfterNonclashingLocalAndRemoteChanges )
{
    fs::path localtestroot = makeNewTestRoot();
    unique_ptr<StandardClient> pclientA1(new StandardClient(localtestroot, "clientA1"));   // user 1 client 1
    StandardClient clientA2(localtestroot, "clientA2");   // user 1 client 2

    ASSERT_TRUE(pclientA1->login_reset_makeremotenodes("MEGA_EMAIL", "MEGA_PWD", "f", 3, 3));
    ASSERT_TRUE(clientA2.login_fetchnodes("MEGA_EMAIL", "MEGA_PWD"));
    ASSERT_EQ(pclientA1->basefolderhandle, clientA2.basefolderhandle);

    // set up sync for A1, it should build matching local folders
    handle backupId1 = pclientA1->setupSync_mainthread("sync1", "f");
    ASSERT_NE(backupId1, UNDEF);
    handle backupId2 = clientA2.setupSync_mainthread("sync2", "f");
    ASSERT_NE(backupId2, UNDEF);
    waitonsyncs(std::chrono::seconds(4), pclientA1.get(), &clientA2);
    pclientA1->logcb = clientA2.logcb = true;

    // check everything matches (model has expected state of remote and local)
    Model model1, model2;
    model1.root->addkid(model1.buildModelSubdirs("f", 3, 3, 0));
    model2.root->addkid(model2.buildModelSubdirs("f", 3, 3, 0));
    ASSERT_TRUE(pclientA1->confirmModel_mainthread(model1.findnode("f"), backupId1));
    ASSERT_TRUE(clientA2.confirmModel_mainthread(model2.findnode("f"), backupId2));

    out() << "********************* save session A1";
    string session;
    pclientA1->client.dumpsession(session);

    out() << "*********************  logout A1 (but keep caches on disk)";
    fs::path sync1path = pclientA1->syncSet(backupId1).localpath;
    pclientA1->localLogout();

    out() << "*********************  add remote folders via A2";
    future<bool> p1 = clientA2.thread_do<bool>([](StandardClient& sc, PromiseBoolSP pb) { sc.makeCloudSubdirs("newremote", 2, 2, pb, "f/f_1/f_1_0"); });
    model1.findnode("f/f_1/f_1_0")->addkid(model1.buildModelSubdirs("newremote", 2, 2, 0));
    model2.findnode("f/f_1/f_1_0")->addkid(model2.buildModelSubdirs("newremote", 2, 2, 0));
    ASSERT_TRUE(waitonresults(&p1));

    out() << "*********************  remove remote folders via A2";
    p1 = clientA2.thread_do<bool>([](StandardClient& sc, PromiseBoolSP pb) { sc.deleteremote("f/f_0", pb); });
    model1.movetosynctrash("f/f_0", "f");
    model2.movetosynctrash("f/f_0", "f");
    ASSERT_TRUE(waitonresults(&p1));

    out() << "*********************  add local folders in A1";
    ASSERT_TRUE(buildLocalFolders(sync1path / "f_1/f_1_2", "newlocal", 2, 2, 2));
    model1.findnode("f/f_1/f_1_2")->addkid(model1.buildModelSubdirs("newlocal", 2, 2, 2));
    model2.findnode("f/f_1/f_1_2")->addkid(model2.buildModelSubdirs("newlocal", 2, 2, 2));

    out() << "*********************  remove local folders in A1";
    error_code e;
    ASSERT_TRUE(fs::remove_all(sync1path / "f_2", e) != static_cast<std::uintmax_t>(-1)) << e;
    model1.removenode("f/f_2");
    model2.movetosynctrash("f/f_2", "f");

    out() << "*********************  get sync2 activity out of the way";
    waitonsyncs(DEFAULTWAIT, &clientA2);

    out() << "*********************  resume A1 session (with sync), see if A2 nodes and localnodes get in sync again";
    pclientA1.reset(new StandardClient(localtestroot, "clientA1"));
    ASSERT_TRUE(pclientA1->login_fetchnodes(session));
    ASSERT_EQ(pclientA1->basefolderhandle, clientA2.basefolderhandle);
    waitonsyncs(DEFAULTWAIT, pclientA1.get(), &clientA2);

    out() << "*********************  check everything matches (model has expected state of remote and local)";
    ASSERT_TRUE(pclientA1->confirmModel_mainthread(model1.findnode("f"), backupId1));
    model2.ensureLocalDebrisTmpLock("f"); // since we downloaded files
    ASSERT_TRUE(clientA2.confirmModel_mainthread(model2.findnode("f"), backupId2));
}

TEST_F(SyncTest, BasicSync_ResumeSyncFromSessionAfterClashingLocalAddRemoteDelete)
{
    fs::path localtestroot = makeNewTestRoot();
    unique_ptr<StandardClient> pclientA1(new StandardClient(localtestroot, "clientA1"));   // user 1 client 1
    StandardClient clientA2(localtestroot, "clientA2");   // user 1 client 2

    ASSERT_TRUE(pclientA1->login_reset_makeremotenodes("MEGA_EMAIL", "MEGA_PWD", "f", 3, 3));
    ASSERT_TRUE(clientA2.login_fetchnodes("MEGA_EMAIL", "MEGA_PWD"));
    ASSERT_EQ(pclientA1->basefolderhandle, clientA2.basefolderhandle);

    Model model;
    model.root->addkid(model.buildModelSubdirs("f", 3, 3, 0));

    // set up sync for A1, it should build matching local folders
    handle backupId1 = pclientA1->setupSync_mainthread("sync1", "f");
    ASSERT_NE(backupId1, UNDEF);
    handle backupId2 = clientA2.setupSync_mainthread("sync2", "f");
    ASSERT_NE(backupId2, UNDEF);
    waitonsyncs(std::chrono::seconds(4), pclientA1.get(), &clientA2);
    pclientA1->logcb = clientA2.logcb = true;

    // check everything matches (model has expected state of remote and local)
    ASSERT_TRUE(pclientA1->confirmModel_mainthread(model.findnode("f"), backupId1));
    ASSERT_TRUE(clientA2.confirmModel_mainthread(model.findnode("f"), backupId2));

    // save session A1
    string session;
    pclientA1->client.dumpsession(session);
    fs::path sync1path = pclientA1->syncSet(backupId1).localpath;

    // logout A1 (but keep caches on disk)
    pclientA1->localLogout();

    // remove remote folder via A2
    future<bool> p1 = clientA2.thread_do<bool>([](StandardClient& sc, PromiseBoolSP pb) { sc.deleteremote("f/f_1", pb); });
    ASSERT_TRUE(waitonresults(&p1));

    // add local folders in A1 on disk folder
    ASSERT_TRUE(buildLocalFolders(sync1path / "f_1/f_1_2", "newlocal", 2, 2, 2));

    // get sync2 activity out of the way
    waitonsyncs(std::chrono::seconds(4), &clientA2);

    // resume A1 session (with sync), see if A2 nodes and localnodes get in sync again
    pclientA1.reset(new StandardClient(localtestroot, "clientA1"));
    ASSERT_TRUE(pclientA1->login_fetchnodes(session));
    ASSERT_EQ(pclientA1->basefolderhandle, clientA2.basefolderhandle);
    waitonsyncs(std::chrono::seconds(10), pclientA1.get(), &clientA2);

    // check everything matches (model has expected state of remote and local)
    model.findnode("f/f_1/f_1_2")->addkid(model.buildModelSubdirs("newlocal", 2, 2, 2));
    ASSERT_TRUE(model.movetosynctrash("f/f_1", "f"));
    ASSERT_TRUE(pclientA1->confirmModel_mainthread(model.findnode("f"), backupId1));
    ASSERT_TRUE(model.removesynctrash("f", "f_1/f_1_2/newlocal"));
    ASSERT_TRUE(clientA2.confirmModel_mainthread(model.findnode("f"), backupId2));
}


TEST_F(SyncTest, CmdChecks_RRAttributeAfterMoveNode)
{
    fs::path localtestroot = makeNewTestRoot();
    unique_ptr<StandardClient> pclientA1(new StandardClient(localtestroot, "clientA1"));   // user 1 client 1

    ASSERT_TRUE(pclientA1->login_reset_makeremotenodes("MEGA_EMAIL", "MEGA_PWD", "f", 3, 3));

    Node* f = pclientA1->drillchildnodebyname(pclientA1->gettestbasenode(), "f");
    handle original_f_handle = f->nodehandle;
    handle original_f_parent_handle = f->parent->nodehandle;

    // make sure there are no 'f' in the rubbish
    auto fv = pclientA1->drillchildnodesbyname(pclientA1->getcloudrubbishnode(), "f");
    future<bool> fb = pclientA1->thread_do<bool>([&fv](StandardClient& sc, PromiseBoolSP pb) { sc.deleteremotenodes(fv, pb); });
    ASSERT_TRUE(waitonresults(&fb));

    f = pclientA1->drillchildnodebyname(pclientA1->getcloudrubbishnode(), "f");
    ASSERT_TRUE(f == nullptr);


    // remove remote folder via A2
    future<bool> p1 = pclientA1->thread_do<bool>([](StandardClient& sc, PromiseBoolSP pb)
        {
            sc.movenodetotrash("f", pb);
        });
    ASSERT_TRUE(waitonresults(&p1));

    WaitMillisec(3000);  // allow for attribute delivery too

    f = pclientA1->drillchildnodebyname(pclientA1->getcloudrubbishnode(), "f");
    ASSERT_TRUE(f != nullptr);

    // check the restore-from-trash handle got set, and correctly
    nameid rrname = AttrMap::string2nameid("rr");
    ASSERT_EQ(f->nodehandle, original_f_handle);
    ASSERT_EQ(f->attrs.map[rrname], string(Base64Str<MegaClient::NODEHANDLE>(original_f_parent_handle)));
    ASSERT_EQ(f->attrs.map[rrname], string(Base64Str<MegaClient::NODEHANDLE>(pclientA1->gettestbasenode()->nodehandle)));

    // move it back

    p1 = pclientA1->thread_do<bool>([&](StandardClient& sc, PromiseBoolSP pb)
    {
        sc.movenode(f->nodehandle, pclientA1->basefolderhandle, pb);
    });
    ASSERT_TRUE(waitonresults(&p1));

    WaitMillisec(3000);  // allow for attribute delivery too

    // check it's back and the rr attribute is gone
    f = pclientA1->drillchildnodebyname(pclientA1->gettestbasenode(), "f");
    ASSERT_TRUE(f != nullptr);
    ASSERT_EQ(f->attrs.map[rrname], string());
}


#ifdef __linux__
TEST_F(SyncTest, BasicSync_SpecialCreateFile)
{
    // confirm change is synced to remote, and also seen and applied in a second client that syncs the same folder
    fs::path localtestroot = makeNewTestRoot();
    StandardClient clientA1(localtestroot, "clientA1");   // user 1 client 1
    StandardClient clientA2(localtestroot, "clientA2");   // user 1 client 2

    ASSERT_TRUE(clientA1.login_reset_makeremotenodes("MEGA_EMAIL", "MEGA_PWD", "f", 2, 2));
    ASSERT_TRUE(clientA2.login_fetchnodes("MEGA_EMAIL", "MEGA_PWD"));
    ASSERT_EQ(clientA1.basefolderhandle, clientA2.basefolderhandle);

    Model model;
    model.root->addkid(model.buildModelSubdirs("f", 2, 2, 0));

    // set up sync for A1, it should build matching local folders
    handle backupId1 = clientA1.setupSync_mainthread("sync1", "f");
    ASSERT_NE(backupId1, UNDEF);
    handle backupId2 = clientA2.setupSync_mainthread("sync2", "f");
    ASSERT_NE(backupId2, UNDEF);

    waitonsyncs(std::chrono::seconds(4), &clientA1, &clientA2);
    clientA1.logcb = clientA2.logcb = true;
    // check everything matches (model has expected state of remote and local)
    ASSERT_TRUE(clientA1.confirmModel_mainthread(model.findnode("f"), backupId1));
    ASSERT_TRUE(clientA2.confirmModel_mainthread(model.findnode("f"), backupId2));

    // make new folders (and files) in the local filesystem and see if we catch up in A1 and A2 (adder and observer syncs)
    ASSERT_TRUE(createSpecialFiles(clientA1.syncSet(backupId1).localpath / "f_0", "newkid", 2));

    for (int i = 0; i < 2; ++i)
    {
        string filename = "file" + to_string(i) + "_" + "newkid";
        model.findnode("f/f_0")->addkid(model.makeModelSubfile(filename));
    }

    // let them catch up
    waitonsyncs(DEFAULTWAIT, &clientA1, &clientA2);

    // check everything matches (model has expected state of remote and local)
    ASSERT_TRUE(clientA1.confirmModel_mainthread(model.findnode("f"), backupId1));
    model.ensureLocalDebrisTmpLock("f"); // since we downloaded files
    ASSERT_TRUE(clientA2.confirmModel_mainthread(model.findnode("f"), backupId2));
}
#endif

TEST_F(SyncTest, DISABLED_BasicSync_moveAndDeleteLocalFile)
{
    // confirm change is synced to remote, and also seen and applied in a second client that syncs the same folder
    fs::path localtestroot = makeNewTestRoot();
    StandardClient clientA1(localtestroot, "clientA1");   // user 1 client 1
    StandardClient clientA2(localtestroot, "clientA2");   // user 1 client 2

    ASSERT_TRUE(clientA1.login_reset_makeremotenodes("MEGA_EMAIL", "MEGA_PWD", "f", 1, 1));
    ASSERT_TRUE(clientA2.login_fetchnodes("MEGA_EMAIL", "MEGA_PWD"));
    ASSERT_EQ(clientA1.basefolderhandle, clientA2.basefolderhandle);

    Model model;
    model.root->addkid(model.buildModelSubdirs("f", 1, 1, 0));

    // set up sync for A1, it should build matching local folders
    handle backupId1 = clientA1.setupSync_mainthread("sync1", "f");
    ASSERT_NE(backupId1, UNDEF);
    handle backupId2 = clientA2.setupSync_mainthread("sync2", "f");
    ASSERT_NE(backupId2, UNDEF);

    waitonsyncs(std::chrono::seconds(4), &clientA1, &clientA2);
    clientA1.logcb = clientA2.logcb = true;
    // check everything matches (model has expected state of remote and local)
    ASSERT_TRUE(clientA1.confirmModel_mainthread(model.findnode("f"), backupId1));
    ASSERT_TRUE(clientA2.confirmModel_mainthread(model.findnode("f"), backupId2));


    // move something in the local filesystem and see if we catch up in A1 and A2 (deleter and observer syncs)
    error_code rename_error;
    fs::rename(clientA1.syncSet(backupId1).localpath / "f_0", clientA1.syncSet(backupId1).localpath / "renamed", rename_error);
    ASSERT_TRUE(!rename_error) << rename_error;
    fs::remove(clientA1.syncSet(backupId1).localpath / "renamed");

    // let them catch up
    waitonsyncs(DEFAULTWAIT, &clientA1, &clientA2);

    // check everything matches (model has expected state of remote and local)
    ASSERT_TRUE(model.movetosynctrash("f/f_0", "f"));
    ASSERT_TRUE(clientA2.confirmModel_mainthread(model.findnode("f"), backupId2));
    ASSERT_TRUE(model.removesynctrash("f"));
    ASSERT_TRUE(clientA1.confirmModel_mainthread(model.findnode("f"), backupId1));
}

namespace {

string makefa(const string& name, int fakecrc, int mtime)
{
    AttrMap attrs;
    attrs.map['n'] = name;

    FileFingerprint ff;
    ff.crc[0] = ff.crc[1] = ff.crc[2] = ff.crc[3] = fakecrc;
    ff.mtime = mtime;
    ff.serializefingerprint(&attrs.map['c']);

    string attrjson;
    attrs.getjson(&attrjson);
    return attrjson;
}

Node* makenode(MegaClient& mc, NodeHandle parent, ::mega::nodetype_t type, m_off_t size, handle owner, const string& attrs, ::mega::byte* key)
{
    static handle handlegenerator = 10;
    auto newnode = new Node(mc, ++handlegenerator, parent.as8byte(), type, size, owner, nullptr, 1);

    newnode->setkey(key);
    newnode->attrstring.reset(new string);

    SymmCipher sc;
    sc.setkey(key, type);
    mc.makeattr(&sc, newnode->attrstring, attrs.c_str());

    int attrlen = int(newnode->attrstring->size());
    string base64attrstring;
    base64attrstring.resize(static_cast<size_t>(attrlen * 4 / 3 + 4));
    base64attrstring.resize(static_cast<size_t>(Base64::btoa((::mega::byte *)newnode->attrstring->data(), int(newnode->attrstring->size()), (char *)base64attrstring.data())));

    *newnode->attrstring = base64attrstring;

    return newnode;
}

} // anonymous

TEST_F(SyncTest, NodeSorting_forPhotosAndVideos)
{
    fs::path localtestroot = makeNewTestRoot();
    StandardClient standardclient(localtestroot, "sortOrderTests");
    auto& client = standardclient.client;

    handle owner = 99999;

    ::mega::byte key[] = { 0x01, 0x02, 0x03, 0x04, 0x01, 0x02, 0x03, 0x04, 0x01, 0x02, 0x03, 0x04, 0x01, 0x02, 0x03, 0x04, 0x01, 0x02, 0x03, 0x04, 0x01, 0x02, 0x03, 0x04, 0x01, 0x02, 0x03, 0x04, 0x01, 0x02, 0x03, 0x04 };

    // first 3 are root nodes:
    auto cloudroot = makenode(client, NodeHandle(), ROOTNODE, -1, owner, makefa("root", 1, 1), key);
    makenode(client, NodeHandle(), INCOMINGNODE, -1, owner, makefa("inbox", 1, 1), key);
    makenode(client, NodeHandle(), RUBBISHNODE, -1, owner, makefa("bin", 1, 1), key);

    // now some files to sort
    auto photo1 = makenode(client, cloudroot->nodeHandle(), FILENODE, 9999, owner, makefa("abc.jpg", 1, 1570673890), key);
    auto photo2 = makenode(client, cloudroot->nodeHandle(), FILENODE, 9999, owner, makefa("cba.png", 1, 1570673891), key);
    auto video1 = makenode(client, cloudroot->nodeHandle(), FILENODE, 9999, owner, makefa("xyz.mov", 1, 1570673892), key);
    auto video2 = makenode(client, cloudroot->nodeHandle(), FILENODE, 9999, owner, makefa("zyx.mp4", 1, 1570673893), key);
    auto otherfile = makenode(client, cloudroot->nodeHandle(), FILENODE, 9999, owner, makefa("ASDF.fsda", 1, 1570673894), key);
    auto otherfolder = makenode(client, cloudroot->nodeHandle(), FOLDERNODE, -1, owner, makefa("myfolder", 1, 1570673895), key);

    node_vector v{ photo1, photo2, video1, video2, otherfolder, otherfile };
    for (auto n : v) n->setkey(key);

    MegaApiImpl::sortByComparatorFunction(v, MegaApi::ORDER_PHOTO_ASC, client);
    node_vector v2{ photo1, photo2, video1, video2, otherfolder, otherfile };
    ASSERT_EQ(v, v2);

    MegaApiImpl::sortByComparatorFunction(v, MegaApi::ORDER_PHOTO_DESC, client);
    node_vector v3{ photo2, photo1, video2, video1, otherfolder, otherfile };
    ASSERT_EQ(v, v3);

    MegaApiImpl::sortByComparatorFunction(v, MegaApi::ORDER_VIDEO_ASC, client);
    node_vector v4{ video1, video2, photo1, photo2, otherfolder, otherfile };
    ASSERT_EQ(v, v4);

    MegaApiImpl::sortByComparatorFunction(v, MegaApi::ORDER_VIDEO_DESC, client);
    node_vector v5{ video2, video1, photo2, photo1, otherfolder, otherfile };
    ASSERT_EQ(v, v5);
}


TEST_F(SyncTest, PutnodesForMultipleFolders)
{
    fs::path localtestroot = makeNewTestRoot();
    StandardClient standardclient(localtestroot, "PutnodesForMultipleFolders");
    ASSERT_TRUE(standardclient.login_fetchnodes("MEGA_EMAIL", "MEGA_PWD", true));

    vector<NewNode> newnodes(4);

    standardclient.client.putnodes_prepareOneFolder(&newnodes[0], "folder1");
    standardclient.client.putnodes_prepareOneFolder(&newnodes[1], "folder2");
    standardclient.client.putnodes_prepareOneFolder(&newnodes[2], "folder2.1");
    standardclient.client.putnodes_prepareOneFolder(&newnodes[3], "folder2.2");

    newnodes[1].nodehandle = newnodes[2].parenthandle = newnodes[3].parenthandle = 2;

    auto targethandle = standardclient.client.rootnodes.files;

    std::atomic<bool> putnodesDone{false};
    standardclient.resultproc.prepresult(StandardClient::PUTNODES,  ++next_request_tag,
        [&](){ standardclient.client.putnodes(targethandle, NoVersioning, move(newnodes), nullptr, standardclient.client.reqtag); },
        [&putnodesDone](error e) { putnodesDone = true; return true; });

    while (!putnodesDone)
    {
        WaitMillisec(100);
    }

    Node* cloudRoot = standardclient.client.nodeByHandle(targethandle);

    ASSERT_TRUE(nullptr != standardclient.drillchildnodebyname(cloudRoot, "folder1"));
    ASSERT_TRUE(nullptr != standardclient.drillchildnodebyname(cloudRoot, "folder2"));
    ASSERT_TRUE(nullptr != standardclient.drillchildnodebyname(cloudRoot, "folder2/folder2.1"));
    ASSERT_TRUE(nullptr != standardclient.drillchildnodebyname(cloudRoot, "folder2/folder2.2"));
}

// this test fails frequently on develop due to race conditions with commands vs actionpackets on develop, re-enable after merging sync rework (which has SIC removed)
TEST_F(SyncTest, DISABLED_ExerciseCommands)
{
    fs::path localtestroot = makeNewTestRoot();
    StandardClient standardclient(localtestroot, "ExerciseCommands");
    ASSERT_TRUE(standardclient.login_fetchnodes("MEGA_EMAIL", "MEGA_PWD", true));

    // Using this set setup to execute commands direct in the SDK Core
    // so that we can test things that the MegaApi interface would
    // disallow or shortcut.

    // make sure it's a brand new folder
    future<bool> p1 = standardclient.thread_do<bool>([=](StandardClient& sc, PromiseBoolSP pb) { sc.makeCloudSubdirs("testlinkfolder_brandnew3", 1, 1, pb); });
    ASSERT_TRUE(waitonresults(&p1));

    assert(standardclient.lastPutnodesResultFirstHandle != UNDEF);
    Node* n2 = standardclient.client.nodebyhandle(standardclient.lastPutnodesResultFirstHandle);

    out() << "Testing make public link for node: " << n2->displaypath();

    // try to get a link on an existing unshared folder
    promise<Error> pe1, pe1a, pe2, pe3, pe4;
    standardclient.getpubliclink(n2, 0, 0, false, pe1);
    ASSERT_EQ(API_EACCESS, pe1.get_future().get());

    // create on existing node
    standardclient.exportnode(n2, 0, 0, false, pe1a);
    ASSERT_EQ(API_OK, pe1a.get_future().get());

    // get link on existing shared folder node, with link already  (different command response)
    standardclient.getpubliclink(n2, 0, 0, false, pe2);
    ASSERT_EQ(API_OK, pe2.get_future().get());

    // delete existing link on node
    standardclient.getpubliclink(n2, 1, 0, false, pe3);
    ASSERT_EQ(API_OK, pe3.get_future().get());

    // create on non existent node
    n2->nodehandle = UNDEF;
    standardclient.getpubliclink(n2, 0, 0, false, pe4);
    ASSERT_EQ(API_EACCESS, pe4.get_future().get());
}

#ifndef _WIN32_SUPPORTS_SYMLINKS_IT_JUST_NEEDS_TURNING_ON
TEST_F(SyncTest, BasicSync_CreateAndDeleteLink)
{
    // confirm change is synced to remote, and also seen and applied in a second client that syncs the same folder
    fs::path localtestroot = makeNewTestRoot();
    StandardClient clientA1(localtestroot, "clientA1");   // user 1 client 1
    StandardClient clientA2(localtestroot, "clientA2");   // user 1 client 2

    ASSERT_TRUE(clientA1.login_reset_makeremotenodes("MEGA_EMAIL", "MEGA_PWD", "f", 1, 1));
    ASSERT_TRUE(clientA2.login_fetchnodes("MEGA_EMAIL", "MEGA_PWD"));
    ASSERT_EQ(clientA1.basefolderhandle, clientA2.basefolderhandle);

    Model model;
    model.root->addkid(model.buildModelSubdirs("f", 1, 1, 0));

    // set up sync for A1, it should build matching local folders
    handle backupId1 = clientA1.setupSync_mainthread("sync1", "f");
    ASSERT_NE(backupId1, UNDEF);
    handle backupId2 = clientA2.setupSync_mainthread("sync2", "f");
    ASSERT_NE(backupId2, UNDEF);

    waitonsyncs(std::chrono::seconds(4), &clientA1, &clientA2);
    clientA1.logcb = clientA2.logcb = true;
    // check everything matches (model has expected state of remote and local)
    ASSERT_TRUE(clientA1.confirmModel_mainthread(model.findnode("f"), backupId1));
    ASSERT_TRUE(clientA2.confirmModel_mainthread(model.findnode("f"), backupId2));


    // move something in the local filesystem and see if we catch up in A1 and A2 (deleter and observer syncs)
    error_code linkage_error;
    fs::create_symlink(clientA1.syncSet(backupId1).localpath / "f_0", clientA1.syncSet(backupId1).localpath / "linked", linkage_error);
    ASSERT_TRUE(!linkage_error) << linkage_error;

    // let them catch up
    waitonsyncs(DEFAULTWAIT, &clientA1, &clientA2);

    //check client 2 is unaffected
    ASSERT_TRUE(clientA2.confirmModel_mainthread(model.findnode("f"), backupId2));


    fs::remove(clientA1.syncSet(backupId1).localpath / "linked");
    // let them catch up
    waitonsyncs(DEFAULTWAIT, &clientA1, &clientA2);

    //check client 2 is unaffected
    ASSERT_TRUE(clientA2.confirmModel_mainthread(model.findnode("f"), backupId2));
}

TEST_F(SyncTest, BasicSync_CreateRenameAndDeleteLink)
{
    // confirm change is synced to remote, and also seen and applied in a second client that syncs the same folder
    fs::path localtestroot = makeNewTestRoot();
    StandardClient clientA1(localtestroot, "clientA1");   // user 1 client 1
    StandardClient clientA2(localtestroot, "clientA2");   // user 1 client 2

    ASSERT_TRUE(clientA1.login_reset_makeremotenodes("MEGA_EMAIL", "MEGA_PWD", "f", 1, 1));
    ASSERT_TRUE(clientA2.login_fetchnodes("MEGA_EMAIL", "MEGA_PWD"));
    ASSERT_EQ(clientA1.basefolderhandle, clientA2.basefolderhandle);

    Model model;
    model.root->addkid(model.buildModelSubdirs("f", 1, 1, 0));

    // set up sync for A1, it should build matching local folders
    handle backupId1 = clientA1.setupSync_mainthread("sync1", "f");
    ASSERT_NE(backupId1, UNDEF);
    handle backupId2 = clientA2.setupSync_mainthread("sync2", "f");
    ASSERT_NE(backupId2, UNDEF);

    waitonsyncs(std::chrono::seconds(4), &clientA1, &clientA2);
    clientA1.logcb = clientA2.logcb = true;
    // check everything matches (model has expected state of remote and local)
    ASSERT_TRUE(clientA1.confirmModel_mainthread(model.findnode("f"), backupId1));
    ASSERT_TRUE(clientA2.confirmModel_mainthread(model.findnode("f"), backupId2));


    // move something in the local filesystem and see if we catch up in A1 and A2 (deleter and observer syncs)
    error_code linkage_error;
    fs::create_symlink(clientA1.syncSet(backupId1).localpath / "f_0", clientA1.syncSet(backupId1).localpath / "linked", linkage_error);
    ASSERT_TRUE(!linkage_error) << linkage_error;

    // let them catch up
    waitonsyncs(DEFAULTWAIT, &clientA1, &clientA2);

    //check client 2 is unaffected
    ASSERT_TRUE(clientA2.confirmModel_mainthread(model.findnode("f"), backupId2));

    fs::rename(clientA1.syncSet(backupId1).localpath / "linked", clientA1.syncSet(backupId1).localpath / "linkrenamed", linkage_error);

    // let them catch up
    waitonsyncs(DEFAULTWAIT, &clientA1, &clientA2);

    //check client 2 is unaffected
    ASSERT_TRUE(clientA2.confirmModel_mainthread(model.findnode("f"), backupId2));

    fs::remove(clientA1.syncSet(backupId1).localpath / "linkrenamed");

    // let them catch up
    waitonsyncs(DEFAULTWAIT, &clientA1, &clientA2);

    //check client 2 is unaffected
    ASSERT_TRUE(clientA2.confirmModel_mainthread(model.findnode("f"), backupId2));
}

#ifndef WIN32

// what is supposed to happen for this one?  It seems that the `linked` symlink is no longer ignored on windows?  client2 is affected!

TEST_F(SyncTest, BasicSync_CreateAndReplaceLinkLocally)
{
    // confirm change is synced to remote, and also seen and applied in a second client that syncs the same folder
    fs::path localtestroot = makeNewTestRoot();
    StandardClient clientA1(localtestroot, "clientA1");   // user 1 client 1
    StandardClient clientA2(localtestroot, "clientA2");   // user 1 client 2

    ASSERT_TRUE(clientA1.login_reset_makeremotenodes("MEGA_EMAIL", "MEGA_PWD", "f", 1, 1));
    ASSERT_TRUE(clientA2.login_fetchnodes("MEGA_EMAIL", "MEGA_PWD"));
    ASSERT_EQ(clientA1.basefolderhandle, clientA2.basefolderhandle);

    Model model;
    model.root->addkid(model.buildModelSubdirs("f", 1, 1, 0));

    // set up sync for A1, it should build matching local folders
    handle backupId1 = clientA1.setupSync_mainthread("sync1", "f");
    ASSERT_NE(backupId1, UNDEF);
    handle backupId2 = clientA2.setupSync_mainthread("sync2", "f");
    ASSERT_NE(backupId2, UNDEF);

    waitonsyncs(std::chrono::seconds(4), &clientA1, &clientA2);
    clientA1.logcb = clientA2.logcb = true;
    // check everything matches (model has expected state of remote and local)
    ASSERT_TRUE(clientA1.confirmModel_mainthread(model.findnode("f"), backupId1));
    ASSERT_TRUE(clientA2.confirmModel_mainthread(model.findnode("f"), backupId2));


    // move something in the local filesystem and see if we catch up in A1 and A2 (deleter and observer syncs)
    error_code linkage_error;
    fs::create_symlink(clientA1.syncSet(backupId1).localpath / "f_0", clientA1.syncSet(backupId1).localpath / "linked", linkage_error);
    ASSERT_TRUE(!linkage_error) << linkage_error;

    // let them catch up
    waitonsyncs(DEFAULTWAIT, &clientA1, &clientA2);

    //check client 2 is unaffected
    ASSERT_TRUE(clientA2.confirmModel_mainthread(model.findnode("f"), backupId2));
    fs::rename(clientA1.syncSet(backupId1).localpath / "f_0", clientA1.syncSet(backupId1).localpath / "linked", linkage_error);

    // let them catch up
    waitonsyncs(DEFAULTWAIT, &clientA1, &clientA2);

    //check client 2 is unaffected
    ASSERT_TRUE(clientA2.confirmModel_mainthread(model.findnode("f"), backupId2));

    fs::remove(clientA1.syncSet(backupId1).localpath / "linked");
    ASSERT_TRUE(createNameFile(clientA1.syncSet(backupId1).localpath, "linked"));

    // let them catch up
    waitonsyncs(DEFAULTWAIT, &clientA1, &clientA2);

    model.findnode("f")->addkid(model.makeModelSubfile("linked"));
    model.ensureLocalDebrisTmpLock("f"); // since we downloaded files

    //check client 2 is as expected
    ASSERT_TRUE(clientA2.confirmModel_mainthread(model.findnode("f"), backupId2));
}


TEST_F(SyncTest, BasicSync_CreateAndReplaceLinkUponSyncDown)
{
    // confirm change is synced to remote, and also seen and applied in a second client that syncs the same folder
    fs::path localtestroot = makeNewTestRoot();
    StandardClient clientA1(localtestroot, "clientA1");   // user 1 client 1
    StandardClient clientA2(localtestroot, "clientA2");   // user 1 client 2

    ASSERT_TRUE(clientA1.login_reset_makeremotenodes("MEGA_EMAIL", "MEGA_PWD", "f", 1, 1));
    ASSERT_TRUE(clientA2.login_fetchnodes("MEGA_EMAIL", "MEGA_PWD"));
    ASSERT_EQ(clientA1.basefolderhandle, clientA2.basefolderhandle);

    Model model;
    model.root->addkid(model.buildModelSubdirs("f", 1, 1, 0));

    // set up sync for A1, it should build matching local folders
    handle backupId1 = clientA1.setupSync_mainthread("sync1", "f");
    ASSERT_NE(backupId1, UNDEF);
    handle backupId2 = clientA2.setupSync_mainthread("sync2", "f");
    ASSERT_NE(backupId2, UNDEF);

    waitonsyncs(std::chrono::seconds(4), &clientA1, &clientA2);
    clientA1.logcb = clientA2.logcb = true;
    // check everything matches (model has expected state of remote and local)
    ASSERT_TRUE(clientA1.confirmModel_mainthread(model.findnode("f"), backupId1));
    ASSERT_TRUE(clientA2.confirmModel_mainthread(model.findnode("f"), backupId2));

    // move something in the local filesystem and see if we catch up in A1 and A2 (deleter and observer syncs)
    error_code linkage_error;
    fs::create_symlink(clientA1.syncSet(backupId1).localpath / "f_0", clientA1.syncSet(backupId1).localpath / "linked", linkage_error);
    ASSERT_TRUE(!linkage_error) << linkage_error;

    // let them catch up
    waitonsyncs(DEFAULTWAIT, &clientA1, &clientA2);

    //check client 2 is unaffected
    ASSERT_TRUE(clientA2.confirmModel_mainthread(model.findnode("f"), backupId2));

    ASSERT_TRUE(createNameFile(clientA2.syncSet(backupId2).localpath, "linked"));

    // let them catch up
    waitonsyncs(DEFAULTWAIT, &clientA1, &clientA2);

    model.findnode("f")->addkid(model.makeModelSubfolder("linked")); //notice: the deleted here is folder because what's actually deleted is a symlink that points to a folder
                                                                     //ideally we could add full support for symlinks in this tests suite

    model.movetosynctrash("f/linked","f");
    model.findnode("f")->addkid(model.makeModelSubfile("linked"));
    model.ensureLocalDebrisTmpLock("f"); // since we downloaded files

    //check client 2 is as expected
    ASSERT_TRUE(clientA1.confirmModel_mainthread(model.findnode("f"), backupId1));
}
#endif

#endif

TEST_F(SyncTest, BasicSync_NewVersionsCreatedWhenFilesModified)
{
    // Convenience.
    using FileFingerprintPtr = unique_ptr<FileFingerprint>;

    const auto TESTROOT = makeNewTestRoot();
    const auto TIMEOUT  = std::chrono::seconds(4);

    StandardClient c(TESTROOT, "c");

    // Log callbacks.
    c.logcb = true;

    // Helper for generating fingerprints.
    auto fingerprint =
      [&c](const fs::path& fsPath) -> FileFingerprintPtr
      {
          // Convenience.
          auto& fsAccess = *c.client.fsaccess;

          // Needed so we can access the filesystem.
          auto fileAccess = fsAccess.newfileaccess(false);

          // Translate input path into something useful.
          auto path = LocalPath::fromPath(fsPath.u8string(), fsAccess);

          // Try and open file for reading.
          if (fileAccess->fopen(path, true, false))
          {
              auto fingerprint = ::mega::make_unique<FileFingerprint>();

              // Generate fingerprint.
              if (fingerprint->genfingerprint(fileAccess.get()))
              {
                  return fingerprint;
              }
          }

          return nullptr;
      };

    // Fingerprints for each revision.
    vector<FileFingerprintPtr> fingerprints;

    // Log client in.
    ASSERT_TRUE(c.login_reset_makeremotenodes("MEGA_EMAIL", "MEGA_PWD", "x", 0, 0));

    // Add and start sync.
    const auto id = c.setupSync_mainthread("s", "x");
    ASSERT_NE(id, UNDEF);

    const auto SYNCROOT = c.syncSet(id).localpath;

    // Create and populate model.
    Model model;

    model.addfile("f", "a");
    model.generate(SYNCROOT);

    // Keep track of fingerprint.
    fingerprints.emplace_back(fingerprint(SYNCROOT / "f"));
    ASSERT_TRUE(fingerprints.back());

    // Wait for initial sync to complete.
    waitonsyncs(TIMEOUT, &c);

    // Check that the file made it to the cloud.
    ASSERT_TRUE(c.confirmModel_mainthread(model.root.get(), id));

    // Create a new revision of f.
    model.addfile("f", "b");
    model.generate(SYNCROOT);

    // Update fingerprint.
    fingerprints.emplace_back(fingerprint(SYNCROOT / "f"));
    ASSERT_TRUE(fingerprints.back());

    // Wait for change to propagate.
    waitonsyncs(TIMEOUT, &c);

    // Validate model.
    ASSERT_TRUE(c.confirmModel_mainthread(model.root.get(), id));

    // Create yet anothet revision of f.
    model.addfile("f", "c");
    model.generate(SYNCROOT);

    // Update fingerprint.
    fingerprints.emplace_back(fingerprint(SYNCROOT / "f"));
    ASSERT_TRUE(fingerprints.back());

    // Wait for change to propagate.
    waitonsyncs(TIMEOUT, &c);

    // Validate model.
    ASSERT_TRUE(c.confirmModel_mainthread(model.root.get(), id));

    // Get our hands on f's node.
    auto *f = c.drillchildnodebyname(c.gettestbasenode(), "x/f");
    ASSERT_TRUE(f);

    // Validate the version chain.
    auto i = fingerprints.crbegin();
    auto matched = true;

    while (f && i != fingerprints.crend())
    {
        matched &= *f == **i++;

        node_list children = c.client.getChildren(f);
        f = children.empty() ? nullptr : children.front();
    }

    matched &= !f && i == fingerprints.crend();
    ASSERT_TRUE(matched);
}

TEST_F(SyncTest, BasicSync_ClientToSDKConfigMigration)
{
    const auto TESTROOT = makeNewTestRoot();
    const auto TIMEOUT  = std::chrono::seconds(4);

    SyncConfig config0;
    SyncConfig config1;
    Model model;

    // Create some syncs for us to migrate.
    {
        StandardClient c0(TESTROOT, "c0");

        // Log callbacks.
        c0.logcb = true;

        // Log in client.
        ASSERT_TRUE(c0.login_reset_makeremotenodes("MEGA_EMAIL", "MEGA_PWD", "s", 1, 2));

        // Add syncs.
        auto id0 = c0.setupSync_mainthread("s0", "s/s_0");
        ASSERT_NE(id0, UNDEF);

        auto id1 = c0.setupSync_mainthread("s1", "s/s_1");
        ASSERT_NE(id1, UNDEF);

        // Populate filesystem.
        auto root0 = c0.syncSet(id0).localpath;
        auto root1 = c0.syncSet(id1).localpath;

        model.addfile("d/f");
        model.addfile("f");
        model.generate(root0);
        model.generate(root1, true);

        // Wait for sync to complete.
        waitonsyncs(TIMEOUT, &c0);

        // Make sure everything arrived safely.
        ASSERT_TRUE(c0.confirmModel_mainthread(model.root.get(), id0));
        ASSERT_TRUE(c0.confirmModel_mainthread(model.root.get(), id1));

        // Get our hands on the configs.
        config0 = c0.syncConfigByBackupID(id0);
        config1 = c0.syncConfigByBackupID(id1);
    }

    // Migrate the configs.
    StandardClient c1(TESTROOT, "c1");

    // Log callbacks.
    c1.logcb = true;

    // Log in the client.
    ASSERT_TRUE(c1.login("MEGA_EMAIL", "MEGA_PWD"));

    // Make sure sync user attributes are present.
    ASSERT_TRUE(c1.ensureSyncUserAttributes());

    // Update configs so they're useful for this client.
    {
        FSACCESS_CLASS fsAccess;
        auto root0 = TESTROOT / "c1" / "s0";
        auto root1 = TESTROOT / "c1" / "s1";

        // Issue new backup IDs.
        config0.mBackupId = UNDEF;
        config1.mBackupId = UNDEF;

        // Update path for c1.
        config0.mLocalPath = LocalPath::fromPath(root0.u8string(), fsAccess);
        config1.mLocalPath = LocalPath::fromPath(root1.u8string(), fsAccess);

        // Make sure local sync roots exist.
        fs::create_directories(root0);
        fs::create_directories(root1);
    }

    // Migrate the configs.
    auto id0 = c1.copySyncConfig(config0);
    ASSERT_NE(id0, UNDEF);
    auto id1 = c1.copySyncConfig(config1);
    ASSERT_NE(id1, UNDEF);

    // So we can wait until the syncs are resumed.
    promise<void> notify;

    // Hook onAutoResumeResult callback.
    c1.onAutoResumeResult = ([id0, id1, &notify]() {
        auto waiting = std::make_shared<set<handle>>();

        // Track the syncs we're waiting for.
        waiting->emplace(id0);
        waiting->emplace(id1);

        // Return effective callback.
        return [&notify, waiting](const SyncConfig& config, bool, bool) {
            // This sync's been resumed.
            waiting->erase(config.mBackupId);

            // Are we still waiting for any syncs to resume?
            if (!waiting->empty()) return;

            // Let the waiter know the syncs are up.
            notify.set_value();
        };
    })();

    // Fetch nodes (and resume syncs.)
    ASSERT_TRUE(c1.fetchnodes());

    // Wait for the syncs to be resumed.
    notify.get_future().get();

    // Wait for sync to complete.
    waitonsyncs(TIMEOUT, &c1);

    // Check that all files from the cloud were downloaded.
    model.ensureLocalDebrisTmpLock("");
    ASSERT_TRUE(c1.confirmModel_mainthread(model.root.get(), id0));
    model.removenode(DEBRISFOLDER);
    ASSERT_TRUE(c1.confirmModel_mainthread(model.root.get(), id1));
}

/*
TEST_F(SyncTest, DetectsAndReportsNameClashes)
{
    const auto TESTFOLDER = makeNewTestRoot();
    const auto TIMEOUT = chrono::seconds(4);

    StandardClient client(TESTFOLDER, "c");

    // Log in client.
    ASSERT_TRUE(client.login_reset_makeremotenodes("MEGA_EMAIL", "MEGA_PWD", "x", 0, 0));

    // Needed so that we can create files with the same name.
    client.client.versions_disabled = true;

    // Populate local filesystem.
    const auto root = TESTFOLDER / "c" / "s";

    fs::create_directories(root / "d" / "e");

    createNameFile(root / "d", "f0");
    createNameFile(root / "d", "f%30");
    createNameFile(root / "d" / "e", "g0");
    createNameFile(root / "d" / "e", "g%30");

    // Start the sync.
    handle backupId1 = client.setupSync_mainthread("s", "x");
    ASSERT_NE(backupId1, UNDEF);

    // Give the client time to synchronize.
    waitonsyncs(TIMEOUT, &client);

    // Helpers.
    auto localConflictDetected = [](const NameConflict& nc, const LocalPath& name)
    {
        auto i = nc.clashingLocalNames.begin();
        auto j = nc.clashingLocalNames.end();

        return std::find(i, j, name) != j;
    };

    // Were any conflicts detected?
    ASSERT_TRUE(client.conflictsDetected());

    // Can we obtain a list of the conflicts?
    list<NameConflict> conflicts;
    ASSERT_TRUE(client.conflictsDetected(conflicts));
    ASSERT_EQ(conflicts.size(), 2u);
    ASSERT_EQ(conflicts.back().localPath, LocalPath::fromPath("d", *client.fsaccess).prependNewWithSeparator(client.syncByBackupId(backupId1)->localroot->localname));
    ASSERT_EQ(conflicts.back().clashingLocalNames.size(), 2u);
    ASSERT_TRUE(localConflictDetected(conflicts.back(), LocalPath::fromPath("f%30", *client.fsaccess)));
    ASSERT_TRUE(localConflictDetected(conflicts.back(), LocalPath::fromPath("f0", *client.fsaccess)));
    ASSERT_EQ(conflicts.back().clashingCloudNames.size(), 0u);

    // Resolve the f0 / f%30 conflict.
    ASSERT_TRUE(fs::remove(root / "d" / "f%30"));

    // Give the sync some time to think.
    waitonsyncs(TIMEOUT, &client);

    // We should still detect conflicts.
    ASSERT_TRUE(client.conflictsDetected());

    // Has the list of conflicts changed?
    conflicts.clear();
    ASSERT_TRUE(client.conflictsDetected(conflicts));
    ASSERT_GE(conflicts.size(), 1u);
    ASSERT_EQ(conflicts.front().localPath, LocalPath::fromPath("e", *client.fsaccess)
        .prependNewWithSeparator(LocalPath::fromPath("d", *client.fsaccess))
        .prependNewWithSeparator(client.syncByBackupId(backupId1)->localroot->localname));
    ASSERT_EQ(conflicts.front().clashingLocalNames.size(), 2u);
    ASSERT_TRUE(localConflictDetected(conflicts.front(), LocalPath::fromPath("g%30", *client.fsaccess)));
    ASSERT_TRUE(localConflictDetected(conflicts.front(), LocalPath::fromPath("g0", *client.fsaccess)));
    ASSERT_EQ(conflicts.front().clashingCloudNames.size(), 0u);

    // Resolve the g / g%30 conflict.
    ASSERT_TRUE(fs::remove(root / "d" / "e" / "g%30"));

    // Give the sync some time to think.
    waitonsyncs(TIMEOUT, &client);

    // No conflicts should be reported.
    ASSERT_FALSE(client.conflictsDetected());

    // Is the list of conflicts empty?
    conflicts.clear();
    ASSERT_FALSE(client.conflictsDetected(conflicts));
    ASSERT_EQ(conflicts.size(), 0u);

    // Create a remote name clash.
    auto* node = client.drillchildnodebyname(client.gettestbasenode(), "x/d");
    ASSERT_TRUE(!!node);
    ASSERT_TRUE(client.uploadFile(root / "d" / "f0", "h", node));
    ASSERT_TRUE(client.uploadFile(root / "d" / "f0", "h", node));

    // Let the client attempt to synchronize.
    waitonsyncs(TIMEOUT, &client);

    // Have we detected any conflicts?
    conflicts.clear();
    ASSERT_TRUE(client.conflictsDetected(conflicts));

    // Does our list of conflicts include remotes?
    ASSERT_GE(conflicts.size(), 1u);
    ASSERT_EQ(conflicts.front().cloudPath, string("/mega_test_sync/x/d"));
    ASSERT_EQ(conflicts.front().clashingCloudNames.size(), 2u);
    ASSERT_EQ(conflicts.front().clashingCloudNames[0], string("h"));
    ASSERT_EQ(conflicts.front().clashingCloudNames[1], string("h"));
    ASSERT_EQ(conflicts.front().clashingLocalNames.size(), 0u);

    // Resolve the remote conflict.
    ASSERT_TRUE(client.deleteremote("x/d/h"));

    // Wait for the client to process our changes.
    waitonsyncs(TIMEOUT, &client);

    conflicts.clear();
    client.conflictsDetected(conflicts);
    ASSERT_EQ(0, conflicts.size());

    // Conflicts should be resolved.
    ASSERT_FALSE(client.conflictsDetected());
}
*/

// TODO: re-enable after sync rework is merged
TEST_F(SyncTest, DISABLED_DoesntDownloadFilesWithClashingNames)
{
    const auto TESTFOLDER = makeNewTestRoot();
    const auto TIMEOUT = chrono::seconds(4);

    // Populate cloud.
    {
        StandardClient cu(TESTFOLDER, "cu");

        // Log callbacks.
        cu.logcb = true;

        // Log client in.
        ASSERT_TRUE(cu.login_reset_makeremotenodes("MEGA_EMAIL", "MEGA_PWD", "x", 0, 0));

        // Needed so that we can create files with the same name.
        cu.client.versions_disabled = true;

        // Create local test hierarchy.
        const auto root = TESTFOLDER / "cu" / "x";

        // d will be duplicated and generate a clash.
        fs::create_directories(root / "d");

        // dd will be singular, no clash.
        fs::create_directories(root / "dd");

        // f will be duplicated and generate a clash.
        ASSERT_TRUE(createNameFile(root, "f"));

        // ff will be singular, no clash.
        ASSERT_TRUE(createNameFile(root, "ff"));

        auto* node = cu.drillchildnodebyname(cu.gettestbasenode(), "x");
        ASSERT_TRUE(!!node);

        // Upload d twice, generate clash.
        ASSERT_TRUE(cu.uploadFolderTree(root / "d", node));
        ASSERT_TRUE(cu.uploadFolderTree(root / "d", node));

        // Upload dd once.
        ASSERT_TRUE(cu.uploadFolderTree(root / "dd", node));

        // Upload f twice, generate clash.
        ASSERT_TRUE(cu.uploadFile(root / "f", node));
        ASSERT_TRUE(cu.uploadFile(root / "f", node));

        // Upload ff once.
        ASSERT_TRUE(cu.uploadFile(root / "ff", node));
    }

    StandardClient cd(TESTFOLDER, "cd");

    // Log callbacks.
    cd.logcb = true;

    // Log in client.
    ASSERT_TRUE(cd.login_fetchnodes("MEGA_EMAIL", "MEGA_PWD"));

    // Add and start sync.
    handle backupId1 = cd.setupSync_mainthread("sd", "x");
    ASSERT_NE(backupId1, UNDEF);

    // Wait for initial sync to complete.
    waitonsyncs(TIMEOUT, &cd);

    // Populate and confirm model.
    Model model;

    // d and f are missing due to name collisions in the cloud.
    model.root->addkid(model.makeModelSubfolder("x"));
    model.findnode("x")->addkid(model.makeModelSubfolder("dd"));
    model.findnode("x")->addkid(model.makeModelSubfile("ff"));

    // Needed because we've downloaded files.
    model.ensureLocalDebrisTmpLock("x");

    // Confirm the model.
    ASSERT_TRUE(cd.confirmModel_mainthread(
                  model.findnode("x"),
                  backupId1,
                  false,
                  StandardClient::CONFIRM_LOCAL));

    // Resolve the name collisions.
    ASSERT_TRUE(cd.deleteremote("x/d"));
    ASSERT_TRUE(cd.deleteremote("x/f"));

    // Wait for the sync to update.
    waitonsyncs(TIMEOUT, &cd);

    // Confirm that d and f have now been downloaded.
    model.findnode("x")->addkid(model.makeModelSubfolder("d"));
    model.findnode("x")->addkid(model.makeModelSubfile("f"));

    // Local FS, Local Tree and Remote Tree should now be consistent.
    ASSERT_TRUE(cd.confirmModel_mainthread(model.findnode("x"), backupId1));
}

// TODO: re-enable after sync rework is merged
TEST_F(SyncTest, DISABLED_DoesntUploadFilesWithClashingNames)
{
    const auto TESTFOLDER = makeNewTestRoot();
    const auto TIMEOUT = chrono::seconds(4);

    // Download client.
    StandardClient cd(TESTFOLDER, "cd");
    // Upload client.
    StandardClient cu(TESTFOLDER, "cu");

    // Log callbacks.
    cd.logcb = true;
    cu.logcb = true;

    // Log in the clients.
    ASSERT_TRUE(cu.login_reset_makeremotenodes("MEGA_EMAIL", "MEGA_PWD", "x", 0, 0));
    ASSERT_TRUE(cd.login_fetchnodes("MEGA_EMAIL", "MEGA_PWD"));
    ASSERT_EQ(cd.basefolderhandle, cu.basefolderhandle);

    // Populate the local filesystem.
    const auto root = TESTFOLDER / "cu" / "su";

    // Make sure clashing directories are skipped.
    fs::create_directories(root / "d0");
    fs::create_directories(root / "d%30");

    // Make sure other directories are uploaded.
    fs::create_directories(root / "d1");

    // Make sure clashing files are skipped.
    createNameFile(root, "f0");
    createNameFile(root, "f%30");

    // Make sure other files are uploaded.
    createNameFile(root, "f1");
    createNameFile(root / "d1", "f0");

    // Start the syncs.
    handle backupId1 = cd.setupSync_mainthread("sd", "x");
    handle backupId2 = cu.setupSync_mainthread("su", "x");
    ASSERT_NE(backupId1, UNDEF);
    ASSERT_NE(backupId2, UNDEF);

    // Wait for the initial sync to complete.
    waitonsyncs(TIMEOUT, &cu, &cd);

    // Populate and confirm model.
    Model model;

    model.root->addkid(model.makeModelSubfolder("root"));
    model.findnode("root")->addkid(model.makeModelSubfolder("d1"));
    model.findnode("root")->addkid(model.makeModelSubfile("f1"));
    model.findnode("root/d1")->addkid(model.makeModelSubfile("f0"));

    model.ensureLocalDebrisTmpLock("root");

    ASSERT_TRUE(cd.confirmModel_mainthread(model.findnode("root"), backupId1));

    // Remove the clashing nodes.
    fs::remove_all(root / "d0");
    fs::remove_all(root / "f0");

    // Wait for the sync to complete.
    waitonsyncs(TIMEOUT, &cd, &cu);

    // Confirm that d0 and f0 have been downloaded.
    model.findnode("root")->addkid(model.makeModelSubfolder("d0"));
    model.findnode("root")->addkid(model.makeModelSubfile("f0", "f%30"));

    ASSERT_TRUE(cu.confirmModel_mainthread(model.findnode("root"), backupId2, true));
}

TEST_F(SyncTest, DISABLED_RemotesWithControlCharactersSynchronizeCorrectly)
{
    const auto TESTROOT = makeNewTestRoot();
    const auto TIMEOUT = chrono::seconds(4);

    // Populate cloud.
    {
        // Upload client.
        StandardClient cu(TESTROOT, "cu");

        // Log callbacks.
        cu.logcb = true;

        // Log in client and clear remote contents.
        ASSERT_TRUE(cu.login_reset_makeremotenodes("MEGA_EMAIL", "MEGA_PWD", "x", 0, 0));

        auto* node = cu.drillchildnodebyname(cu.gettestbasenode(), "x");
        ASSERT_TRUE(!!node);

        // Create some directories containing control characters.
        vector<NewNode> nodes(2);

        // Only some platforms will escape BEL.
        cu.client.putnodes_prepareOneFolder(&nodes[0], "d\7");
        cu.client.putnodes_prepareOneFolder(&nodes[1], "d");

        ASSERT_TRUE(cu.putnodes(node->nodeHandle(), NoVersioning, std::move(nodes)));

        // Do the same but with some files.
        auto root = TESTROOT / "cu" / "x";
        fs::create_directories(root);

        // Placeholder name.
        ASSERT_TRUE(createNameFile(root, "f"));

        // Upload files.
        ASSERT_TRUE(cu.uploadFile(root / "f", "f\7", node));
        ASSERT_TRUE(cu.uploadFile(root / "f", node));
    }

    // Download client.
    StandardClient cd(TESTROOT, "cd");

    // Log callbacks.
    cd.logcb = true;

    // Log in client.
    ASSERT_TRUE(cd.login_fetchnodes("MEGA_EMAIL", "MEGA_PWD"));

    // Add and start sync.
    handle backupId1 = cd.setupSync_mainthread("sd", "x");
    ASSERT_NE(backupId1, UNDEF);

    // Wait for initial sync to complete.
    waitonsyncs(TIMEOUT, &cd);

    // Populate and confirm model.
    Model model;

    model.addfolder("x/d\7");
    model.addfolder("x/d");
    model.addfile("x/f\7", "f");
    model.addfile("x/f", "f");

    // Needed because we've downloaded files.
    model.ensureLocalDebrisTmpLock("x");

    ASSERT_TRUE(cd.confirmModel_mainthread(model.findnode("x"), backupId1));

    // Remotely remove d\7.
    ASSERT_TRUE(cd.deleteremote("x/d\7"));
    ASSERT_TRUE(model.movetosynctrash("x/d\7", "x"));

    // Locally remove f\7.
    auto syncRoot = TESTROOT / "cd" / "sd";
#ifdef _WIN32
    ASSERT_TRUE(fs::remove(syncRoot / "f%07"));
#else /* _WIN32 */
    ASSERT_TRUE(fs::remove(syncRoot / "f\7"));
#endif /* ! _WIN32 */
    ASSERT_TRUE(!!model.removenode("x/f\7"));

    // Wait for synchronization to complete.
    waitonsyncs(TIMEOUT, &cd);

    // Confirm models.
    ASSERT_TRUE(cd.confirmModel_mainthread(model.findnode("x"), backupId1));

    // Locally create some files with escapes in their names.
#ifdef _WIN32
    ASSERT_TRUE(fs::create_directories(syncRoot / "dd%07"));
    ASSERT_TRUE(createDataFile(syncRoot / "ff%07", "ff"));
#else
    ASSERT_TRUE(fs::create_directories(syncRoot / "dd\7"));
    ASSERT_TRUE(createDataFile(syncRoot / "ff\7", "ff"));
#endif /* ! _WIN32 */

    // Wait for synchronization to complete.
    waitonsyncs(TIMEOUT, &cd);

    // Update and confirm models.
    model.addfolder("x/dd\7");
    model.addfile("x/ff\7", "ff");

    ASSERT_TRUE(cd.confirmModel_mainthread(model.findnode("x"), backupId1));
}

// TODO: re-enable after sync rework is merged
TEST_F(SyncTest, DISABLED_RemotesWithEscapesSynchronizeCorrectly)
{
    const auto TESTROOT = makeNewTestRoot();
    const auto TIMEOUT = chrono::seconds(4);

    // Populate cloud.
    {
        // Upload client.
        StandardClient cu(TESTROOT, "cu");

        // Log callbacks.
        cu.logcb = true;

        // Log in client and clear remote contents.
        ASSERT_TRUE(cu.login_reset_makeremotenodes("MEGA_EMAIL", "MEGA_PWD", "x", 0, 0));

        // Build test hierarchy.
        const auto root = TESTROOT / "cu" / "x";

        // Escapes will not be decoded as we're uploading directly.
        fs::create_directories(root / "d0");
        fs::create_directories(root / "d%30");

        ASSERT_TRUE(createNameFile(root, "f0"));
        ASSERT_TRUE(createNameFile(root, "f%30"));

        auto* node = cu.drillchildnodebyname(cu.gettestbasenode(), "x");
        ASSERT_TRUE(!!node);

        // Upload directories.
        ASSERT_TRUE(cu.uploadFolderTree(root / "d0", node));
        ASSERT_TRUE(cu.uploadFolderTree(root / "d%30", node));

        // Upload files.
        ASSERT_TRUE(cu.uploadFile(root / "f0", node));
        ASSERT_TRUE(cu.uploadFile(root / "f%30", node));
    }

    // Download client.
    StandardClient cd(TESTROOT, "cd");

    // Log callbacks.
    cd.logcb = true;

    // Log in client.
    ASSERT_TRUE(cd.login_fetchnodes("MEGA_EMAIL", "MEGA_PWD"));

    // Add and start sync.
    handle backupId1 = cd.setupSync_mainthread("sd", "x");

    // Wait for initial sync to complete.
    waitonsyncs(TIMEOUT, &cd);

    // Populate and confirm local fs.
    Model model;

    model.addfolder("x/d0");
    model.addfolder("x/d%30")->fsName("d%2530");
    model.addfile("x/f0", "f0");
    model.addfile("x/f%30", "f%30")->fsName("f%2530");

    // Needed as we've downloaded files.
    model.ensureLocalDebrisTmpLock("x");

    ASSERT_TRUE(cd.confirmModel_mainthread(model.findnode("x"), backupId1));

    // Locally remove an escaped node.
    const auto syncRoot = cd.syncSet(backupId1).localpath;

    fs::remove_all(syncRoot / "d%2530");
    ASSERT_TRUE(!!model.removenode("x/d%30"));

    // Remotely remove an escaped file.
    ASSERT_TRUE(cd.deleteremote("x/f%30"));
    ASSERT_TRUE(model.movetosynctrash("x/f%30", "x"));

    // Wait for sync up to complete.
    waitonsyncs(TIMEOUT, &cd);

    // Confirm models.
    ASSERT_TRUE(cd.confirmModel_mainthread(model.findnode("x"), backupId1));

    // Locally create some files with escapes in their names.
    {
        // Bogus escapes.
        ASSERT_TRUE(fs::create_directories(syncRoot / "dd%"));
        model.addfolder("x/dd%");

        ASSERT_TRUE(createNameFile(syncRoot, "ff%"));
        model.addfile("x/ff%", "ff%");

        // Sane character escapes.
        ASSERT_TRUE(fs::create_directories(syncRoot / "dd%31"));
        model.addfolder("x/dd1")->fsName("dd%31");

        ASSERT_TRUE(createNameFile(syncRoot, "ff%31"));
        model.addfile("x/ff1", "ff%31")->fsName("ff%31");

    }

    // Wait for synchronization to complete.
    waitonsyncs(TIMEOUT, &cd);

    // Confirm model.
    ASSERT_TRUE(cd.confirmModel_mainthread(model.findnode("x"), backupId1));

    // Let's try with escaped control sequences.
    ASSERT_TRUE(fs::create_directories(syncRoot / "dd%250a"));
    model.addfolder("x/dd%0a")->fsName("dd%250a");

    ASSERT_TRUE(createNameFile(syncRoot, "ff%250a"));
    model.addfile("x/ff%0a", "ff%250a")->fsName("ff%250a");

    // Wait for sync and confirm model.
    waitonsyncs(TIMEOUT, &cd);
    ASSERT_TRUE(cd.confirmModel_mainthread(model.findnode("x"), backupId1));

    // Remotely delete the nodes with control sequences.
    ASSERT_TRUE(cd.deleteremote("x/dd%0a"));
    model.movetosynctrash("x/dd%0a", "x");

    ASSERT_TRUE(cd.deleteremote("x/ff%0a"));
    model.movetosynctrash("x/ff%0a", "x");

    // Wait for sync and confirm model.
    waitonsyncs(TIMEOUT, &cd);
    ASSERT_TRUE(cd.confirmModel_mainthread(model.findnode("x"), backupId1));
}

#ifdef _WIN32
#define SEP "\\"
#else // _WIN32
#define SEP "/"
#endif // ! _WIN32

class AnomalyReporter
  : public FilenameAnomalyReporter
{
public:
    struct Anomaly
    {
        string localPath;
        string remotePath;
        int type;
    }; // Anomaly

    AnomalyReporter(const string& localRoot, const string& remoteRoot)
      : mAnomalies()
      , mLocalRoot(localRoot)
      , mRemoteRoot(remoteRoot)
    {
        assert(!mLocalRoot.empty());
        assert(!mRemoteRoot.empty());

        // Add trailing separators if necessary.
        if (string(1, mLocalRoot.back()) != SEP)
        {
            mLocalRoot.append(SEP);
        }

        if (mRemoteRoot.back() != '/')
        {
            mRemoteRoot.push_back('/');
        }
    }

    void anomalyDetected(FilenameAnomalyType type,
                         const string& localPath,
                         const string& remotePath) override
    {
        assert(startsWith(localPath, mLocalRoot));
        assert(startsWith(remotePath, mRemoteRoot));

        mAnomalies.emplace_back();

        auto& anomaly = mAnomalies.back();
        anomaly.localPath = localPath.substr(mLocalRoot.size());
        anomaly.remotePath = remotePath.substr(mRemoteRoot.size());
        anomaly.type = type;
    }

    vector<Anomaly> mAnomalies;

private:
    bool startsWith(const string& lhs, const string& rhs) const
    {
        return lhs.compare(0, rhs.size(), rhs) == 0;
    }

    string mLocalRoot;
    string mRemoteRoot;
}; // AnomalyReporter

TEST_F(SyncTest, AnomalousManualDownload)
{
    auto TESTROOT = makeNewTestRoot();
    auto TIMEOUT  = chrono::seconds(4);

    // Upload two files for us to download.
    {
        StandardClient cu(TESTROOT, "cu");

        // Log callbacks.
        cu.logcb = true;

        // Log client in.
        ASSERT_TRUE(cu.login_reset_makeremotenodes("MEGA_EMAIL", "MEGA_PWD", "s", 0, 0));

        // Create a sync so we can upload some files.
        auto id = cu.setupSync_mainthread("s", "s");
        ASSERT_NE(id, UNDEF);

        // Get our hands on the sync root.
        auto root = cu.syncSet(id).localpath;

        // Create the test files.
        Model model;

        model.addfile("f");
        model.addfile("g:0")->fsName("g%3a0");
        model.generate(root);

        // Wait for the upload to complete.
        waitonsyncs(TIMEOUT, &cu);

        // Make sure the files were uploaded.
        ASSERT_TRUE(cu.confirmModel_mainthread(model.root.get(), id));
    }

    StandardClient cd(TESTROOT, "cd");

    // Log callbacks.
    cd.logcb = true;

    // Log client in.
    ASSERT_TRUE(cd.login_fetchnodes("MEGA_EMAIL", "MEGA_PWD"));

    // Determine root paths.
    auto root = TESTROOT / "cd";

    // Set anomalous filename reporter.
    AnomalyReporter* reporter =
      new AnomalyReporter(root.u8string(),
                          cd.gettestbasenode()->displaypath());

    cd.client.mFilenameAnomalyReporter.reset(reporter);

    // cu's sync root.
    auto* s = cd.drillchildnodebyname(cd.gettestbasenode(), "s");
    ASSERT_TRUE(s);

    // Simple validation helper.
    auto read_string = [](const fs::path& path) {
        // How much buffer space do we need?
        auto length = fs::file_size(path);
        assert(length > 0);

        // Read in the file's contents.
        ifstream istream(path.u8string(), ios::binary);
        string buffer(length, 0);

        istream.read(&buffer[0], length);

        // Make sure the read was successful.
        assert(istream.good());

        return buffer;
    };

    // Download a regular file.
    {
        // Regular file, s/f.
        auto* f = cd.drillchildnodebyname(s, "f");
        ASSERT_TRUE(f);

        // Download.
        auto destination = root / "f";
        ASSERT_TRUE(cd.downloadFile(*f, destination));

        // Make sure the file was downloaded.
        ASSERT_TRUE(fs::is_regular_file(destination));
        ASSERT_EQ(read_string(destination), "f");

        // No anomalies should be reported.
        ASSERT_TRUE(reporter->mAnomalies.empty());
    }

    // Download an anomalous file.
    {
        // Anomalous file, s/g:0.
        auto* g0 = cd.drillchildnodebyname(s, "g:0");
        ASSERT_TRUE(g0);

        // Download.
        auto destination = root / "g%3a0";
        ASSERT_TRUE(cd.downloadFile(*g0, destination));

        // Make sure the file was downloaded.
        ASSERT_TRUE(fs::is_regular_file(destination));
        ASSERT_EQ(read_string(destination), "g:0");

        // A single anomaly should be reported.
        ASSERT_EQ(reporter->mAnomalies.size(), 1u);

        auto& anomaly = reporter->mAnomalies.front();

        ASSERT_EQ(anomaly.localPath, "g%3a0");
        ASSERT_EQ(anomaly.remotePath, "s/g:0");
        ASSERT_EQ(anomaly.type, FILENAME_ANOMALY_NAME_MISMATCH);
    }
}

TEST_F(SyncTest, AnomalousManualUpload)
{
    auto TESTROOT = makeNewTestRoot();
    auto TIMEOUT  = chrono::seconds(4);

    // Upload client.
    StandardClient cu(TESTROOT, "cu");

    // Verification client.
    StandardClient cv(TESTROOT, "cv");

    // Log callbacks.
    cu.logcb = true;
    cv.logcb = true;

    // Log in clients.
    ASSERT_TRUE(cu.login_reset_makeremotenodes("MEGA_EMAIL", "MEGA_PWD", "s", 0, 0));
    ASSERT_TRUE(cv.login_fetchnodes("MEGA_EMAIL", "MEGA_PWD"));

    // Determine local root.
    auto root = TESTROOT / "cu";

    // Set up anomalous name reporter.
    AnomalyReporter* reporter =
      new AnomalyReporter(root.u8string(),
                          cu.gettestbasenode()->displaypath());

    cu.client.mFilenameAnomalyReporter.reset(reporter);

    // Create a sync so we can verify uploads.
    auto id = cv.setupSync_mainthread("s", "s");
    ASSERT_NE(id, UNDEF);

    Model model;

    // Upload a regular file.
    {
        // Add file to model.
        model.addfile("f0");
        model.generate(root);

        // Upload file.
        auto* s = cu.client.nodeByHandle(cv.syncSet(id).h);
        ASSERT_TRUE(s);
        ASSERT_TRUE(cu.uploadFile(root / "f0", s));

        // Necessary as cv has downloaded a file.
        model.ensureLocalDebrisTmpLock("");

        // Make sure the file uploaded successfully.
        waitonsyncs(TIMEOUT, &cv);

        ASSERT_TRUE(cv.confirmModel_mainthread(model.root.get(), id));

        // No anomalies should be reported.
        ASSERT_TRUE(reporter->mAnomalies.empty());
    }

    // Upload an anomalous file.
    {
        // Add an anomalous file.
        model.addfile("f:0")->fsName("f%3a0");
        model.generate(root);

        // Upload file.
        auto* s = cu.client.nodeByHandle(cv.syncSet(id).h);
        ASSERT_TRUE(s);
        ASSERT_TRUE(cu.uploadFile(root / "f%3a0", "f:0", s));

        // Make sure the file uploaded ok.
        waitonsyncs(TIMEOUT, &cv);

        ASSERT_TRUE(cv.confirmModel_mainthread(model.root.get(), id));

        // A single anomaly should've been reported.
        ASSERT_EQ(reporter->mAnomalies.size(), 1u);

        auto& anomaly = reporter->mAnomalies.front();

        ASSERT_EQ(anomaly.localPath, "f%3a0");
        ASSERT_EQ(anomaly.remotePath, "s/f:0");
        ASSERT_EQ(anomaly.type, FILENAME_ANOMALY_NAME_MISMATCH);
    }
}

TEST_F(SyncTest, AnomalousSyncDownload)
{
    auto TESTROOT = makeNewTestRoot();
    auto TIMEOUT  = chrono::seconds(4);

    // For verification.
    Model model;

    // Upload test files.
    {
        // Upload client.
        StandardClient cu(TESTROOT, "cu");

        // Log callbacks.
        cu.logcb = true;

        // Log in client.
        ASSERT_TRUE(cu.login_reset_makeremotenodes("MEGA_EMAIL", "MEGA_PWD", "s", 0, 0));

        // Add and start sync.
        auto id = cu.setupSync_mainthread("s", "s");
        ASSERT_NE(id, UNDEF);

        // Add test files for upload.
        auto root = cu.syncSet(id).localpath;

        model.addfile("f");
        model.addfile("f:0")->fsName("f%3a0");
        model.addfolder("d");
        model.addfolder("d:0")->fsName("d%3a0");
        model.generate(root);

        // Wait for sync to complete.
        waitonsyncs(TIMEOUT, &cu);

        // Did the files upload okay?
        ASSERT_TRUE(cu.confirmModel_mainthread(model.root.get(), id));
    }

    // Download test files.
    StandardClient cd(TESTROOT, "cd");

    // Log client in.
    ASSERT_TRUE(cd.login_fetchnodes("MEGA_EMAIL", "MEGA_PWD"));

    // Set anomalous filename reporter.
    AnomalyReporter* reporter;
    {
        auto* root = cd.gettestbasenode();
        ASSERT_TRUE(root);

        auto* s = cd.drillchildnodebyname(root, "s");
        ASSERT_TRUE(s);

        auto local = (TESTROOT / "cd" / "s").u8string();
        auto remote = s->displaypath();

        reporter = new AnomalyReporter(local, remote);
        cd.client.mFilenameAnomalyReporter.reset(reporter);
    }

    // Add and start sync.
    auto id = cd.setupSync_mainthread("s", "s");
    ASSERT_NE(id, UNDEF);

    // Wait for sync to complete.
    waitonsyncs(TIMEOUT, &cd);

    // Necessary as cd has downloaded files.
    model.ensureLocalDebrisTmpLock("");

    // Were all the files downloaded okay?
    ASSERT_TRUE(cd.confirmModel_mainthread(model.root.get(), id));

    // Two anomalies should be reported.
    ASSERT_EQ(reporter->mAnomalies.size(), 2u);

    auto anomaly = reporter->mAnomalies.begin();

    // d:0
    ASSERT_EQ(anomaly->localPath, "d%3a0");
    ASSERT_EQ(anomaly->remotePath, "d:0");
    ASSERT_EQ(anomaly->type, FILENAME_ANOMALY_NAME_MISMATCH);

    ++anomaly;

    // f:0
    ASSERT_EQ(anomaly->localPath, "f%3a0");
    ASSERT_EQ(anomaly->remotePath, "f:0");
    ASSERT_EQ(anomaly->type, FILENAME_ANOMALY_NAME_MISMATCH);
}

TEST_F(SyncTest, AnomalousSyncLocalRename)
{
    auto TESTROOT = makeNewTestRoot();
    auto TIMEOUT = chrono::seconds(4);

    // Sync client.
    StandardClient cx(TESTROOT, "cx");

    // Log in client.
    ASSERT_TRUE(cx.login_reset_makeremotenodes("MEGA_EMAIL", "MEGA_PWD", "s", 0, 0));

    // Add and start sync.
    auto id = cx.setupSync_mainthread("s", "s");
    ASSERT_NE(id, UNDEF);

    auto root = cx.syncSet(id).localpath;

    // Set anomalous filename reporter.
    AnomalyReporter* reporter =
      new AnomalyReporter(root.u8string(), "/mega_test_sync/s");

    cx.client.mFilenameAnomalyReporter.reset(reporter);

    // Populate filesystem.
    Model model;

    model.addfile("d/f");
    model.addfile("f");
    model.generate(root);

    // Wait for synchronization to complete.
    waitonsyncs(TIMEOUT, &cx);

    // Make sure everything uploaded okay.
    ASSERT_TRUE(cx.confirmModel_mainthread(model.root.get(), id));

    // Rename d/f -> d/g.
    model.findnode("d/f")->name = "g";
    fs::rename(root / "d" / "f", root / "d" / "g");

    // Wait for synchronization to complete.
    waitonsyncs(TIMEOUT, &cx);

    // Confirm move.
    ASSERT_TRUE(cx.confirmModel_mainthread(model.root.get(), id));

    // There should be no anomalies.
    ASSERT_TRUE(reporter->mAnomalies.empty());

    // Rename d/g -> d/g:0.
    model.findnode("d/g")->fsName("g%3a0").name = "g:0";
    fs::rename(root / "d" / "g", root / "d" / "g%3a0");

    // Wait for synchronization to complete.
    waitonsyncs(TIMEOUT, &cx);

    // Confirm move.
    ASSERT_TRUE(cx.confirmModel_mainthread(model.root.get(), id));

    // There should be a single anomaly.
    ASSERT_EQ(reporter->mAnomalies.size(), 1u);
    {
        auto& anomaly = reporter->mAnomalies.back();

        ASSERT_EQ(anomaly.localPath, "d" SEP "g%3a0");
        ASSERT_EQ(anomaly.remotePath, "d/g:0");
        ASSERT_EQ(anomaly.type, FILENAME_ANOMALY_NAME_MISMATCH);
    }
    reporter->mAnomalies.clear();

    // Move f -> d/g:0.    (which overwrites the file that is already there)
    model.findnode("d/g:0")->content = "f";
    model.removenode("f");
    fs::rename(root / "f", root / "d" / "g%3a0");

    // Wait for sync to complete.
    waitonsyncs(TIMEOUT, &cx);

    // Confirm move.
    ASSERT_TRUE(cx.confirmModel_mainthread(model.root.get(), id));

    // No anomalies should be reported.
    ASSERT_TRUE(reporter->mAnomalies.empty());
}

TEST_F(SyncTest, AnomalousSyncRemoteRename)
{
    auto TESTROOT = makeNewTestRoot();
    auto TIMEOUT = chrono::seconds(4);

    // Sync client.
    StandardClient cx(TESTROOT, "cx");

    // Rename client.
    StandardClient cr(TESTROOT, "cr");

    // Log in clients.
    ASSERT_TRUE(cx.login_reset_makeremotenodes("MEGA_EMAIL", "MEGA_PWD", "s", 0, 0));
    ASSERT_TRUE(cr.login_fetchnodes("MEGA_EMAIL", "MEGA_PWD"));

    // Add and start sync.
    auto id = cx.setupSync_mainthread("s", "s");
    ASSERT_NE(id, UNDEF);

    auto root = cx.syncSet(id).localpath;

    // Set up anomalous filename reporter.
    auto* reporter = new AnomalyReporter(root.u8string(), "/mega_test_sync/s");
    cx.client.mFilenameAnomalyReporter.reset(reporter);

    // Populate filesystem.
    Model model;

    model.addfile("d/f");
    model.addfile("f");
    model.generate(root);

    // Wait for sync to complete.
    waitonsyncs(TIMEOUT, &cx);

    // Verify upload.
    ASSERT_TRUE(cx.confirmModel_mainthread(model.root.get(), id));

    // Rename d/f -> d/g.
    auto* s = cr.client.nodeByHandle(cx.syncSet(id).h);
    ASSERT_TRUE(s);

    auto* d = cr.drillchildnodebyname(s, "d");
    ASSERT_TRUE(d);

    {
        auto* f = cr.drillchildnodebyname(d, "f");
        ASSERT_TRUE(f);

        ASSERT_TRUE(cr.setattr(f, attr_map('n', "g")));
    }

    // Wait for sync to complete.
    waitonsyncs(TIMEOUT, &cx);

    // Update model.
    model.findnode("d/f")->name = "g";

    // Verify rename.
    ASSERT_TRUE(cx.confirmModel_mainthread(model.root.get(), id));

    // There should be no anomalies.
    ASSERT_TRUE(reporter->mAnomalies.empty());

    // Rename d/g -> d/g:0.
    {
        auto* g = cr.drillchildnodebyname(d, "g");
        ASSERT_TRUE(g);

        ASSERT_TRUE(cr.setattr(g, attr_map('n', "g:0")));
    }

    // Wait for sync to complete.
    waitonsyncs(TIMEOUT, &cx);

    // Update model.
    model.findnode("d/g")->fsName("g%3a0").name = "g:0";

    // Verify rename.
    ASSERT_TRUE(cx.confirmModel_mainthread(model.root.get(), id));

    // There should be a single anomaly.
    ASSERT_EQ(reporter->mAnomalies.size(), 1u);
    {
        auto& anomaly = reporter->mAnomalies.back();

        ASSERT_EQ(anomaly.localPath, "d" SEP "g%3a0");
        ASSERT_EQ(anomaly.remotePath, "d/g:0");
        ASSERT_EQ(anomaly.type, FILENAME_ANOMALY_NAME_MISMATCH);
    }
    reporter->mAnomalies.clear();
}

TEST_F(SyncTest, AnomalousSyncUpload)
{
    auto TESTROOT = makeNewTestRoot();
    auto TIMEOUT = chrono::seconds(4);

    // Upload client.
    StandardClient cu(TESTROOT, "cu");

    // Log client in.
    ASSERT_TRUE(cu.login_reset_makeremotenodes("MEGA_EMAIL", "MEGA_PWD", "s", 0, 0));

    // Add and start sync.
    auto id = cu.setupSync_mainthread("s", "s");
    ASSERT_NE(id, UNDEF);

    auto root = cu.syncSet(id).localpath;

    // Set up anomalous filename reporter.
    AnomalyReporter* reporter =
      new AnomalyReporter(root.u8string(), "/mega_test_sync/s");

    cu.client.mFilenameAnomalyReporter.reset(reporter);

    // Populate filesystem.
    Model model;

    model.addfile("f");
    model.addfile("f:0")->fsName("f%3a0");
    model.addfolder("d");
    model.addfolder("d:0")->fsName("d%3a0");
    model.generate(root);

    // Wait for synchronization to complete.
    waitonsyncs(TIMEOUT, &cu);

    // Ensure everything uploaded okay.
    ASSERT_TRUE(cu.confirmModel_mainthread(model.root.get(), id));

    // Two anomalies should've been reported.
    ASSERT_EQ(reporter->mAnomalies.size(), 2u);

    auto anomaly = reporter->mAnomalies.begin();

    // d:0
    ASSERT_EQ(anomaly->localPath, "d%3a0");
    ASSERT_EQ(anomaly->remotePath, "d:0");
    ASSERT_EQ(anomaly->type, FILENAME_ANOMALY_NAME_MISMATCH);

    ++anomaly;

    // f:0
    ASSERT_EQ(anomaly->localPath, "f%3a0");
    ASSERT_EQ(anomaly->remotePath, "f:0");
    ASSERT_EQ(anomaly->type, FILENAME_ANOMALY_NAME_MISMATCH);
}

#undef SEP

TEST_F(SyncTest, BasicSyncExportImport)
{
    auto TESTROOT = makeNewTestRoot();
    auto TIMEOUT  = chrono::seconds(4);

    // Sync client.
    unique_ptr<StandardClient> cx(new StandardClient(TESTROOT, "cx"));

    // Log callbacks.
    cx->logcb = true;

    // Log in client.
    ASSERT_TRUE(cx->login_reset_makeremotenodes("MEGA_EMAIL", "MEGA_PWD", "s", 1, 3));

    // Create and start syncs.
    auto id0 = cx->setupSync_mainthread("s0", "s/s_0");
    ASSERT_NE(id0, UNDEF);

    auto id1 = cx->setupSync_mainthread("s1", "s/s_1");
    ASSERT_NE(id1, UNDEF);

    auto id2 = cx->setupSync_mainthread("s2", "s/s_2");
    ASSERT_NE(id2, UNDEF);

    // Get our hands on the sync's local root.
    auto root0 = cx->syncSet(id0).localpath;
    auto root1 = cx->syncSet(id1).localpath;
    auto root2 = cx->syncSet(id2).localpath;

    // Give the syncs something to synchronize.
    Model model0;
    Model model1;
    Model model2;

    model0.addfile("d0/f0");
    model0.addfile("f0");
    model0.generate(root0);

    model1.addfile("d0/f0");
    model1.addfile("d0/f1");
    model1.addfile("d1/f0");
    model1.addfile("d1/f1");
    model1.generate(root1);

    model2.addfile("f0");
    model2.addfile("f1");
    model2.generate(root2);

    // Wait for synchronization to complete.
    waitonsyncs(TIMEOUT, cx.get());

    // Make sure everything was uploaded okay.
    ASSERT_TRUE(cx->confirmModel_mainthread(model0.root.get(), id0));
    ASSERT_TRUE(cx->confirmModel_mainthread(model1.root.get(), id1));
    ASSERT_TRUE(cx->confirmModel_mainthread(model2.root.get(), id2));

    // Export the syncs.
    auto configs = cx->exportSyncConfigs();
    ASSERT_FALSE(configs.empty());

    // Log out client, don't keep caches.
    cx.reset();

    // Recreate client.
    cx.reset(new StandardClient(TESTROOT, "cx"));

    // Log client back in.
    ASSERT_TRUE(cx->login_fetchnodes("MEGA_EMAIL", "MEGA_PWD"));

    // Import the syncs.
    ASSERT_TRUE(cx->importSyncConfigs(std::move(configs)));

    // Determine the imported sync's backup IDs.
    id0 = cx->backupIdForSyncPath(root0);
    ASSERT_NE(id0, UNDEF);

    id1 = cx->backupIdForSyncPath(root1);
    ASSERT_NE(id1, UNDEF);

    id2 = cx->backupIdForSyncPath(root2);
    ASSERT_NE(id2, UNDEF);

    // Make sure nothing's changed since we exported the syncs.
    ASSERT_TRUE(cx->confirmModel_mainthread(model0.root.get(), id0));
    ASSERT_TRUE(cx->confirmModel_mainthread(model1.root.get(), id1));
    ASSERT_TRUE(cx->confirmModel_mainthread(model2.root.get(), id2));

    // Make some changes.
    model0.addfile("d0/f1");
    model0.generate(root0);

    model1.addfile("f0");
    model1.generate(root1);

    model2.addfile("d0/d0f0");
    model2.generate(root2);

    // Imported syncs should be disabled.
    // So, we're waiting for the syncs to do precisely nothing.
    waitonsyncs(TIMEOUT, cx.get());

    // Confirm should fail.
    ASSERT_FALSE(cx->confirmModel_mainthread(model0.root.get(), id0));
    ASSERT_FALSE(cx->confirmModel_mainthread(model1.root.get(), id1));
    ASSERT_FALSE(cx->confirmModel_mainthread(model2.root.get(), id2));

    // Enable the imported syncs.
    ASSERT_TRUE(cx->enableSyncByBackupId(id0));
    ASSERT_TRUE(cx->enableSyncByBackupId(id1));
    ASSERT_TRUE(cx->enableSyncByBackupId(id2));

    // Wait for sync to complete.
    waitonsyncs(TIMEOUT, cx.get());

    // Changes should now be in the cloud.
    ASSERT_TRUE(cx->confirmModel_mainthread(model0.root.get(), id0));
    ASSERT_TRUE(cx->confirmModel_mainthread(model1.root.get(), id1));
    ASSERT_TRUE(cx->confirmModel_mainthread(model2.root.get(), id2));
}

TEST_F(SyncTest, RenameReplaceFileBetweenSyncs)
{
    const auto TESTROOT = makeNewTestRoot();
    const auto TIMEOUT  = chrono::seconds(4);

    StandardClient c0(TESTROOT, "c0");

    // Log callbacks.
    c0.logcb = true;

    // Log in client.
    ASSERT_TRUE(c0.login_reset_makeremotenodes("MEGA_EMAIL", "MEGA_PWD", "s0", 0, 0));
    ASSERT_TRUE(c0.makeCloudSubdirs("s1", 0, 0));

    // Set up syncs.
    const auto id0 = c0.setupSync_mainthread("s0", "s0");
    ASSERT_NE(id0, UNDEF);

    const auto id1 = c0.setupSync_mainthread("s1", "s1");
    ASSERT_NE(id1, UNDEF);

    // Convenience.
    const auto SYNCROOT0 = TESTROOT / "c0" / "s0";
    const auto SYNCROOT1 = TESTROOT / "c0" / "s1";

    // Set up models.
    Model model0;
    Model model1;

    model0.addfile("f0", "x");
    model0.generate(SYNCROOT0);

    // Wait for synchronization to complete.
    waitonsyncs(TIMEOUT, &c0);

    // Confirm models.
    ASSERT_TRUE(c0.confirmModel_mainthread(model0.root.get(), id0));
    ASSERT_TRUE(c0.confirmModel_mainthread(model1.root.get(), id1));

    // Move s0/f0 to s1/f0.
    model1 = model0;

    fs::rename(SYNCROOT0 / "f0", SYNCROOT1 / "f0");

    // Replace s0/f0.
    model0.removenode("f0");
    model0.addfile("f0", "y");

    ASSERT_TRUE(createDataFile(SYNCROOT0 / "f0", "y"));

    // Wait for synchronization to complete.
    waitonsyncs(TIMEOUT, &c0);

    // Confirm models.
    ASSERT_TRUE(c0.confirmModel_mainthread(model0.root.get(), id0));
    ASSERT_TRUE(c0.confirmModel_mainthread(model1.root.get(), id1));

    // Disable s0.
    ASSERT_TRUE(c0.disableSync(id0, NO_SYNC_ERROR, false));

    // Make sure s0 is disabled.
    ASSERT_TRUE(createDataFile(SYNCROOT0 / "f1", "z"));

    // Wait for synchronization to complete.
    waitonsyncs(TIMEOUT, &c0);

    // Confirm models.
    ASSERT_TRUE(c0.confirmModel_mainthread(
                  model0.root.get(),
                  id0,
                  false,
                  StandardClient::CONFIRM_REMOTE));

    // Move s1/f0 to s0/f2.
    model1.removenode("f0");

    fs::rename(SYNCROOT1 / "f0", SYNCROOT0 / "f2");

    // Replace s1/f0.
    model1.addfile("f0", "q");

    ASSERT_TRUE(createDataFile(SYNCROOT1 / "f0", "q"));

    // Wait for synchronization to complete.
    waitonsyncs(TIMEOUT, &c0);

    // Confirm models.
    ASSERT_TRUE(c0.confirmModel_mainthread(
                  model0.root.get(),
                  id0,
                  false,
                  StandardClient::CONFIRM_REMOTE));

    ASSERT_TRUE(c0.confirmModel_mainthread(model1.root.get(), id1));
}

TEST_F(SyncTest, RenameReplaceFileWithinSync)
{
    const auto TESTROOT = makeNewTestRoot();
    const auto TIMEOUT  = chrono::seconds(4);

    StandardClient c0(TESTROOT, "c0");

    // Log callbacks.
    c0.logcb = true;

    // Log in client and clear remote contents.
    ASSERT_TRUE(c0.login_reset_makeremotenodes("MEGA_EMAIL", "MEGA_PWD", "s0", 0, 0));

    // Set up sync.
    const auto id = c0.setupSync_mainthread("s0", "s0");
    ASSERT_NE(id, UNDEF);

    // Populate local FS.
    const auto SYNCROOT = TESTROOT / "c0" / "s0";

    Model model;

    model.addfile("f1");
    model.generate(SYNCROOT);

    // Wait for synchronization to complete.
    waitonsyncs(TIMEOUT, &c0);

    // Confirm model.
    ASSERT_TRUE(c0.confirmModel_mainthread(model.root.get(), id));

    // Rename /f1 to /f2.
    // This tests the case where the target is processed after the source.
    model.addfile("f2", "f1");
    model.removenode("f1");

    fs::rename(SYNCROOT / "f1", SYNCROOT / "f2");

    // Replace /d1.
    model.addfile("f1", "x");

    ASSERT_TRUE(createDataFile(SYNCROOT / "f1", "x"));

    // Wait for synchronization to complete.
    waitonsyncs(TIMEOUT, &c0);

    // Confirm model.
    ASSERT_TRUE(c0.confirmModel_mainthread(model.root.get(), id));

    // Rename /f2 to /f0.
    // This tests the case where the target is processed before the source.
    model.addfile("f0", "f1");
    model.removenode("f2");

    fs::rename(SYNCROOT / "f2", SYNCROOT / "f0");

    // Replace /d2.
    model.addfile("f2", "y");

    ASSERT_TRUE(createDataFile(SYNCROOT / "f2", "y"));

    // Wait for synchronization to complete.
    waitonsyncs(TIMEOUT, &c0);

    // Confirm model.
    ASSERT_TRUE(c0.confirmModel_mainthread(model.root.get(), id));
}

// TODO: re-enable after sync rework is merged
TEST_F(SyncTest, DISABLED_RenameReplaceFolderBetweenSyncs)
{
    const auto TESTROOT = makeNewTestRoot();
    const auto TIMEOUT  = chrono::seconds(4);

    StandardClient c0(TESTROOT, "c0");

    // Log callbacks.
    c0.logcb = true;

    // Log in client.
    ASSERT_TRUE(c0.login_reset_makeremotenodes("MEGA_EMAIL", "MEGA_PWD", "s0", 0, 0));
    ASSERT_TRUE(c0.makeCloudSubdirs("s1", 0, 0));

    // Set up syncs.
    const auto id0 = c0.setupSync_mainthread("s0", "s0");
    ASSERT_NE(id0, UNDEF);

    const auto id1 = c0.setupSync_mainthread("s1", "s1");
    ASSERT_NE(id1, UNDEF);

    // Convenience.
    const auto SYNCROOT0 = TESTROOT / "c0" / "s0";
    const auto SYNCROOT1 = TESTROOT / "c0" / "s1";

    // Set up models.
    Model model0;
    Model model1;

    model0.addfile("d0/f0");
    model0.generate(SYNCROOT0);

    // Wait for synchronization to complete.
    waitonsyncs(TIMEOUT, &c0);

    // Confirm models.
    ASSERT_TRUE(c0.confirmModel_mainthread(model0.root.get(), id0));
    ASSERT_TRUE(c0.confirmModel_mainthread(model1.root.get(), id1));

    // Move s0/d0 to s1/d0. (and replace)
    model1 = model0;

    fs::rename(SYNCROOT0 / "d0", SYNCROOT1 / "d0");

    // Replace s0/d0.
    model0.removenode("d0/f0");

    fs::create_directories(SYNCROOT0 / "d0");

    // Wait for synchronization to complete.
    waitonsyncs(TIMEOUT, &c0);

    // Confirm models.
    ASSERT_TRUE(c0.confirmModel_mainthread(model0.root.get(), id0));
    ASSERT_TRUE(c0.confirmModel_mainthread(model1.root.get(), id1));

    // Disable s0.
    ASSERT_TRUE(c0.disableSync(id0, NO_SYNC_ERROR, false));

    // Make sure s0 is disabled.
    fs::create_directories(SYNCROOT0 / "d1");

    // Wait for synchronization to complete.
    waitonsyncs(TIMEOUT, &c0);

    // Confirm models.
    ASSERT_TRUE(c0.confirmModel_mainthread(
                  model0.root.get(),
                  id0,
                  false,
                  StandardClient::CONFIRM_REMOTE));

    // Move s1/d0 to s0/d2.
    model1.removenode("d0/f0");

    fs::rename(SYNCROOT1 / "d0", SYNCROOT0 / "d2");

    // Replace s1/d0.
    fs::create_directories(SYNCROOT1 / "d0");

    // Wait for synchronization to complete.
    waitonsyncs(TIMEOUT, &c0);

    // Confirm models.
    ASSERT_TRUE(c0.confirmModel_mainthread(
                  model0.root.get(),
                  id0,
                  false,
                  StandardClient::CONFIRM_REMOTE));

    ASSERT_TRUE(c0.confirmModel_mainthread(model1.root.get(), id1));
}

TEST_F(SyncTest, RenameReplaceFolderWithinSync)
{
    const auto TESTROOT = makeNewTestRoot();
    const auto TIMEOUT  = chrono::seconds(4);

    StandardClient c0(TESTROOT, "c0");

    // Log callbacks.
    c0.logcb = true;

    // Log in client and clear remote contents.
    ASSERT_TRUE(c0.login_reset_makeremotenodes("MEGA_EMAIL", "MEGA_PWD", "s0", 0, 0));

    // Set up sync.
    const auto id = c0.setupSync_mainthread("s0", "s0");
    ASSERT_NE(id, UNDEF);

    // Populate local FS.
    const auto SYNCROOT = TESTROOT / "c0" / "s0";

    Model model;

    model.addfile("d1/f0");
    model.generate(SYNCROOT);

    // Wait for synchronization to complete.
    waitonsyncs(TIMEOUT, &c0);

    // Confirm model.
    ASSERT_TRUE(c0.confirmModel_mainthread(model.root.get(), id));

    // Rename /d1 to /d2.
    // This tests the case where the target is processed after the source.
    model.addfolder("d2");
    model.movenode("d1/f0", "d2");

    fs::rename(SYNCROOT / "d1", SYNCROOT / "d2");

    // Replace /d1.
    fs::create_directories(SYNCROOT / "d1");

    // Wait for synchronization to complete.
    waitonsyncs(TIMEOUT, &c0);

    // Confirm model.
    ASSERT_TRUE(c0.confirmModel_mainthread(model.root.get(), id));

    // Rename /d2 to /d0.
    // This tests the case where the target is processed before the source.
    model.addfolder("d0");
    model.movenode("d2/f0", "d0");

    fs::rename(SYNCROOT / "d2", SYNCROOT / "d0");

    // Replace /d2.
    fs::create_directories(SYNCROOT / "d2");

    // Wait for synchronization to complete.
    waitonsyncs(TIMEOUT, &c0);

    // Confirm model.
    ASSERT_TRUE(c0.confirmModel_mainthread(model.root.get(), id));
}

TEST_F(SyncTest, DownloadedDirectoriesHaveFilesystemWatch)
{
    const auto TESTROOT = makeNewTestRoot();
    const auto TIMEOUT  = chrono::seconds(4);

    StandardClient c(TESTROOT, "c");

    // Log callbacks.
    c.logcb = true;

    // Log in client.
    ASSERT_TRUE(c.login_reset_makeremotenodes("MEGA_EMAIL", "MEGA_PWD", "s", 0, 0));

    // Create /d in the cloud.
    {
        vector<NewNode> nodes(1);

        // Initialize new node.
        c.client.putnodes_prepareOneFolder(&nodes[0], "d");

        // Get our hands on the sync root.
        auto* root = c.drillchildnodebyname(c.gettestbasenode(), "s");
        ASSERT_TRUE(root);

        // Create new node in the cloud.
        ASSERT_TRUE(c.putnodes(root->nodeHandle(), NoVersioning, std::move(nodes)));
    }

    // Add and start sync.
    const auto id = c.setupSync_mainthread("s", "s");
    ASSERT_NE(id, UNDEF);

    const auto SYNCROOT = c.syncSet(id).localpath;

    // Wait for synchronization to complete.
    waitonsyncs(TIMEOUT, &c);

    // Confirm /d has made it to disk.
    Model model;

    model.addfolder("d");

    ASSERT_TRUE(c.confirmModel_mainthread(model.root.get(), id));

    // Trigger a filesystem notification.
    model.addfile("d/f", "x");

    ASSERT_TRUE(createDataFile(SYNCROOT / "d" / "f", "x"));

    // Wait for synchronization to complete.
    waitonsyncs(TIMEOUT, &c);

    // Confirm /d/f made it to the cloud.
    ASSERT_TRUE(c.confirmModel_mainthread(model.root.get(), id));
}

TEST_F(SyncTest, FilesystemWatchesPresentAfterResume)
{
    const auto TESTROOT = makeNewTestRoot();
    const auto TIMEOUT  = chrono::seconds(4);

    auto c = ::mega::make_unique<StandardClient>(TESTROOT, "c");

    // Log callbacks.
    c->logcb = true;

    // Log in client.
    ASSERT_TRUE(c->login_reset_makeremotenodes("MEGA_EMAIL", "MEGA_PWD", "s", 0, 0));

    // Add and start sync.
    const auto id = c->setupSync_mainthread("s", "s");
    ASSERT_NE(id, UNDEF);

    const auto SYNCROOT = c->syncSet(id).localpath;

    // Build model and populate filesystem.
    Model model;

    model.addfolder("d0/d0d0");
    model.generate(SYNCROOT);

    // Wait for initial sync to complete.
    waitonsyncs(TIMEOUT, c.get());

    // Make sure directories made it to the cloud.
    ASSERT_TRUE(c->confirmModel_mainthread(model.root.get(), id));

    // Logout / Resume.
    {
        string session;

        // Save session.
        c->client.dumpsession(session);

        // Logout (taking care to preserve the caches.)
        c->localLogout();

        // Recreate client.
        c.reset(new StandardClient(TESTROOT, "c"));

        // Hook onAutoResumeResult callback.
        promise<void> notify;

        c->onAutoResumeResult = [&](const SyncConfig&, bool, bool) {
            notify.set_value();
        };

        // Resume session.
        ASSERT_TRUE(c->login_fetchnodes(session));

        // Wait for the sync to be resumed.
        notify.get_future().get();

        // Wait for sync to complete.
        waitonsyncs(TIMEOUT, c.get());

        // Make sure everything's as we left it.
        ASSERT_TRUE(c->confirmModel_mainthread(model.root.get(), id));
    }

    c->received_node_actionpackets = false;

    // Trigger some filesystem notifications.
    {
        model.addfile("f", "f");
        ASSERT_TRUE(createDataFile(SYNCROOT / "f", "f"));

        model.addfile("d0/d0f", "d0f");
        ASSERT_TRUE(createDataFile(SYNCROOT / "d0" / "d0f", "d0f"));

        model.addfile("d0/d0d0/d0d0f", "d0d0f");
        ASSERT_TRUE(createDataFile(SYNCROOT / "d0" / "d0d0" / "d0d0f", "d0d0f"));
    }

    ASSERT_TRUE(c->waitForNodesUpdated(30)) << " no actionpacket received";

    // Wait for synchronization to complete.
    waitonsyncs(TIMEOUT, c.get());

    // Did the new files make it to the cloud?
    ASSERT_TRUE(c->confirmModel_mainthread(model.root.get(), id));
}

TEST_F(SyncTest, MoveTargetHasFilesystemWatch)
{
    const auto TESTROOT = makeNewTestRoot();
    const auto TIMEOUT  = chrono::seconds(4);

    StandardClient c(TESTROOT, "c");

    // Log callbacks.
    c.logcb = true;

    // Log in client.
    ASSERT_TRUE(c.login_reset_makeremotenodes("MEGA_EMAIL", "MEGA_PWD", "s", 0, 0));

    // Set up sync.
    const auto id = c.setupSync_mainthread("s", "s");
    ASSERT_NE(id, UNDEF);

    const auto SYNCROOT = c.syncSet(id).localpath;

    // Build model and populate filesystem.
    Model model;

    model.addfolder("d0/dq");
    model.addfolder("d1");
    model.addfolder("d2/dx");
    model.generate(SYNCROOT);

    // Wait for initial sync to complete.
    waitonsyncs(TIMEOUT, &c);

    // Confirm directories have hit the cloud.
    ASSERT_TRUE(c.confirmModel_mainthread(model.root.get(), id));

    // Local move.
    {
        // d0/dq -> d1/dq (ascending.)
        model.movenode("d0/dq", "d1");

        fs::rename(SYNCROOT / "d0" / "dq",
                   SYNCROOT / "d1" / "dq");

        // d2/dx -> d1/dx (descending.)
        model.movenode("d2/dx", "d1");

        fs::rename(SYNCROOT / "d2" / "dx",
                   SYNCROOT / "d1" / "dx");
    }

    // Wait for sync to complete.
    waitonsyncs(TIMEOUT, &c);

    // Make sure movement has propagated to the cloud.
    ASSERT_TRUE(c.confirmModel_mainthread(model.root.get(), id));

    // Trigger some filesystem notifications.
    model.addfile("d1/dq/fq", "q");
    model.addfile("d1/dx/fx", "x");

    ASSERT_TRUE(createDataFile(SYNCROOT / "d1" / "dq" / "fq", "q"));
    ASSERT_TRUE(createDataFile(SYNCROOT / "d1" / "dx" / "fx", "x"));

    // Wait for sync to complete.
    waitonsyncs(TIMEOUT, &c);

    // Have the files made it up to the cloud?
    ASSERT_TRUE(c.confirmModel_mainthread(model.root.get(), id));

    // Remotely move.
    {
        StandardClient cr(TESTROOT, "cr");

        // Log in client.
        ASSERT_TRUE(cr.login_fetchnodes("MEGA_EMAIL", "MEGA_PWD"));

        // d1/dq -> d2/dq (ascending.)
        model.movenode("d1/dq", "d2");

        ASSERT_TRUE(cr.movenode("s/d1/dq", "s/d2"));

        // d1/dx -> d0/dx (descending.)
        model.movenode("d1/dx", "d0");

        ASSERT_TRUE(cr.movenode("s/d1/dx", "s/d0"));
    }

    // Wait for sync to complete.
    waitonsyncs(TIMEOUT, &c);

    // Make sure movements occured on disk.
    ASSERT_TRUE(c.confirmModel_mainthread(model.root.get(), id));

    // Trigger some filesystem notifications.
    model.removenode("d2/dq/fq");
    model.removenode("d0/dx/fx");

    fs::remove(SYNCROOT / "d2" / "dq" / "fq");
    fs::remove(SYNCROOT / "d0" / "dx" / "fx");

    // Wait for sync to complete.
    waitonsyncs(TIMEOUT, &c);

    // Make sure removes propagated to the cloud.
    ASSERT_TRUE(c.confirmModel_mainthread(model.root.get(), id));
}

// TODO: re-enable after sync rework is merged
TEST_F(SyncTest, DISABLED_DeleteReplaceReplacementHasFilesystemWatch)
{
    const auto TESTROOT = makeNewTestRoot();
    const auto TIMEOUT  = chrono::seconds(4);

    StandardClient c(TESTROOT, "c");

    // Log callbacks.
    c.logcb = true;

    // Log in client.
    ASSERT_TRUE(c.login_reset_makeremotenodes("MEGA_EMAIL", "MEGA_PWD", "s", 0, 0));

    // Add and start sync.
    const auto id = c.setupSync_mainthread("s", "s");
    ASSERT_NE(id, UNDEF);

    const auto ROOT = c.syncSet(id).localpath;

    // Populate filesystem.
    Model model;

    model.addfolder("dx/f");
    model.generate(ROOT);

    // Wait for sync to complete.
    waitonsyncs(TIMEOUT, &c);

    // Make sure the directory's been uploaded to the cloud.
    ASSERT_TRUE(c.confirmModel_mainthread(model.root.get(), id));

    // Remove/replace the directory.
    fs::remove_all(ROOT / "dx");
    fs::create_directory(ROOT / "dx");

    // Wait for all notifications to be processed.
    waitonsyncs(TIMEOUT, &c);

    // Make sure the new directory is in the cloud.
    model.removenode("dx/f");

    ASSERT_TRUE(c.confirmModel_mainthread(model.root.get(), id));

    // Add a file in the new directory so we trigger a notification.
    out() << "creating file dx/g";
    model.addfile("dx/g", "g");

    ASSERT_TRUE(createDataFile(ROOT / "dx" / "g", "g"));

    // Wait for notifications to be processed.
    waitonsyncs(TIMEOUT, &c);

    // Check if g has been uploaded.
    // If it hasn't, we probably didn't receive a notification from the filesystem.
    ASSERT_TRUE(c.confirmModel_mainthread(model.root.get(), id));
}

TEST_F(SyncTest, RenameReplaceSourceAndTargetHaveFilesystemWatch)
{
    const auto TESTROOT = makeNewTestRoot();
    const auto TIMEOUT = chrono::seconds(8);

    StandardClient c(TESTROOT, "c");

    // Log callbacks.
    c.logcb = true;

    // Log in client.
    ASSERT_TRUE(c.login_reset_makeremotenodes("MEGA_EMAIL", "MEGA_PWD", "s", 0, 0));

    // Add and start sync.
    const auto id = c.setupSync_mainthread("s", "s");
    ASSERT_NE(id, UNDEF);

    const auto SYNCROOT = c.syncSet(id).localpath;

    // Build model and populate filesystem.
    Model model;

    model.addfolder("dq");
    model.addfolder("dz");
    model.generate(SYNCROOT);

    // Wait for initial sync to complete.
    waitonsyncs(TIMEOUT, &c);

    // Make sure directories have made it to the cloud.
    ASSERT_TRUE(c.confirmModel_mainthread(model.root.get(), id));

    // Rename /dq -> /dr (ascending), replace /dq.
    model.addfolder("dr");

    fs::rename(SYNCROOT / "dq", SYNCROOT / "dr");
    fs::create_directories(SYNCROOT / "dq");

    // Rename /dz -> /dy (descending), replace /dz.
    model.addfolder("dy");

    fs::rename(SYNCROOT / "dz", SYNCROOT / "dy");
    fs::create_directories(SYNCROOT / "dz");

    // Wait for sync to complete.
    waitonsyncs(TIMEOUT, &c);

    // Make sure moves made it to the cloud.
    ASSERT_TRUE(c.confirmModel_mainthread(model.root.get(), id));

    // Make sure rename targets still receive notifications.
    model.addfile("dr/fr", "r");
    model.addfile("dy/fy", "y");

    ASSERT_TRUE(createDataFile(SYNCROOT / "dr" / "fr", "r"));
    ASSERT_TRUE(createDataFile(SYNCROOT / "dy" / "fy", "y"));

    // Wait for sync to complete.
    waitonsyncs(TIMEOUT, &c);

    // Did the files make it to the cloud?
    ASSERT_TRUE(c.confirmModel_mainthread(model.root.get(), id));

    // Make sure (now replaced) rename sources still receive notifications.
    model.addfile("dq/fq", "q");
    model.addfile("dz/fz", "z");

    LOG_debug << " --- Creating files fq and fz now ----";

    ASSERT_TRUE(createDataFile(SYNCROOT / "dq" / "fq", "q"));
    ASSERT_TRUE(createDataFile(SYNCROOT / "dz" / "fz", "z"));

    // Wait for sync to complete.
    waitonsyncs(TIMEOUT, &c);

    // Did the files make it to the cloud?
    ASSERT_TRUE(c.confirmModel_mainthread(model.root.get(), id));
}

TEST_F(SyncTest, RenameTargetHasFilesystemWatch)
{
    const auto TESTROOT = makeNewTestRoot();
    const auto TIMEOUT = chrono::seconds(4);

    StandardClient c(TESTROOT, "c");

    // Log callbacks.
    c.logcb = true;

    // Log in client.
    ASSERT_TRUE(c.login_reset_makeremotenodes("MEGA_EMAIL", "MEGA_PWD", "s", 0, 0));

    // Add and start sync.
    const auto id = c.setupSync_mainthread("s", "s");
    ASSERT_NE(id, UNDEF);

    const auto SYNCROOT = c.syncSet(id).localpath;

    // Build model and populate filesystem.
    Model model;

    model.addfolder("dq");
    model.addfolder("dz");
    model.generate(SYNCROOT);

    // Wait for synchronization to complete.
    waitonsyncs(TIMEOUT, &c);

    // Confirm model.
    ASSERT_TRUE(c.confirmModel_mainthread(model.root.get(), id));

    // Locally rename.
    {
        // - dq -> dr (ascending)
        model.removenode("dq");
        model.addfolder("dr");

        fs::rename(SYNCROOT / "dq", SYNCROOT / "dr");

        // - dz -> dy (descending)
        model.removenode("dz");
        model.addfolder("dy");

        fs::rename(SYNCROOT / "dz", SYNCROOT / "dy");
    }

    // Wait for synchronization to complete.
    waitonsyncs(TIMEOUT, &c);

    // Make sure rename has hit the cloud.
    ASSERT_TRUE(c.confirmModel_mainthread(model.root.get(), id));

    // Make sure rename targets receive notifications.
    model.addfile("dr/f", "x");
    model.addfile("dy/f", "y");

    ASSERT_TRUE(createDataFile(SYNCROOT / "dr" / "f", "x"));
    ASSERT_TRUE(createDataFile(SYNCROOT / "dy" / "f", "y"));

    // Wait for synchronization to complete.
    waitonsyncs(TIMEOUT, &c);

    // Check file has made it to the cloud.
    ASSERT_TRUE(c.confirmModel_mainthread(model.root.get(), id));

    // Remotely rename.
    {
        StandardClient cr(TESTROOT, "cc");

        // Log in client.
        ASSERT_TRUE(cr.login_fetchnodes("MEGA_EMAIL", "MEGA_PWD"));

        auto* root = cr.gettestbasenode();
        ASSERT_TRUE(root);

        // dr -> ds (ascending.)
        model.removenode("dr");
        model.addfile("ds/f", "x");

        auto* dr = cr.drillchildnodebyname(root, "s/dr");
        ASSERT_TRUE(dr);

        ASSERT_TRUE(cr.setattr(dr, attr_map('n', "ds")));

        // dy -> dx (descending.)
        model.removenode("dy");
        model.addfile("dx/f", "y");

        auto* dy = cr.drillchildnodebyname(root, "s/dy");
        ASSERT_TRUE(dy);

        ASSERT_TRUE(cr.setattr(dy, attr_map('n', "dx")));
    }

    WaitMillisec(4000); // it can take a while for APs to arrive (or to be sent)

    // Wait for synchronization to complete.
    waitonsyncs(TIMEOUT, &c);

    // Confirm move has occured locally.
    ASSERT_TRUE(c.confirmModel_mainthread(model.root.get(), id));

    // Check that /ds and /dx receive notifications.
    model.removenode("ds/f");
    model.removenode("dx/f");

    fs::remove(SYNCROOT / "ds" / "f");
    fs::remove(SYNCROOT / "dx" / "f");

    // Wait for synchronization to complete.
    waitonsyncs(TIMEOUT, &c);

    // Confirm remove has hit the cloud.
    ASSERT_TRUE(c.confirmModel_mainthread(model.root.get(), id));
}

TEST_F(SyncTest, RootHasFilesystemWatch)
{
    const auto TESTROOT = makeNewTestRoot();
    const auto TIMEOUT  = chrono::seconds(4);

    StandardClient c(TESTROOT, "c");

    // Log callbacks.
    c.logcb = true;

    // Log in client and clear remote contents.
    ASSERT_TRUE(c.login_reset_makeremotenodes("MEGA_EMAIL", "MEGA_PWD", "s", 0, 0));

    // Set up sync
    const auto id = c.setupSync_mainthread("s", "s");
    ASSERT_NE(id, UNDEF);

    // Wait for sync to complete.
    waitonsyncs(TIMEOUT, &c);

    // Trigger some filesystem notifications.
    Model model;

    model.addfolder("d0");
    model.addfile("f0");
    model.generate(c.syncSet(id).localpath);

    // Wait for sync to complete.
    waitonsyncs(TIMEOUT, &c);

    // Confirm models.
    ASSERT_TRUE(c.confirmModel_mainthread(model.root.get(), id));
}

struct TwoWaySyncSymmetryCase
{
    enum SyncType { type_twoWay, type_backupSync, type_numTypes };

    enum Action { action_rename, action_moveWithinSync, action_moveOutOfSync, action_moveIntoSync, action_delete, action_numactions };

    enum MatchState { match_exact,      // the sync destination has the exact same file/folder at the same relative path
                      match_older,      // the sync destination has an older file/folder at the same relative path
                      match_newer,      // the sync destination has a newer file/folder at the same relative path
                      match_absent };   // the sync destination has no node at the same relative path

    SyncType syncType = type_twoWay;
    Action action = action_rename;
    bool selfChange = false; // changed by our own client or another
    bool up = false;  // or down - sync direction
    bool file = false;  // or folder.  Which one this test changes
    bool isExternal = false;
    bool pauseDuringAction = false;
    Model localModel;
    Model remoteModel;
    handle backupId = UNDEF;

    bool printTreesBeforeAndAfter = false;

    struct State
    {
        StandardClient& steadyClient;
        StandardClient& resumeClient;
        StandardClient& nonsyncClient;
        fs::path localBaseFolderSteady;
        fs::path localBaseFolderResume;
        std::string remoteBaseFolder = "twoway";   // leave out initial / so we can drill down from root node

        State(StandardClient& ssc, StandardClient& rsc, StandardClient& sc2) : steadyClient(ssc), resumeClient(rsc), nonsyncClient(sc2) {}
    };

    State& state;
    TwoWaySyncSymmetryCase(State& wholestate) : state(wholestate) {}

    std::string typeName()
    {
        switch (syncType)
        {
        case type_twoWay:
            return "twoWay_";
        case type_backupSync:
            return isExternal ? "external_backup_"
                              : "internal_backup_";
        default:
            assert(false);
            return "";
        }
    }

    std::string actionName()
    {
        switch (action)
        {
        case action_rename: return "rename";
        case action_moveWithinSync: return "move";
        case action_moveOutOfSync: return "moveOut";
        case action_moveIntoSync: return "moveIn";
        case action_delete: return "delete";
        default: assert(false); return "";
        }
    }

    std::string matchName(MatchState m)
    {
        switch (m)
        {
            case match_exact: return "exact";
            case match_older: return "older";
            case match_newer: return "newer";
            case match_absent: return "absent";
        }
        return "bad enum";
    }

    std::string name()
    {
        return  typeName() + actionName() +
                (up?"_up" : "_down") +
                (selfChange?"_self":"_other") +
                (file?"_file":"_folder") +
                (pauseDuringAction?"_resumed":"_steady");
    }

    fs::path localTestBasePathSteady;
    fs::path localTestBasePathResume;
    std::string remoteTestBasePath;

    Model& sourceModel() { return up ? localModel : remoteModel; }
    Model& destinationModel() { return up ? remoteModel : localModel; }

    StandardClient& client1() { return pauseDuringAction ? state.resumeClient : state.steadyClient; }
    StandardClient& changeClient() { return selfChange ? client1() : state.nonsyncClient; }

    fs::path localTestBasePath() { return pauseDuringAction ? localTestBasePathResume : localTestBasePathSteady; }

    bool CopyLocalTree(const fs::path& destination, const fs::path& source) try
    {
        using PathPair = std::pair<fs::path, fs::path>;

        // Assume we've already copied if the destination exists.
        if (fs::exists(destination)) return true;

        std::list<PathPair> pending;

        pending.emplace_back(destination, source);

        for (; !pending.empty(); pending.pop_front())
        {
            const auto& dst = pending.front().first;
            const auto& src = pending.front().second;

            // Assume target directory doesn't exist.
            fs::create_directories(dst);

            // Iterate over source directory's children.
            auto i = fs::directory_iterator(src);
            auto j = fs::directory_iterator();

            for ( ; i != j; ++i)
            {
                auto from = i->path();
                auto to = dst / from.filename();

                // If it's a file, copy it and preserve its modification time.
                if (fs::is_regular_file(from))
                {
                    // Copy the file.
                    fs::copy_file(from, to);

                    // Preserve modification time.
                    fs::last_write_time(to, fs::last_write_time(from));

                    // Process next child.
                    continue;
                }

                // If it's not a file, it must be a directory.
                assert(fs::is_directory(from));

                // So, create it!
                fs::create_directories(to);

                // And copy its content.
                pending.emplace_back(to, from);
            }
        }

        return true;
    }
    catch (...)
    {
        return false;
    }

    // prepares a local folder for testing, which will be two-way synced before the test
    void SetupForSync()
    {
        // Prepare Cloud
        {
            remoteTestBasePath = state.remoteBaseFolder + "/" + name();

            auto& client = changeClient();

            auto* root = client.gettestbasenode();
            ASSERT_NE(root, nullptr);

            root = client.drillchildnodebyname(root, state.remoteBaseFolder);
            ASSERT_NE(root, nullptr);

            auto* from = client.drillchildnodebyname(root, "initial");
            ASSERT_NE(from, nullptr);

            ASSERT_TRUE(client.cloudCopyTreeAs(from, root, name()));
        }

        // Prepare Local Filesystem
        {
            localTestBasePathSteady = state.localBaseFolderSteady / name();
            localTestBasePathResume = state.localBaseFolderResume / name();

            auto from = state.nonsyncClient.fsBasePath / "twoway" / "initial";
            ASSERT_TRUE(CopyLocalTree(localTestBasePathResume, from));
            ASSERT_TRUE(CopyLocalTree(localTestBasePathSteady, from));

            ASSERT_TRUE(CopyLocalTree(state.localBaseFolderResume / "initial", from));
            ASSERT_TRUE(CopyLocalTree(state.localBaseFolderSteady / "initial", from));
        }

        // Prepare models.
        {
            localModel.root->addkid(localModel.buildModelSubdirs("f", 2, 2, 2));
            localModel.root->addkid(localModel.buildModelSubdirs("outside", 2, 1, 1));
            localModel.addfile("f/file_older_1", "file_older_1");
            localModel.addfile("f/file_older_2", "file_older_2");
            localModel.addfile("f/file_newer_1", "file_newer_1");
            localModel.addfile("f/file_newer_2", "file_newer_2");
            remoteModel = localModel;
        }
    }

    bool isBackup() const
    {
        return syncType == type_backupSync;
    }

    bool isExternalBackup() const
    {
        return isExternal && isBackup();
    }

    bool isInternalBackup() const
    {
        return !isExternal && isBackup();
    }

    bool shouldRecreateOnResume() const
    {
        if (pauseDuringAction)
        {
            return isExternalBackup();
        }

        return false;
    }

    bool shouldDisableSync() const
    {
        if (up)
        {
            return false;
        }

        if (pauseDuringAction)
        {
            return isInternalBackup();
        }

        return isBackup();
    }

    bool shouldUpdateDestination() const
    {
        return up || !isBackup();
    }

    bool shouldUpdateModel() const
    {
        return up
               || !pauseDuringAction
               || !isExternalBackup();
    }

    fs::path localSyncRootPath()
    {
        return localTestBasePath() / "f";
    }

    string remoteSyncRootPath()
    {
        return remoteTestBasePath + "/f";
    }

    Node* remoteSyncRoot()
    {
        Node* root = client1().client.nodebyhandle(client1().basefolderhandle);
        if (root)
        {
            return client1().drillchildnodebyname(root, remoteSyncRootPath());
        }

        return nullptr;
    }

    handle BackupAdd(const string& drivePath, const string& sourcePath, const string& targetPath, const string& logname)
    {
        return client1().backupAdd_mainthread(drivePath, sourcePath, targetPath, logname);
    }

    handle SetupSync(const string& sourcePath, const string& targetPath)
    {
        return client1().setupSync_mainthread(sourcePath, targetPath, isBackup());
    }

    void SetupTwoWaySync()
    {
        ASSERT_NE(remoteSyncRoot(), nullptr);

        string basePath   = client1().fsBasePath.u8string();
        string drivePath  = localTestBasePath().u8string();
        string sourcePath = localSyncRootPath().u8string();
        string targetPath = remoteSyncRootPath();

        drivePath.erase(0, basePath.size() + 1);
        sourcePath.erase(0, basePath.size() + 1);

        if (isExternalBackup())
        {
            backupId = BackupAdd(drivePath, sourcePath, targetPath, "");
        }
        else
        {
            backupId = SetupSync(sourcePath, targetPath);
        }

        ASSERT_NE(backupId, UNDEF);

        if (Sync* sync = client1().syncByBackupId(backupId))
        {
            sync->syncname += "/" + name() + " ";
        }
    }

    void PauseTwoWaySync()
    {
        if (shouldRecreateOnResume())
        {
            client1().delSync_mainthread(backupId, true);
        }
    }

    void ResumeTwoWaySync()
    {
        if (shouldRecreateOnResume())
        {
            SetupTwoWaySync();
        }
    }

    void remote_rename(std::string nodepath, std::string newname, bool updatemodel, bool reportaction, bool deleteTargetFirst)
    {
        std::lock_guard<std::recursive_mutex> g(changeClient().clientMutex);

        if (deleteTargetFirst) remote_delete(parentpath(nodepath) + "/" + newname, updatemodel, reportaction, true); // in case the target already exists

        if (updatemodel) remoteModel.emulate_rename(nodepath, newname);

        Node* testRoot = changeClient().client.nodebyhandle(client1().basefolderhandle);
        Node* n = changeClient().drillchildnodebyname(testRoot, remoteTestBasePath + "/" + nodepath);
        ASSERT_TRUE(!!n);

        if (reportaction) out() << name() << " action: remote rename " << n->displaypath() << " to " << newname;

        attr_map updates('n', newname);
        auto e = changeClient().client.setattr(n, move(updates), ++next_request_tag, nullptr, nullptr);

        ASSERT_EQ(API_OK, error(e));
    }

    void remote_move(std::string nodepath, std::string newparentpath, bool updatemodel, bool reportaction, bool deleteTargetFirst)
    {
        std::lock_guard<std::recursive_mutex> g(changeClient().clientMutex);

        if (deleteTargetFirst) remote_delete(newparentpath + "/" + leafname(nodepath), updatemodel, reportaction, true); // in case the target already exists

        if (updatemodel) remoteModel.emulate_move(nodepath, newparentpath);

        Node* testRoot = changeClient().client.nodebyhandle(changeClient().basefolderhandle);
        Node* n1 = changeClient().drillchildnodebyname(testRoot, remoteTestBasePath + "/" + nodepath);
        Node* n2 = changeClient().drillchildnodebyname(testRoot, remoteTestBasePath + "/" + newparentpath);
        ASSERT_TRUE(!!n1);
        ASSERT_TRUE(!!n2);

        if (reportaction) out() << name() << " action: remote move " << n1->displaypath() << " to " << n2->displaypath();

        auto e = changeClient().client.rename(n1, n2, SYNCDEL_NONE, NodeHandle(), nullptr, nullptr);
        ASSERT_EQ(API_OK, e);
    }

    void remote_copy(std::string nodepath, std::string newparentpath, bool updatemodel, bool reportaction)
    {
        std::lock_guard<std::recursive_mutex> g(changeClient().clientMutex);

        if (updatemodel) remoteModel.emulate_copy(nodepath, newparentpath);

        Node* testRoot = changeClient().client.nodebyhandle(changeClient().basefolderhandle);
        Node* n1 = changeClient().drillchildnodebyname(testRoot, remoteTestBasePath + "/" + nodepath);
        Node* n2 = changeClient().drillchildnodebyname(testRoot, remoteTestBasePath + "/" + newparentpath);
        ASSERT_TRUE(!!n1);
        ASSERT_TRUE(!!n2);

        if (reportaction) out() << name() << " action: remote copy " << n1->displaypath() << " to " << n2->displaypath();

        TreeProcCopy tc;
        changeClient().client.proctree(n1, &tc, false, true);
        tc.allocnodes();
        changeClient().client.proctree(n1, &tc, false, true);
        tc.nn[0].parenthandle = UNDEF;

        SymmCipher key;
        AttrMap attrs;
        string attrstring;
        key.setkey((const ::mega::byte*)tc.nn[0].nodekey.data(), n1->type);
        attrs = n1->attrs;
        attrs.getjson(&attrstring);
        client1().client.makeattr(&key, tc.nn[0].attrstring, attrstring.c_str());
        changeClient().client.putnodes(n2->nodeHandle(), NoVersioning, move(tc.nn), nullptr, ++next_request_tag);
    }

    void remote_renamed_copy(std::string nodepath, std::string newparentpath, string newname, bool updatemodel, bool reportaction)
    {
        std::lock_guard<std::recursive_mutex> g(changeClient().clientMutex);

        if (updatemodel)
        {
            remoteModel.emulate_rename_copy(nodepath, newparentpath, newname);
        }

        Node* testRoot = changeClient().client.nodebyhandle(changeClient().basefolderhandle);
        Node* n1 = changeClient().drillchildnodebyname(testRoot, remoteTestBasePath + "/" + nodepath);
        Node* n2 = changeClient().drillchildnodebyname(testRoot, remoteTestBasePath + "/" + newparentpath);
        ASSERT_TRUE(!!n1);
        ASSERT_TRUE(!!n2);

        if (reportaction) out() << name() << " action: remote rename + copy " << n1->displaypath() << " to " << n2->displaypath() << " as " << newname;

        TreeProcCopy tc;
        changeClient().client.proctree(n1, &tc, false, true);
        tc.allocnodes();
        changeClient().client.proctree(n1, &tc, false, true);
        tc.nn[0].parenthandle = UNDEF;

        SymmCipher key;
        AttrMap attrs;
        string attrstring;
        key.setkey((const ::mega::byte*)tc.nn[0].nodekey.data(), n1->type);
        attrs = n1->attrs;
        client1().client.fsaccess->normalize(&newname);
        attrs.map['n'] = newname;
        attrs.getjson(&attrstring);
        client1().client.makeattr(&key, tc.nn[0].attrstring, attrstring.c_str());
        changeClient().client.putnodes(n2->nodeHandle(), NoVersioning, move(tc.nn), nullptr, ++next_request_tag);
    }

    void remote_renamed_move(std::string nodepath, std::string newparentpath, string newname, bool updatemodel, bool reportaction)
    {
        std::lock_guard<std::recursive_mutex> g(changeClient().clientMutex);

        if (updatemodel)
        {
            remoteModel.emulate_rename_copy(nodepath, newparentpath, newname);
        }

        Node* testRoot = changeClient().client.nodebyhandle(changeClient().basefolderhandle);
        Node* n1 = changeClient().drillchildnodebyname(testRoot, remoteTestBasePath + "/" + nodepath);
        Node* n2 = changeClient().drillchildnodebyname(testRoot, remoteTestBasePath + "/" + newparentpath);
        ASSERT_TRUE(!!n1);
        ASSERT_TRUE(!!n2);

        if (reportaction) out() << name() << " action: remote rename + move " << n1->displaypath() << " to " << n2->displaypath() << " as " << newname;

        error e = changeClient().client.rename(n1, n2, SYNCDEL_NONE, NodeHandle(), newname.c_str(), nullptr);
        EXPECT_EQ(e, API_OK);
    }

    void remote_delete(std::string nodepath, bool updatemodel, bool reportaction, bool mightNotExist)
    {
        std::lock_guard<std::recursive_mutex> g(changeClient().clientMutex);

        Node* testRoot = changeClient().client.nodebyhandle(changeClient().basefolderhandle);
        Node* n = changeClient().drillchildnodebyname(testRoot, remoteTestBasePath + "/" + nodepath);
        if (mightNotExist && !n) return;  // eg when checking to remove an item that is a move target but there isn't one

        ASSERT_TRUE(!!n);

        if (reportaction) out() << name() << " action: remote delete " << n->displaypath();

        if (updatemodel) remoteModel.emulate_delete(nodepath);

        auto e = changeClient().client.unlink(n, false, ++next_request_tag);
        ASSERT_TRUE(!e);
    }

    fs::path fixSeparators(std::string p)
    {
        for (auto& c : p)
            if (c == '/')
                c = fs::path::preferred_separator;
        return fs::u8path(p);
    }

    void local_rename(std::string path, std::string newname, bool updatemodel, bool reportaction, bool deleteTargetFirst)
    {
        if (deleteTargetFirst) local_delete(parentpath(path) + "/" + newname, updatemodel, reportaction, true); // in case the target already exists

        if (updatemodel) localModel.emulate_rename(path, newname);

        fs::path p1(localTestBasePath());
        p1 /= fixSeparators(path);
        fs::path p2 = p1.parent_path() / newname;

        if (reportaction) out() << name() << " action: local rename " << p1 << " to " << p2;

        std::error_code ec;
        for (int i = 0; i < 5; ++i)
        {
            fs::rename(p1, p2, ec);
            if (!ec) break;
            WaitMillisec(100);
        }
        ASSERT_TRUE(!ec) << "local_rename " << p1 << " to " << p2 << " failed: " << ec.message();
    }

    void local_move(std::string from, std::string to, bool updatemodel, bool reportaction, bool deleteTargetFirst)
    {
        if (deleteTargetFirst) local_delete(to + "/" + leafname(from), updatemodel, reportaction, true);

        if (updatemodel) localModel.emulate_move(from, to);

        fs::path p1(localTestBasePath());
        fs::path p2(localTestBasePath());
        p1 /= fixSeparators(from);
        p2 /= fixSeparators(to);
        p2 /= p1.filename();  // non-existing file in existing directory case

        if (reportaction) out() << name() << " action: local move " << p1 << " to " << p2;

        std::error_code ec;
        fs::rename(p1, p2, ec);
        if (ec)
        {
            fs::remove_all(p2, ec);
            fs::rename(p1, p2, ec);
        }
        ASSERT_TRUE(!ec) << "local_move " << p1 << " to " << p2 << " failed: " << ec.message();
    }

    void local_copy(std::string from, std::string to, bool updatemodel, bool reportaction)
    {
        if (updatemodel) localModel.emulate_copy(from, to);

        fs::path p1(localTestBasePath());
        fs::path p2(localTestBasePath());
        p1 /= fixSeparators(from);
        p2 /= fixSeparators(to);

        if (reportaction) out() << name() << " action: local copy " << p1 << " to " << p2;

        std::error_code ec;
        fs::copy(p1, p2, ec);
        ASSERT_TRUE(!ec) << "local_copy " << p1 << " to " << p2 << " failed: " << ec.message();
    }

    void local_delete(std::string path, bool updatemodel, bool reportaction, bool mightNotExist)
    {
        fs::path p(localTestBasePath());
        p /= fixSeparators(path);

        if (mightNotExist && !fs::exists(p)) return;

        if (reportaction) out() << name() << " action: local_delete " << p;

        std::error_code ec;
        fs::remove_all(p, ec);
        ASSERT_TRUE(!ec) << "local_delete " << p << " failed: " << ec.message();
        if (updatemodel) localModel.emulate_delete(path);
    }

    void source_rename(std::string nodepath, std::string newname, bool updatemodel, bool reportaction, bool deleteTargetFirst)
    {
        if (up) local_rename(nodepath, newname, updatemodel, reportaction, deleteTargetFirst);
        else remote_rename(nodepath, newname, updatemodel, reportaction, deleteTargetFirst);
    }

    void source_move(std::string nodepath, std::string newparentpath, bool updatemodel, bool reportaction, bool deleteTargetFirst)
    {
        if (up) local_move(nodepath, newparentpath, updatemodel, reportaction, deleteTargetFirst);
        else remote_move(nodepath, newparentpath, updatemodel, reportaction, deleteTargetFirst);
    }

    void source_copy(std::string nodepath, std::string newparentpath, bool updatemodel, bool reportaction)
    {
        if (up) local_copy(nodepath, newparentpath, updatemodel, reportaction);
        else remote_copy(nodepath, newparentpath, updatemodel, reportaction);
    }

    void source_delete(std::string nodepath, bool updatemodel, bool reportaction = false)
    {
        if (up) local_delete(nodepath, updatemodel, reportaction, false);
        else remote_delete(nodepath, updatemodel, reportaction, false);
    }

    void fileMayDiffer(std::string filepath)
    {
        fs::path p(localTestBasePath());
        p /= fixSeparators(filepath);

        client1().localFSFilesThatMayDiffer.insert(p);
        out() << "File may differ: " << p;
    }

    // Two-way sync has been started and is stable.  Now perform the test action

    enum ModifyStage { Prepare, MainAction };

    void PrintLocalTree(fs::path p)
    {
        out() << p;
        if (fs::is_directory(p))
        {
            for (auto i = fs::directory_iterator(p); i != fs::directory_iterator(); ++i)
            {
                PrintLocalTree(*i);
            }
        }
    }

    void PrintLocalTree(const LocalNode& node)
    {
        out() << node.getLocalPath().toPath();

        if (node.type == FILENODE) return;

        for (const auto& childIt : node.children)
        {
            PrintLocalTree(*childIt.second);
        }
    }

    void PrintRemoteTree(Node* n, string prefix = "")
    {
        prefix += string("/") + n->displayname();
        out() << prefix;
        if (n->type == FILENODE) return;
        for (auto& c : client1().client.getChildren(n))
        {
            PrintRemoteTree(c, prefix);
        }
    }

    void PrintModelTree(Model::ModelNode* n, string prefix = "")
    {
        prefix += string("/") + n->name;
        out() << prefix;
        if (n->type == Model::ModelNode::file) return;
        for (auto& c : n->kids)
        {
            PrintModelTree(c.get(), prefix);
        }
    }

    void Modify(ModifyStage stage)
    {
        bool prep = stage == Prepare;
        bool act = stage == MainAction;

        if (prep) out() << "Preparing action ";
        if (act) out() << "Executing action ";

        if (prep && printTreesBeforeAndAfter)
        {
            out() << " ---- local filesystem initial state ----";
            PrintLocalTree(fs::path(localTestBasePath()));

            if (auto* sync = client1().syncByBackupId(backupId))
            {
                out() << " ---- local node tree initial state ----";
                PrintLocalTree(*sync->localroot);
            }

            out() << " ---- remote node tree initial state ----";
            Node* testRoot = client1().client.nodebyhandle(changeClient().basefolderhandle);
            if (Node* n = client1().drillchildnodebyname(testRoot, remoteTestBasePath))
            {
                PrintRemoteTree(n);
            }
        }

        switch (action)
        {
        case action_rename:
            if (prep)
            {
            }
            else if (act)
            {
                if (file)
                {
                    source_rename("f/f_0/file0_f_0", "file0_f_0_renamed", shouldUpdateModel(), true, true);
                    if (shouldUpdateDestination())
                    {
                        destinationModel().emulate_rename("f/f_0/file0_f_0", "file0_f_0_renamed");
                    }
                }
                else
                {
                    source_rename("f/f_0", "f_0_renamed", shouldUpdateModel(), true, false);
                    if (shouldUpdateDestination())
                    {
                        destinationModel().emulate_rename("f/f_0", "f_0_renamed");
                    }
                }
            }
            break;

        case action_moveWithinSync:
            if (prep)
            {
            }
            else if (act)
            {
                if (file)
                {
                    source_move("f/f_1/file0_f_1", "f/f_0", shouldUpdateModel(), true, false);
                    if (shouldUpdateDestination())
                    {
                        destinationModel().emulate_move("f/f_1/file0_f_1", "f/f_0");
                    }
                }
                else
                {
                    source_move("f/f_1", "f/f_0", shouldUpdateModel(), true, false);
                    if (shouldUpdateDestination())
                    {
                        destinationModel().emulate_move("f/f_1", "f/f_0");
                    }
                }
            }
            break;

        case action_moveOutOfSync:
            if (prep)
            {
            }
            else if (act)
            {
                if (file)
                {
                    source_move("f/f_0/file0_f_0", "outside", shouldUpdateModel(), false, false);
                    if (shouldUpdateDestination())
                    {
                        destinationModel().emulate_delete("f/f_0/file0_f_0");
                    }
                }
                else
                {
                    source_move("f/f_0", "outside", shouldUpdateModel(), false, false);
                    if (shouldUpdateDestination())
                    {
                        destinationModel().emulate_delete("f/f_0");
                    }
                }
            }
            break;

        case action_moveIntoSync:
            if (prep)
            {
            }
            else if (act)
            {
                if (file)
                {
                    source_move("outside/file0_outside", "f/f_0", shouldUpdateModel(), false, false);
                    if (shouldUpdateDestination())
                    {
                        destinationModel().emulate_copy("outside/file0_outside", "f/f_0");
                    }
                }
                else
                {
                    source_move("outside", "f/f_0", shouldUpdateModel(), false, false);
                    if (shouldUpdateDestination())
                    {
                        destinationModel().emulate_delete("f/f_0/outside");
                        destinationModel().emulate_copy("outside", "f/f_0");
                    }
                }
            }
            break;

        case action_delete:
            if (prep)
            {
            }
            else if (act)
            {
                if (file)
                {
                    source_delete("f/f_0/file0_f_0", shouldUpdateModel(), true);
                    if (shouldUpdateDestination())
                    {
                        destinationModel().emulate_delete("f/f_0/file0_f_0");
                    }
                }
                else
                {
                    source_delete("f/f_0", shouldUpdateModel(), true);
                    if (shouldUpdateDestination())
                    {
                        destinationModel().emulate_delete("f/f_0");
                    }
                }
            }
            break;

        default: ASSERT_TRUE(false);
        }
    }

    void CheckSetup(State&, bool initial)
    {
        if (!initial && printTreesBeforeAndAfter)
        {
            out() << " ---- local filesystem before change ----";
            PrintLocalTree(fs::path(localTestBasePath()));

            if (auto* sync = client1().syncByBackupId(backupId))
            {
                out() << " ---- local node tree before change ----";
                PrintLocalTree(*sync->localroot);
            }

            out() << " ---- remote node tree before change ----";
            Node* testRoot = client1().client.nodebyhandle(changeClient().basefolderhandle);
            if (Node* n = client1().drillchildnodebyname(testRoot, remoteTestBasePath))
            {
                PrintRemoteTree(n);
            }
        }

        if (!initial) out() << "Checking setup state (should be no changes in twoway sync source): "<< name();

        // confirm source is unchanged after setup  (Two-way is not sending changes to the wrong side)
        bool localfs = client1().confirmModel(backupId, localModel.findnode("f"), StandardClient::CONFIRM_LOCALFS, true); // todo: later enable debris checks
        bool localnode = client1().confirmModel(backupId, localModel.findnode("f"), StandardClient::CONFIRM_LOCALNODE, true); // todo: later enable debris checks
        bool remote = client1().confirmModel(backupId, remoteModel.findnode("f"), StandardClient::CONFIRM_REMOTE, true); // todo: later enable debris checks
        EXPECT_EQ(localfs, localnode);
        EXPECT_EQ(localnode, remote);
        EXPECT_TRUE(localfs && localnode && remote) << " failed in " << name();
    }


    // Two-way sync is stable again after the change.  Check the results.
    bool finalResult = false;
    void CheckResult(State&)
    {
        Sync* sync = client1().syncByBackupId(backupId);

        if (printTreesBeforeAndAfter)
        {
            out() << " ---- local filesystem after sync of change ----";
            PrintLocalTree(fs::path(localTestBasePath()));

            if (sync)
            {
                out() << " ---- local node tree after sync of change ----";
                PrintLocalTree(*sync->localroot);
            }

            out() << " ---- remote node tree after sync of change ----";
            Node* testRoot = client1().client.nodebyhandle(changeClient().basefolderhandle);
            if (Node* n = client1().drillchildnodebyname(testRoot, remoteTestBasePath))
            {
                PrintRemoteTree(n);
            }
            out() << " ---- expected sync destination (model) ----";
            PrintModelTree(destinationModel().findnode("f"));
        }

        out() << "Checking twoway sync "<< name();

        if (shouldDisableSync())
        {
            bool lfs = client1().confirmModel(backupId, localModel.findnode("f"), localSyncRootPath(), true);
            bool rnt = client1().confirmModel(backupId, remoteModel.findnode("f"), remoteSyncRoot());

            EXPECT_EQ(sync, nullptr) << "Sync isn't disabled: " << name();
            EXPECT_TRUE(lfs) << "Couldn't confirm LFS: " << name();
            EXPECT_TRUE(rnt) << "Couldn't confirm RNT: " << name();

            finalResult = sync == nullptr;
            finalResult &= lfs;
            finalResult &= rnt;
        }
        else
        {
            EXPECT_NE(sync, (Sync*)nullptr);
            EXPECT_TRUE(sync && sync->state() == SYNC_ACTIVE);

            bool localfs = client1().confirmModel(backupId, localModel.findnode("f"), StandardClient::CONFIRM_LOCALFS, true); // todo: later enable debris checks
            bool localnode = client1().confirmModel(backupId, localModel.findnode("f"), StandardClient::CONFIRM_LOCALNODE, true); // todo: later enable debris checks
            bool remote = client1().confirmModel(backupId, remoteModel.findnode("f"), StandardClient::CONFIRM_REMOTE, true); // todo: later enable debris checks
            EXPECT_EQ(localfs, localnode);
            EXPECT_EQ(localnode, remote);
            EXPECT_TRUE(localfs && localnode && remote) << " failed in " << name();

            finalResult = localfs && localnode && remote && sync && sync->state() == SYNC_ACTIVE;
        }

    }
};

void CatchupClients(StandardClient* c1, StandardClient* c2 = nullptr, StandardClient* c3 = nullptr)
{
    out() << "Catching up";
    auto pb1 = newPromiseBoolSP();
    auto pb2 = newPromiseBoolSP();
    auto pb3 = newPromiseBoolSP();
    if (c1) c1->catchup(pb1);
    if (c2) c2->catchup(pb2);
    if (c3) c3->catchup(pb3);
    ASSERT_TRUE((!c1 || pb1->get_future().get()) &&
                (!c2 || pb2->get_future().get()) &&
                (!c3 || pb3->get_future().get()));
    out() << "Caught up";
}

void PrepareForSync(StandardClient& client)
{
    auto local = client.fsBasePath / "twoway" / "initial";

    fs::create_directories(local);

    ASSERT_TRUE(buildLocalFolders(local, "f", 2, 2, 2));
    ASSERT_TRUE(buildLocalFolders(local, "outside", 2, 1, 1));

    constexpr auto delta = std::chrono::seconds(3600);

    ASSERT_TRUE(createDataFile(local / "f" / "file_older_1", "file_older_1", -delta));
    ASSERT_TRUE(createDataFile(local / "f" / "file_older_2", "file_older_2", -delta));
    ASSERT_TRUE(createDataFile(local / "f" / "file_newer_1", "file_newer_1", delta));
    ASSERT_TRUE(createDataFile(local / "f" / "file_newer_2", "file_newer_2", delta));

    auto* remote = client.drillchildnodebyname(client.gettestbasenode(), "twoway");
    ASSERT_NE(remote, nullptr);

    ASSERT_TRUE(client.uploadFolderTree(local, remote));
    ASSERT_TRUE(client.uploadFilesInTree(local, remote));
}

bool WaitForRemoteMatch(map<string, TwoWaySyncSymmetryCase>& testcases,
                        chrono::seconds timeout)
{
    auto total = std::chrono::milliseconds(0);
    constexpr auto sleepIncrement = std::chrono::milliseconds(500);

    do
    {
        auto i = testcases.begin();
        auto j = testcases.end();

        for ( ; i != j; ++i)
        {
            auto& testcase = i->second;

            if (testcase.pauseDuringAction) continue;

            auto& client = testcase.client1();
            auto& id = testcase.backupId;
            auto& model = testcase.remoteModel;

            if (!client.match(id, model.findnode("f")))
            {
                out() << "Cloud/model misatch: " << testcase.name();
                break;
            }
        }

        if (i == j)
        {
            out() << "Cloud/model matched.";
            return true;
        }

        out() << "Waiting for cloud/model match...";

        std::this_thread::sleep_for(sleepIncrement);
        total += sleepIncrement;
    }
    while (total < timeout);

    out() << "Timed out waiting for cloud/model match.";

    return false;
}

TEST_F(SyncTest, TwoWay_Highlevel_Symmetries)
{
    // confirm change is synced to remote, and also seen and applied in a second client that syncs the same folder
    fs::path localtestroot = makeNewTestRoot();

    StandardClient clientA2(localtestroot, "clientA2");

    ASSERT_TRUE(clientA2.login_reset_makeremotenodes("MEGA_EMAIL", "MEGA_PWD", "twoway", 0, 0, true));

    PrepareForSync(clientA2);

    StandardClient clientA1Steady(localtestroot, "clientA1S");
    StandardClient clientA1Resume(localtestroot, "clientA1R");
    ASSERT_TRUE(clientA1Steady.login_fetchnodes("MEGA_EMAIL", "MEGA_PWD", false, true));
    ASSERT_TRUE(clientA1Resume.login_fetchnodes("MEGA_EMAIL", "MEGA_PWD", false, true));
    fs::create_directory(clientA1Steady.fsBasePath / fs::u8path("twoway"));
    fs::create_directory(clientA1Resume.fsBasePath / fs::u8path("twoway"));
    fs::create_directory(clientA2.fsBasePath / fs::u8path("twoway"));

    TwoWaySyncSymmetryCase::State allstate(clientA1Steady, clientA1Resume, clientA2);
    allstate.localBaseFolderSteady = clientA1Steady.fsBasePath / fs::u8path("twoway");
    allstate.localBaseFolderResume = clientA1Resume.fsBasePath / fs::u8path("twoway");

    std::map<std::string, TwoWaySyncSymmetryCase> cases;

    static set<string> tests = {
    }; // tests

    for (int syncType = TwoWaySyncSymmetryCase::type_numTypes; syncType--; )
    {
        //if (syncType != TwoWaySyncSymmetryCase::type_backupSync) continue;

        for (int selfChange = 0; selfChange < 2; ++selfChange)
        {
            //if (!selfChange) continue;

            for (int up = 0; up < 2; ++up)
            {
                //if (!up) continue;

                for (int action = 0; action < (int)TwoWaySyncSymmetryCase::action_numactions; ++action)
                {
                    //if (action != TwoWaySyncSymmetryCase::action_rename) continue;

                    for (int file = 0; file < 2; ++file)
                    {
                        //if (!file) continue;

                        for (int isExternal = 0; isExternal < 2; ++isExternal)
                        {
                            if (isExternal && syncType != TwoWaySyncSymmetryCase::type_backupSync)
                            {
                                continue;
                            }

                            for (int pauseDuringAction = 0; pauseDuringAction < 2; ++pauseDuringAction)
                            {
                                //if (pauseDuringAction) continue;

                                // we can't make changes if the client is not running
                                if (pauseDuringAction && selfChange) continue;

                                TwoWaySyncSymmetryCase testcase(allstate);
                                testcase.syncType = TwoWaySyncSymmetryCase::SyncType(syncType);
                                testcase.selfChange = selfChange != 0;
                                testcase.up = up;
                                testcase.action = TwoWaySyncSymmetryCase::Action(action);
                                testcase.file = file;
                                testcase.isExternal = isExternal;
                                testcase.pauseDuringAction = pauseDuringAction;
                                testcase.printTreesBeforeAndAfter = !tests.empty();

                                if (tests.empty() || tests.count(testcase.name()) > 0)
                                {
                                    auto name = testcase.name();
                                    cases.emplace(name, move(testcase));
                                }
                            }
                        }
                    }
                }
            }
        }
    }

    out() << "Creating initial local files/folders for " << cases.size() << " sync test cases";
    for (auto& testcase : cases)
    {
        testcase.second.SetupForSync();
    }

    // set up sync for A1, it should build matching cloud files/folders as the test cases add local files/folders
    handle backupId1 = clientA1Steady.setupSync_mainthread("twoway", "twoway");
    ASSERT_NE(backupId1, UNDEF);
    handle backupId2 = clientA1Resume.setupSync_mainthread("twoway", "twoway");
    ASSERT_NE(backupId2, UNDEF);
    assert(allstate.localBaseFolderSteady == clientA1Steady.syncSet(backupId1).localpath);
    assert(allstate.localBaseFolderResume == clientA1Resume.syncSet(backupId2).localpath);

    out() << "Full-sync all test folders to the cloud for setup";
    waitonsyncs(std::chrono::seconds(10), &clientA1Steady, &clientA1Resume);
    CatchupClients(&clientA1Steady, &clientA1Resume, &clientA2);
    waitonsyncs(std::chrono::seconds(20), &clientA1Steady, &clientA1Resume);

    out() << "Stopping full-sync";
    auto removeSyncByBackupId =
      [](StandardClient& sc, handle backupId)
      {
          bool removed = false;

          sc.client.syncs.removeSelectedSyncs(
            [&](SyncConfig& config, Sync*)
            {
                const bool matched = config.getBackupId() == backupId;
                removed |= matched;
                return matched;
            });

          return removed;
      };

    future<bool> fb1 = clientA1Steady.thread_do<bool>([&](StandardClient& sc, PromiseBoolSP pb) { pb->set_value(removeSyncByBackupId(sc, backupId1)); });
    future<bool> fb2 = clientA1Resume.thread_do<bool>([&](StandardClient& sc, PromiseBoolSP pb) { pb->set_value(removeSyncByBackupId(sc, backupId2)); });
    ASSERT_TRUE(waitonresults(&fb1, &fb2));

    out() << "Setting up each sub-test's Two-way sync of 'f'";
    for (auto& testcase : cases)
    {
        testcase.second.SetupTwoWaySync();
    }

    out() << "Letting all " << cases.size() << " Two-way syncs run";
    waitonsyncs(std::chrono::seconds(10), &clientA1Steady, &clientA1Resume);

    CatchupClients(&clientA1Steady, &clientA1Resume, &clientA2);
    waitonsyncs(std::chrono::seconds(10), &clientA1Steady, &clientA1Resume);

    out() << "Checking intial state";
    for (auto& testcase : cases)
    {
        testcase.second.CheckSetup(allstate, true);
    }

    // make changes in destination to set up test
    for (auto& testcase : cases)
    {
        testcase.second.Modify(TwoWaySyncSymmetryCase::Prepare);
    }

    CatchupClients(&clientA1Steady, &clientA1Resume, &clientA2);

    out() << "Letting all " << cases.size() << " Two-way syncs run";
    waitonsyncs(std::chrono::seconds(15), &clientA1Steady, &clientA1Resume, &clientA2);

    out() << "Checking Two-way source is unchanged";
    for (auto& testcase : cases)
    {
        testcase.second.CheckSetup(allstate, false);
    }


    int paused = 0;
    for (auto& testcase : cases)
    {
        if (testcase.second.pauseDuringAction)
        {
            testcase.second.PauseTwoWaySync();
            ++paused;
        }
    }

    // save session and local log out A1R to set up for resume
    string session;
    clientA1Resume.client.dumpsession(session);
    clientA1Resume.localLogout();

    auto remainingResumeSyncs = clientA1Resume.client.syncs.allConfigs();
    ASSERT_EQ(0u, remainingResumeSyncs.size());

    if (paused)
    {
        out() << "Paused " << paused << " Two-way syncs";
        WaitMillisec(1000);
    }

    clientA1Steady.logcb = clientA1Resume.logcb = clientA2.logcb = true;

    out() << "Performing action ";
    for (auto& testcase : cases)
    {
        testcase.second.Modify(TwoWaySyncSymmetryCase::MainAction);
    }
    waitonsyncs(std::chrono::seconds(15), &clientA1Steady, &clientA2);   // leave out clientA1Resume as it's 'paused' (locallogout'd) for now
    CatchupClients(&clientA1Steady, &clientA2);
    waitonsyncs(std::chrono::seconds(15), &clientA1Steady, &clientA2);   // leave out clientA1Resume as it's 'paused' (locallogout'd) for now

    // resume A1R session (with sync), see if A2 nodes and localnodes get in sync again
    clientA1Resume.received_syncs_restored = false;
    ASSERT_TRUE(clientA1Resume.login_fetchnodes(session));
    ASSERT_EQ(clientA1Resume.basefolderhandle, clientA2.basefolderhandle);

    // wait for normal sync resumes to complete
    clientA1Resume.waitFor([&](StandardClient& sc){ return sc.received_syncs_restored; }, std::chrono::seconds(30));

    // now resume remainder - some are external syncs
    int resumed = 0;
    for (auto& testcase : cases)
    {
        if (testcase.second.pauseDuringAction)
        {
            testcase.second.ResumeTwoWaySync();
            ++resumed;
        }
    }
    if (resumed)
    {
        out() << "Resumed " << resumed << " Two-way syncs";
        WaitMillisec(3000);
    }

    out() << "Waiting for remote changes to make it to clients...";
    EXPECT_TRUE(WaitForRemoteMatch(cases, chrono::seconds(64)));  // 64 because the jenkins machines can be slow

    out() << "Letting all " << cases.size() << " Two-way syncs run";

    waitonsyncs(std::chrono::seconds(15), &clientA1Steady, &clientA1Resume, &clientA2);

    CatchupClients(&clientA1Steady, &clientA1Resume, &clientA2);
    waitonsyncs(std::chrono::seconds(15), &clientA1Steady, &clientA1Resume, &clientA2);

    out() << "Checking local and remote state in each sub-test";

    for (auto& testcase : cases)
    {
        testcase.second.CheckResult(allstate);
    }
    int succeeded = 0, failed = 0;
    for (auto& testcase : cases)
    {
        if (testcase.second.finalResult) ++succeeded;
        else
        {
            out() << "failed: " << testcase.second.name();
            ++failed;
        }
    }
    out() << "Succeeded: " << succeeded << " Failed: " << failed;

    // Clear tree-state cache.
    {
        StandardClient cC(localtestroot, "cC");
        ASSERT_TRUE(cC.login_fetchnodes("MEGA_EMAIL", "MEGA_PWD", false, true));
    }
}

TEST_F(SyncTest, MoveExistingIntoNewDirectoryWhilePaused)
{
    auto TESTROOT = makeNewTestRoot();
    auto TIMEOUT  = chrono::seconds(4);

    Model model;
    fs::path root;
    string session;
    handle id;

    // Initial setup.
    {
        StandardClient c(TESTROOT, "c");

        // Log in client.
        ASSERT_TRUE(c.login_reset_makeremotenodes("MEGA_EMAIL", "MEGA_PWD", "s", 0, 0));

        // Add and start sync.
        id = c.setupSync_mainthread("s", "s");
        ASSERT_NE(id, UNDEF);

        // Squirrel away for later use.
        root = c.syncSet(id).localpath.u8string();

        // Populate filesystem.
        model.addfolder("a");
        model.addfolder("c");
        model.generate(root);

        // Wait for initial sync to complete.
        waitonsyncs(TIMEOUT, &c);

        // Make sure everything arrived safely.
        ASSERT_TRUE(c.confirmModel_mainthread(model.root.get(), id));

        // Save the session so we can resume later.
        c.client.dumpsession(session);

        // Log out client, taking care to keep caches.
        c.localLogout();
    }

    StandardClient c(TESTROOT, "c");

    // Add a new hierarchy to be scanned.
    model.addfolder("b");
    model.generate(root);

    // Move c under b.
    fs::rename(root / "c", root / "b" / "c");

    // Update the model.
    model.movenode("c", "b");

    // Hook onAutoResumeResult callback.
    promise<void> notify;

    c.onAutoResumeResult = [&notify](const SyncConfig&, bool, bool) {
        notify.set_value();
    };

    // Log in client resuming prior session.
    ASSERT_TRUE(c.login_fetchnodes(session));

    // Wait for the sync to be resumed.
    notify.get_future().get();

    // Wait for the sync to catch up.
    waitonsyncs(TIMEOUT, &c);

    // Were the changes propagated?
    ASSERT_TRUE(c.confirmModel_mainthread(model.root.get(), id));
}

// Useful predicates.
const auto SyncDisabled = [](handle id) {
    return [id](StandardClient& client) {
        return client.syncByBackupId(id) == nullptr;
    };
};

const auto SyncMonitoring = [](handle id) {
    return [id](StandardClient& client) {
        const auto* sync = client.syncByBackupId(id);
        return sync && sync->isBackupMonitoring();
    };
};

TEST_F(SyncTest, ForeignChangesInTheCloudDisablesMonitoringBackup)
{
    const auto TESTROOT = makeNewTestRoot();
    const auto TIMEOUT  = chrono::seconds(4);

    StandardClient c(TESTROOT, "c");

    // Log callbacks.
    c.logcb = true;

    // Log in client.
    ASSERT_TRUE(c.login_reset_makeremotenodes("MEGA_EMAIL", "MEGA_PWD", "s", 0, 0));

    // Add and start sync.
    const auto id = c.setupSync_mainthread("s", "s", true);
    ASSERT_NE(id, UNDEF);

    // Wait for initial sync to complete.
    waitonsyncs(TIMEOUT, &c);

    // Make sure we're in monitoring mode.
    ASSERT_TRUE(c.waitFor(SyncMonitoring(id), TIMEOUT));

    // Make a (foreign) change to the cloud.
    {
        StandardClient cu(TESTROOT, "cu");

        // Log callbacks.
        cu.logcb = true;

        // Log in client.
        ASSERT_TRUE(cu.login_fetchnodes("MEGA_EMAIL", "MEGA_PWD"));

        // Create a directory.
        vector<NewNode> node(1);

        cu.client.putnodes_prepareOneFolder(&node[0], "d");

        ASSERT_TRUE(cu.putnodes(c.syncSet(id).h, NoVersioning, std::move(node)));
    }

    // Give our sync some time to process remote changes.
    waitonsyncs(TIMEOUT, &c);

    // Wait for the sync to be disabled.
    ASSERT_TRUE(c.waitFor(SyncDisabled(id), TIMEOUT));

    // Has the sync failed?
    {
        SyncConfig config = c.syncConfigByBackupID(id);

        ASSERT_EQ(config.mBackupState, SYNC_BACKUP_MONITOR);
        ASSERT_EQ(config.mEnabled, false);
        ASSERT_EQ(config.mError, BACKUP_MODIFIED);
    }
}

class BackupClient
  : public StandardClient
{
public:
    BackupClient(const fs::path& basePath, const string& name)
      : StandardClient(basePath, name)
      , mOnFileAdded()
    {
    }

    void file_added(File* file) override
    {
        StandardClient::file_added(file);

        if (mOnFileAdded) mOnFileAdded(*file);
    }

    using FileAddedCallback = std::function<void(File&)>;

    FileAddedCallback mOnFileAdded;
}; // Client

TEST_F(SyncTest, MonitoringExternalBackupRestoresInMirroringMode)
{
    const auto TESTROOT = makeNewTestRoot();
    const auto TIMEOUT  = chrono::seconds(4);

    // Model.
    Model m;

    // Sync Root Handle.
    NodeHandle rootHandle;

    // Session ID.
    string sessionID;

    // Sync Backup ID.
    handle id;

    {
        StandardClient cb(TESTROOT, "cb");

        // Log callbacks.
        cb.logcb = true;

        // Log in client.
        ASSERT_TRUE(cb.login_reset_makeremotenodes("MEGA_EMAIL", "MEGA_PWD", "s", 0, 0));

        // Create some files to synchronize.
        m.addfile("d/f");
        m.addfile("f");
        m.generate(cb.fsBasePath / "s");

        // Add and start sync.
        {
            // Generate drive ID.
            auto driveID = cb.client.generateDriveId();

            // Write drive ID.
            auto drivePath = cb.fsBasePath.u8string();
            auto result = cb.client.writeDriveId(drivePath.c_str(), driveID);
            ASSERT_EQ(result, API_OK);

            // Add sync.
            id = cb.backupAdd_mainthread("", "s", "s", "");
            ASSERT_NE(id, UNDEF);
        }

        // Wait for sync to complete.
        waitonsyncs(TIMEOUT, &cb);

        // Make sure everything made it to the cloud.
        ASSERT_TRUE(cb.confirmModel_mainthread(m.root.get(), id));

        // Wait for sync to transition to monitoring mode.
        ASSERT_TRUE(cb.waitFor(SyncMonitoring(id), TIMEOUT));

        // Get our hands on the sync's root handle.
        rootHandle = cb.syncSet(id).h;

        // Record this client's session.
        cb.client.dumpsession(sessionID);

        // Log out the client.
        cb.localLogout();
    }

    StandardClient cb(TESTROOT, "cb");

    cb.logcb = true;

    // Log in client.
    ASSERT_TRUE(cb.login_fetchnodes(sessionID));

    // Make a change in the cloud.
    {
        vector<NewNode> node(1);

        cb.client.putnodes_prepareOneFolder(&node[0], "g");

        ASSERT_TRUE(cb.putnodes(rootHandle, NoVersioning, std::move(node)));
    }

    // Restore the backup sync.
    ASSERT_TRUE(cb.backupOpenDrive(cb.fsBasePath));

    // Re-enable the sync.
    ASSERT_TRUE(cb.enableSyncByBackupId(id));

    // Wait for the mirror to complete.
    waitonsyncs(TIMEOUT, &cb);

    // Cloud should mirror the local disk. (ie, g should be gone in the cloud)
    ASSERT_TRUE(cb.confirmModel_mainthread(m.root.get(), id));
}

TEST_F(SyncTest, MonitoringExternalBackupResumesInMirroringMode)
{
    const auto TESTROOT = makeNewTestRoot();
    const auto TIMEOUT  = chrono::seconds(4);

    StandardClient cb(TESTROOT, "cb");

    // Log callbacks.
    cb.logcb = true;

    // Log in client.
    ASSERT_TRUE(cb.login_reset_makeremotenodes("MEGA_EMAIL", "MEGA_PWD", "s", 0, 0));

    // Create some files to be synchronized.
    Model m;

    m.addfile("d/f");
    m.addfile("f");
    m.generate(cb.fsBasePath / "s");

    // Add and start sync.
    auto id = UNDEF;

    {
        // Generate drive ID.
        auto driveID = cb.client.generateDriveId();

        // Write drive ID.
        auto drivePath = cb.fsBasePath.u8string();
        auto result = cb.client.writeDriveId(drivePath.c_str(), driveID);
        ASSERT_EQ(result, API_OK);

        // Add sync.
        id = cb.backupAdd_mainthread("", "s", "s", "");
        ASSERT_NE(id, UNDEF);
    }

    // Wait for the mirror to complete.
    waitonsyncs(TIMEOUT, &cb);

    // Make sure everything arrived safe and sound.
    ASSERT_TRUE(cb.confirmModel_mainthread(m.root.get(), id));

    // Wait for transition to monitoring mode.
    ASSERT_TRUE(cb.waitFor(SyncMonitoring(id), TIMEOUT));

    // Disable the sync.
    ASSERT_TRUE(cb.disableSync(id, NO_SYNC_ERROR, true));

    // Make sure the sync's config is as we expect.
    {
        auto config = cb.syncConfigByBackupID(id);

        // Backup should remain in monitoring mode.
        ASSERT_EQ(config.mBackupState, SYNC_BACKUP_MONITOR);

        // Disabled external backups are always considered "user-disabled."
        // That is, the user must consciously decide to resume these syncs.
        ASSERT_EQ(config.mEnabled, false);
    }

    // Make a change in the cloud.
    {
        vector<NewNode> node(1);

        cb.client.putnodes_prepareOneFolder(&node[0], "g");

        auto rootHandle = cb.syncSet(id).h;
        ASSERT_TRUE(cb.putnodes(rootHandle, NoVersioning, std::move(node)));
    }

    // Re-enable the sync.
    ASSERT_TRUE(cb.enableSyncByBackupId(id));

    // Wait for the mirror to complete.
    waitonsyncs(TIMEOUT, &cb);

    // Cloud should mirror the disk.
    ASSERT_TRUE(cb.confirmModel_mainthread(m.root.get(), id));
}

TEST_F(SyncTest, MirroringInternalBackupResumesInMirroringMode)
{
    const auto TESTROOT = makeNewTestRoot();
    const auto TIMEOUT  = chrono::seconds(4);

    // Session ID.
    string sessionID;

    // Sync Backup ID.
    handle id;

    // Sync Root Handle.
    NodeHandle rootHandle;

    // "Foreign" client.
    StandardClient cf(TESTROOT, "cf");

    // Model.
    Model m;

    // Log callbacks.
    cf.logcb = true;

    // Log client in.
    ASSERT_TRUE(cf.login_reset_makeremotenodes("MEGA_EMAIL", "MEGA_PWD", "s", 0, 0));

    // Check manual resume.
    {
        BackupClient cb(TESTROOT, "cb");

        // Log callbacks.
        cb.logcb = true;

        // Log client in.
        ASSERT_TRUE(cb.login_fetchnodes("MEGA_EMAIL", "MEGA_PWD"));

        // Set upload throttle.
        //
        // This is so that we can disable the sync before it transitions
        // to the monitoring state.
        cb.client.setmaxuploadspeed(1);

        // Give the sync something to backup.
        m.addfile("d/f", randomData(16384));
        m.addfile("f", randomData(16384));
        m.generate(cb.fsBasePath / "s");

        // Disable the sync when it starts uploading a file.
        cb.mOnFileAdded = [&cb](File& file) {
            // Get our hands on the local node.
            auto* node = dynamic_cast<LocalNode*>(&file);
            if (!node) return;

            // Get our hands on the sync.
            auto& sync = *node->sync;

            // Make sure the sync's in mirroring mode.
            ASSERT_TRUE(sync.isBackupAndMirroring());

            // Disable the sync.
            sync.changestate(SYNC_DISABLED, NO_SYNC_ERROR, true, true);

            // Mimic disableSelectedSyncs(...).
            cb.client.syncactivity = true;

            // Callback's done its job.
            cb.mOnFileAdded = nullptr;
        };

        // Add and start sync.
        id = cb.setupSync_mainthread("s", "s", true);
        ASSERT_NE(id, UNDEF);

        // Let the sync mirror.
        waitonsyncs(TIMEOUT, &cb);

        // Make sure the sync's been disabled.
        ASSERT_FALSE(cb.syncByBackupId(id));

        // Make sure it's still in mirror mode.
        {
            auto config = cb.syncConfigByBackupID(id);

            ASSERT_EQ(config.mBackupState, SYNC_BACKUP_MIRROR);
            ASSERT_EQ(config.mEnabled, true);
            ASSERT_EQ(config.mError, NO_SYNC_ERROR);
        }

        // Get our hands on sync root's cloud handle.
        rootHandle = cb.syncSet(id).h;
        ASSERT_TRUE(!rootHandle.isUndef());

        // Make some changes to the cloud.
        vector<NewNode> node(1);

        cf.client.putnodes_prepareOneFolder(&node[0], "g");

        ASSERT_TRUE(cf.putnodes(rootHandle, NoVersioning, std::move(node)));

        // Log out the client when we try and upload a file.
        std::promise<void> waiter;

        cb.mOnFileAdded = [&cb, &waiter](File& file) {
            // Get our hands on the local node.
            auto* node = dynamic_cast<LocalNode*>(&file);
            if (!node) return;

            // Make sure we're mirroring.
            ASSERT_TRUE(node->sync->isBackupAndMirroring());

            // Notify the waiter.
            waiter.set_value();

            // Callback's done its job.
            cb.mOnFileAdded = nullptr;
        };

        // Resume the backup.
        ASSERT_TRUE(cb.enableSyncByBackupId(id));

        // Wait for the sync to try and upload a file.
        waiter.get_future().get();

        // Save the session ID.
        cb.client.dumpsession(sessionID);

        // Log out the client.
        cb.localLogout();
    }

    // Create a couple new nodes.
    {
        vector<NewNode> nodes(2);

        cf.client.putnodes_prepareOneFolder(&nodes[0], "h0");
        cf.client.putnodes_prepareOneFolder(&nodes[1], "h1");

        ASSERT_TRUE(cf.putnodes(rootHandle, NoVersioning, std::move(nodes)));
    }

    // Check automatic resume.
    StandardClient cb(TESTROOT, "cb");

    // Log callbacks.
    cb.logcb = true;

    // Log in client, resuming prior session.
    ASSERT_TRUE(cb.login_fetchnodes(sessionID));

    WaitMillisec(3000);

    // Check config has been resumed.
    ASSERT_TRUE(cb.syncByBackupId(id));

    // Just let the sync mirror, Marge!
    waitonsyncs(TIMEOUT, &cb);

    // The cloud should match the local disk precisely.
    ASSERT_TRUE(cb.confirmModel_mainthread(m.root.get(), id));
}

TEST_F(SyncTest, MonitoringInternalBackupResumesInMonitoringMode)
{
    const auto TESTROOT = makeNewTestRoot();
    const auto TIMEOUT = chrono::seconds(8);

    // Sync Backup ID.
    handle id;

    // Sync Root Handle.
    NodeHandle rootHandle;

    // Session ID.
    string sessionID;

    // "Foreign" client.
    StandardClient cf(TESTROOT, "cf");

    // Model.
    Model m;

    // Log callbacks.
    cf.logcb = true;

    // Log foreign client in.
    ASSERT_TRUE(cf.login_reset_makeremotenodes("MEGA_EMAIL", "MEGA_PWD", "s", 0, 0));

    // Manual resume.
    {
        StandardClient cb(TESTROOT, "cb");

        // Log callbacks.
        cb.logcb = true;

        // Log in client.
        ASSERT_TRUE(cb.login_fetchnodes("MEGA_EMAIL", "MEGA_PWD"));

        // Give the sync something to mirror.
        m.addfile("d/f");
        m.addfile("f");
        m.generate(cb.fsBasePath / "s");

        // Add and start backup.
        id = cb.setupSync_mainthread("s", "s", true);
        ASSERT_NE(id, UNDEF);

        // Wait for the backup to complete.
        waitonsyncs(TIMEOUT, &cb);

        // Wait for transition to monitoring mode.
        ASSERT_TRUE(cb.waitFor(SyncMonitoring(id), TIMEOUT));

        // Disable the sync.
        ASSERT_TRUE(cb.disableSync(id, NO_SYNC_ERROR, true));

        // Make sure the sync was monitoring.
        {
            auto config = cb.syncConfigByBackupID(id);

            ASSERT_EQ(config.mBackupState, SYNC_BACKUP_MONITOR);
            ASSERT_EQ(config.mEnabled, true);
            ASSERT_EQ(config.mError, NO_SYNC_ERROR);
        }

        // Get our hands on the sync's root handle.
        rootHandle = cb.syncSet(id).h;

        // Make a remote change.
        //
        // This is so the backup will fail upon resume.
        {
            vector<NewNode> node(1);

            cf.client.putnodes_prepareOneFolder(&node[0], "g");

            ASSERT_TRUE(cf.putnodes(rootHandle, NoVersioning, std::move(node)));
        }

        // Enable the backup.
        ASSERT_TRUE(cb.enableSyncByBackupId(id));

        // Give the sync some time to think.
        waitonsyncs(TIMEOUT, &cb);

        // Wait for the sync to be disabled.
        ASSERT_TRUE(cb.waitFor(SyncDisabled(id), TIMEOUT));

        // Make sure it's been disabled for the right reasons.
        {
            auto config = cb.syncConfigByBackupID(id);

            ASSERT_EQ(config.mBackupState, SYNC_BACKUP_MONITOR);
            ASSERT_EQ(config.mEnabled, false);
            ASSERT_EQ(config.mError, BACKUP_MODIFIED);
        }

        // Manually enable the sync.
        // It should come up in mirror mode.
        ASSERT_TRUE(cb.enableSyncByBackupId(id));

        // Let it bring the cloud in line.
        waitonsyncs(TIMEOUT, &cb);

        // Cloud should match the local disk precisely.
        ASSERT_TRUE(cb.confirmModel_mainthread(m.root.get(), id));

        // Save the session ID.
        cb.client.dumpsession(sessionID);

        // Log out the client.
        cb.localLogout();
    }

    // Make a remote change.
    {
        vector<NewNode> node(1);

        cf.client.putnodes_prepareOneFolder(&node[0], "h");

        ASSERT_TRUE(cf.putnodes(rootHandle, NoVersioning, std::move(node)));
    }

    // Automatic resume.
    StandardClient cb(TESTROOT, "cb");

    // Log callbacks.
    cb.logcb = true;

    // Hook onAutoResumeResult callback.
    promise<void> notify;

    cb.onAutoResumeResult = [&notify](const SyncConfig&, bool, bool) {
        notify.set_value();
    };

    // Log in the client.
    ASSERT_TRUE(cb.login_fetchnodes(sessionID));

    // Wait for the sync to be resumed.
    notify.get_future().get();

    // Give the sync some time to think.
    waitonsyncs(TIMEOUT, &cb);

    // Wait for the sync to be disabled.
    ASSERT_TRUE(cb.waitFor(SyncDisabled(id), TIMEOUT));

    // Make sure it's been disabled for the right reasons.
    {
        auto config = cb.syncConfigByBackupID(id);

        ASSERT_EQ(config.mBackupState, SYNC_BACKUP_MONITOR);
        ASSERT_EQ(config.mEnabled, false);
        ASSERT_EQ(config.mError, BACKUP_MODIFIED);
    }

    // Re-enable the sync.
    ASSERT_TRUE(cb.enableSyncByBackupId(id));

    // Wait for the sync to complete mirroring.
    waitonsyncs(TIMEOUT, &cb);

    // Cloud should mirror the disk.
    ASSERT_TRUE(cb.confirmModel_mainthread(m.root.get(), id));
}

<<<<<<< HEAD
=======
#ifdef DEBUG

class BackupBehavior
  : public ::testing::Test
{
public:
    void doTest(const string& initialContent, const string& updatedContent);
}; // BackupBehavior

void BackupBehavior::doTest(const string& initialContent,
                            const string& updatedContent)
{
    auto TESTROOT = makeNewTestRoot();
    auto TIMEOUT  = std::chrono::seconds(8);

    StandardClient cu(TESTROOT, "cu");

    // Log callbacks.
    cu.logcb = true;

    // Log in uploader client.
    ASSERT_TRUE(cu.login_reset_makeremotenodes("MEGA_EMAIL", "MEGA_PWD", "s", 0, 0));

    // Add and start a backup sync.
    const auto idU = cu.setupSync_mainthread("su", "s", true);
    ASSERT_NE(idU, UNDEF);

    // Add a file for the engine to synchronize.
    Model m;

    m.addfile("f", initialContent);
    m.generate(cu.fsBasePath / "su");

    // Wait for the engine to process and upload the file.
    waitonsyncs(TIMEOUT, &cu);

    // Make sure the file made it to the cloud.
    ASSERT_TRUE(cu.confirmModel_mainthread(m.root.get(), idU));

    // Update file.
    {
        // Capture file's current mtime.
        auto mtime = fs::last_write_time(cu.fsBasePath / "su" / "f");

        // Update the file's content.
        m.addfile("f", updatedContent);

        // Hook callback so we can tweak the mtime.
        cu.mOnSyncDebugNotification = [&](const SyncConfig&, int, const Notification& notification) {
            // Roll back the mtime now that we know it will be processed.
            fs::last_write_time(cu.fsBasePath / "su" / "f", mtime);

            // No need for the engine to call us again.
            cu.mOnSyncDebugNotification = nullptr;
        };

        // Write the file.
        m.generate(cu.fsBasePath / "su");
    }

    // Wait for the engine to process the change.
    waitonsyncs(TIMEOUT, &cu);

    // Make sure the sync hasn't been disabled.
    {
        auto config = cu.syncConfigByBackupID(idU);

        ASSERT_EQ(config.mEnabled, true);
        ASSERT_EQ(config.mError, NO_SYNC_ERROR);
    }

    // Check that the file's been uploaded to the cloud.
    {
        StandardClient cd(TESTROOT, "cd");

        // Log in client.
        ASSERT_TRUE(cd.login_fetchnodes("MEGA_EMAIL", "MEGA_PWD"));

        // Add and start a new sync.
        auto idD = cd.setupSync_mainthread("sd", "s");
        ASSERT_NE(idD, UNDEF);

        // Wait for the sync to complete.
        waitonsyncs(TIMEOUT, &cd);

        // Make sure we haven't uploaded anything.
        ASSERT_TRUE(cu.confirmModel_mainthread(m.root.get(), idU));

        // Necessary since we've downloaded a file.
        m.ensureLocalDebrisTmpLock("");

        // Check that we've downloaded what we should've.
        ASSERT_TRUE(cd.confirmModel_mainthread(m.root.get(), idD));
    }
}

TEST_F(BackupBehavior, SameMTimeSmallerCRC)
{
    // File's small enough that the content is the CRC.
    auto initialContent = string("f");
    auto updatedContent = string("e");

    doTest(initialContent, updatedContent);
}

TEST_F(BackupBehavior, SameMTimeSmallerSize)
{
    auto initialContent = string("ff");
    auto updatedContent = string("f");

    doTest(initialContent, updatedContent);
}

#endif // DEBUG

>>>>>>> b3ed5d58
#endif<|MERGE_RESOLUTION|>--- conflicted
+++ resolved
@@ -9051,8 +9051,6 @@
     ASSERT_TRUE(cb.confirmModel_mainthread(m.root.get(), id));
 }
 
-<<<<<<< HEAD
-=======
 #ifdef DEBUG
 
 class BackupBehavior
@@ -9168,5 +9166,4 @@
 
 #endif // DEBUG
 
->>>>>>> b3ed5d58
 #endif