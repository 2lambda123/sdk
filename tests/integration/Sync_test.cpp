--- conflicted
+++ resolved
@@ -444,11 +444,7 @@
     void transfer_added(Transfer*) override { ++transfersAdded; }
     void transfer_removed(Transfer*) override { ++transfersRemoved; }
     void transfer_prepare(Transfer*) override { ++transfersPrepared; }
-<<<<<<< HEAD
     void transfer_failed(Transfer*,  const Error&, dstime = 0) override { ++transfersFailed; }
-=======
-    void transfer_failed(Transfer*, error, dstime = 0) override { ++transfersFailed; }
->>>>>>> 1138aef3
     void transfer_update(Transfer*) override { ++transfersUpdated; }
     void transfer_complete(Transfer*) override { ++transfersComplete; }
 
@@ -957,11 +953,7 @@
 
         string localpath;
         n->getlocalpath(&localpath, false);
-<<<<<<< HEAD
-        FileSystemType fileSystemType = client.fsaccess->getFilesystemType(&localpath);
-=======
         ::mega::FileSystemType fileSystemType = client.fsaccess->getFilesystemType(&localpath);
->>>>>>> 1138aef3
         client.fsaccess->local2name(&localpath, fileSystemType);
         string n_localname = n->localname;
         client.fsaccess->local2name(&n_localname, fileSystemType);
