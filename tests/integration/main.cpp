#include "mega.h"
#include "gtest/gtest.h"
#include "test.h"
#include <stdio.h>
#include <fstream>

// If running in Jenkins, we use its working folder.  But for local manual testing, use a convenient location
#ifdef WIN32
    #include <winhttp.h>
    #define LOCAL_TEST_FOLDER "c:\\tmp\\synctests"
#else
    #define LOCAL_TEST_FOLDER (string(getenv("HOME"))+"/synctests_mega_auto")
#endif

using namespace ::mega;

bool gRunningInCI = false;
bool gResumeSessions = false;
bool gScanOnly = false;
bool gTestingInvalidArgs = false;
bool gOutputToCout = false;

std::string USER_AGENT = "Integration Tests with GoogleTest framework";

string_vector envVarAccount = {"MEGA_EMAIL", "MEGA_EMAIL_AUX", "MEGA_EMAIL_AUX2"};
string_vector envVarPass    = {"MEGA_PWD",   "MEGA_PWD_AUX",   "MEGA_PWD_AUX2"};

void WaitMillisec(unsigned n)
{
#ifdef _WIN32
    if (n > 1000)
    {
        for (int i = 0; i < 10; ++i)
        {
            // better for debugging, with breakpoints, pauses, etc
            Sleep(n/10);
        }
    }
    else
    {
        Sleep(n);
    }
#else
    usleep(n * 1000);
#endif
}

<<<<<<< HEAD
=======
#ifdef __linux__
std::string exec(const char* cmd) {
    // Open pipe for reading.
    std::unique_ptr<FILE, decltype(&pclose)> pipe(popen(cmd, "r"), pclose);

    // Make sure the pipe was actually created.
    if (!pipe) throw std::runtime_error("popen() failed!");

    std::string result;

    // Read from the pipe until we hit EOF or encounter an error.
    for (std::array<char, 128> buffer; ; )
    {
        // Read from the pipe.
        auto nRead = fread(buffer.data(), 1, buffer.size(), pipe.get());

        // Were we able to extract any data?
        if (nRead > 0)
        {
            // If so, add it to our result buffer.
            result.append(buffer.data(), nRead);
        }

        // Have we extracted as much as we can?
        if (nRead < buffer.size()) break;
    }

    // Were we able to extract all of the data?
    if (feof(pipe.get()))
    {
        // Then return the result.
        return result;
    }

    // Otherwise, let the caller know we couldn't read the pipe.
    throw std::runtime_error("couldn't read all data from the pipe!");
}
#endif

string loadfile(const string& filename)
{
    string filedata;
    ifstream f(filename, ios::binary);
    f.seekg(0, std::ios::end);
    filedata.resize(unsigned(f.tellg()));
    f.seekg(0, std::ios::beg);
    f.read(const_cast<char*>(filedata.data()), static_cast<std::streamsize>(filedata.size()));
    return filedata;
}

#ifdef WIN32
void synchronousHttpPOSTData(const string& url, const string& senddata, string& responsedata)
{
    LOG_info << "Sending file to " << url << ", size: " << senddata.size();

    BOOL  bResults = TRUE;
    HINTERNET hSession = NULL, hConnect = NULL, hRequest = NULL;

    // Use WinHttpOpen to obtain a session handle.
    hSession = WinHttpOpen(L"testmega/1.0",
        WINHTTP_ACCESS_TYPE_DEFAULT_PROXY,
        WINHTTP_NO_PROXY_NAME,
        WINHTTP_NO_PROXY_BYPASS, 0);

    WCHAR szURL[8192];
    WCHAR szHost[256];
    URL_COMPONENTS urlComp = { sizeof urlComp };

    urlComp.lpszHostName = szHost;
    urlComp.dwHostNameLength = sizeof szHost / sizeof *szHost;
    urlComp.dwUrlPathLength = (DWORD)-1;
    urlComp.dwSchemeLength = (DWORD)-1;

    if (MultiByteToWideChar(CP_UTF8, 0, url.c_str(), -1, szURL,
        sizeof szURL / sizeof *szURL)
        && WinHttpCrackUrl(szURL, 0, 0, &urlComp))
    {
        if ((hConnect = WinHttpConnect(hSession, szHost, urlComp.nPort, 0)))
        {
            hRequest = WinHttpOpenRequest(hConnect, L"POST",
                urlComp.lpszUrlPath, NULL,
                WINHTTP_NO_REFERER,
                WINHTTP_DEFAULT_ACCEPT_TYPES,
                (urlComp.nScheme == INTERNET_SCHEME_HTTPS)
                ? WINHTTP_FLAG_SECURE
                : 0);
        }
    }

    // Send a Request.
    if (hRequest)
    {
        WinHttpSetTimeouts(hRequest, 58000, 58000, 0, 0);

        LPCWSTR pwszHeaders = L"Content-Type: application/octet-stream";

        // HTTPS connection: ignore certificate errors, send no data yet
        DWORD flags = SECURITY_FLAG_IGNORE_CERT_CN_INVALID
            | SECURITY_FLAG_IGNORE_CERT_DATE_INVALID
            | SECURITY_FLAG_IGNORE_UNKNOWN_CA;

        WinHttpSetOption(hRequest, WINHTTP_OPTION_SECURITY_FLAGS, &flags, sizeof flags);

        if (WinHttpSendRequest(hRequest, pwszHeaders,
            DWORD(wcslen(pwszHeaders)),
            (LPVOID)senddata.data(),
            (DWORD)senddata.size(),
            (DWORD)senddata.size(),
            NULL))
        {
        }
    }

    DWORD dwSize = 0;

    // End the request.
    if (bResults)
        bResults = WinHttpReceiveResponse(hRequest, NULL);

    // Continue to verify data until there is nothing left.
    if (bResults)
        do
        {
            // Verify available data.
            dwSize = 0;
            if (!WinHttpQueryDataAvailable(hRequest, &dwSize))
                printf("Error %u in WinHttpQueryDataAvailable.\n",
                    GetLastError());

            size_t offset = responsedata.size();
            responsedata.resize(offset + dwSize);

            ZeroMemory(responsedata.data() + offset, dwSize);

            DWORD dwDownloaded = 0;
            if (!WinHttpReadData(hRequest, responsedata.data() + offset, dwSize, &dwDownloaded))
                printf("Error %u in WinHttpReadData.\n", GetLastError());

        } while (dwSize > 0);

    // Report errors.
    if (!bResults)
        printf("Error %d has occurred.\n", GetLastError());

    // Close open handles.
    if (hRequest) WinHttpCloseHandle(hRequest);
    if (hConnect) WinHttpCloseHandle(hConnect);
    if (hSession) WinHttpCloseHandle(hSession);
}
#endif

void synchronousHttpPOSTFile(const string& url, const string& filepath, string& responsedata)
{
#ifdef WIN32
    synchronousHttpPOSTData(url, loadfile(filepath), responsedata);
#else
#ifdef __APPLE__
    // tbd
#else
    string command = "curl -s --data-binary @";
    command.append(filepath).append(" ").append(url.c_str());
    responsedata = exec(command.c_str());
#endif
#endif
}

>>>>>>> 89707481
LogStream::~LogStream()
{
    auto data = mBuffer.str();

    // Always write messages via standard logger.
    LOG_debug << data;

    if (gOutputToCout)
    {
        std::cout << logTime() << " " << data << std::endl;
    }
}

std::string getCurrentTimestamp()
{
    using std::chrono::system_clock;
    auto currentTime = std::chrono::system_clock::now();
    constexpr const auto buffSz = 80;
    char buffer[buffSz];

    auto transformed = currentTime.time_since_epoch().count() / 1000000;

    auto millis = transformed % 1000;

    std::time_t tt;
    tt = system_clock::to_time_t ( currentTime );
    auto timeinfo = localtime (&tt);
    size_t timeStrSz = strftime (buffer, buffSz,"%H:%M:%S",timeinfo);
    snprintf(buffer + timeStrSz , buffSz - timeStrSz, ":%03d",(int)millis);

    return std::string(buffer);
}

std::string logTime()
{
    return getCurrentTimestamp();
}

LogStream out()
{
    return LogStream();
}

class TestMegaLogger : public Logger
{
    mutex logMutex;
public:
    void log(const char* time, int loglevel, const char* source, const char* message
#ifdef ENABLE_LOG_PERFORMANCE
          , const char **directMessages = nullptr, size_t *directMessagesSizes = nullptr, unsigned numberMessages = 0
#endif
    ) override
    {
        std::ostringstream os;

        os << "[";
        os << getCurrentTimestamp();
#ifdef ENABLE_LOG_PERFORMANCE
        os << "] " << SimpleLogger::toStr(static_cast<LogLevel>(loglevel)) << ": ";
        if (message)
        {
            os << message;
        }
        // we can have the message AND the direct messages
        for (unsigned i = 0; i < numberMessages; ++i) os.write(directMessages[i], directMessagesSizes[i]);
#else
        os << "] " << SimpleLogger::toStr(static_cast<LogLevel>(loglevel)) << ": " << message;
#endif
        if (source)
        {
            os << " (" << source << ")";
        }
        os << std::endl;

        lock_guard<mutex> g(logMutex);

        if (loglevel <= SimpleLogger::logCurrentLevel)
        {
            if (gRunningInCI)
            {
                if (!mLogFile.is_open())
                {
                    mLogFile.open("test_integration.log");
                }
                mLogFile << os.str() << std::flush;
            }
            else
            {
#ifdef _WIN32
                if (!IsDebuggerPresent())
#endif // _WIN32

                {
                    std::cout << os.str() << std::flush;
                }

                if (!gTestingInvalidArgs)
                {
                    if (loglevel <= logError)
                    {
                        ASSERT_GT(loglevel, logError) << os.str();
                    }
                }
            }

#ifdef _WIN32
            // Always show the logging in the output window in VS, very useful to see what's going on as the tests run
            // (with the high level --CI output visible in the app's own console window)
            OutputDebugStringA(os.str().c_str());
#endif // _WIN32
        }
    }

private:
    std::ofstream mLogFile;
};

class GTestLogger
  : public ::testing::EmptyTestEventListener
{
public:
    void OnTestEnd(const ::testing::TestInfo& info) override
    {
        std::string result = "FAILED";

        if (info.result()->Passed())
        {
            result = "PASSED";
        }

        out() << "GTEST: "
              << result
              << " "
              << info.test_case_name()
              << "."
              << info.name();
    }

    void OnTestPartResult(const ::testing::TestPartResult& result) override
    {
        using namespace ::testing;

        if (result.type() == TestPartResult::kSuccess) return;

        std::string file = "unknown";
        std::string line;

        if (result.file_name())
        {
            file = result.file_name();
        }

        if (result.line_number() >= 0)
        {
            line = std::to_string(result.line_number()) + ":";
        }

        out() << "GTEST: "
              << file
              << ":"
              << line
              << " Failure";

        std::istringstream istream(result.message());

        for (std::string s; std::getline(istream, s); )
        {
            out() << "GTEST: " << s;
        }
    }

    void OnTestStart(const ::testing::TestInfo& info) override
    {
        out() << "GTEST: RUNNING "
              << info.test_case_name()
              << "."
              << info.name();
    }
}; // GTestLogger

// Let us log even during post-test shutdown
TestMegaLogger megaLogger;

#ifdef ENABLE_SYNC
// destroy g_clientManager while the logging is still active
ClientManager* g_clientManager = nullptr;
#endif // ENABLE_SYNC

int main (int argc, char *argv[])
{
    if (!getenv("MEGA_EMAIL") || !getenv("MEGA_PWD") || !getenv("MEGA_EMAIL_AUX") || !getenv("MEGA_PWD_AUX"))
    {
        std::cout << "please set username and password env variables for test" << std::endl;
        return 1;
    }

#ifdef ENABLE_SYNC
    // destroy g_clientManager while the logging is still active, and before global destructors (for things like mutexes) run
    ClientManager clientManager;
    g_clientManager = &clientManager;
#endif // ENABLE_SYNC


    std::vector<char*> myargv1(argv, argv + argc);
    std::vector<char*> myargv2;
    bool startOneSecLogger = false;

    for (auto it = myargv1.begin(); it != myargv1.end(); ++it)
    {
        if (std::string(*it) == "--CI")
        {
            gRunningInCI = true;
            argc -= 1;
        }
        else if (std::string(*it).substr(0, 12) == "--USERAGENT:")
        {
            USER_AGENT = std::string(*it).substr(12);
            argc -= 1;
        }
        else if (std::string(*it) == "--COUT")
        {
            gOutputToCout = true;
            argc -= 1;
        }
        else if (std::string(*it) == "--SCANONLY")
        {
            gScanOnly = true;
            argc -= 1;
        }
        else if (std::string(*it).substr(0, 9) == "--APIURL:")
        {
            std::lock_guard<std::mutex> g(g_APIURL_default_mutex);
            string s = std::string(*it).substr(9);
            if (!s.empty())
            {
                if (s.back() != '/') s += "/";
                g_APIURL_default = s;
            }
            argc -= 1;
        }
        else if (std::string(*it) == "--RESUMESESSIONS")
        {
            gResumeSessions = true;
            argc -= 1;
        }
        else if (std::string(*it) == "--ONESECLOGGER")
        {
            startOneSecLogger = true;
            argc -= 1;
        }
        else
        {
            myargv2.push_back(*it);
        }
    }

    SimpleLogger::setLogLevel(logMax);
    SimpleLogger::setOutputClass(&megaLogger);

    // delete old test folders, created during previous runs
    TestFS testFS;
    testFS.DeleteTestFolder();
    testFS.DeleteTrashFolder();

#if defined(_WIN32) && defined(NO_READLINE)
    using namespace mega;
    WinConsole* wc = new CONSOLE_CLASS;
    wc->setShellConsole();
#endif

#if defined(__APPLE__)
    // Try and raise the file descriptor limit as high as we can.
    platformSetRLimitNumFile();
#endif // __APPLE__

    ::testing::InitGoogleTest(&argc, myargv2.data());

    if (gRunningInCI)
    {
        auto& listeners = testing::UnitTest::GetInstance()->listeners();
        listeners.Append(new GTestLogger());
    }

    bool exitFlag = false;
    std::thread one_sec_logger;
    if (startOneSecLogger)
    {
        one_sec_logger = std::thread([&](){
            int count = 0;
            while (!exitFlag)
            {
                LOG_debug << "onesec count: " << ++count;
                WaitMillisec(1000);
            }
        });
    }

    auto ret = RUN_ALL_TESTS();

    exitFlag = true;
    if (startOneSecLogger) one_sec_logger.join();

    //SimpleLogger::setOutputClass(nullptr);

    return ret;
}




/*
**  TestFS implementation
*/

using namespace std;

fs::path TestFS::GetTestBaseFolder()
{
    const char* jenkins_folder = getenv("WORKSPACE");
    return jenkins_folder ? fs::path(jenkins_folder) : fs::path(LOCAL_TEST_FOLDER);
}

fs::path TestFS::GetTestFolder()
{
#ifdef WIN32
    auto pid = GetCurrentProcessId();
#else
    auto pid = getpid();
#endif

    fs::path testpath = GetTestBaseFolder() / ("pid_" + std::to_string(pid));
    out() << "Local Test folder: " << testpath;
    return testpath;
}


fs::path TestFS::GetTrashFolder()
{
    return GetTestBaseFolder() / "trash";
}


void TestFS::DeleteFolder(fs::path folder)
{
    // rename folder, so that tests can still create one and add to it
    error_code ec;
    fs::path oldpath(folder);
    fs::path newpath(folder);

    for (int i = 10; i--; )
    {
        newpath += "_del"; // this can be improved later if needed
        fs::rename(oldpath, newpath, ec);
        if (!ec) break;
    }

    // if renaming failed, then there's nothing to delete
    if (ec)
    {
        // report failures, other than the case when it didn't exist
        if (ec != errc::no_such_file_or_directory)
        {
            out() << "Renaming " << oldpath << " to " << newpath << " failed."
                 << ec.message();
        }

        return;
    }

    // delete folder in a separate thread
    m_cleaners.emplace_back(thread([=]() mutable // ...mostly for fun, to avoid declaring another ec
        {
            fs::remove_all(newpath, ec);

            if (ec)
            {
                out() << "Deleting " << folder << " failed."
                     << ec.message();
            }
        }));
}


TestFS::~TestFS()
{
    for_each(m_cleaners.begin(), m_cleaners.end(), [](thread& t) { t.join(); });
}

void moveToTrash(const fs::path& p)
{
    fs::path trashpath(TestFS::GetTrashFolder());
    fs::create_directory(trashpath);
    fs::path newpath = trashpath / p.filename();
    for (int i = 2; fs::exists(newpath); ++i)
    {
        newpath = trashpath / fs::u8path(p.filename().stem().u8string() + "_" + to_string(i) + p.extension().u8string());
    }
    fs::rename(p, newpath);
}

fs::path makeNewTestRoot()
{
    fs::path p = TestFS::GetTestFolder();

    if (fs::exists(p))
    {
        moveToTrash(p);
    }
    #ifndef NDEBUG
    bool b =
    #endif
    fs::create_directories(p);
    assert(b);
    return p;
}

fs::path makeReusableClientFolder(const string& subfolder)
{
#ifdef WIN32
    auto pid = GetCurrentProcessId();
#else
    auto pid = getpid();
#endif

    fs::path p = TestFS::GetTestBaseFolder() / ("clients_" + std::to_string(pid)) / subfolder;

#ifndef NDEBUG
    bool b =
#endif
    fs::create_directories(p);
    assert(b);
    return p;
}<|MERGE_RESOLUTION|>--- conflicted
+++ resolved
@@ -44,9 +44,6 @@
     usleep(n * 1000);
 #endif
 }
-
-<<<<<<< HEAD
-=======
 #ifdef __linux__
 std::string exec(const char* cmd) {
     // Open pipe for reading.
@@ -213,7 +210,6 @@
 #endif
 }
 
->>>>>>> 89707481
 LogStream::~LogStream()
 {
     auto data = mBuffer.str();
