#include "mega.h"
#include "gtest/gtest.h"
#include "test.h"
#include <stdio.h>
#include <fstream>

// If running in Jenkins, we use its working folder.  But for local manual testing, use a convenient location
#ifdef WIN32
    #define LOCAL_TEST_FOLDER "c:\\tmp\\synctests"
#else
    #define LOCAL_TEST_FOLDER (string(getenv("HOME"))+"/synctests_mega_auto")
#endif

using namespace ::mega;

bool gRunningInCI = false;
bool gResumeSessions = false;
bool gScanOnly = false;
bool gTestingInvalidArgs = false;
bool gOutputToCout = false;
int gFseventsFd = -1;
std::string USER_AGENT = "Integration Tests with GoogleTest framework";

<<<<<<< HEAD
string_vector envVarAccount = {"MEGA_EMAIL", "MEGA_EMAIL_AUX", "MEGA_EMAIL_AUX2"};
string_vector envVarPass    = {"MEGA_PWD",   "MEGA_PWD_AUX",   "MEGA_PWD_AUX2"};

#ifdef ENABLE_SYNC

ClientManager g_clientManager;

#endif // ENABLE_SYNC

=======
>>>>>>> 0d283c19
void WaitMillisec(unsigned n)
{
#ifdef _WIN32
    if (n > 1000)
    {
        for (int i = 0; i < 10; ++i)
        {
            // better for debugging, with breakpoints, pauses, etc
            Sleep(n/10);
        }
    }
    else
    {
        Sleep(n);
    }
#else
    usleep(n * 1000);
#endif
}


LogStream::~LogStream()
{
    auto data = mBuffer.str();

    // Always write messages via standard logger.
    LOG_debug << data;

    if (gOutputToCout)
    {
        std::cout << logTime() << " " << data << std::endl;
    }
}

std::string getCurrentTimestamp()
{
    using std::chrono::system_clock;
    auto currentTime = std::chrono::system_clock::now();
    constexpr const auto buffSz = 80;
    char buffer[buffSz];

    auto transformed = currentTime.time_since_epoch().count() / 1000000;

    auto millis = transformed % 1000;

    std::time_t tt;
    tt = system_clock::to_time_t ( currentTime );
    auto timeinfo = localtime (&tt);
    size_t timeStrSz = strftime (buffer, buffSz,"%H:%M:%S",timeinfo);
    snprintf(buffer + timeStrSz , buffSz - timeStrSz, ":%03d",(int)millis);

    return std::string(buffer);
}

std::string logTime()
{
    return getCurrentTimestamp();
}

LogStream out()
{
    return LogStream();
}

class TestMegaLogger : public Logger
{
    mutex logMutex;
public:
    void log(const char* time, int loglevel, const char* source, const char* message
#ifdef ENABLE_LOG_PERFORMANCE
          , const char **directMessages = nullptr, size_t *directMessagesSizes = nullptr, unsigned numberMessages = 0
#endif
    ) override
    {
        std::ostringstream os;

        os << "[";
        os << getCurrentTimestamp();
#ifdef ENABLE_LOG_PERFORMANCE
        os << "] " << SimpleLogger::toStr(static_cast<LogLevel>(loglevel)) << ": ";
        if (message)
        {
            os << message;
        }
        // we can have the message AND the direct messages
        for (unsigned i = 0; i < numberMessages; ++i) os.write(directMessages[i], directMessagesSizes[i]);
#else
        os << "] " << SimpleLogger::toStr(static_cast<LogLevel>(loglevel)) << ": " << message;
#endif
        if (source)
        {
            os << " (" << source << ")";
        }
        os << std::endl;

        lock_guard<mutex> g(logMutex);

        if (loglevel <= SimpleLogger::logCurrentLevel)
        {
            if (gRunningInCI)
            {
                if (!mLogFile.is_open())
                {
                    mLogFile.open("test_integration.log");
                }
                mLogFile << os.str() << std::flush;
            }
            else
            {
#ifdef _WIN32
                if (!IsDebuggerPresent())
#endif // _WIN32

                {
                    std::cout << os.str() << std::flush;
                }

                if (!gTestingInvalidArgs)
                {
                    if (loglevel <= logError)
                    {
                        ASSERT_GT(loglevel, logError) << os.str();
                    }
                }
            }

#ifdef _WIN32
            // Always show the logging in the output window in VS, very useful to see what's going on as the tests run
            // (with the high level --CI output visible in the app's own console window)
            OutputDebugStringA(os.str().c_str());
#endif // _WIN32
        }
    }

private:
    std::ofstream mLogFile;
};

class GTestLogger
  : public ::testing::EmptyTestEventListener
{
public:
    void OnTestEnd(const ::testing::TestInfo& info) override
    {
        std::string result = "FAILED";

        if (info.result()->Passed())
        {
            result = "PASSED";
        }

        out() << "GTEST: "
              << result
              << " "
              << info.test_case_name()
              << "."
              << info.name();
    }

    void OnTestPartResult(const ::testing::TestPartResult& result) override
    {
        using namespace ::testing;

        if (result.type() == TestPartResult::kSuccess) return;

        std::string file = "unknown";
        std::string line;

        if (result.file_name())
        {
            file = result.file_name();
        }

        if (result.line_number() >= 0)
        {
            line = std::to_string(result.line_number()) + ":";
        }

        out() << "GTEST: "
              << file
              << ":"
              << line
              << " Failure";

        std::istringstream istream(result.message());

        for (std::string s; std::getline(istream, s); )
        {
            out() << "GTEST: " << s;
        }
    }

    void OnTestStart(const ::testing::TestInfo& info) override
    {
        out() << "GTEST: RUNNING "
              << info.test_case_name()
              << "."
              << info.name();
    }
}; // GTestLogger

int main (int argc, char *argv[])
{
    if (!getenv("MEGA_EMAIL") || !getenv("MEGA_PWD") || !getenv("MEGA_EMAIL_AUX") || !getenv("MEGA_PWD_AUX"))
    {
        std::cout << "please set username and password env variables for test" << std::endl;
        return 1;
    }

    std::vector<char*> myargv1(argv, argv + argc);
    std::vector<char*> myargv2;

    for (auto it = myargv1.begin(); it != myargv1.end(); ++it)
    {
        if (std::string(*it) == "--CI")
        {
            gRunningInCI = true;
            argc -= 1;
        }
        else if (std::string(*it).substr(0, 12) == "--USERAGENT:")
        {
            USER_AGENT = std::string(*it).substr(12);
            argc -= 1;
        }
        else if (std::string(*it) == "--COUT")
        {
            gOutputToCout = true;
            argc -= 1;
        }
        else if (std::string(*it) == "--SCANONLY")
        {
            gScanOnly = true;
            argc -= 1;
        }
        else if (std::string(*it).substr(0, 9) == "--APIURL:")
        {
            std::lock_guard<std::mutex> g(g_APIURL_default_mutex);
            string s = std::string(*it).substr(9);
            if (!s.empty())
            {
                if (s.back() != '/') s += "/";
                g_APIURL_default = s;
            }
            argc -= 1;
        }
        else if (std::string(*it) == "--RESUMESESSIONS")
        {
            gResumeSessions = true;
            argc -= 1;
        }
#ifdef __APPLE__
        else if (std::string(*it).substr(0, 13) == "--FSEVENTSFD:")
        {
            int fseventsFd = std::stoi(std::string(*it).substr(13));
            if (fcntl(fseventsFd, F_GETFD) == -1 || errno == EBADF) {
                std::cout << "Received bad fsevents fd " << fseventsFd << "\n";
                return 1;
            }

            gFseventsFd = fseventsFd;
            argc -= 1;
        }
#endif
        else
        {
            myargv2.push_back(*it);
        }
    }

    TestMegaLogger megaLogger;

    SimpleLogger::setLogLevel(logMax);
    SimpleLogger::setOutputClass(&megaLogger);

    // delete old test folders, created during previous runs
    TestFS testFS;
    testFS.DeleteTestFolder();
    testFS.DeleteTrashFolder();

#if defined(_WIN32) && defined(NO_READLINE)
    using namespace mega;
    WinConsole* wc = new CONSOLE_CLASS;
    wc->setShellConsole();
#endif

    ::testing::InitGoogleTest(&argc, myargv2.data());

    if (gRunningInCI)
    {
        auto& listeners = testing::UnitTest::GetInstance()->listeners();
        listeners.Append(new GTestLogger());
    }

    auto ret = RUN_ALL_TESTS();

    // shut down reusable clients before the logger goes out of scope
#ifdef ENABLE_SYNC
    g_clientManager.shutdown();
#endif // ENABLE_SYNC

    SimpleLogger::setOutputClass(nullptr);

    return ret;
}




/*
**  TestFS implementation
*/

using namespace std;

fs::path TestFS::GetTestBaseFolder()
{
    const char* jenkins_folder = getenv("WORKSPACE");
    return jenkins_folder ? fs::path(jenkins_folder) : fs::path(LOCAL_TEST_FOLDER);
}

fs::path TestFS::GetTestFolder()
{
#ifdef WIN32
    auto pid = GetCurrentProcessId();
#else
    auto pid = getpid();
#endif

    fs::path testpath = GetTestBaseFolder() / ("pid_" + std::to_string(pid));
    out() << "Local Test folder: " << testpath;
    return testpath;
}


fs::path TestFS::GetTrashFolder()
{
    return GetTestBaseFolder() / "trash";
}


void TestFS::DeleteFolder(fs::path folder)
{
    // rename folder, so that tests can still create one and add to it
    error_code ec;
    fs::path oldpath(folder);
    fs::path newpath(folder);

    for (int i = 10; i--; )
    {
        newpath += "_del"; // this can be improved later if needed
        fs::rename(oldpath, newpath, ec);
        if (!ec) break;
    }

    // if renaming failed, then there's nothing to delete
    if (ec)
    {
        // report failures, other than the case when it didn't exist
        if (ec != errc::no_such_file_or_directory)
        {
            out() << "Renaming " << oldpath << " to " << newpath << " failed."
                 << ec.message();
        }

        return;
    }

    // delete folder in a separate thread
    m_cleaners.emplace_back(thread([=]() mutable // ...mostly for fun, to avoid declaring another ec
        {
            fs::remove_all(newpath, ec);

            if (ec)
            {
                out() << "Deleting " << folder << " failed."
                     << ec.message();
            }
        }));
}


TestFS::~TestFS()
{
    for_each(m_cleaners.begin(), m_cleaners.end(), [](thread& t) { t.join(); });
}

void moveToTrash(const fs::path& p)
{
    fs::path trashpath(TestFS::GetTrashFolder());
    fs::create_directory(trashpath);
    fs::path newpath = trashpath / p.filename();
    for (int i = 2; fs::exists(newpath); ++i)
    {
        newpath = trashpath / fs::u8path(p.filename().stem().u8string() + "_" + to_string(i) + p.extension().u8string());
    }
    fs::rename(p, newpath);
}

fs::path makeNewTestRoot()
{
    fs::path p = TestFS::GetTestFolder();

    if (fs::exists(p))
    {
        moveToTrash(p);
    }
    #ifndef NDEBUG
    bool b =
    #endif
    fs::create_directories(p);
    assert(b);
    return p;
}

<<<<<<< HEAD
fs::path makeReusableClientFolder(const string& subfolder)
{
#ifdef WIN32
    auto pid = GetCurrentProcessId();
#else
    auto pid = getpid();
#endif

    fs::path p = TestFS::GetTestBaseFolder() / ("clients_" + std::to_string(pid)) / subfolder;

#ifndef NDEBUG
    bool b =
#endif
    fs::create_directories(p);
    assert(b);
    return p;
}

std::unique_ptr<::mega::FileSystemAccess> makeFsAccess(bool forNotifications)
{
    auto fsa = ::mega::make_unique<FSACCESS_CLASS>();

#ifdef ENABLE_SYNC
    if (forNotifications)
        fsa->initFilesystemNotificationSystem(gFseventsFd);
#endif // ENABLE_SYNC

    return fsa;
=======
std::unique_ptr<::mega::FileSystemAccess> makeFsAccess()
{
#ifdef __APPLE__
    return ::mega::make_unique<FSACCESS_CLASS>(gFseventsFd);
#else
    return ::mega::make_unique<FSACCESS_CLASS>();
#endif
>>>>>>> 0d283c19
}
<|MERGE_RESOLUTION|>--- conflicted
+++ resolved
@@ -21,7 +21,6 @@
 int gFseventsFd = -1;
 std::string USER_AGENT = "Integration Tests with GoogleTest framework";
 
-<<<<<<< HEAD
 string_vector envVarAccount = {"MEGA_EMAIL", "MEGA_EMAIL_AUX", "MEGA_EMAIL_AUX2"};
 string_vector envVarPass    = {"MEGA_PWD",   "MEGA_PWD_AUX",   "MEGA_PWD_AUX2"};
 
@@ -31,8 +30,6 @@
 
 #endif // ENABLE_SYNC
 
-=======
->>>>>>> 0d283c19
 void WaitMillisec(unsigned n)
 {
 #ifdef _WIN32
@@ -52,7 +49,6 @@
     usleep(n * 1000);
 #endif
 }
-
 
 LogStream::~LogStream()
 {
@@ -447,7 +443,6 @@
     return p;
 }
 
-<<<<<<< HEAD
 fs::path makeReusableClientFolder(const string& subfolder)
 {
 #ifdef WIN32
@@ -476,13 +471,4 @@
 #endif // ENABLE_SYNC
 
     return fsa;
-=======
-std::unique_ptr<::mega::FileSystemAccess> makeFsAccess()
-{
-#ifdef __APPLE__
-    return ::mega::make_unique<FSACCESS_CLASS>(gFseventsFd);
-#else
-    return ::mega::make_unique<FSACCESS_CLASS>();
-#endif
->>>>>>> 0d283c19
-}
+}
