--- conflicted
+++ resolved
@@ -56,34 +56,16 @@
         return false;
         //throw NotImplemented{__func__};
     }
-<<<<<<< HEAD
-    bool getNodesByFingerprint(const mega::FileFingerprint&, std::vector<std::pair<mega::NodeHandle, mega::NodeSerialized>>&) override
-    {
-        return false;
-        //throw NotImplemented{__func__};
-    }
-    bool getNodesByOrigFingerprint(const std::string& , std::vector<std::pair<mega::NodeHandle, mega::NodeSerialized>>&) override
+    bool getNodesByOrigFingerprint(const std::string&, std::vector<std::pair<mega::NodeHandle, mega::NodeSerialized>>&) override
     {
         return false;
     }
-    bool getNodeByFingerprint(const mega::FileFingerprint&, mega::NodeSerialized&, mega::NodeHandle& nodeHandle) override
-    {
-        return false;
-        //throw NotImplemented{__func__};
-    }
-    bool getRootNodes(std::vector<std::pair<mega::NodeHandle, mega::NodeSerialized>>& nodes) override
-=======
-    bool getNodesByOrigFingerprint(const std::string& , std::map<mega::NodeHandle, mega::NodeSerialized>&) override
-    {
-        return false;
-    }
-    bool getRootNodes(std::map<mega::NodeHandle, mega::NodeSerialized>& nodes) override
->>>>>>> d77f1d18
+    bool getRootNodes(std::vector<std::pair<mega::NodeHandle, mega::NodeSerialized>>&) override
     {
         return false;
         //throw NotImplemented(__func__);
     }
-    bool getNodesWithSharesOrLink(std::vector<std::pair<mega::NodeHandle, mega::NodeSerialized>>& nodes, mega::ShareType_t) override
+    bool getNodesWithSharesOrLink(std::vector<std::pair<mega::NodeHandle, mega::NodeSerialized>>&, mega::ShareType_t) override
     {
         return false;
         //throw NotImplemented(__func__);
