/**
 * (c) 2019 by Mega Limited, Wellsford, New Zealand
 *
 * This file is part of the MEGA SDK - Client Access Engine.
 *
 * Applications using the MEGA API must present a valid application key
 * and comply with the the rules set forth in the Terms of Service.
 *
 * The MEGA SDK is distributed in the hope that it will be useful,
 * but WITHOUT ANY WARRANTY; without even the implied warranty of
 * MERCHANTABILITY or FITNESS FOR A PARTICULAR PURPOSE.
 *
 * @copyright Simplified (2-clause) BSD License.
 *
 * You should have received a copy of the license along with this
 * program.
 */

#include <memory>

#include <gtest/gtest.h>

#include <mega/megaclient.h>
#include <mega/megaapp.h>
#include <mega/types.h>
#include <mega/sync.h>
#include <mega/filesystem.h>

#include "constants.h"
#include "FsNode.h"
#include "DefaultedDbTable.h"
#include "DefaultedDirAccess.h"
#include "DefaultedFileAccess.h"
#include "DefaultedFileSystemAccess.h"
#include "utils.h"

#ifdef ENABLE_SYNC

namespace {

class MockApp : public mega::MegaApp
{
public:

    bool sync_syncable(mega::Sync*, const char*, mega::LocalPath& localpath) override
    {
        return mNotSyncablePaths.find(localpath) == mNotSyncablePaths.end();
    }

    bool sync_syncable(mega::Sync*, const char*, mega::LocalPath& localpath, mega::Node*) override
    {
        return mNotSyncablePaths.find(localpath) == mNotSyncablePaths.end();
    }

    void addNotSyncablePath(const mega::LocalPath& path)
    {
        mNotSyncablePaths.insert(path);
    }

private:
    std::set<mega::LocalPath> mNotSyncablePaths;
};

class MockFileAccess : public mt::DefaultedFileAccess
{
public:
    explicit MockFileAccess(std::map<mega::LocalPath, const mt::FsNode*>& fsNodes)
    : mFsNodes{fsNodes}
    {}

    ~MockFileAccess()
    {
        assert(sOpenFileCount <= 2); // Ensure there's not more than two files open at a time
        if (mOpen)
        {
            --sOpenFileCount;
        }
    }

    MEGA_DISABLE_COPY_MOVE(MockFileAccess)

    bool fopen(mega::LocalPath& path, bool, bool, mega::DirAccess* iteratingDir, bool) override
    {
        mPath = path;
        return sysopen();
    }

    bool sysstat(mega::m_time_t* curr_mtime, m_off_t* curr_size) override
    {
        *curr_mtime = mtime;
        *curr_size = size;
        return true;
    }

    bool sysopen(bool async = false) override
    {
        const auto fsNodePair = mFsNodes.find(mPath);
        if (fsNodePair != mFsNodes.end())
        {
            mCurrentFsNode = fsNodePair->second;
            if (!mCurrentFsNode->getOpenable())
            {
                return false;
            }
            fsid = mCurrentFsNode->getFsId();
            fsidvalid = fsid != mega::UNDEF;
            size = mCurrentFsNode->getSize();
            mtime = mCurrentFsNode->getMTime();
            type = mCurrentFsNode->getType();
            mOpen = true;
            ++sOpenFileCount;
            return true;
        }
        else
        {
            return false;
        }
    }

    bool sysread(mega::byte* buffer, unsigned size, m_off_t offset) override
    {
        assert(mOpen);
        assert(mCurrentFsNode);
        if (!mCurrentFsNode->getReadable())
        {
            return false;
        }
        const auto& content = mCurrentFsNode->getContent();
        assert(static_cast<unsigned>(offset) + size <= content.size());
        std::copy(content.begin() + static_cast<unsigned>(offset), content.begin() + static_cast<unsigned>(offset) + size, buffer);
        return true;
    }

    void sysclose() override
    {}

private:
    static int sOpenFileCount;
    mega::LocalPath mPath;
    bool mOpen = false;
    const mt::FsNode* mCurrentFsNode{};
    std::map<mega::LocalPath, const mt::FsNode*>& mFsNodes;
};

int MockFileAccess::sOpenFileCount{0};

class MockDirAccess : public mt::DefaultedDirAccess
{
public:
    explicit MockDirAccess(std::map<mega::LocalPath, const mt::FsNode*>& fsNodes)
    : mFsNodes{fsNodes}
    {}

    MEGA_DISABLE_COPY_MOVE(MockDirAccess)

    bool dopen(mega::LocalPath* path, mega::FileAccess* fa, bool) override
    {
        assert(fa->type == mega::FOLDERNODE);
        const auto fsNodePair = mFsNodes.find(*path);
        if (fsNodePair != mFsNodes.end())
        {
            mCurrentFsNode = fsNodePair->second;
            return mCurrentFsNode->getOpenable();
        }
        else
        {
            return false;
        }
    }

    bool dnext(mega::LocalPath& localpath, mega::LocalPath& localname, bool = true, mega::nodetype_t* = NULL) override
    {
        assert(mCurrentFsNode);
        assert(mCurrentFsNode->getPath() == localpath);
        const auto& children = mCurrentFsNode->getChildren();
        if (mCurrentChildIndex < children.size())
        {
            localname = children[mCurrentChildIndex]->getName();
            ++mCurrentChildIndex;
            return true;
        }
        else
        {
            mCurrentChildIndex = 0;
            mCurrentFsNode = nullptr;
            return false;
        }
    }

private:
    const mt::FsNode* mCurrentFsNode{};
    std::size_t mCurrentChildIndex{};
    std::map<mega::LocalPath, const mt::FsNode*>& mFsNodes;
};

class MockFileSystemAccess : public mt::DefaultedFileSystemAccess
{
public:
    explicit MockFileSystemAccess(std::map<mega::LocalPath, const mt::FsNode*>& fsNodes)
    : mFsNodes{fsNodes}
    {}

    std::unique_ptr<mega::FileAccess> newfileaccess(bool) override
    {
        return std::unique_ptr<mega::FileAccess>{new MockFileAccess{mFsNodes}};
    }

    mega::DirAccess* newdiraccess() override
    {
        return new MockDirAccess{mFsNodes};
    }

    void local2path(const std::string* local, std::string* path) const override
    {
        *path = *local;
    }

    void path2local(const std::string* local, std::string* path) const override
    {
        *path = *local;
    }

    bool getsname(const mega::LocalPath&, mega::LocalPath&) const override
    {
        return false;
    }

private:
    std::map<mega::LocalPath, const mt::FsNode*>& mFsNodes;
};

struct Fixture
{
    explicit Fixture(std::string localname)
    : mSync{mt::makeSync(*mClient, std::move(localname))}
    {}

    MEGA_DISABLE_COPY_MOVE(Fixture)

    MockApp mApp;
    std::map<mega::LocalPath, const mt::FsNode*> mFsNodes;
    MockFileSystemAccess mFsAccess{mFsNodes};
    std::shared_ptr<mega::MegaClient> mClient = mt::makeClient(mApp, mFsAccess);
    mega::fsid_localnode_map& mLocalNodes = mClient->localnodeByFsid;
    std::unique_ptr<mega::Sync> mSync;

    bool iteratorsCorrect(mega::LocalNode& l) const
    {
        if (l.fsid_it == mLocalNodes.end())
        {
            return false;
        }
        auto localNodePair = mLocalNodes.find(l.fsid);
        if (l.fsid_it != localNodePair)
        {
            return false;
        }
        if (&l != localNodePair->second)
        {
            return false;
        }
        return true;
    }
};

}

<<<<<<< HEAD
=======
namespace {

using mega::LocalPath;
using std::string;

/*
 * Shim to make following test less painful.
 */
int computeReversePathMatchScore(const string& path1,
                                 const string& path2)
{
#if defined(_WIN32)
    mega::WinFileSystemAccess wfa;
    auto localpath1 = LocalPath::fromPath(path1, wfa);
    auto localpath2 = LocalPath::fromPath(path2, wfa);

    return mega::computeReversePathMatchScore(localpath1,
                                              localpath2,
                                              mt::DefaultedFileSystemAccess());
#else
    return mega::computeReversePathMatchScore(
        LocalPath::fromPlatformEncoded(path1),
        LocalPath::fromPlatformEncoded(path2),
        mt::DefaultedFileSystemAccess());

#endif
}

void test_computeReversePathMatchScore()
{
    string sepstr;
    sepstr.push_back(LocalPath::localPathSeparator);
    ASSERT_EQ(0, computeReversePathMatchScore("", ""));
    ASSERT_EQ(0, computeReversePathMatchScore("", sepstr + "a"));
    ASSERT_EQ(0, computeReversePathMatchScore(sepstr + "b", ""));
    ASSERT_EQ(0, computeReversePathMatchScore("a", "b"));
    ASSERT_EQ(2, computeReversePathMatchScore("cc", "cc"));
    ASSERT_EQ(0, computeReversePathMatchScore(sepstr, sepstr));
    ASSERT_EQ(0, computeReversePathMatchScore(sepstr + "b", sepstr + "a"));
    ASSERT_EQ(2, computeReversePathMatchScore(sepstr + "cc", sepstr + "cc"));
    ASSERT_EQ(0, computeReversePathMatchScore(sepstr + "b", sepstr + "b" + sepstr));
    ASSERT_EQ(2, computeReversePathMatchScore(sepstr + "a" + sepstr + "b", sepstr + "a" + sepstr + "b"));
    ASSERT_EQ(2, computeReversePathMatchScore(sepstr + "a" + sepstr + "c" + sepstr + "a" + sepstr + "b", sepstr + "a" + sepstr + "b"));
    ASSERT_EQ(3, computeReversePathMatchScore(sepstr + "aaa" + sepstr + "bbbb" + sepstr + "ccc", sepstr + "aaa" + sepstr + "bbb" + sepstr + "ccc"));
    ASSERT_EQ(2, computeReversePathMatchScore("a" + sepstr + "b", "a" + sepstr + "b"));

    const string base = sepstr + "a" + sepstr + "b";
    const string reference = sepstr + "c12" + sepstr + "e34";

    ASSERT_EQ(6, computeReversePathMatchScore(base + reference, base + sepstr + "a65" + reference));
    ASSERT_EQ(6, computeReversePathMatchScore(base + reference, base + sepstr + ".debris" + reference));
    ASSERT_EQ(6, computeReversePathMatchScore(base + reference, base + sepstr + "ab" + reference));
}

}

TEST(Sync, computeReverseMatchScore_oneByteSeparator)
{
    test_computeReversePathMatchScore();
}

/*TEST(Sync, assignFilesystemIds_whenFilesystemFingerprintsMatchLocalNodes)
{
    Fixture fx{"d"};

    // Level 0
    mt::FsNode d{nullptr, mega::FOLDERNODE, "d"};
    mega::LocalNode& ld = *fx.mSync->localroot;
    static_cast<mega::FileFingerprint&>(ld) = d.getFingerprint();

    // Level 1
    mt::FsNode d_0{&d, mega::FOLDERNODE, "d_0"};
    auto ld_0 = mt::makeLocalNode(*fx.mSync, ld, mega::FOLDERNODE, "d_0", d_0.getFingerprint());
    mt::FsNode d_1{&d, mega::FOLDERNODE, "d_1"};
    auto ld_1 = mt::makeLocalNode(*fx.mSync, ld, mega::FOLDERNODE, "d_1", d_1.getFingerprint());
    mt::FsNode f_2{&d, mega::FILENODE, "f_2"};
    auto lf_2 = mt::makeLocalNode(*fx.mSync, ld, mega::FILENODE, "f_2", f_2.getFingerprint());

    // Level 2
    mt::FsNode f_0_0{&d_0, mega::FILENODE, "f_0_0"};
    auto lf_0_0 = mt::makeLocalNode(*fx.mSync, *ld_0, mega::FILENODE, "f_0_0", f_0_0.getFingerprint());
    mt::FsNode f_0_1{&d_0, mega::FILENODE, "f_0_1"};
    auto lf_0_1 = mt::makeLocalNode(*fx.mSync, *ld_0, mega::FILENODE, "f_0_1", f_0_1.getFingerprint());
    mt::FsNode f_1_0{&d_1, mega::FILENODE, "f_1_0"};
    auto lf_1_0 = mt::makeLocalNode(*fx.mSync, *ld_1, mega::FILENODE, "f_1_0", f_1_0.getFingerprint());
    mt::FsNode d_1_1{&d_1, mega::FOLDERNODE, "d_1_1"};
    auto ld_1_1 = mt::makeLocalNode(*fx.mSync, *ld_1, mega::FOLDERNODE, "d_1_1", d_1_1.getFingerprint());

    // Level 3
    mt::FsNode f_1_1_0{&d_1_1, mega::FILENODE, "f_1_1_0"};
    auto lf_1_1_0 = mt::makeLocalNode(*fx.mSync, *ld_1_1, mega::FILENODE, "f_1_1_0", f_1_1_0.getFingerprint());

    mt::collectAllFsNodes(fx.mFsNodes, d);

    auto localdebris = LocalPath::fromPath("d/" + mt::gLocalDebris, fx.mFsAccess);
    const auto success = mega::assignFilesystemIds(*fx.mSync, fx.mApp, fx.mFsAccess, fx.mLocalNodes, localdebris);

    ASSERT_TRUE(success);

    // assert that directories have correct fs IDs
    ASSERT_EQ(mega::UNDEF, ld.fsid);
    ASSERT_EQ(d_0.getFsId(), ld_0->fsid);
    ASSERT_EQ(d_1.getFsId(), ld_1->fsid);
    ASSERT_EQ(d_1_1.getFsId(), ld_1_1->fsid);

    // assert that all file `LocalNode`s have same fs IDs as the corresponding `FsNode`s
    ASSERT_EQ(f_2.getFsId(), lf_2->fsid);
    ASSERT_EQ(f_0_0.getFsId(), lf_0_0->fsid);
    ASSERT_EQ(f_0_1.getFsId(), lf_0_1->fsid);
    ASSERT_EQ(f_1_0.getFsId(), lf_1_0->fsid);
    ASSERT_EQ(f_1_1_0.getFsId(), lf_1_1_0->fsid);

    // assert that the local node map is correct
    constexpr std::size_t fileCount = 8;
    ASSERT_EQ(fileCount, fx.mLocalNodes.size());

    ASSERT_FALSE(fx.iteratorsCorrect(ld));
    ASSERT_TRUE(fx.iteratorsCorrect(*ld_0));
    ASSERT_TRUE(fx.iteratorsCorrect(*ld_1));
    ASSERT_TRUE(fx.iteratorsCorrect(*ld_1_1));
    ASSERT_TRUE(fx.iteratorsCorrect(*lf_2));
    ASSERT_TRUE(fx.iteratorsCorrect(*lf_0_0));
    ASSERT_TRUE(fx.iteratorsCorrect(*lf_0_1));
    ASSERT_TRUE(fx.iteratorsCorrect(*lf_1_0));
    ASSERT_TRUE(fx.iteratorsCorrect(*lf_1_1_0));
}

TEST(Sync, assignFilesystemIds_whenFilesystemFingerprintsMatchLocalNodes_oppositeDeclarationOrder)
{
    Fixture fx{"d"};

    // Level 0
    mt::FsNode d{nullptr, mega::FOLDERNODE, "d"};
    mega::LocalNode& ld = *fx.mSync->localroot;
    static_cast<mega::FileFingerprint&>(ld) = d.getFingerprint();

    // Level 1
    mt::FsNode d_0{&d, mega::FOLDERNODE, "d_0"};
    auto ld_0 = mt::makeLocalNode(*fx.mSync, ld, mega::FOLDERNODE, "d_0", d_0.getFingerprint());

    // Level 2

    // reverse order of declaration should still lead to same results (files vs localnodes)
    mt::FsNode f_0_1{&d_0, mega::FILENODE, "f_0_1"};
    mt::FsNode f_0_0{&d_0, mega::FILENODE, "f_0_0"};
    auto lf_0_0 = mt::makeLocalNode(*fx.mSync, *ld_0, mega::FILENODE, "f_0_0", f_0_0.getFingerprint());
    auto lf_0_1 = mt::makeLocalNode(*fx.mSync, *ld_0, mega::FILENODE, "f_0_1", f_0_1.getFingerprint());

    mt::collectAllFsNodes(fx.mFsNodes, d);

    auto localdebris = LocalPath::fromPath("d/" + mt::gLocalDebris, fx.mFsAccess);
    const auto success = mega::assignFilesystemIds(*fx.mSync, fx.mApp, fx.mFsAccess, fx.mLocalNodes, localdebris);

    ASSERT_TRUE(success);

    // assert that directories have correct fs IDs
    ASSERT_EQ(mega::UNDEF, ld.fsid);
    ASSERT_EQ(d_0.getFsId(), ld_0->fsid);

    // assert that all file `LocalNode`s have same fs IDs as the corresponding `FsNode`s
    ASSERT_EQ(f_0_0.getFsId(), lf_0_0->fsid);
    ASSERT_EQ(f_0_1.getFsId(), lf_0_1->fsid);

    // assert that the local node map is correct
    constexpr std::size_t fileCount = 3;
    ASSERT_EQ(fileCount, fx.mLocalNodes.size());

    ASSERT_FALSE(fx.iteratorsCorrect(ld));
    ASSERT_TRUE(fx.iteratorsCorrect(*ld_0));
    ASSERT_TRUE(fx.iteratorsCorrect(*lf_0_0));
    ASSERT_TRUE(fx.iteratorsCorrect(*lf_0_1));
}

TEST(Sync, assignFilesystemIds_whenNoLocalNodesMatchFilesystemFingerprints)
{
    Fixture fx{"d"};

    // Level 0
    mt::FsNode d{nullptr, mega::FOLDERNODE, "d"};
    mega::LocalNode& ld = *fx.mSync->localroot;

    // Level 1
    mt::FsNode d_0{&d, mega::FOLDERNODE, "d_0"};
    auto ld_0 = mt::makeLocalNode(*fx.mSync, ld, mega::FOLDERNODE, "d_0");
    mt::FsNode d_1{&d, mega::FOLDERNODE, "d_1"};
    auto ld_1 = mt::makeLocalNode(*fx.mSync, ld, mega::FOLDERNODE, "d_1");
    mt::FsNode f_2{&d, mega::FILENODE, "f_2"};
    auto lf_2 = mt::makeLocalNode(*fx.mSync, ld, mega::FILENODE, "f_2");

    // Level 2
    mt::FsNode f_0_0{&d_0, mega::FILENODE, "f_0_0"};
    auto lf_0_0 = mt::makeLocalNode(*fx.mSync, *ld_0, mega::FILENODE, "f_0_0");
    mt::FsNode f_0_1{&d_0, mega::FILENODE, "f_0_1"};
    auto lf_0_1 = mt::makeLocalNode(*fx.mSync, *ld_0, mega::FILENODE, "f_0_1");
    mt::FsNode f_1_0{&d_1, mega::FILENODE, "f_1_0"};
    auto lf_1_0 = mt::makeLocalNode(*fx.mSync, *ld_1, mega::FILENODE, "f_1_0");
    mt::FsNode d_1_1{&d_1, mega::FOLDERNODE, "d_1_1"};
    auto ld_1_1 = mt::makeLocalNode(*fx.mSync, *ld_1, mega::FOLDERNODE, "d_1_1");

    // Level 3
    mt::FsNode f_1_1_0{&d_1_1, mega::FILENODE, "f_1_1_0"};
    auto lf_1_1_0 = mt::makeLocalNode(*fx.mSync, *ld_1_1, mega::FILENODE, "f_1_1_0");

    mt::collectAllFsNodes(fx.mFsNodes, d);

    auto localdebris = LocalPath::fromPath("d/" + mt::gLocalDebris, fx.mFsAccess);
    const auto success = mega::assignFilesystemIds(*fx.mSync, fx.mApp, fx.mFsAccess, fx.mLocalNodes, localdebris);

    ASSERT_TRUE(success);

    // assert that files and directories have invalid fs IDs (no fingerprint matches)
    ASSERT_EQ(mega::UNDEF, ld.fsid);
    ASSERT_EQ(mega::UNDEF, ld_0->fsid);
    ASSERT_EQ(mega::UNDEF, ld_1->fsid);
    ASSERT_EQ(mega::UNDEF, ld_1_1->fsid);
    ASSERT_EQ(mega::UNDEF, lf_2->fsid);
    ASSERT_EQ(mega::UNDEF, lf_0_0->fsid);
    ASSERT_EQ(mega::UNDEF, lf_0_1->fsid);
    ASSERT_EQ(mega::UNDEF, lf_1_0->fsid);
    ASSERT_EQ(mega::UNDEF, lf_1_1_0->fsid);
}

TEST(Sync, assignFilesystemIds_whenTwoLocalNodesHaveSameFingerprint)
{
    Fixture fx{"d"};

    // Level 0
    mt::FsNode d{nullptr, mega::FOLDERNODE, "d"};
    mega::LocalNode& ld = *fx.mSync->localroot;
    static_cast<mega::FileFingerprint&>(ld) = d.getFingerprint();

    // Level 1
    mt::FsNode d_0{&d, mega::FOLDERNODE, "d_0"};
    auto ld_0 = mt::makeLocalNode(*fx.mSync, ld, mega::FOLDERNODE, "d_0", d_0.getFingerprint());
    mt::FsNode d_1{&d, mega::FOLDERNODE, "d_1"};
    auto ld_1 = mt::makeLocalNode(*fx.mSync, ld, mega::FOLDERNODE, "d_1", d_1.getFingerprint());
    mt::FsNode f_2{&d, mega::FILENODE, "f_2"};
    auto lf_2 = mt::makeLocalNode(*fx.mSync, ld, mega::FILENODE, "f_2", f_2.getFingerprint());

    // Level 2
    mt::FsNode f_0_0{&d_0, mega::FILENODE, "f_0_0"};
    auto lf_0_0 = mt::makeLocalNode(*fx.mSync, *ld_0, mega::FILENODE, "f_0_0", f_0_0.getFingerprint());
    mt::FsNode f_0_1{&d_0, mega::FILENODE, "f_0_1"};
    auto lf_0_1 = mt::makeLocalNode(*fx.mSync, *ld_0, mega::FILENODE, "f_0_1", f_0_1.getFingerprint());
    mt::FsNode f_1_0{&d_1, mega::FILENODE, "f_1_0"};
    auto lf_1_0 = mt::makeLocalNode(*fx.mSync, *ld_1, mega::FILENODE, "f_1_0", f_1_0.getFingerprint());
    mt::FsNode d_1_1{&d_1, mega::FOLDERNODE, "d_1_1"};
    auto ld_1_1 = mt::makeLocalNode(*fx.mSync, *ld_1, mega::FOLDERNODE, "d_1_1", d_1_1.getFingerprint());

    // Level 3
    mt::FsNode f_1_1_0{&d_1_1, mega::FILENODE, "f_1_1_0"};
    f_1_1_0.assignContentFrom(f_1_0);
    auto lf_1_1_0 = mt::makeLocalNode(*fx.mSync, *ld_1_1, mega::FILENODE, "f_1_1_0", f_1_1_0.getFingerprint());

    mt::collectAllFsNodes(fx.mFsNodes, d);

    auto localdebris = LocalPath::fromPath("d/" + mt::gLocalDebris, fx.mFsAccess);
    const auto success = mega::assignFilesystemIds(*fx.mSync, fx.mApp, fx.mFsAccess, fx.mLocalNodes, localdebris);

    ASSERT_TRUE(success);

    // assert that directories have correct fs IDs
    ASSERT_EQ(mega::UNDEF, ld.fsid);
    ASSERT_EQ(d_0.getFsId(), ld_0->fsid);
    ASSERT_EQ(d_1.getFsId(), ld_1->fsid);
    ASSERT_EQ(d_1_1.getFsId(), ld_1_1->fsid);

    // assert that all file `LocalNode`s have same fs IDs as the corresponding `FsNode`s
    ASSERT_EQ(f_2.getFsId(), lf_2->fsid);
    ASSERT_EQ(f_0_0.getFsId(), lf_0_0->fsid);
    ASSERT_EQ(f_0_1.getFsId(), lf_0_1->fsid);
    ASSERT_EQ(f_1_0.getFsId(), lf_1_0->fsid);
    ASSERT_EQ(f_1_1_0.getFsId(), lf_1_1_0->fsid);

    // assert that the local node map is correct
    constexpr std::size_t fileCount = 8;
    ASSERT_EQ(fileCount, fx.mLocalNodes.size());

    ASSERT_FALSE(fx.iteratorsCorrect(ld));
    ASSERT_TRUE(fx.iteratorsCorrect(*ld_0));
    ASSERT_TRUE(fx.iteratorsCorrect(*ld_1));
    ASSERT_TRUE(fx.iteratorsCorrect(*ld_1_1));
    ASSERT_TRUE(fx.iteratorsCorrect(*lf_2));
    ASSERT_TRUE(fx.iteratorsCorrect(*lf_0_0));
    ASSERT_TRUE(fx.iteratorsCorrect(*lf_0_1));
    ASSERT_TRUE(fx.iteratorsCorrect(*lf_1_0));
    ASSERT_TRUE(fx.iteratorsCorrect(*lf_1_1_0));
}

TEST(Sync, assignFilesystemIds_whenSomeFsIdIsNotValid)
{
    Fixture fx{"d"};

    // Level 0
    mt::FsNode d{nullptr, mega::FOLDERNODE, "d"};
    mega::LocalNode& ld = *fx.mSync->localroot;
    static_cast<mega::FileFingerprint&>(ld) = d.getFingerprint();

    // Level 1
    mt::FsNode f_0{&d, mega::FILENODE, "f_0"};
    f_0.setFsId(mega::UNDEF);
    auto lf_0 = mt::makeLocalNode(*fx.mSync, ld, mega::FILENODE, "f_0", f_0.getFingerprint());

    mt::collectAllFsNodes(fx.mFsNodes, d);

    auto localdebris = LocalPath::fromPath("d/" + mt::gLocalDebris, fx.mFsAccess);
    const auto success = mega::assignFilesystemIds(*fx.mSync, fx.mApp, fx.mFsAccess, fx.mLocalNodes, localdebris);

    ASSERT_FALSE(success);

    // assert that directories have correct fs IDs
    ASSERT_EQ(mega::UNDEF, ld.fsid);

    // file node must have undef fs ID
    ASSERT_EQ(mega::UNDEF, lf_0->fsid);

    // assert that the local node map is correct
    constexpr std::size_t fileCount = 0;
    ASSERT_EQ(fileCount, fx.mLocalNodes.size());

    ASSERT_FALSE(fx.iteratorsCorrect(ld));
    ASSERT_FALSE(fx.iteratorsCorrect(*lf_0));
}

TEST(Sync, assignFilesystemIds_whenSomeFileCannotBeOpened)
{
    Fixture fx{"d"};

    // Level 0
    mt::FsNode d{nullptr, mega::FOLDERNODE, "d"};
    mega::LocalNode& ld = *fx.mSync->localroot;
    static_cast<mega::FileFingerprint&>(ld) = d.getFingerprint();

    // Level 1
    mt::FsNode f_0{&d, mega::FILENODE, "f_0"};
    f_0.setOpenable(false);
    auto lf_0 = mt::makeLocalNode(*fx.mSync, ld, mega::FILENODE, "f_0", f_0.getFingerprint());

    mt::collectAllFsNodes(fx.mFsNodes, d);

    auto localdebris = LocalPath::fromPath("d/" + mt::gLocalDebris, fx.mFsAccess);
    const auto success = mega::assignFilesystemIds(*fx.mSync, fx.mApp, fx.mFsAccess, fx.mLocalNodes, localdebris);

    ASSERT_FALSE(success);
}

TEST(Sync, assignFilesystemIds_whenRootDirCannotBeOpened)
{
    Fixture fx{"d"};

    // Level 0
    mt::FsNode d{nullptr, mega::FOLDERNODE, "d"};
    d.setOpenable(false);
    mega::LocalNode& ld = *fx.mSync->localroot;
    static_cast<mega::FileFingerprint&>(ld) = d.getFingerprint();

    // Level 1
    mt::FsNode f_0{&d, mega::FILENODE, "f_0"};
    auto lf_0 = mt::makeLocalNode(*fx.mSync, ld, mega::FILENODE, "f_0", f_0.getFingerprint());

    mt::collectAllFsNodes(fx.mFsNodes, d);

    auto localdebris = LocalPath::fromPath("d/" + mt::gLocalDebris, fx.mFsAccess);
    const auto success = mega::assignFilesystemIds(*fx.mSync, fx.mApp, fx.mFsAccess, fx.mLocalNodes, localdebris);

    ASSERT_FALSE(success);
}

TEST(Sync, assignFilesystemIds_whenSubDirCannotBeOpened)
{
    Fixture fx{"d"};

    // Level 0
    mt::FsNode d{nullptr, mega::FOLDERNODE, "d"};
    mega::LocalNode& ld = *fx.mSync->localroot;
    static_cast<mega::FileFingerprint&>(ld) = d.getFingerprint();

    // Level 1
    mt::FsNode f_0{&d, mega::FILENODE, "f_0"};
    auto lf_0 = mt::makeLocalNode(*fx.mSync, ld, mega::FILENODE, "f_0", f_0.getFingerprint());
    mt::FsNode d_0{&d, mega::FOLDERNODE, "d_0"};
    d_0.setOpenable(false);
    auto ld_0 = mt::makeLocalNode(*fx.mSync, ld, mega::FOLDERNODE, "d_0", d_0.getFingerprint());

    mt::collectAllFsNodes(fx.mFsNodes, d);

    auto localdebris = LocalPath::fromPath("d/" + mt::gLocalDebris, fx.mFsAccess);
    const auto success = mega::assignFilesystemIds(*fx.mSync, fx.mApp, fx.mFsAccess, fx.mLocalNodes, localdebris);

    ASSERT_FALSE(success);

    // assert that directories have invalid fs IDs
    ASSERT_EQ(mega::UNDEF, ld.fsid);
    ASSERT_EQ(mega::UNDEF, ld_0->fsid);

    // check file nodes
    ASSERT_EQ(f_0.getFsId(), lf_0->fsid);

    // assert that the local node map is correct
    constexpr std::size_t fileCount = 1;
    ASSERT_EQ(fileCount, fx.mLocalNodes.size());

    ASSERT_FALSE(fx.iteratorsCorrect(ld));
    ASSERT_TRUE(fx.iteratorsCorrect(*lf_0));
    ASSERT_FALSE(fx.iteratorsCorrect(*ld_0));
}

TEST(Sync, assignFilesystemIds_forSingleFile)
{
    Fixture fx{"d"};

    // Level 0
    mt::FsNode d{nullptr, mega::FOLDERNODE, "d"};
    mega::LocalNode& ld = *fx.mSync->localroot;
    static_cast<mega::FileFingerprint&>(ld) = d.getFingerprint();

    // Level 1
    mt::FsNode f_0{&d, mega::FILENODE, "f_0"};
    auto lf_0 = mt::makeLocalNode(*fx.mSync, ld, mega::FILENODE, "f_0", f_0.getFingerprint());

    mt::collectAllFsNodes(fx.mFsNodes, d);

    auto localdebris = LocalPath::fromPath("d/" + mt::gLocalDebris, fx.mFsAccess);
    const auto success = mega::assignFilesystemIds(*fx.mSync, fx.mApp, fx.mFsAccess, fx.mLocalNodes, localdebris);

    ASSERT_TRUE(success);

    ASSERT_EQ(mega::UNDEF, ld.fsid);
    ASSERT_EQ(f_0.getFsId(), lf_0->fsid);

    // assert that the local node map is correct
    constexpr std::size_t fileCount = 1;
    ASSERT_EQ(fileCount, fx.mLocalNodes.size());

    ASSERT_FALSE(fx.iteratorsCorrect(ld));
    ASSERT_TRUE(fx.iteratorsCorrect(*lf_0));
}

TEST(Sync, assignFilesystemIds_whenPathIsNotSyncableThroughApp)
{
    Fixture fx{"d"};
    fx.mApp.addNotSyncablePath(LocalPath::fromPath("d/f_1", fx.mFsAccess));

    // Level 0
    mt::FsNode d{nullptr, mega::FOLDERNODE, "d"};
    mega::LocalNode& ld = *fx.mSync->localroot;
    static_cast<mega::FileFingerprint&>(ld) = d.getFingerprint();

    // Level 1
    mt::FsNode f_0{&d, mega::FILENODE, "f_0"};
    auto lf_0 = mt::makeLocalNode(*fx.mSync, ld, mega::FILENODE, "f_0", f_0.getFingerprint());
    mt::FsNode f_1{&d, mega::FILENODE, "f_1"};

    mt::collectAllFsNodes(fx.mFsNodes, d);

    auto localdebris = LocalPath::fromPath("d/" + mt::gLocalDebris, fx.mFsAccess);
    const auto success = mega::assignFilesystemIds(*fx.mSync, fx.mApp, fx.mFsAccess, fx.mLocalNodes, localdebris);

    ASSERT_TRUE(success);

    ASSERT_EQ(mega::UNDEF, ld.fsid);
    ASSERT_EQ(f_0.getFsId(), lf_0->fsid);

    constexpr std::size_t fileCount = 1;
    ASSERT_EQ(fileCount, fx.mLocalNodes.size());

    ASSERT_FALSE(fx.iteratorsCorrect(ld));
    ASSERT_TRUE(fx.iteratorsCorrect(*lf_0));
}

TEST(Sync, assignFilesystemIds_whenDebrisIsPartOfFiles)
{
    Fixture fx{"d"};

    // Level 0
    mt::FsNode d{nullptr, mega::FOLDERNODE, "d"};
    mega::LocalNode& ld = *fx.mSync->localroot;
    static_cast<mega::FileFingerprint&>(ld) = d.getFingerprint();

    // Level 1
    mt::FsNode f_0{&d, mega::FILENODE, "f_0"};
    auto lf_0 = mt::makeLocalNode(*fx.mSync, ld, mega::FILENODE, "f_0", f_0.getFingerprint());
    mt::FsNode d_1{&d, mega::FOLDERNODE, mt::gLocalDebris};

    // Level 2
    mt::FsNode f_1_0{&d_1, mega::FILENODE, "f_1_0"};

    mt::collectAllFsNodes(fx.mFsNodes, d);

    auto localdebris = LocalPath::fromPath("d/" + mt::gLocalDebris, fx.mFsAccess);
    const auto success = mega::assignFilesystemIds(*fx.mSync, fx.mApp, fx.mFsAccess, fx.mLocalNodes, localdebris);

    ASSERT_TRUE(success);

    // assert that directories have correct fs IDs
    ASSERT_EQ(mega::UNDEF, ld.fsid);

    // assert that all file `LocalNode`s have same fs IDs as the corresponding `FsNode`s
    ASSERT_EQ(f_0.getFsId(), lf_0->fsid);

    // assert that the local node map is correct
    constexpr std::size_t fileCount = 1;
    ASSERT_EQ(fileCount, fx.mLocalNodes.size());

    ASSERT_FALSE(fx.iteratorsCorrect(ld));
    ASSERT_TRUE(fx.iteratorsCorrect(*lf_0));
}

TEST(Sync, assignFilesystemIds_preferredPathMatchAssignsFinalFsId)
{
    Fixture fx{"d"};

    // Level 0
    mt::FsNode d{nullptr, mega::FOLDERNODE, "d"};
    mega::LocalNode& ld = *fx.mSync->localroot;
    static_cast<mega::FileFingerprint&>(ld) = d.getFingerprint();

    // Level 1
    mt::FsNode f_0{&d, mega::FILENODE, "f_0"};
    auto lf_0 = mt::makeLocalNode(*fx.mSync, ld, mega::FILENODE, "f_0", f_0.getFingerprint());
    mt::FsNode d_1{&d, mega::FOLDERNODE, "d_1"};

    // the local node for f_1_0 is still at level 1 but the file moved to level 2 under a new folder (d_1)
    auto lf_1 = mt::makeLocalNode(*fx.mSync, ld, mega::FILENODE, "f_1_0", f_0.getFingerprint());

    // Level 2
    mt::FsNode f_1_0{&d_1, mega::FILENODE, "f_1_0"};
    f_1_0.assignContentFrom(f_0);

    mt::collectAllFsNodes(fx.mFsNodes, d);

    auto localdebris = LocalPath::fromPath("d/" + mt::gLocalDebris, fx.mFsAccess);
    const auto success = mega::assignFilesystemIds(*fx.mSync, fx.mApp, fx.mFsAccess, fx.mLocalNodes, localdebris);

    ASSERT_TRUE(success);

    // assert that directories have correct fs IDs
    ASSERT_EQ(mega::UNDEF, ld.fsid);

    // assert that all file `LocalNode`s have same fs IDs as the corresponding `FsNode`s
    ASSERT_EQ(f_0.getFsId(), lf_0->fsid);
    ASSERT_EQ(f_1_0.getFsId(), lf_1->fsid);

    // assert that the local node map is correct
    constexpr std::size_t fileCount = 2;
    ASSERT_EQ(fileCount, fx.mLocalNodes.size());

    ASSERT_TRUE(fx.iteratorsCorrect(*lf_0));
    ASSERT_TRUE(fx.iteratorsCorrect(*lf_1));
}

TEST(Sync, assignFilesystemIds_whenFolderWasMoved_differentLeafName)
{
    Fixture fx{"d"};

    // Level 0
    mt::FsNode d{nullptr, mega::FOLDERNODE, "d"};
    mega::LocalNode& ld = *fx.mSync->localroot;
    static_cast<mega::FileFingerprint&>(ld) = d.getFingerprint();

    // Level 1
    mt::FsNode d_0_renamed{&d, mega::FOLDERNODE, "d_0_renamed"};
    auto ld_0 = mt::makeLocalNode(*fx.mSync, ld, mega::FOLDERNODE, "d_0", d_0_renamed.getFingerprint());

    // Level 2
    mt::FsNode f_0_0{&d_0_renamed, mega::FILENODE, "f_0_0"};
    auto lf_0_0 = mt::makeLocalNode(*fx.mSync, *ld_0, mega::FILENODE, "f_0_0", f_0_0.getFingerprint());
    mt::FsNode f_0_1{&d_0_renamed, mega::FILENODE, "f_0_1"};
    auto lf_0_1 = mt::makeLocalNode(*fx.mSync, *ld_0, mega::FILENODE, "f_0_1", f_0_1.getFingerprint());

    mt::collectAllFsNodes(fx.mFsNodes, d);

    auto localdebris = LocalPath::fromPath("d/" + mt::gLocalDebris, fx.mFsAccess);
    const auto success = mega::assignFilesystemIds(*fx.mSync, fx.mApp, fx.mFsAccess, fx.mLocalNodes, localdebris);

    ASSERT_TRUE(success);

    // assert that directories have correct fs IDs
    ASSERT_EQ(mega::UNDEF, ld.fsid);
    ASSERT_EQ(mega::UNDEF, ld_0->fsid);

    // assert that all file `LocalNode`s have same fs IDs as the corresponding `FsNode`s
    ASSERT_EQ(f_0_0.getFsId(), lf_0_0->fsid);
    ASSERT_EQ(f_0_1.getFsId(), lf_0_1->fsid);

    // assert that the local node map is correct
    constexpr std::size_t fileCount = 2;
    ASSERT_EQ(fileCount, fx.mLocalNodes.size());

    ASSERT_FALSE(fx.iteratorsCorrect(ld));
    ASSERT_FALSE(fx.iteratorsCorrect(*ld_0));
    ASSERT_TRUE(fx.iteratorsCorrect(*lf_0_0));
    ASSERT_TRUE(fx.iteratorsCorrect(*lf_0_1));
}

TEST(Sync, assignFilesystemIds_whenFolderWasMoved_sameLeafName)
{
    Fixture fx{"d"};

    // Level 0
    mt::FsNode d{nullptr, mega::FOLDERNODE, "d"};
    mega::LocalNode& ld = *fx.mSync->localroot;
    static_cast<mega::FileFingerprint&>(ld) = d.getFingerprint();

    // Level 1
    mt::FsNode d_0_renamed{&d, mega::FOLDERNODE, "d_0_renamed"};
    auto ld_0 = mt::makeLocalNode(*fx.mSync, ld, mega::FOLDERNODE, "d_0", d_0_renamed.getFingerprint());

    // Level 2
    mt::FsNode d_0{&d_0_renamed, mega::FOLDERNODE, "d_0"};

    // Level 3
    mt::FsNode f_0_0{&d_0, mega::FILENODE, "f_0_0"};
    auto lf_0_0 = mt::makeLocalNode(*fx.mSync, *ld_0, mega::FILENODE, "f_0_0", f_0_0.getFingerprint());
    mt::FsNode f_0_1{&d_0, mega::FILENODE, "f_0_1"};
    auto lf_0_1 = mt::makeLocalNode(*fx.mSync, *ld_0, mega::FILENODE, "f_0_1", f_0_1.getFingerprint());

    mt::collectAllFsNodes(fx.mFsNodes, d);

    auto localdebris = LocalPath::fromPath("d/" + mt::gLocalDebris, fx.mFsAccess);
    const auto success = mega::assignFilesystemIds(*fx.mSync, fx.mApp, fx.mFsAccess, fx.mLocalNodes, localdebris);

    ASSERT_TRUE(success);

    // assert that directories have correct fs IDs
    ASSERT_EQ(mega::UNDEF, ld.fsid);
    ASSERT_EQ(d_0.getFsId(), ld_0->fsid);

    // assert that all file `LocalNode`s have same fs IDs as the corresponding `FsNode`s
    ASSERT_EQ(f_0_0.getFsId(), lf_0_0->fsid);
    ASSERT_EQ(f_0_1.getFsId(), lf_0_1->fsid);

    // assert that the local node map is correct
    constexpr std::size_t fileCount = 3;
    ASSERT_EQ(fileCount, fx.mLocalNodes.size());

    ASSERT_FALSE(fx.iteratorsCorrect(ld));
    ASSERT_TRUE(fx.iteratorsCorrect(*ld_0));
    ASSERT_TRUE(fx.iteratorsCorrect(*lf_0_0));
    ASSERT_TRUE(fx.iteratorsCorrect(*lf_0_1));
}

TEST(Sync, assignFilesystemIds_whenFileWasCopied)
{
    Fixture fx{"d"};

    // Level 0
    mt::FsNode d{nullptr, mega::FOLDERNODE, "d"};
    mega::LocalNode& ld = *fx.mSync->localroot;
    static_cast<mega::FileFingerprint&>(ld) = d.getFingerprint();

    // Level 1
    mt::FsNode f_0{&d, mega::FILENODE, "f_0"};
    mt::FsNode d_0{&d, mega::FOLDERNODE, "d_0"};

    auto lf_0 = mt::makeLocalNode(*fx.mSync, ld, mega::FILENODE, "f_0", f_0.getFingerprint());

    // Level 2
    mt::FsNode f_1{&d_0, mega::FILENODE, "f_0"}; // same name as `f_0`
    f_1.assignContentFrom(f_0); // file was copied maintaining mtime

    mt::collectAllFsNodes(fx.mFsNodes, d);

    auto localdebris = LocalPath::fromPath("d/" + mt::gLocalDebris, fx.mFsAccess);
    const auto success = mega::assignFilesystemIds(*fx.mSync, fx.mApp, fx.mFsAccess, fx.mLocalNodes, localdebris);

    ASSERT_TRUE(success);

    // assert that directories have correct fs IDs
    ASSERT_EQ(mega::UNDEF, ld.fsid);

    // assert that all file `LocalNode`s have same fs IDs as the corresponding `FsNode`s
    ASSERT_EQ(f_0.getFsId(), lf_0->fsid);

    // assert that the local node map is correct
    constexpr std::size_t fileCount = 1;
    ASSERT_EQ(fileCount, fx.mLocalNodes.size());

    ASSERT_FALSE(fx.iteratorsCorrect(ld));
    ASSERT_TRUE(fx.iteratorsCorrect(*lf_0));
}

TEST(Sync, assignFilesystemIds_whenFileWasMoved_differentLeafName)
{
    Fixture fx{"d"};

    // Level 0
    mt::FsNode d{nullptr, mega::FOLDERNODE, "d"};
    mega::LocalNode& ld = *fx.mSync->localroot;
    static_cast<mega::FileFingerprint&>(ld) = d.getFingerprint();

    // Level 1
    mt::FsNode f_0{&d, mega::FILENODE, "f_0_renamed"};
    auto lf_0 = mt::makeLocalNode(*fx.mSync, ld, mega::FILENODE, "f_0", f_0.getFingerprint());

    mt::collectAllFsNodes(fx.mFsNodes, d);

    auto localdebris = LocalPath::fromPath("d/" + mt::gLocalDebris, fx.mFsAccess);
    const auto success = mega::assignFilesystemIds(*fx.mSync, fx.mApp, fx.mFsAccess, fx.mLocalNodes, localdebris);

    ASSERT_TRUE(success);

    ASSERT_EQ(mega::UNDEF, ld.fsid);
    ASSERT_EQ(mega::UNDEF, lf_0->fsid);

    // assert that the local node map is correct
    constexpr std::size_t fileCount = 0;
    ASSERT_EQ(fileCount, fx.mLocalNodes.size());

    ASSERT_FALSE(fx.iteratorsCorrect(ld));
    ASSERT_FALSE(fx.iteratorsCorrect(*lf_0));
}

TEST(Sync, assignFilesystemIds_whenFileWasMoved_sameLeafName)
{
    Fixture fx{"d"};

    // Level 0
    mt::FsNode d{nullptr, mega::FOLDERNODE, "d"};
    mega::LocalNode& ld = *fx.mSync->localroot;
    static_cast<mega::FileFingerprint&>(ld) = d.getFingerprint();

    // Level 1
    mt::FsNode d_0{&d, mega::FOLDERNODE, "d_0"};

    // Level 2
    mt::FsNode f_0{&d_0, mega::FILENODE, "f_0"};

    auto lf_0 = mt::makeLocalNode(*fx.mSync, ld, mega::FILENODE, "f_0", f_0.getFingerprint()); // still at level 1

    mt::collectAllFsNodes(fx.mFsNodes, d);

    auto localdebris = LocalPath::fromPath("d/" + mt::gLocalDebris, fx.mFsAccess);
    const auto success = mega::assignFilesystemIds(*fx.mSync, fx.mApp, fx.mFsAccess, fx.mLocalNodes, localdebris);

    ASSERT_TRUE(success);

    ASSERT_EQ(mega::UNDEF, ld.fsid);
    ASSERT_EQ(f_0.getFsId(), lf_0->fsid);

    // assert that the local node map is correct
    constexpr std::size_t fileCount = 1;
    ASSERT_EQ(fileCount, fx.mLocalNodes.size());

    ASSERT_FALSE(fx.iteratorsCorrect(ld));
    ASSERT_TRUE(fx.iteratorsCorrect(*lf_0));
}

TEST(Sync, assignFilesystemIds_emptyFolderStaysUnassigned)
{
    Fixture fx{"d"};

    // Level 0
    mt::FsNode d{nullptr, mega::FOLDERNODE, "d"};
    mega::LocalNode& ld = *fx.mSync->localroot;
    static_cast<mega::FileFingerprint&>(ld) = d.getFingerprint();

    // Level 1
    mt::FsNode d_0{&d, mega::FOLDERNODE, "d_0"};
    auto ld_0 = mt::makeLocalNode(*fx.mSync, ld, mega::FOLDERNODE, "d_0");

    mt::collectAllFsNodes(fx.mFsNodes, d);

    auto localdebris = LocalPath::fromPath("d/" + mt::gLocalDebris, fx.mFsAccess);
    const auto success = mega::assignFilesystemIds(*fx.mSync, fx.mApp, fx.mFsAccess, fx.mLocalNodes, localdebris);

    ASSERT_TRUE(success);

    ASSERT_EQ(mega::UNDEF, ld.fsid);
    ASSERT_EQ(mega::UNDEF, ld_0->fsid);

    // assert that the local node map is correct
    constexpr std::size_t fileCount = 0;
    ASSERT_EQ(fileCount, fx.mLocalNodes.size());

    ASSERT_FALSE(fx.iteratorsCorrect(ld));
    ASSERT_FALSE(fx.iteratorsCorrect(*ld_0));
}

#ifdef NDEBUG
TEST(Sync, assignFilesystemIds_whenRootPathIsNotAFolder_hittingAssert)
{
    Fixture fx{"d"};

    // Level 0
    mt::FsNode d{nullptr, mega::FILENODE, "d"};

    mt::collectAllFsNodes(fx.mFsNodes, d);

    auto localdebris = LocalPath::fromPath("d/" + mt::gLocalDebris, fx.mFsAccess);
    const auto success = mega::assignFilesystemIds(*fx.mSync, fx.mApp, fx.mFsAccess, fx.mLocalNodes, localdebris);

    ASSERT_FALSE(success);
}
#endif

#ifdef NDEBUG
TEST(Sync, assignFilesystemIds_whenFileTypeIsUnexpected_hittingAssert)
{
    Fixture fx{"d"};

    // Level 0
    mt::FsNode d{nullptr, mega::FOLDERNODE, "d"};
    mega::LocalNode& ld = *fx.mSync->localroot;
    static_cast<mega::FileFingerprint&>(ld) = d.getFingerprint();

    // Level 1
    mt::FsNode f_0{&d, mega::TYPE_UNKNOWN, "f_0"};
    auto lf_0 = mt::makeLocalNode(*fx.mSync, ld, mega::FILENODE, "f_0", f_0.getFingerprint());

    mt::collectAllFsNodes(fx.mFsNodes, d);

    auto localdebris = LocalPath::fromPath("d/" + mt::gLocalDebris, fx.mFsAccess);
    const auto success = mega::assignFilesystemIds(*fx.mSync, fx.mApp, fx.mFsAccess, fx.mLocalNodes, localdebris);

    ASSERT_FALSE(success);
}
#endif
*/

>>>>>>> 96850bdc
namespace
{

void test_SyncConfig_serialization(const mega::SyncConfig& config)
{
    std::string data;
    const_cast<mega::SyncConfig&>(config).serialize(&data);
    auto newConfig = mega::SyncConfig::unserialize(data);
    ASSERT_TRUE(newConfig != nullptr);
    //ASSERT_EQ(config, *newConfig);
}

}

TEST(Sync, SyncConfig_defaultOptions)
{
    const mega::SyncConfig config{127, "foo", "foo", 42, "remote",123};
    ASSERT_TRUE(config.isResumable());
    ASSERT_EQ("foo", config.getLocalPath());
    ASSERT_EQ(42, config.getRemoteNode());
    ASSERT_EQ(123, config.getLocalFingerprint());
    ASSERT_TRUE(config.getRegExps().empty());
    ASSERT_EQ(mega::SyncConfig::TYPE_TWOWAY, config.getType());
    ASSERT_TRUE(config.isUpSync());
    ASSERT_TRUE(config.isDownSync());
    ASSERT_TRUE(config.syncDeletions());
    ASSERT_FALSE(config.forceOverwrite());
    test_SyncConfig_serialization(config);
}

TEST(Sync, SyncConfig_defaultOptions_inactive)
{
    mega::SyncConfig config{127, "foo", "foo", 42, "remote",123};
    config.setEnabled(false);
    ASSERT_FALSE(config.isResumable());
    ASSERT_EQ("foo", config.getLocalPath());
    ASSERT_EQ(42, config.getRemoteNode());
    ASSERT_EQ(123, config.getLocalFingerprint());
    ASSERT_TRUE(config.getRegExps().empty());
    ASSERT_EQ(mega::SyncConfig::TYPE_TWOWAY, config.getType());
    ASSERT_TRUE(config.isUpSync());
    ASSERT_TRUE(config.isDownSync());
    ASSERT_TRUE(config.syncDeletions());
    ASSERT_FALSE(config.forceOverwrite());
    test_SyncConfig_serialization(config);
}

TEST(Sync, SyncConfig_defaultOptions_butWithRegExps)
{
    const std::vector<std::string> regExps{"aa", "bbb"};
    const mega::SyncConfig config{127, "foo", "foo", 42, "remote",123, regExps};
    ASSERT_TRUE(config.isResumable());
    ASSERT_EQ(127, config.getTag());
    ASSERT_EQ("foo", config.getLocalPath());
    ASSERT_EQ(42, config.getRemoteNode());
    ASSERT_EQ(123, config.getLocalFingerprint());
    ASSERT_EQ(regExps, config.getRegExps());
    ASSERT_EQ(mega::SyncConfig::TYPE_TWOWAY, config.getType());
    ASSERT_TRUE(config.isUpSync());
    ASSERT_TRUE(config.isDownSync());
    ASSERT_TRUE(config.syncDeletions());
    ASSERT_FALSE(config.forceOverwrite());
    test_SyncConfig_serialization(config);
}

TEST(Sync, SyncConfig_upSync_syncDelFalse_overwriteFalse)
{
    const std::vector<std::string> regExps{"aa", "bbb"};
    const mega::SyncConfig config{127, "foo", "foo", 42, "remote",123, regExps, true, mega::SyncConfig::TYPE_UP};
    ASSERT_TRUE(config.isResumable());
    ASSERT_EQ(127, config.getTag());
    ASSERT_EQ("foo", config.getLocalPath());
    ASSERT_EQ(42, config.getRemoteNode());
    ASSERT_EQ(123, config.getLocalFingerprint());
    ASSERT_EQ(regExps, config.getRegExps());
    ASSERT_EQ(mega::SyncConfig::TYPE_UP, config.getType());
    ASSERT_TRUE(config.isUpSync());
    ASSERT_FALSE(config.isDownSync());
    ASSERT_FALSE(config.syncDeletions());
    ASSERT_FALSE(config.forceOverwrite());
    test_SyncConfig_serialization(config);
}

TEST(Sync, SyncConfig_upSync_syncDelTrue_overwriteTrue)
{
    const std::vector<std::string> regExps{"aa", "bbb"};
    const mega::SyncConfig config{127, "foo", "foo", 42, "remote",123, regExps, true, mega::SyncConfig::TYPE_UP, true, true};
    ASSERT_TRUE(config.isResumable());
    ASSERT_EQ(127, config.getTag());
    ASSERT_EQ("foo", config.getLocalPath());
    ASSERT_EQ(42, config.getRemoteNode());
    ASSERT_EQ(123, config.getLocalFingerprint());
    ASSERT_EQ(regExps, config.getRegExps());
    ASSERT_EQ(mega::SyncConfig::TYPE_UP, config.getType());
    ASSERT_TRUE(config.isUpSync());
    ASSERT_FALSE(config.isDownSync());
    ASSERT_TRUE(config.syncDeletions());
    ASSERT_TRUE(config.forceOverwrite());
    test_SyncConfig_serialization(config);
}

TEST(Sync, SyncConfig_downSync_syncDelFalse_overwriteFalse)
{
    const std::vector<std::string> regExps{"aa", "bbb"};
    const mega::SyncConfig config{127, "foo", "foo", 42, "remote",123, regExps, true, mega::SyncConfig::TYPE_DOWN};
    ASSERT_TRUE(config.isResumable());
    ASSERT_EQ(127, config.getTag());
    ASSERT_EQ("foo", config.getLocalPath());
    ASSERT_EQ(42, config.getRemoteNode());
    ASSERT_EQ(123, config.getLocalFingerprint());
    ASSERT_EQ(regExps, config.getRegExps());
    ASSERT_EQ(mega::SyncConfig::TYPE_DOWN, config.getType());
    ASSERT_FALSE(config.isUpSync());
    ASSERT_TRUE(config.isDownSync());
    ASSERT_FALSE(config.syncDeletions());
    ASSERT_FALSE(config.forceOverwrite());
    test_SyncConfig_serialization(config);
}

TEST(Sync, SyncConfig_downSync_syncDelTrue_overwriteTrue)
{
    const std::vector<std::string> regExps{"aa", "bbb"};
    const mega::SyncConfig config{127, "foo", "foo", 42, "remote",123, regExps, true, mega::SyncConfig::TYPE_DOWN, true, true};
    ASSERT_TRUE(config.isResumable());
    ASSERT_EQ(127, config.getTag());
    ASSERT_EQ("foo", config.getLocalPath());
    ASSERT_EQ(42, config.getRemoteNode());
    ASSERT_EQ(123, config.getLocalFingerprint());
    ASSERT_EQ(regExps, config.getRegExps());
    ASSERT_EQ(mega::SyncConfig::TYPE_DOWN, config.getType());
    ASSERT_FALSE(config.isUpSync());
    ASSERT_TRUE(config.isDownSync());
    ASSERT_TRUE(config.syncDeletions());
    ASSERT_TRUE(config.forceOverwrite());
    test_SyncConfig_serialization(config);
}

namespace
{

void test_SyncConfigBag(mega::SyncConfigBag& bag)
{
    ASSERT_TRUE(bag.all().empty());
    const mega::SyncConfig config1{127, "foo", "foo", 41, "remote", 122, {}, true, mega::SyncConfig::Type::TYPE_TWOWAY, false, true, mega::LOCAL_FINGERPRINT_MISMATCH};
    bag.insert(config1);
    const mega::SyncConfig config2{128, "bar", "bar", 42, "remote", 123, {}, false, mega::SyncConfig::Type::TYPE_UP, true, false, mega::NO_SYNC_ERROR};
    bag.insert(config2);
    const std::vector<mega::SyncConfig> expConfigs1{config1, config2};
    //ASSERT_EQ(expConfigs1, bag.all());
    bag.removeByTag(config1.getTag());
    const std::vector<mega::SyncConfig> expConfigs2{config2};
    //ASSERT_EQ(expConfigs2, bag.all());
    const mega::SyncConfig config3{128, "bar2", "bar2", 43, "remote", 124};
    bag.insert(config3); // update
    const std::vector<mega::SyncConfig> expConfigs3{config3};
    //ASSERT_EQ(expConfigs3, bag.all());
    bag.insert(config1);
    bag.insert(config2);
    //ASSERT_EQ(expConfigs1, bag.all());
    bag.clear();
    ASSERT_TRUE(bag.all().empty());
}

class MockDbTable : public mt::DefaultedDbTable
{
public:
    using mt::DefaultedDbTable::DefaultedDbTable;
    void rewind() override
    {
        mIndex = 0;
    }
    bool next(uint32_t* id, std::string* data) override
    {
        if (mIndex >= mData->size())
        {
            return false;
        }
        *id = (*mData)[mIndex].first;
        *data = (*mData)[mIndex].second;
        ++mIndex;
        return true;
    }
    bool put(uint32_t id, char* data, unsigned size) override
    {
        del(id);
        mData->emplace_back(id, std::string{data, size});
        return true;
    }
    bool del(uint32_t id) override
    {
        mData->erase(std::remove_if(mData->begin(), mData->end(),
                                   [id](const std::pair<uint32_t, std::string>& p)
                                   {
                                       return p.first == id;
                                   }),
                     mData->end());
        return true;
    }
    void truncate() override
    {
        mData->clear();
    }

    std::vector<std::pair<uint32_t, std::string>>* mData = nullptr;

private:
    size_t mIndex = 0;
};

class MockDbAccess : public mega::DbAccess
{
public:
    MockDbAccess(std::vector<std::pair<uint32_t, std::string>>& data)
        : mData{data}
    {}
    mega::DbTable* open(mega::PrnGen &rng, mega::FileSystemAccess&, const std::string&, const int flags) override
    {
        auto table = new MockDbTable{rng, (flags & mega::DB_OPEN_FLAG_TRANSACTED) > 0};
        table->mData = &mData;
        return table;
    }

    bool probe(mega::FileSystemAccess&, const string&) const override
    {
        return true;
    }

private:
    std::vector<std::pair<uint32_t, std::string>>& mData;
};

}

TEST(Sync, SyncConfigBag)
{
    std::vector<std::pair<uint32_t, std::string>> mData;
    MockDbAccess dbaccess{mData};
    mt::DefaultedFileSystemAccess fsaccess;
    mega::PrnGen rng;
    mega::SyncConfigBag bag{dbaccess, fsaccess, rng, "some_id"};
    test_SyncConfigBag(bag);
}

TEST(Sync, SyncConfigBag_withPreviousState)
{
    std::vector<std::pair<uint32_t, std::string>> mData;
    MockDbAccess dbaccess{mData};
    mt::DefaultedFileSystemAccess fsaccess;
    mega::PrnGen rng;

    mega::SyncConfigBag bag1{dbaccess, fsaccess, rng, "some_id"};
    const mega::SyncConfig config1{127, "foo", "foo", 41, "remote", 122, {}, true, mega::SyncConfig::Type::TYPE_TWOWAY, false, true, mega::LOCAL_FINGERPRINT_MISMATCH};
    bag1.insert(config1);
    ASSERT_EQ(1u, mData.size());
    const mega::SyncConfig config2{128, "bar", "bar", 42, "remote", 123, {}, false, mega::SyncConfig::Type::TYPE_UP, true, false, mega::NO_SYNC_ERROR};
    bag1.insert(config2);
    ASSERT_EQ(2u, mData.size());
    const mega::SyncConfig config3{129, "bar2", "bar2", 43, "remote", 124, {}, false, mega::SyncConfig::Type::TYPE_UP, true, false, mega::NO_SYNC_ERROR};
    bag1.insert(config3);
    ASSERT_EQ(3u, mData.size());
    bag1.insert(config3); // update
    ASSERT_EQ(3u, mData.size());
    bag1.removeByTag(config3.getTag());
    ASSERT_EQ(2u, mData.size());

    const mega::SyncConfigBag bag2{dbaccess, fsaccess, rng, "some_id"};
    const std::vector<mega::SyncConfig> expConfigs{config1, config2};
    //ASSERT_EQ(expConfigs, bag2.all());
}
#endif<|MERGE_RESOLUTION|>--- conflicted
+++ resolved
@@ -265,829 +265,6 @@
 
 }
 
-<<<<<<< HEAD
-=======
-namespace {
-
-using mega::LocalPath;
-using std::string;
-
-/*
- * Shim to make following test less painful.
- */
-int computeReversePathMatchScore(const string& path1,
-                                 const string& path2)
-{
-#if defined(_WIN32)
-    mega::WinFileSystemAccess wfa;
-    auto localpath1 = LocalPath::fromPath(path1, wfa);
-    auto localpath2 = LocalPath::fromPath(path2, wfa);
-
-    return mega::computeReversePathMatchScore(localpath1,
-                                              localpath2,
-                                              mt::DefaultedFileSystemAccess());
-#else
-    return mega::computeReversePathMatchScore(
-        LocalPath::fromPlatformEncoded(path1),
-        LocalPath::fromPlatformEncoded(path2),
-        mt::DefaultedFileSystemAccess());
-
-#endif
-}
-
-void test_computeReversePathMatchScore()
-{
-    string sepstr;
-    sepstr.push_back(LocalPath::localPathSeparator);
-    ASSERT_EQ(0, computeReversePathMatchScore("", ""));
-    ASSERT_EQ(0, computeReversePathMatchScore("", sepstr + "a"));
-    ASSERT_EQ(0, computeReversePathMatchScore(sepstr + "b", ""));
-    ASSERT_EQ(0, computeReversePathMatchScore("a", "b"));
-    ASSERT_EQ(2, computeReversePathMatchScore("cc", "cc"));
-    ASSERT_EQ(0, computeReversePathMatchScore(sepstr, sepstr));
-    ASSERT_EQ(0, computeReversePathMatchScore(sepstr + "b", sepstr + "a"));
-    ASSERT_EQ(2, computeReversePathMatchScore(sepstr + "cc", sepstr + "cc"));
-    ASSERT_EQ(0, computeReversePathMatchScore(sepstr + "b", sepstr + "b" + sepstr));
-    ASSERT_EQ(2, computeReversePathMatchScore(sepstr + "a" + sepstr + "b", sepstr + "a" + sepstr + "b"));
-    ASSERT_EQ(2, computeReversePathMatchScore(sepstr + "a" + sepstr + "c" + sepstr + "a" + sepstr + "b", sepstr + "a" + sepstr + "b"));
-    ASSERT_EQ(3, computeReversePathMatchScore(sepstr + "aaa" + sepstr + "bbbb" + sepstr + "ccc", sepstr + "aaa" + sepstr + "bbb" + sepstr + "ccc"));
-    ASSERT_EQ(2, computeReversePathMatchScore("a" + sepstr + "b", "a" + sepstr + "b"));
-
-    const string base = sepstr + "a" + sepstr + "b";
-    const string reference = sepstr + "c12" + sepstr + "e34";
-
-    ASSERT_EQ(6, computeReversePathMatchScore(base + reference, base + sepstr + "a65" + reference));
-    ASSERT_EQ(6, computeReversePathMatchScore(base + reference, base + sepstr + ".debris" + reference));
-    ASSERT_EQ(6, computeReversePathMatchScore(base + reference, base + sepstr + "ab" + reference));
-}
-
-}
-
-TEST(Sync, computeReverseMatchScore_oneByteSeparator)
-{
-    test_computeReversePathMatchScore();
-}
-
-/*TEST(Sync, assignFilesystemIds_whenFilesystemFingerprintsMatchLocalNodes)
-{
-    Fixture fx{"d"};
-
-    // Level 0
-    mt::FsNode d{nullptr, mega::FOLDERNODE, "d"};
-    mega::LocalNode& ld = *fx.mSync->localroot;
-    static_cast<mega::FileFingerprint&>(ld) = d.getFingerprint();
-
-    // Level 1
-    mt::FsNode d_0{&d, mega::FOLDERNODE, "d_0"};
-    auto ld_0 = mt::makeLocalNode(*fx.mSync, ld, mega::FOLDERNODE, "d_0", d_0.getFingerprint());
-    mt::FsNode d_1{&d, mega::FOLDERNODE, "d_1"};
-    auto ld_1 = mt::makeLocalNode(*fx.mSync, ld, mega::FOLDERNODE, "d_1", d_1.getFingerprint());
-    mt::FsNode f_2{&d, mega::FILENODE, "f_2"};
-    auto lf_2 = mt::makeLocalNode(*fx.mSync, ld, mega::FILENODE, "f_2", f_2.getFingerprint());
-
-    // Level 2
-    mt::FsNode f_0_0{&d_0, mega::FILENODE, "f_0_0"};
-    auto lf_0_0 = mt::makeLocalNode(*fx.mSync, *ld_0, mega::FILENODE, "f_0_0", f_0_0.getFingerprint());
-    mt::FsNode f_0_1{&d_0, mega::FILENODE, "f_0_1"};
-    auto lf_0_1 = mt::makeLocalNode(*fx.mSync, *ld_0, mega::FILENODE, "f_0_1", f_0_1.getFingerprint());
-    mt::FsNode f_1_0{&d_1, mega::FILENODE, "f_1_0"};
-    auto lf_1_0 = mt::makeLocalNode(*fx.mSync, *ld_1, mega::FILENODE, "f_1_0", f_1_0.getFingerprint());
-    mt::FsNode d_1_1{&d_1, mega::FOLDERNODE, "d_1_1"};
-    auto ld_1_1 = mt::makeLocalNode(*fx.mSync, *ld_1, mega::FOLDERNODE, "d_1_1", d_1_1.getFingerprint());
-
-    // Level 3
-    mt::FsNode f_1_1_0{&d_1_1, mega::FILENODE, "f_1_1_0"};
-    auto lf_1_1_0 = mt::makeLocalNode(*fx.mSync, *ld_1_1, mega::FILENODE, "f_1_1_0", f_1_1_0.getFingerprint());
-
-    mt::collectAllFsNodes(fx.mFsNodes, d);
-
-    auto localdebris = LocalPath::fromPath("d/" + mt::gLocalDebris, fx.mFsAccess);
-    const auto success = mega::assignFilesystemIds(*fx.mSync, fx.mApp, fx.mFsAccess, fx.mLocalNodes, localdebris);
-
-    ASSERT_TRUE(success);
-
-    // assert that directories have correct fs IDs
-    ASSERT_EQ(mega::UNDEF, ld.fsid);
-    ASSERT_EQ(d_0.getFsId(), ld_0->fsid);
-    ASSERT_EQ(d_1.getFsId(), ld_1->fsid);
-    ASSERT_EQ(d_1_1.getFsId(), ld_1_1->fsid);
-
-    // assert that all file `LocalNode`s have same fs IDs as the corresponding `FsNode`s
-    ASSERT_EQ(f_2.getFsId(), lf_2->fsid);
-    ASSERT_EQ(f_0_0.getFsId(), lf_0_0->fsid);
-    ASSERT_EQ(f_0_1.getFsId(), lf_0_1->fsid);
-    ASSERT_EQ(f_1_0.getFsId(), lf_1_0->fsid);
-    ASSERT_EQ(f_1_1_0.getFsId(), lf_1_1_0->fsid);
-
-    // assert that the local node map is correct
-    constexpr std::size_t fileCount = 8;
-    ASSERT_EQ(fileCount, fx.mLocalNodes.size());
-
-    ASSERT_FALSE(fx.iteratorsCorrect(ld));
-    ASSERT_TRUE(fx.iteratorsCorrect(*ld_0));
-    ASSERT_TRUE(fx.iteratorsCorrect(*ld_1));
-    ASSERT_TRUE(fx.iteratorsCorrect(*ld_1_1));
-    ASSERT_TRUE(fx.iteratorsCorrect(*lf_2));
-    ASSERT_TRUE(fx.iteratorsCorrect(*lf_0_0));
-    ASSERT_TRUE(fx.iteratorsCorrect(*lf_0_1));
-    ASSERT_TRUE(fx.iteratorsCorrect(*lf_1_0));
-    ASSERT_TRUE(fx.iteratorsCorrect(*lf_1_1_0));
-}
-
-TEST(Sync, assignFilesystemIds_whenFilesystemFingerprintsMatchLocalNodes_oppositeDeclarationOrder)
-{
-    Fixture fx{"d"};
-
-    // Level 0
-    mt::FsNode d{nullptr, mega::FOLDERNODE, "d"};
-    mega::LocalNode& ld = *fx.mSync->localroot;
-    static_cast<mega::FileFingerprint&>(ld) = d.getFingerprint();
-
-    // Level 1
-    mt::FsNode d_0{&d, mega::FOLDERNODE, "d_0"};
-    auto ld_0 = mt::makeLocalNode(*fx.mSync, ld, mega::FOLDERNODE, "d_0", d_0.getFingerprint());
-
-    // Level 2
-
-    // reverse order of declaration should still lead to same results (files vs localnodes)
-    mt::FsNode f_0_1{&d_0, mega::FILENODE, "f_0_1"};
-    mt::FsNode f_0_0{&d_0, mega::FILENODE, "f_0_0"};
-    auto lf_0_0 = mt::makeLocalNode(*fx.mSync, *ld_0, mega::FILENODE, "f_0_0", f_0_0.getFingerprint());
-    auto lf_0_1 = mt::makeLocalNode(*fx.mSync, *ld_0, mega::FILENODE, "f_0_1", f_0_1.getFingerprint());
-
-    mt::collectAllFsNodes(fx.mFsNodes, d);
-
-    auto localdebris = LocalPath::fromPath("d/" + mt::gLocalDebris, fx.mFsAccess);
-    const auto success = mega::assignFilesystemIds(*fx.mSync, fx.mApp, fx.mFsAccess, fx.mLocalNodes, localdebris);
-
-    ASSERT_TRUE(success);
-
-    // assert that directories have correct fs IDs
-    ASSERT_EQ(mega::UNDEF, ld.fsid);
-    ASSERT_EQ(d_0.getFsId(), ld_0->fsid);
-
-    // assert that all file `LocalNode`s have same fs IDs as the corresponding `FsNode`s
-    ASSERT_EQ(f_0_0.getFsId(), lf_0_0->fsid);
-    ASSERT_EQ(f_0_1.getFsId(), lf_0_1->fsid);
-
-    // assert that the local node map is correct
-    constexpr std::size_t fileCount = 3;
-    ASSERT_EQ(fileCount, fx.mLocalNodes.size());
-
-    ASSERT_FALSE(fx.iteratorsCorrect(ld));
-    ASSERT_TRUE(fx.iteratorsCorrect(*ld_0));
-    ASSERT_TRUE(fx.iteratorsCorrect(*lf_0_0));
-    ASSERT_TRUE(fx.iteratorsCorrect(*lf_0_1));
-}
-
-TEST(Sync, assignFilesystemIds_whenNoLocalNodesMatchFilesystemFingerprints)
-{
-    Fixture fx{"d"};
-
-    // Level 0
-    mt::FsNode d{nullptr, mega::FOLDERNODE, "d"};
-    mega::LocalNode& ld = *fx.mSync->localroot;
-
-    // Level 1
-    mt::FsNode d_0{&d, mega::FOLDERNODE, "d_0"};
-    auto ld_0 = mt::makeLocalNode(*fx.mSync, ld, mega::FOLDERNODE, "d_0");
-    mt::FsNode d_1{&d, mega::FOLDERNODE, "d_1"};
-    auto ld_1 = mt::makeLocalNode(*fx.mSync, ld, mega::FOLDERNODE, "d_1");
-    mt::FsNode f_2{&d, mega::FILENODE, "f_2"};
-    auto lf_2 = mt::makeLocalNode(*fx.mSync, ld, mega::FILENODE, "f_2");
-
-    // Level 2
-    mt::FsNode f_0_0{&d_0, mega::FILENODE, "f_0_0"};
-    auto lf_0_0 = mt::makeLocalNode(*fx.mSync, *ld_0, mega::FILENODE, "f_0_0");
-    mt::FsNode f_0_1{&d_0, mega::FILENODE, "f_0_1"};
-    auto lf_0_1 = mt::makeLocalNode(*fx.mSync, *ld_0, mega::FILENODE, "f_0_1");
-    mt::FsNode f_1_0{&d_1, mega::FILENODE, "f_1_0"};
-    auto lf_1_0 = mt::makeLocalNode(*fx.mSync, *ld_1, mega::FILENODE, "f_1_0");
-    mt::FsNode d_1_1{&d_1, mega::FOLDERNODE, "d_1_1"};
-    auto ld_1_1 = mt::makeLocalNode(*fx.mSync, *ld_1, mega::FOLDERNODE, "d_1_1");
-
-    // Level 3
-    mt::FsNode f_1_1_0{&d_1_1, mega::FILENODE, "f_1_1_0"};
-    auto lf_1_1_0 = mt::makeLocalNode(*fx.mSync, *ld_1_1, mega::FILENODE, "f_1_1_0");
-
-    mt::collectAllFsNodes(fx.mFsNodes, d);
-
-    auto localdebris = LocalPath::fromPath("d/" + mt::gLocalDebris, fx.mFsAccess);
-    const auto success = mega::assignFilesystemIds(*fx.mSync, fx.mApp, fx.mFsAccess, fx.mLocalNodes, localdebris);
-
-    ASSERT_TRUE(success);
-
-    // assert that files and directories have invalid fs IDs (no fingerprint matches)
-    ASSERT_EQ(mega::UNDEF, ld.fsid);
-    ASSERT_EQ(mega::UNDEF, ld_0->fsid);
-    ASSERT_EQ(mega::UNDEF, ld_1->fsid);
-    ASSERT_EQ(mega::UNDEF, ld_1_1->fsid);
-    ASSERT_EQ(mega::UNDEF, lf_2->fsid);
-    ASSERT_EQ(mega::UNDEF, lf_0_0->fsid);
-    ASSERT_EQ(mega::UNDEF, lf_0_1->fsid);
-    ASSERT_EQ(mega::UNDEF, lf_1_0->fsid);
-    ASSERT_EQ(mega::UNDEF, lf_1_1_0->fsid);
-}
-
-TEST(Sync, assignFilesystemIds_whenTwoLocalNodesHaveSameFingerprint)
-{
-    Fixture fx{"d"};
-
-    // Level 0
-    mt::FsNode d{nullptr, mega::FOLDERNODE, "d"};
-    mega::LocalNode& ld = *fx.mSync->localroot;
-    static_cast<mega::FileFingerprint&>(ld) = d.getFingerprint();
-
-    // Level 1
-    mt::FsNode d_0{&d, mega::FOLDERNODE, "d_0"};
-    auto ld_0 = mt::makeLocalNode(*fx.mSync, ld, mega::FOLDERNODE, "d_0", d_0.getFingerprint());
-    mt::FsNode d_1{&d, mega::FOLDERNODE, "d_1"};
-    auto ld_1 = mt::makeLocalNode(*fx.mSync, ld, mega::FOLDERNODE, "d_1", d_1.getFingerprint());
-    mt::FsNode f_2{&d, mega::FILENODE, "f_2"};
-    auto lf_2 = mt::makeLocalNode(*fx.mSync, ld, mega::FILENODE, "f_2", f_2.getFingerprint());
-
-    // Level 2
-    mt::FsNode f_0_0{&d_0, mega::FILENODE, "f_0_0"};
-    auto lf_0_0 = mt::makeLocalNode(*fx.mSync, *ld_0, mega::FILENODE, "f_0_0", f_0_0.getFingerprint());
-    mt::FsNode f_0_1{&d_0, mega::FILENODE, "f_0_1"};
-    auto lf_0_1 = mt::makeLocalNode(*fx.mSync, *ld_0, mega::FILENODE, "f_0_1", f_0_1.getFingerprint());
-    mt::FsNode f_1_0{&d_1, mega::FILENODE, "f_1_0"};
-    auto lf_1_0 = mt::makeLocalNode(*fx.mSync, *ld_1, mega::FILENODE, "f_1_0", f_1_0.getFingerprint());
-    mt::FsNode d_1_1{&d_1, mega::FOLDERNODE, "d_1_1"};
-    auto ld_1_1 = mt::makeLocalNode(*fx.mSync, *ld_1, mega::FOLDERNODE, "d_1_1", d_1_1.getFingerprint());
-
-    // Level 3
-    mt::FsNode f_1_1_0{&d_1_1, mega::FILENODE, "f_1_1_0"};
-    f_1_1_0.assignContentFrom(f_1_0);
-    auto lf_1_1_0 = mt::makeLocalNode(*fx.mSync, *ld_1_1, mega::FILENODE, "f_1_1_0", f_1_1_0.getFingerprint());
-
-    mt::collectAllFsNodes(fx.mFsNodes, d);
-
-    auto localdebris = LocalPath::fromPath("d/" + mt::gLocalDebris, fx.mFsAccess);
-    const auto success = mega::assignFilesystemIds(*fx.mSync, fx.mApp, fx.mFsAccess, fx.mLocalNodes, localdebris);
-
-    ASSERT_TRUE(success);
-
-    // assert that directories have correct fs IDs
-    ASSERT_EQ(mega::UNDEF, ld.fsid);
-    ASSERT_EQ(d_0.getFsId(), ld_0->fsid);
-    ASSERT_EQ(d_1.getFsId(), ld_1->fsid);
-    ASSERT_EQ(d_1_1.getFsId(), ld_1_1->fsid);
-
-    // assert that all file `LocalNode`s have same fs IDs as the corresponding `FsNode`s
-    ASSERT_EQ(f_2.getFsId(), lf_2->fsid);
-    ASSERT_EQ(f_0_0.getFsId(), lf_0_0->fsid);
-    ASSERT_EQ(f_0_1.getFsId(), lf_0_1->fsid);
-    ASSERT_EQ(f_1_0.getFsId(), lf_1_0->fsid);
-    ASSERT_EQ(f_1_1_0.getFsId(), lf_1_1_0->fsid);
-
-    // assert that the local node map is correct
-    constexpr std::size_t fileCount = 8;
-    ASSERT_EQ(fileCount, fx.mLocalNodes.size());
-
-    ASSERT_FALSE(fx.iteratorsCorrect(ld));
-    ASSERT_TRUE(fx.iteratorsCorrect(*ld_0));
-    ASSERT_TRUE(fx.iteratorsCorrect(*ld_1));
-    ASSERT_TRUE(fx.iteratorsCorrect(*ld_1_1));
-    ASSERT_TRUE(fx.iteratorsCorrect(*lf_2));
-    ASSERT_TRUE(fx.iteratorsCorrect(*lf_0_0));
-    ASSERT_TRUE(fx.iteratorsCorrect(*lf_0_1));
-    ASSERT_TRUE(fx.iteratorsCorrect(*lf_1_0));
-    ASSERT_TRUE(fx.iteratorsCorrect(*lf_1_1_0));
-}
-
-TEST(Sync, assignFilesystemIds_whenSomeFsIdIsNotValid)
-{
-    Fixture fx{"d"};
-
-    // Level 0
-    mt::FsNode d{nullptr, mega::FOLDERNODE, "d"};
-    mega::LocalNode& ld = *fx.mSync->localroot;
-    static_cast<mega::FileFingerprint&>(ld) = d.getFingerprint();
-
-    // Level 1
-    mt::FsNode f_0{&d, mega::FILENODE, "f_0"};
-    f_0.setFsId(mega::UNDEF);
-    auto lf_0 = mt::makeLocalNode(*fx.mSync, ld, mega::FILENODE, "f_0", f_0.getFingerprint());
-
-    mt::collectAllFsNodes(fx.mFsNodes, d);
-
-    auto localdebris = LocalPath::fromPath("d/" + mt::gLocalDebris, fx.mFsAccess);
-    const auto success = mega::assignFilesystemIds(*fx.mSync, fx.mApp, fx.mFsAccess, fx.mLocalNodes, localdebris);
-
-    ASSERT_FALSE(success);
-
-    // assert that directories have correct fs IDs
-    ASSERT_EQ(mega::UNDEF, ld.fsid);
-
-    // file node must have undef fs ID
-    ASSERT_EQ(mega::UNDEF, lf_0->fsid);
-
-    // assert that the local node map is correct
-    constexpr std::size_t fileCount = 0;
-    ASSERT_EQ(fileCount, fx.mLocalNodes.size());
-
-    ASSERT_FALSE(fx.iteratorsCorrect(ld));
-    ASSERT_FALSE(fx.iteratorsCorrect(*lf_0));
-}
-
-TEST(Sync, assignFilesystemIds_whenSomeFileCannotBeOpened)
-{
-    Fixture fx{"d"};
-
-    // Level 0
-    mt::FsNode d{nullptr, mega::FOLDERNODE, "d"};
-    mega::LocalNode& ld = *fx.mSync->localroot;
-    static_cast<mega::FileFingerprint&>(ld) = d.getFingerprint();
-
-    // Level 1
-    mt::FsNode f_0{&d, mega::FILENODE, "f_0"};
-    f_0.setOpenable(false);
-    auto lf_0 = mt::makeLocalNode(*fx.mSync, ld, mega::FILENODE, "f_0", f_0.getFingerprint());
-
-    mt::collectAllFsNodes(fx.mFsNodes, d);
-
-    auto localdebris = LocalPath::fromPath("d/" + mt::gLocalDebris, fx.mFsAccess);
-    const auto success = mega::assignFilesystemIds(*fx.mSync, fx.mApp, fx.mFsAccess, fx.mLocalNodes, localdebris);
-
-    ASSERT_FALSE(success);
-}
-
-TEST(Sync, assignFilesystemIds_whenRootDirCannotBeOpened)
-{
-    Fixture fx{"d"};
-
-    // Level 0
-    mt::FsNode d{nullptr, mega::FOLDERNODE, "d"};
-    d.setOpenable(false);
-    mega::LocalNode& ld = *fx.mSync->localroot;
-    static_cast<mega::FileFingerprint&>(ld) = d.getFingerprint();
-
-    // Level 1
-    mt::FsNode f_0{&d, mega::FILENODE, "f_0"};
-    auto lf_0 = mt::makeLocalNode(*fx.mSync, ld, mega::FILENODE, "f_0", f_0.getFingerprint());
-
-    mt::collectAllFsNodes(fx.mFsNodes, d);
-
-    auto localdebris = LocalPath::fromPath("d/" + mt::gLocalDebris, fx.mFsAccess);
-    const auto success = mega::assignFilesystemIds(*fx.mSync, fx.mApp, fx.mFsAccess, fx.mLocalNodes, localdebris);
-
-    ASSERT_FALSE(success);
-}
-
-TEST(Sync, assignFilesystemIds_whenSubDirCannotBeOpened)
-{
-    Fixture fx{"d"};
-
-    // Level 0
-    mt::FsNode d{nullptr, mega::FOLDERNODE, "d"};
-    mega::LocalNode& ld = *fx.mSync->localroot;
-    static_cast<mega::FileFingerprint&>(ld) = d.getFingerprint();
-
-    // Level 1
-    mt::FsNode f_0{&d, mega::FILENODE, "f_0"};
-    auto lf_0 = mt::makeLocalNode(*fx.mSync, ld, mega::FILENODE, "f_0", f_0.getFingerprint());
-    mt::FsNode d_0{&d, mega::FOLDERNODE, "d_0"};
-    d_0.setOpenable(false);
-    auto ld_0 = mt::makeLocalNode(*fx.mSync, ld, mega::FOLDERNODE, "d_0", d_0.getFingerprint());
-
-    mt::collectAllFsNodes(fx.mFsNodes, d);
-
-    auto localdebris = LocalPath::fromPath("d/" + mt::gLocalDebris, fx.mFsAccess);
-    const auto success = mega::assignFilesystemIds(*fx.mSync, fx.mApp, fx.mFsAccess, fx.mLocalNodes, localdebris);
-
-    ASSERT_FALSE(success);
-
-    // assert that directories have invalid fs IDs
-    ASSERT_EQ(mega::UNDEF, ld.fsid);
-    ASSERT_EQ(mega::UNDEF, ld_0->fsid);
-
-    // check file nodes
-    ASSERT_EQ(f_0.getFsId(), lf_0->fsid);
-
-    // assert that the local node map is correct
-    constexpr std::size_t fileCount = 1;
-    ASSERT_EQ(fileCount, fx.mLocalNodes.size());
-
-    ASSERT_FALSE(fx.iteratorsCorrect(ld));
-    ASSERT_TRUE(fx.iteratorsCorrect(*lf_0));
-    ASSERT_FALSE(fx.iteratorsCorrect(*ld_0));
-}
-
-TEST(Sync, assignFilesystemIds_forSingleFile)
-{
-    Fixture fx{"d"};
-
-    // Level 0
-    mt::FsNode d{nullptr, mega::FOLDERNODE, "d"};
-    mega::LocalNode& ld = *fx.mSync->localroot;
-    static_cast<mega::FileFingerprint&>(ld) = d.getFingerprint();
-
-    // Level 1
-    mt::FsNode f_0{&d, mega::FILENODE, "f_0"};
-    auto lf_0 = mt::makeLocalNode(*fx.mSync, ld, mega::FILENODE, "f_0", f_0.getFingerprint());
-
-    mt::collectAllFsNodes(fx.mFsNodes, d);
-
-    auto localdebris = LocalPath::fromPath("d/" + mt::gLocalDebris, fx.mFsAccess);
-    const auto success = mega::assignFilesystemIds(*fx.mSync, fx.mApp, fx.mFsAccess, fx.mLocalNodes, localdebris);
-
-    ASSERT_TRUE(success);
-
-    ASSERT_EQ(mega::UNDEF, ld.fsid);
-    ASSERT_EQ(f_0.getFsId(), lf_0->fsid);
-
-    // assert that the local node map is correct
-    constexpr std::size_t fileCount = 1;
-    ASSERT_EQ(fileCount, fx.mLocalNodes.size());
-
-    ASSERT_FALSE(fx.iteratorsCorrect(ld));
-    ASSERT_TRUE(fx.iteratorsCorrect(*lf_0));
-}
-
-TEST(Sync, assignFilesystemIds_whenPathIsNotSyncableThroughApp)
-{
-    Fixture fx{"d"};
-    fx.mApp.addNotSyncablePath(LocalPath::fromPath("d/f_1", fx.mFsAccess));
-
-    // Level 0
-    mt::FsNode d{nullptr, mega::FOLDERNODE, "d"};
-    mega::LocalNode& ld = *fx.mSync->localroot;
-    static_cast<mega::FileFingerprint&>(ld) = d.getFingerprint();
-
-    // Level 1
-    mt::FsNode f_0{&d, mega::FILENODE, "f_0"};
-    auto lf_0 = mt::makeLocalNode(*fx.mSync, ld, mega::FILENODE, "f_0", f_0.getFingerprint());
-    mt::FsNode f_1{&d, mega::FILENODE, "f_1"};
-
-    mt::collectAllFsNodes(fx.mFsNodes, d);
-
-    auto localdebris = LocalPath::fromPath("d/" + mt::gLocalDebris, fx.mFsAccess);
-    const auto success = mega::assignFilesystemIds(*fx.mSync, fx.mApp, fx.mFsAccess, fx.mLocalNodes, localdebris);
-
-    ASSERT_TRUE(success);
-
-    ASSERT_EQ(mega::UNDEF, ld.fsid);
-    ASSERT_EQ(f_0.getFsId(), lf_0->fsid);
-
-    constexpr std::size_t fileCount = 1;
-    ASSERT_EQ(fileCount, fx.mLocalNodes.size());
-
-    ASSERT_FALSE(fx.iteratorsCorrect(ld));
-    ASSERT_TRUE(fx.iteratorsCorrect(*lf_0));
-}
-
-TEST(Sync, assignFilesystemIds_whenDebrisIsPartOfFiles)
-{
-    Fixture fx{"d"};
-
-    // Level 0
-    mt::FsNode d{nullptr, mega::FOLDERNODE, "d"};
-    mega::LocalNode& ld = *fx.mSync->localroot;
-    static_cast<mega::FileFingerprint&>(ld) = d.getFingerprint();
-
-    // Level 1
-    mt::FsNode f_0{&d, mega::FILENODE, "f_0"};
-    auto lf_0 = mt::makeLocalNode(*fx.mSync, ld, mega::FILENODE, "f_0", f_0.getFingerprint());
-    mt::FsNode d_1{&d, mega::FOLDERNODE, mt::gLocalDebris};
-
-    // Level 2
-    mt::FsNode f_1_0{&d_1, mega::FILENODE, "f_1_0"};
-
-    mt::collectAllFsNodes(fx.mFsNodes, d);
-
-    auto localdebris = LocalPath::fromPath("d/" + mt::gLocalDebris, fx.mFsAccess);
-    const auto success = mega::assignFilesystemIds(*fx.mSync, fx.mApp, fx.mFsAccess, fx.mLocalNodes, localdebris);
-
-    ASSERT_TRUE(success);
-
-    // assert that directories have correct fs IDs
-    ASSERT_EQ(mega::UNDEF, ld.fsid);
-
-    // assert that all file `LocalNode`s have same fs IDs as the corresponding `FsNode`s
-    ASSERT_EQ(f_0.getFsId(), lf_0->fsid);
-
-    // assert that the local node map is correct
-    constexpr std::size_t fileCount = 1;
-    ASSERT_EQ(fileCount, fx.mLocalNodes.size());
-
-    ASSERT_FALSE(fx.iteratorsCorrect(ld));
-    ASSERT_TRUE(fx.iteratorsCorrect(*lf_0));
-}
-
-TEST(Sync, assignFilesystemIds_preferredPathMatchAssignsFinalFsId)
-{
-    Fixture fx{"d"};
-
-    // Level 0
-    mt::FsNode d{nullptr, mega::FOLDERNODE, "d"};
-    mega::LocalNode& ld = *fx.mSync->localroot;
-    static_cast<mega::FileFingerprint&>(ld) = d.getFingerprint();
-
-    // Level 1
-    mt::FsNode f_0{&d, mega::FILENODE, "f_0"};
-    auto lf_0 = mt::makeLocalNode(*fx.mSync, ld, mega::FILENODE, "f_0", f_0.getFingerprint());
-    mt::FsNode d_1{&d, mega::FOLDERNODE, "d_1"};
-
-    // the local node for f_1_0 is still at level 1 but the file moved to level 2 under a new folder (d_1)
-    auto lf_1 = mt::makeLocalNode(*fx.mSync, ld, mega::FILENODE, "f_1_0", f_0.getFingerprint());
-
-    // Level 2
-    mt::FsNode f_1_0{&d_1, mega::FILENODE, "f_1_0"};
-    f_1_0.assignContentFrom(f_0);
-
-    mt::collectAllFsNodes(fx.mFsNodes, d);
-
-    auto localdebris = LocalPath::fromPath("d/" + mt::gLocalDebris, fx.mFsAccess);
-    const auto success = mega::assignFilesystemIds(*fx.mSync, fx.mApp, fx.mFsAccess, fx.mLocalNodes, localdebris);
-
-    ASSERT_TRUE(success);
-
-    // assert that directories have correct fs IDs
-    ASSERT_EQ(mega::UNDEF, ld.fsid);
-
-    // assert that all file `LocalNode`s have same fs IDs as the corresponding `FsNode`s
-    ASSERT_EQ(f_0.getFsId(), lf_0->fsid);
-    ASSERT_EQ(f_1_0.getFsId(), lf_1->fsid);
-
-    // assert that the local node map is correct
-    constexpr std::size_t fileCount = 2;
-    ASSERT_EQ(fileCount, fx.mLocalNodes.size());
-
-    ASSERT_TRUE(fx.iteratorsCorrect(*lf_0));
-    ASSERT_TRUE(fx.iteratorsCorrect(*lf_1));
-}
-
-TEST(Sync, assignFilesystemIds_whenFolderWasMoved_differentLeafName)
-{
-    Fixture fx{"d"};
-
-    // Level 0
-    mt::FsNode d{nullptr, mega::FOLDERNODE, "d"};
-    mega::LocalNode& ld = *fx.mSync->localroot;
-    static_cast<mega::FileFingerprint&>(ld) = d.getFingerprint();
-
-    // Level 1
-    mt::FsNode d_0_renamed{&d, mega::FOLDERNODE, "d_0_renamed"};
-    auto ld_0 = mt::makeLocalNode(*fx.mSync, ld, mega::FOLDERNODE, "d_0", d_0_renamed.getFingerprint());
-
-    // Level 2
-    mt::FsNode f_0_0{&d_0_renamed, mega::FILENODE, "f_0_0"};
-    auto lf_0_0 = mt::makeLocalNode(*fx.mSync, *ld_0, mega::FILENODE, "f_0_0", f_0_0.getFingerprint());
-    mt::FsNode f_0_1{&d_0_renamed, mega::FILENODE, "f_0_1"};
-    auto lf_0_1 = mt::makeLocalNode(*fx.mSync, *ld_0, mega::FILENODE, "f_0_1", f_0_1.getFingerprint());
-
-    mt::collectAllFsNodes(fx.mFsNodes, d);
-
-    auto localdebris = LocalPath::fromPath("d/" + mt::gLocalDebris, fx.mFsAccess);
-    const auto success = mega::assignFilesystemIds(*fx.mSync, fx.mApp, fx.mFsAccess, fx.mLocalNodes, localdebris);
-
-    ASSERT_TRUE(success);
-
-    // assert that directories have correct fs IDs
-    ASSERT_EQ(mega::UNDEF, ld.fsid);
-    ASSERT_EQ(mega::UNDEF, ld_0->fsid);
-
-    // assert that all file `LocalNode`s have same fs IDs as the corresponding `FsNode`s
-    ASSERT_EQ(f_0_0.getFsId(), lf_0_0->fsid);
-    ASSERT_EQ(f_0_1.getFsId(), lf_0_1->fsid);
-
-    // assert that the local node map is correct
-    constexpr std::size_t fileCount = 2;
-    ASSERT_EQ(fileCount, fx.mLocalNodes.size());
-
-    ASSERT_FALSE(fx.iteratorsCorrect(ld));
-    ASSERT_FALSE(fx.iteratorsCorrect(*ld_0));
-    ASSERT_TRUE(fx.iteratorsCorrect(*lf_0_0));
-    ASSERT_TRUE(fx.iteratorsCorrect(*lf_0_1));
-}
-
-TEST(Sync, assignFilesystemIds_whenFolderWasMoved_sameLeafName)
-{
-    Fixture fx{"d"};
-
-    // Level 0
-    mt::FsNode d{nullptr, mega::FOLDERNODE, "d"};
-    mega::LocalNode& ld = *fx.mSync->localroot;
-    static_cast<mega::FileFingerprint&>(ld) = d.getFingerprint();
-
-    // Level 1
-    mt::FsNode d_0_renamed{&d, mega::FOLDERNODE, "d_0_renamed"};
-    auto ld_0 = mt::makeLocalNode(*fx.mSync, ld, mega::FOLDERNODE, "d_0", d_0_renamed.getFingerprint());
-
-    // Level 2
-    mt::FsNode d_0{&d_0_renamed, mega::FOLDERNODE, "d_0"};
-
-    // Level 3
-    mt::FsNode f_0_0{&d_0, mega::FILENODE, "f_0_0"};
-    auto lf_0_0 = mt::makeLocalNode(*fx.mSync, *ld_0, mega::FILENODE, "f_0_0", f_0_0.getFingerprint());
-    mt::FsNode f_0_1{&d_0, mega::FILENODE, "f_0_1"};
-    auto lf_0_1 = mt::makeLocalNode(*fx.mSync, *ld_0, mega::FILENODE, "f_0_1", f_0_1.getFingerprint());
-
-    mt::collectAllFsNodes(fx.mFsNodes, d);
-
-    auto localdebris = LocalPath::fromPath("d/" + mt::gLocalDebris, fx.mFsAccess);
-    const auto success = mega::assignFilesystemIds(*fx.mSync, fx.mApp, fx.mFsAccess, fx.mLocalNodes, localdebris);
-
-    ASSERT_TRUE(success);
-
-    // assert that directories have correct fs IDs
-    ASSERT_EQ(mega::UNDEF, ld.fsid);
-    ASSERT_EQ(d_0.getFsId(), ld_0->fsid);
-
-    // assert that all file `LocalNode`s have same fs IDs as the corresponding `FsNode`s
-    ASSERT_EQ(f_0_0.getFsId(), lf_0_0->fsid);
-    ASSERT_EQ(f_0_1.getFsId(), lf_0_1->fsid);
-
-    // assert that the local node map is correct
-    constexpr std::size_t fileCount = 3;
-    ASSERT_EQ(fileCount, fx.mLocalNodes.size());
-
-    ASSERT_FALSE(fx.iteratorsCorrect(ld));
-    ASSERT_TRUE(fx.iteratorsCorrect(*ld_0));
-    ASSERT_TRUE(fx.iteratorsCorrect(*lf_0_0));
-    ASSERT_TRUE(fx.iteratorsCorrect(*lf_0_1));
-}
-
-TEST(Sync, assignFilesystemIds_whenFileWasCopied)
-{
-    Fixture fx{"d"};
-
-    // Level 0
-    mt::FsNode d{nullptr, mega::FOLDERNODE, "d"};
-    mega::LocalNode& ld = *fx.mSync->localroot;
-    static_cast<mega::FileFingerprint&>(ld) = d.getFingerprint();
-
-    // Level 1
-    mt::FsNode f_0{&d, mega::FILENODE, "f_0"};
-    mt::FsNode d_0{&d, mega::FOLDERNODE, "d_0"};
-
-    auto lf_0 = mt::makeLocalNode(*fx.mSync, ld, mega::FILENODE, "f_0", f_0.getFingerprint());
-
-    // Level 2
-    mt::FsNode f_1{&d_0, mega::FILENODE, "f_0"}; // same name as `f_0`
-    f_1.assignContentFrom(f_0); // file was copied maintaining mtime
-
-    mt::collectAllFsNodes(fx.mFsNodes, d);
-
-    auto localdebris = LocalPath::fromPath("d/" + mt::gLocalDebris, fx.mFsAccess);
-    const auto success = mega::assignFilesystemIds(*fx.mSync, fx.mApp, fx.mFsAccess, fx.mLocalNodes, localdebris);
-
-    ASSERT_TRUE(success);
-
-    // assert that directories have correct fs IDs
-    ASSERT_EQ(mega::UNDEF, ld.fsid);
-
-    // assert that all file `LocalNode`s have same fs IDs as the corresponding `FsNode`s
-    ASSERT_EQ(f_0.getFsId(), lf_0->fsid);
-
-    // assert that the local node map is correct
-    constexpr std::size_t fileCount = 1;
-    ASSERT_EQ(fileCount, fx.mLocalNodes.size());
-
-    ASSERT_FALSE(fx.iteratorsCorrect(ld));
-    ASSERT_TRUE(fx.iteratorsCorrect(*lf_0));
-}
-
-TEST(Sync, assignFilesystemIds_whenFileWasMoved_differentLeafName)
-{
-    Fixture fx{"d"};
-
-    // Level 0
-    mt::FsNode d{nullptr, mega::FOLDERNODE, "d"};
-    mega::LocalNode& ld = *fx.mSync->localroot;
-    static_cast<mega::FileFingerprint&>(ld) = d.getFingerprint();
-
-    // Level 1
-    mt::FsNode f_0{&d, mega::FILENODE, "f_0_renamed"};
-    auto lf_0 = mt::makeLocalNode(*fx.mSync, ld, mega::FILENODE, "f_0", f_0.getFingerprint());
-
-    mt::collectAllFsNodes(fx.mFsNodes, d);
-
-    auto localdebris = LocalPath::fromPath("d/" + mt::gLocalDebris, fx.mFsAccess);
-    const auto success = mega::assignFilesystemIds(*fx.mSync, fx.mApp, fx.mFsAccess, fx.mLocalNodes, localdebris);
-
-    ASSERT_TRUE(success);
-
-    ASSERT_EQ(mega::UNDEF, ld.fsid);
-    ASSERT_EQ(mega::UNDEF, lf_0->fsid);
-
-    // assert that the local node map is correct
-    constexpr std::size_t fileCount = 0;
-    ASSERT_EQ(fileCount, fx.mLocalNodes.size());
-
-    ASSERT_FALSE(fx.iteratorsCorrect(ld));
-    ASSERT_FALSE(fx.iteratorsCorrect(*lf_0));
-}
-
-TEST(Sync, assignFilesystemIds_whenFileWasMoved_sameLeafName)
-{
-    Fixture fx{"d"};
-
-    // Level 0
-    mt::FsNode d{nullptr, mega::FOLDERNODE, "d"};
-    mega::LocalNode& ld = *fx.mSync->localroot;
-    static_cast<mega::FileFingerprint&>(ld) = d.getFingerprint();
-
-    // Level 1
-    mt::FsNode d_0{&d, mega::FOLDERNODE, "d_0"};
-
-    // Level 2
-    mt::FsNode f_0{&d_0, mega::FILENODE, "f_0"};
-
-    auto lf_0 = mt::makeLocalNode(*fx.mSync, ld, mega::FILENODE, "f_0", f_0.getFingerprint()); // still at level 1
-
-    mt::collectAllFsNodes(fx.mFsNodes, d);
-
-    auto localdebris = LocalPath::fromPath("d/" + mt::gLocalDebris, fx.mFsAccess);
-    const auto success = mega::assignFilesystemIds(*fx.mSync, fx.mApp, fx.mFsAccess, fx.mLocalNodes, localdebris);
-
-    ASSERT_TRUE(success);
-
-    ASSERT_EQ(mega::UNDEF, ld.fsid);
-    ASSERT_EQ(f_0.getFsId(), lf_0->fsid);
-
-    // assert that the local node map is correct
-    constexpr std::size_t fileCount = 1;
-    ASSERT_EQ(fileCount, fx.mLocalNodes.size());
-
-    ASSERT_FALSE(fx.iteratorsCorrect(ld));
-    ASSERT_TRUE(fx.iteratorsCorrect(*lf_0));
-}
-
-TEST(Sync, assignFilesystemIds_emptyFolderStaysUnassigned)
-{
-    Fixture fx{"d"};
-
-    // Level 0
-    mt::FsNode d{nullptr, mega::FOLDERNODE, "d"};
-    mega::LocalNode& ld = *fx.mSync->localroot;
-    static_cast<mega::FileFingerprint&>(ld) = d.getFingerprint();
-
-    // Level 1
-    mt::FsNode d_0{&d, mega::FOLDERNODE, "d_0"};
-    auto ld_0 = mt::makeLocalNode(*fx.mSync, ld, mega::FOLDERNODE, "d_0");
-
-    mt::collectAllFsNodes(fx.mFsNodes, d);
-
-    auto localdebris = LocalPath::fromPath("d/" + mt::gLocalDebris, fx.mFsAccess);
-    const auto success = mega::assignFilesystemIds(*fx.mSync, fx.mApp, fx.mFsAccess, fx.mLocalNodes, localdebris);
-
-    ASSERT_TRUE(success);
-
-    ASSERT_EQ(mega::UNDEF, ld.fsid);
-    ASSERT_EQ(mega::UNDEF, ld_0->fsid);
-
-    // assert that the local node map is correct
-    constexpr std::size_t fileCount = 0;
-    ASSERT_EQ(fileCount, fx.mLocalNodes.size());
-
-    ASSERT_FALSE(fx.iteratorsCorrect(ld));
-    ASSERT_FALSE(fx.iteratorsCorrect(*ld_0));
-}
-
-#ifdef NDEBUG
-TEST(Sync, assignFilesystemIds_whenRootPathIsNotAFolder_hittingAssert)
-{
-    Fixture fx{"d"};
-
-    // Level 0
-    mt::FsNode d{nullptr, mega::FILENODE, "d"};
-
-    mt::collectAllFsNodes(fx.mFsNodes, d);
-
-    auto localdebris = LocalPath::fromPath("d/" + mt::gLocalDebris, fx.mFsAccess);
-    const auto success = mega::assignFilesystemIds(*fx.mSync, fx.mApp, fx.mFsAccess, fx.mLocalNodes, localdebris);
-
-    ASSERT_FALSE(success);
-}
-#endif
-
-#ifdef NDEBUG
-TEST(Sync, assignFilesystemIds_whenFileTypeIsUnexpected_hittingAssert)
-{
-    Fixture fx{"d"};
-
-    // Level 0
-    mt::FsNode d{nullptr, mega::FOLDERNODE, "d"};
-    mega::LocalNode& ld = *fx.mSync->localroot;
-    static_cast<mega::FileFingerprint&>(ld) = d.getFingerprint();
-
-    // Level 1
-    mt::FsNode f_0{&d, mega::TYPE_UNKNOWN, "f_0"};
-    auto lf_0 = mt::makeLocalNode(*fx.mSync, ld, mega::FILENODE, "f_0", f_0.getFingerprint());
-
-    mt::collectAllFsNodes(fx.mFsNodes, d);
-
-    auto localdebris = LocalPath::fromPath("d/" + mt::gLocalDebris, fx.mFsAccess);
-    const auto success = mega::assignFilesystemIds(*fx.mSync, fx.mApp, fx.mFsAccess, fx.mLocalNodes, localdebris);
-
-    ASSERT_FALSE(success);
-}
-#endif
-*/
-
->>>>>>> 96850bdc
 namespace
 {
 
