--- conflicted
+++ resolved
@@ -1226,17 +1226,11 @@
 void test_SyncConfigBag(mega::SyncConfigBag& bag)
 {
     ASSERT_TRUE(bag.all().empty());
-<<<<<<< HEAD
     mega::SyncConfig config1{"foo", "foo", 41, "remote", 122, {}, true, mega::SyncConfig::Type::TYPE_TWOWAY, false, true, mega::LOCAL_FINGERPRINT_MISMATCH};
     config1.setBackupId(12345);
     bag.insert(config1);
     mega::SyncConfig config2{"bar", "bar", 42, "remote", 123, {}, false, mega::SyncConfig::Type::TYPE_UP, true, false, mega::NO_SYNC_ERROR};
     config2.setBackupId(123456);
-=======
-    const mega::SyncConfig config1{127, "foo", "foo", 41, "remote", 122, {}, true, mega::SyncConfig::TYPE_TWOWAY, false, true, mega::LOCAL_FINGERPRINT_MISMATCH};
-    bag.insert(config1);
-    const mega::SyncConfig config2{128, "bar", "bar", 42, "remote", 123, {}, false, mega::SyncConfig::TYPE_UP, true, false, mega::NO_SYNC_ERROR};
->>>>>>> 756b9e60
     bag.insert(config2);
     std::vector<mega::SyncConfig> expConfigs1{config1, config2};
     //ASSERT_EQ(expConfigs1, bag.all());
