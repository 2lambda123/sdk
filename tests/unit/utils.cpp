--- conflicted
+++ resolved
@@ -71,11 +71,7 @@
 
 mega::Node& makeNode(mega::MegaClient& client, const mega::nodetype_t type, mega::NodeHandle handle, mega::Node* const parent)
 {
-<<<<<<< HEAD
-    assert(client.mNodes.find(::mega::NodeHandle().set6byte(handle)) == client.mNodes.end());
-=======
-    assert(client.nodes.find(handle) == client.nodes.end());
->>>>>>> 7c69a098
+    assert(client.mNodes.find(handle) == client.mNodes.end());
     mega::node_vector dp;
     const auto ph = parent ? parent->nodeHandle() : ::mega::NodeHandle();
     auto n = new mega::Node{&client, &dp, handle, ph, type, -1, mega::UNDEF, nullptr, 0}; // owned by the client
